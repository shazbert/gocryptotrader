--- conflicted
+++ resolved
@@ -3,11 +3,7 @@
 import (
 	"bufio"
 	"bytes"
-<<<<<<< HEAD
-=======
 	"context"
-	"encoding/json"
->>>>>>> fcd78add
 	"errors"
 	"fmt"
 	"io"
