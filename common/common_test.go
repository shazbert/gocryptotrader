package common

import (
	"context"
	"errors"
	"fmt"
	"net/http"
	"net/url"
	"os"
	"os/user"
	"path/filepath"
	"runtime"
	"strconv"
	"strings"
	"sync"
	"testing"
	"time"

	"github.com/stretchr/testify/assert"
	"github.com/stretchr/testify/require"
	"github.com/thrasher-corp/gocryptotrader/common/file"
)

func TestSendHTTPRequest(t *testing.T) {
	// t.Parallel() not used to maintain code coverage for assigning the default
	// HTTPClient.
	methodPost := "pOst"
	methodGet := "GeT"
	methodDelete := "dEleTe"
	methodGarbage := "ding"

	headers := make(map[string]string)
	headers["Content-Type"] = "application/x-www-form-urlencoded"

	_, err := SendHTTPRequest(t.Context(),
		methodGarbage, "https://www.google.com", headers,
		strings.NewReader(""), true,
	)
	if err == nil {
		t.Error("Expected error 'invalid HTTP method specified'")
	}
	_, err = SendHTTPRequest(t.Context(),
		methodPost, "https://www.google.com", headers,
		strings.NewReader(""), true,
	)
	if err != nil {
		t.Error(err)
	}
	_, err = SendHTTPRequest(t.Context(),
		methodGet, "https://www.google.com", headers,
		strings.NewReader(""), true,
	)
	if err != nil {
		t.Error(err)
	}

	err = SetHTTPUserAgent("GCTbot/1337.69 (+http://www.lol.com/)")
	require.NoError(t, err)

	_, err = SendHTTPRequest(t.Context(),
		methodDelete, "https://www.google.com", headers,
		strings.NewReader(""), true,
	)
	if err != nil {
		t.Error(err)
	}
	_, err = SendHTTPRequest(t.Context(),
		methodGet, ":missingprotocolscheme", headers,
		strings.NewReader(""), true,
	)
	if err == nil {
		t.Error("Common HTTPRequest accepted missing protocol")
	}
	_, err = SendHTTPRequest(t.Context(),
		methodGet, "test://unsupportedprotocolscheme", headers,
		strings.NewReader(""), true,
	)
	if err == nil {
		t.Error("Common HTTPRequest accepted invalid protocol")
	}
}

func TestSetHTTPClientWithTimeout(t *testing.T) {
	t.Parallel()
	err := SetHTTPClientWithTimeout(-0)
	require.ErrorIs(t, err, errCannotSetInvalidTimeout)

	err = SetHTTPClientWithTimeout(time.Second * 15)
	require.NoError(t, err)
}

func TestSetHTTPUserAgent(t *testing.T) {
	t.Parallel()
	err := SetHTTPUserAgent("")
	require.ErrorIs(t, err, errUserAgentInvalid)

	err = SetHTTPUserAgent("testy test")
	require.NoError(t, err)
}

func TestSetHTTPClient(t *testing.T) {
	t.Parallel()
	err := SetHTTPClient(nil)
	require.ErrorIs(t, err, errHTTPClientInvalid)

	err = SetHTTPClient(new(http.Client))
	require.NoError(t, err)
}

func TestIsEnabled(t *testing.T) {
	t.Parallel()
	expected := "Enabled"
	actual := IsEnabled(true)
	if actual != expected {
		t.Errorf("Expected %s. Actual %s", expected, actual)
	}

	expected = "Disabled"
	actual = IsEnabled(false)
	if actual != expected {
		t.Errorf("Expected %s. Actual %s", expected, actual)
	}
}

func TestIsValidCryptoAddress(t *testing.T) {
	t.Parallel()

	tests := []struct {
		name, addr, code string
		err              error
	}{
		{"Valid BTC legacy", "1Mz7153HMuxXTuR2R1t78mGSdzaAtNbBWX", "bTC", nil},
		{"Valid BTC bech32", "bc1qw508d6qejxtdg4y5r3zarvaly0c5xw7kv8f3t4", "bTC", nil},
		{"Invalid BTC (too long)", "an84characterslonghumanreadablepartthatcontainsthenumber1andtheexcludedcharactersbio1569pvx", "bTC", ErrAddressIsEmptyOrInvalid},
		{"Valid BTC bech32 (longer)", "bc1qc7slrfxkknqcq2jevvvkdgvrt8080852dfjewde450xdlk4ugp7szw5tk9", "bTC", nil},
		{"Invalid BTC (starts with 0)", "0Mz7153HMuxXTuR2R1t78mGSdzaAtNbBWX", "bTC", ErrAddressIsEmptyOrInvalid},
		{"Invalid LTC (BTC address)", "1Mz7153HMuxXTuR2R1t78mGSdzaAtNbBWX", "lTc", ErrAddressIsEmptyOrInvalid},
		{"Valid LTC", "3CDJNfdWX8m2NwuGUV3nhXHXEeLygMXoAj", "lTc", nil},
		{"Invalid LTC (starts with N)", "NCDJNfdWX8m2NwuGUV3nhXHXEeLygMXoAj", "lTc", ErrAddressIsEmptyOrInvalid},
		{"Valid ETH", "0xb794f5ea0ba39494ce839613fffba74279579268", "eth", nil},
		{"Invalid ETH (starts with xx)", "xxb794f5ea0ba39494ce839613fffba74279579268", "eth", ErrAddressIsEmptyOrInvalid},
		{"Unsupported crypto", "xxb794f5ea0ba39494ce839613fffba74279579268", "wif", ErrUnsupportedCryptocurrency},
		{"Empty address", "", "btc", ErrAddressIsEmptyOrInvalid},
	}

	for _, tc := range tests {
		t.Run(tc.name, func(t *testing.T) {
			t.Parallel()
			require.ErrorIs(t, IsValidCryptoAddress(tc.addr, tc.code), tc.err)
		})
	}
}

func TestSliceDifference(t *testing.T) {
	t.Parallel()

	assert.ElementsMatch(t, []string{"world", "go"}, SliceDifference([]string{"hello", "world"}, []string{"hello", "go"}))
	assert.ElementsMatch(t, []int64{1, 2, 5, 6}, SliceDifference([]int64{1, 2, 3, 4}, []int64{3, 4, 5, 6}))
	assert.ElementsMatch(t, []float64{1.1, 4.4}, SliceDifference([]float64{1.1, 2.2, 3.3}, []float64{2.2, 3.3, 4.4}))
	type mixedType struct {
		A string
		B int
	}
	assert.ElementsMatch(t, []mixedType{{"A", 1}, {"D", 4}}, SliceDifference([]mixedType{{"A", 1}, {"B", 2}, {"C", 3}}, []mixedType{{"B", 2}, {"C", 3}, {"D", 4}}))
	assert.ElementsMatch(t, []int{1, 2, 3}, SliceDifference([]int{}, []int{1, 2, 3}))
	assert.ElementsMatch(t, []int{1, 2, 3}, SliceDifference([]int{1, 2, 3}, []int{}))
	assert.Empty(t, SliceDifference([]int{}, []int{}))
}

func TestStringSliceContains(t *testing.T) {
	t.Parallel()
	originalHaystack := []string{"hello", "world", "USDT", "Contains", "string"}
	assert.True(t, StringSliceContains(originalHaystack, "USD"), "Should contain 'USD'")
	assert.False(t, StringSliceContains(originalHaystack, "thing"), "Should not contain 'thing'")
}

func TestStringSliceCompareInsensitive(t *testing.T) {
	t.Parallel()
	originalHaystack := []string{"hello", "WoRld", "USDT", "Contains", "string"}
	assert.False(t, StringSliceCompareInsensitive(originalHaystack, "USD"), "Should not contain 'USD'")
	assert.True(t, StringSliceCompareInsensitive(originalHaystack, "WORLD"), "Should find 'WoRld'")
}

func TestStringSliceContainsInsensitive(t *testing.T) {
	t.Parallel()
	originalHaystack := []string{"bLa", "BrO", "sUp"}
	assert.True(t, StringSliceContainsInsensitive(originalHaystack, "Bla"), "Should contain 'Bla'")
	assert.False(t, StringSliceContainsInsensitive(originalHaystack, "ning"), "Should not contain 'ning'")
}

func TestYesOrNo(t *testing.T) {
	t.Parallel()
	if !YesOrNo("y") {
		t.Error("Common YesOrNo Error.")
	}
	if !YesOrNo("yes") {
		t.Error("Common YesOrNo Error.")
	}
	if YesOrNo("ding") {
		t.Error("Common YesOrNo Error.")
	}
}

func TestEncodeURLValues(t *testing.T) {
	t.Parallel()
	urlstring := "https://www.test.com"
	expectedOutput := `https://www.test.com?env=TEST%2FDATABASE&format=json`
	values := url.Values{}
	values.Set("format", "json")
	values.Set("env", "TEST/DATABASE")

	output := EncodeURLValues(urlstring, values)
	if output != expectedOutput {
		t.Error("common EncodeURLValues error")
	}
}

func TestExtractHostOrDefault(t *testing.T) {
	t.Parallel()

	assert.Equal(t, "localhost", ExtractHostOrDefault("localhost:1337"))
	assert.Equal(t, "localhost", ExtractHostOrDefault(":1337"))
	assert.Equal(t, "192.168.1.100", ExtractHostOrDefault("192.168.1.100:1337"))
}

func TestExtractPortOrDefault(t *testing.T) {
	t.Parallel()

	assert.Equal(t, 1337, ExtractPortOrDefault("localhost:1337"))
	assert.Equal(t, 80, ExtractPortOrDefault("localhost"))
}

func TestGetURIPath(t *testing.T) {
	t.Parallel()
	// mapping of input vs expected result
	testTable := map[string]string{
		"https://api.pro.coinbase.com/accounts":         "/accounts",
		"https://api.pro.coinbase.com/accounts?a=1&b=2": "/accounts?a=1&b=2",
		"http://www.google.com/accounts?!@#$%;^^":       "",
	}
	for testInput, expectedOutput := range testTable {
		assert.Equal(t, expectedOutput, GetURIPath(testInput))
	}
}

func TestGetExecutablePath(t *testing.T) {
	t.Parallel()
	if _, err := GetExecutablePath(); err != nil {
		t.Errorf("Common GetExecutablePath. Error: %s", err)
	}
}

func TestGetDefaultDataDir(t *testing.T) {
	switch runtime.GOOS {
	case "windows":
		dir, ok := os.LookupEnv("APPDATA")
		if !ok {
			t.Fatal("APPDATA is not set")
		}
		dir = filepath.Join(dir, "GoCryptoTrader")
		actualOutput := GetDefaultDataDir(runtime.GOOS)
		if actualOutput != dir {
			t.Fatalf("Unexpected result. Got: %v Expected: %v", actualOutput, dir)
		}
	default:
		var dir string
		usr, err := user.Current()
		if err == nil {
			dir = usr.HomeDir
		} else {
			var err error
			dir, err = os.UserHomeDir()
			if err != nil {
				dir = "."
			}
		}
		dir = filepath.Join(dir, ".gocryptotrader")
		actualOutput := GetDefaultDataDir(runtime.GOOS)
		if actualOutput != dir {
			t.Fatalf("Unexpected result. Got: %v Expected: %v", actualOutput, dir)
		}
	}
}

func TestCreateDir(t *testing.T) {
	switch runtime.GOOS {
	case "windows":
		// test for looking up an invalid directory
		err := CreateDir("")
		if err == nil {
			t.Fatal("expected err due to invalid path, but got nil")
		}

		// test for a directory that exists
		dir, ok := os.LookupEnv("TEMP")
		if !ok {
			t.Fatal("LookupEnv failed. TEMP is not set")
		}
		err = CreateDir(dir)
		if err != nil {
			t.Fatalf("CreateDir failed. Err: %v", err)
		}

		// test for creating a directory
		dir, ok = os.LookupEnv("APPDATA")
		if !ok {
			t.Fatal("LookupEnv failed. APPDATA is not set")
		}
		dir = filepath.Join(dir, "GoCryptoTrader", "TestFileASDFG")
		err = CreateDir(dir)
		if err != nil {
			t.Fatalf("CreateDir failed. Err: %v", err)
		}
		err = os.Remove(dir)
		if err != nil {
			t.Fatalf("Failed to remove file. Err: %v", err)
		}
	default:
		err := CreateDir("")
		if err == nil {
			t.Fatal("expected err due to invalid path, but got nil")
		}

		dir := "/home"
		err = CreateDir(dir)
		if err != nil {
			t.Fatalf("CreateDir failed. Err: %v", err)
		}
		var ok bool
		dir, ok = os.LookupEnv("HOME")
		if !ok {
			t.Fatal("LookupEnv of HOME failed")
		}
		dir = filepath.Join(dir, ".gocryptotrader", "TestFileASFG")
		err = CreateDir(dir)
		if err != nil {
			t.Errorf("CreateDir failed. Err: %s", err)
		}
		err = os.Remove(dir)
		if err != nil {
			t.Fatalf("Failed to remove file. Err: %v", err)
		}
	}
}

func TestChangePermission(t *testing.T) {
	t.Parallel()
	testDir := filepath.Join(os.TempDir(), "TestFileASDFGHJ")
	switch runtime.GOOS {
	case "windows":
		err := ChangePermission("*")
		if err == nil {
			t.Fatal("expected an error on non-existent path")
		}
		err = os.Mkdir(testDir, 0o777)
		if err != nil {
			t.Fatalf("Mkdir failed. Err: %v", err)
		}
		err = ChangePermission(testDir)
		if err != nil {
			t.Fatalf("ChangePerm was unsuccessful. Err: %v", err)
		}
		_, err = os.Stat(testDir)
		if err != nil {
			t.Fatalf("os.Stat failed. Err: %v", err)
		}
		err = os.Remove(testDir)
		if err != nil {
			t.Fatalf("os.Remove failed. Err: %v", err)
		}
	default:
		err := ChangePermission("")
		if err == nil {
			t.Fatal("expected an error on non-existent path")
		}
		err = os.Mkdir(testDir, 0o777)
		if err != nil {
			t.Fatalf("Mkdir failed. Err: %v", err)
		}
		err = ChangePermission(testDir)
		if err != nil {
			t.Fatalf("ChangePerm was unsuccessful. Err: %v", err)
		}
		var a os.FileInfo
		a, err = os.Stat(testDir)
		if err != nil {
			t.Fatalf("os.Stat failed. Err: %v", err)
		}
		if a.Mode().Perm() != file.DefaultPermissionOctal {
			t.Fatalf("expected file permissions differ. expecting file.DefaultPermissionOctal got %#o", a.Mode().Perm())
		}
		err = os.Remove(testDir)
		if err != nil {
			t.Fatalf("os.Remove failed. Err: %v", err)
		}
	}
}

func TestAddPaddingOnUpperCase(t *testing.T) {
	t.Parallel()

	testCases := []struct {
		Supplied string
		Expected string
	}{
		{
			// empty
		},
		{
			Supplied: "ExpectedHTTPRainbow",
			Expected: "Expected HTTP Rainbow",
		},
		{
			Supplied: "SmellyCatSmellsBad",
			Expected: "Smelly Cat Smells Bad",
		},
		{
			Supplied: "Gronk",
			Expected: "Gronk",
		},
	}

	for x := range testCases {
		if received := AddPaddingOnUpperCase(testCases[x].Supplied); received != testCases[x].Expected {
			t.Fatalf("received '%v' but expected '%v'", received, testCases[x].Expected)
		}
	}
}

func TestErrors(t *testing.T) {
	t.Parallel()

	e1 := errors.New("inconsistent gravity")
	e2 := errors.New("barely marginal interest in your story")
	e3 := errors.New("error making dinner")
	e4 := errors.New("inconsistent gravy")
	e5 := errors.New("add vodka")

	// Nil tests
	assert.NoError(t, AppendError(nil, nil), "Append nil to nil should nil")
	assert.Same(t, AppendError(e1, nil), e1, "Append nil to e1 should e1")
	assert.Same(t, AppendError(nil, e2), e2, "Append e2 to nil should e2")

	// Vanila error tests
	err := AppendError(AppendError(AppendError(nil, e1), e2), e1)
	assert.ErrorContains(t, err, "inconsistent gravity, barely marginal interest in your story, inconsistent gravity", "Should format consistently")
	assert.ErrorIs(t, err, e1, "Should have inconsistent gravity")
	assert.ErrorIs(t, err, e2, "Should be bored by your witty tales")

	err = ExcludeError(err, e2)
	assert.ErrorIs(t, err, e1, "Should still be bored")
	assert.NotErrorIs(t, err, e2, "Should not be an e2")
	me, ok := err.(*multiError)
	if assert.True(t, ok, "Should be a multiError") {
		assert.Len(t, me.errs, 2, "Should only have 2 errors")
	}
	err = ExcludeError(err, e1)
	assert.NoError(t, err, "Error should be empty")
	err = ExcludeError(err, e1)
	assert.NoError(t, err, "Excluding a nil error should be okay")

	// Wrapped error tests
	err = fmt.Errorf("%w: %w", e3, fmt.Errorf("%w: %w", e4, e5))
	assert.ErrorIs(t, ExcludeError(err, e4), e3, "Excluding e4 should retain e3")
	assert.ErrorIs(t, ExcludeError(err, e4), e5, "Excluding e4 should retain the vanilla co-wrapped e5")
	assert.NotErrorIs(t, ExcludeError(err, e4), e4, "e4 should be excluded")
	assert.ErrorIs(t, ExcludeError(err, e5), e3, "Excluding e5 should retain e3")
	assert.ErrorIs(t, ExcludeError(err, e5), e4, "Excluding e5 should retain the vanilla co-wrapped e4")
	assert.NotErrorIs(t, ExcludeError(err, e5), e5, "e5 should be excluded")

	// Hybrid tests
	err = AppendError(fmt.Errorf("%w: %w", e4, e5), e3)
	assert.ErrorIs(t, ExcludeError(err, e4), e3, "Excluding e4 should retain e3")
	assert.ErrorIs(t, ExcludeError(err, e4), e5, "Excluding e4 should retain the vanilla co-wrapped e5")
	assert.NotErrorIs(t, ExcludeError(err, e4), e4, "e4 should be excluded")
	assert.ErrorIs(t, ExcludeError(err, e5), e3, "Excluding e5 should retain e3")
	assert.ErrorIs(t, ExcludeError(err, e5), e4, "Excluding e5 should retain the vanilla co-wrapped e4")
	assert.NotErrorIs(t, ExcludeError(err, e5), e5, "e4 should be excluded")

	// Formatting retention
	err = AppendError(e1, fmt.Errorf("%w: Run out of %q: %w", e3, "sausages", e5))
	assert.ErrorIs(t, err, e1, "Should be an e1")
	assert.ErrorIs(t, err, e3, "Should be an e3")
	assert.ErrorIs(t, err, e5, "Should be an e5")
	assert.ErrorContains(t, err, "sausages", "Should know about secret sausages")
}

func TestParseStartEndDate(t *testing.T) {
	t.Parallel()
	pt := time.Date(1999, 1, 1, 0, 0, 0, 0, time.Local)
	ft := time.Date(2222, 1, 1, 0, 0, 0, 0, time.Local)
	et := time.Date(2020, 1, 1, 1, 0, 0, 0, time.Local)
	nt := time.Time{}

	err := StartEndTimeCheck(nt, nt)
	assert.ErrorIs(t, err, ErrDateUnset)

	err = StartEndTimeCheck(et, nt)
	assert.ErrorIs(t, err, ErrDateUnset)

	err = StartEndTimeCheck(et, zeroValueUnix)
	assert.ErrorIs(t, err, ErrDateUnset)

	err = StartEndTimeCheck(zeroValueUnix, et)
	assert.ErrorIs(t, err, ErrDateUnset)

	err = StartEndTimeCheck(et, et)
	assert.ErrorIs(t, err, ErrStartEqualsEnd)

	err = StartEndTimeCheck(et, pt)
	assert.ErrorIs(t, err, ErrStartAfterEnd)

	err = StartEndTimeCheck(ft, ft.Add(time.Hour))
	assert.ErrorIs(t, err, ErrStartAfterTimeNow)

	err = StartEndTimeCheck(pt, et)
	assert.NoError(t, err)
}

func TestGetAssertError(t *testing.T) {
	err := GetTypeAssertError("*[]string", float64(0))
	if err.Error() != "type assert failure from float64 to *[]string" {
		t.Fatal(err)
	}

	err = GetTypeAssertError("<nil>", nil)
	if err.Error() != "type assert failure from <nil> to <nil>" {
		t.Fatal(err)
	}

	err = GetTypeAssertError("bruh", struct{}{})
	require.ErrorIs(t, err, ErrTypeAssertFailure)

	err = GetTypeAssertError("string", struct{}{})
	if err.Error() != "type assert failure from struct {} to string" {
		t.Errorf("unexpected error message: %v", err)
	}

	err = GetTypeAssertError("string", struct{}{}, "bidSize")
	if err.Error() != "type assert failure from struct {} to string for: bidSize" {
		t.Errorf("unexpected error message: %v", err)
	}
}

func TestMatchesEmailPattern(t *testing.T) {
	success := MatchesEmailPattern("someone semail")
	if success {
		t.Error("MatchesEmailPattern() unexpected test validation result")
	}
	success = MatchesEmailPattern("someone esemail@gmail")
	if success {
		t.Error("MatchesEmailPattern() unexpected test validation result")
	}
	success = MatchesEmailPattern("123@gmail")
	if !success {
		t.Error("MatchesEmailPattern() unexpected test validation result")
	}
	success = MatchesEmailPattern("someonesemail@email.com")
	if !success {
		t.Error("MatchesEmailPattern() unexpected test validation result")
	}
}

func TestGenerateRandomString(t *testing.T) {
	t.Parallel()
	sample, err := GenerateRandomString(5, NumberCharacters)
	if err != nil {
		t.Errorf("GenerateRandomString()  %v", err)
	}
	value, err := strconv.Atoi(sample)
	if len(sample) != 5 || err != nil || value < 0 {
		t.Error("GenerateRandomString() unexpected test validation result")
	}
	sample, err = GenerateRandomString(5)
	if err != nil {
		t.Errorf("GenerateRandomString()  %v", err)
	}
	values, err := strconv.ParseInt(sample, 10, 64)
	if len(sample) != 5 || err != nil || values < 0 {
		t.Error("GenerateRandomString() unexpected test validation result")
	}
	_, err = GenerateRandomString(1, "")
	if err == nil {
		t.Errorf("GenerateRandomString() expecting %s, but found %v", "invalid characters, character must not be empty", err)
	}
	sample, err = GenerateRandomString(0, "")
	if err != nil && !strings.Contains(err.Error(), "invalid length") {
		t.Errorf("GenerateRandomString()  %v", err)
	}
	if sample != "" {
		t.Error("GenerateRandomString() unexpected test validation result")
	}
}

// TestErrorCollector exercises the error collector
func TestErrorCollector(t *testing.T) {
	e := CollectErrors(4)
	for i := range 4 {
		go func() {
			if i%2 == 0 {
				e.C <- errors.New("Collected error")
			} else {
				e.C <- nil
			}
			e.Wg.Done()
		}()
	}
	v := e.Collect()
	errs, ok := v.(*multiError)
	require.True(t, ok, "Must return a multiError")
	assert.Len(t, errs.Unwrap(), 2, "Should have 2 errors")
}

// TestBatch ensures the Batch function does not regress into common behavioural faults if implementation changes
func TestBatch(t *testing.T) {
	s := []int{1, 2, 3, 4, 5, 6, 7, 8, 9, 10}
	b := Batch(s, 3)
	require.Len(t, b, 4)
	assert.Len(t, b[0], 3)
	assert.Len(t, b[3], 1)

	b[0][0] = 42
	assert.Equal(t, 1, s[0], "Changing the batches should not change the source")

	require.NotPanics(t, func() { Batch(s, -1) }, "Must not panic on negative batch size")
	done := make(chan any, 1)
	go func() { done <- Batch(s, 0) }()
	require.Eventually(t, func() bool { return len(done) > 0 }, time.Second, time.Millisecond, "Batch 0 must not hang")

	for _, i := range []int{-1, 0, 50} {
		b = Batch(s, i)
		require.Lenf(t, b, 1, "A batch size of %v must produce a single batch", i)
		assert.Lenf(t, b[0], len(s), "A batch size of %v should produce a single batch", i)
	}
}

type A int

func (a A) String() string {
	return strconv.Itoa(int(a))
}

func TestSortStrings(t *testing.T) {
	assert.Equal(t, []A{1, 2, 5, 6}, SortStrings([]A{6, 2, 5, 1}))
}

func TestCounter(t *testing.T) {
	t.Parallel()
	c := Counter{}
	c.n.Store(-5)
	require.Equal(t, int64(1), c.IncrementAndGet(), "Adding to a negative Counter must reset to zero and then increment")
	require.Equal(t, int64(2), c.IncrementAndGet())
}

// 683185328	         1.787 ns/op	       0 B/op	       0 allocs/op
func BenchmarkCounter(b *testing.B) {
	c := Counter{}
	for b.Loop() {
		c.IncrementAndGet()
	}
}

func TestNilGuard(t *testing.T) {
	t.Parallel()
	err := NilGuard((*int)(nil))
	assert.ErrorIs(t, err, ErrNilPointer)
	assert.ErrorContains(t, err, "*int")

	s := "normal input"
	err = NilGuard(&s, 2, &[]int{4, 5, 6}, []int{1, 2, 3}, new(A))
	assert.NoError(t, err)

	err = NilGuard(&s, nil, (*int)(nil))
	assert.ErrorIs(t, err, ErrNilPointer)
	assert.ErrorContains(t, err, "*int")
	var mErr *multiError
	require.ErrorAs(t, err, &mErr, "err must be a multiError")
	assert.Len(t, mErr.Unwrap(), 2, "Should get 2 errors back")

	assert.ErrorIs(t, NilGuard(nil), ErrNilPointer, "Unusual input of an untyped nil should still error correctly")

	err = NilGuard()
	require.NoError(t, err, "NilGuard with no arguments must not error")
}

<<<<<<< HEAD
func TestThrottledBatch(t *testing.T) {
	t.Parallel()
	testSlice := make([]int, 0, 100)
	for i := range 100 {
		testSlice = append(testSlice, i)
	}

	trackIndex := map[int]bool{}
	m := sync.Mutex{}

	ch := make(chan int, len(testSlice))

	require.NoError(t, ThrottledBatch(10, testSlice, func(_, v int) error {
		m.Lock()
		defer m.Unlock()
		if trackIndex[v] {
			return errors.New("duplicate index")
		}
		trackIndex[v] = true
		ch <- v
		return nil
	}))

	require.Len(t, trackIndex, len(testSlice))

	close(ch)
	for v := range ch {
		assert.Contains(t, testSlice, v)
	}

	expected := errors.New("test error")
	require.ErrorIs(t, ThrottledBatch(10, testSlice, func(int, int) error { return expected }), expected)
}

func TestProcessBatches(t *testing.T) {
	t.Parallel()
	testSlice := make([]int, 0, 100)
	for i := range 100 {
		testSlice = append(testSlice, i)
	}

	ch := make(chan int, len(testSlice))
	require.NoError(t, ProcessBatches(t.Context(), 10, testSlice, func(_ context.Context, v []int) error {
		for _, i := range v {
			ch <- i
		}
		return nil
	}))

	close(ch)
	for v := range ch {
		assert.Contains(t, testSlice, v)
	}

	expected := errors.New("test error")
	require.ErrorIs(t, ProcessBatches(t.Context(), 10, testSlice, func(context.Context, []int) error { return expected }), expected)
=======
func TestSetIfZero(t *testing.T) {
	t.Parallel()
	s := "hello"
	changed := SetIfZero(&s, "world")
	assert.False(t, changed, "SetIfZero should not change a non-zero value")
	assert.Equal(t, "hello", s, "SetIfZero should not change a non-zero value")
	s = ""
	changed = SetIfZero(&s, "world")
	assert.True(t, changed, "SetIfZero should change a zero value")
	assert.Equal(t, "world", s, "SetIfZero should change a zero value")
>>>>>>> 9441f33f
}<|MERGE_RESOLUTION|>--- conflicted
+++ resolved
@@ -683,64 +683,6 @@
 	require.NoError(t, err, "NilGuard with no arguments must not error")
 }
 
-<<<<<<< HEAD
-func TestThrottledBatch(t *testing.T) {
-	t.Parallel()
-	testSlice := make([]int, 0, 100)
-	for i := range 100 {
-		testSlice = append(testSlice, i)
-	}
-
-	trackIndex := map[int]bool{}
-	m := sync.Mutex{}
-
-	ch := make(chan int, len(testSlice))
-
-	require.NoError(t, ThrottledBatch(10, testSlice, func(_, v int) error {
-		m.Lock()
-		defer m.Unlock()
-		if trackIndex[v] {
-			return errors.New("duplicate index")
-		}
-		trackIndex[v] = true
-		ch <- v
-		return nil
-	}))
-
-	require.Len(t, trackIndex, len(testSlice))
-
-	close(ch)
-	for v := range ch {
-		assert.Contains(t, testSlice, v)
-	}
-
-	expected := errors.New("test error")
-	require.ErrorIs(t, ThrottledBatch(10, testSlice, func(int, int) error { return expected }), expected)
-}
-
-func TestProcessBatches(t *testing.T) {
-	t.Parallel()
-	testSlice := make([]int, 0, 100)
-	for i := range 100 {
-		testSlice = append(testSlice, i)
-	}
-
-	ch := make(chan int, len(testSlice))
-	require.NoError(t, ProcessBatches(t.Context(), 10, testSlice, func(_ context.Context, v []int) error {
-		for _, i := range v {
-			ch <- i
-		}
-		return nil
-	}))
-
-	close(ch)
-	for v := range ch {
-		assert.Contains(t, testSlice, v)
-	}
-
-	expected := errors.New("test error")
-	require.ErrorIs(t, ProcessBatches(t.Context(), 10, testSlice, func(context.Context, []int) error { return expected }), expected)
-=======
 func TestSetIfZero(t *testing.T) {
 	t.Parallel()
 	s := "hello"
@@ -751,5 +693,62 @@
 	changed = SetIfZero(&s, "world")
 	assert.True(t, changed, "SetIfZero should change a zero value")
 	assert.Equal(t, "world", s, "SetIfZero should change a zero value")
->>>>>>> 9441f33f
+}
+
+func TestThrottledBatch(t *testing.T) {
+	t.Parallel()
+	testSlice := make([]int, 0, 100)
+	for i := range 100 {
+		testSlice = append(testSlice, i)
+	}
+
+	trackIndex := map[int]bool{}
+	m := sync.Mutex{}
+
+	ch := make(chan int, len(testSlice))
+
+	require.NoError(t, ThrottledBatch(10, testSlice, func(_, v int) error {
+		m.Lock()
+		defer m.Unlock()
+		if trackIndex[v] {
+			return errors.New("duplicate index")
+		}
+		trackIndex[v] = true
+		ch <- v
+		return nil
+	}))
+
+	require.Len(t, trackIndex, len(testSlice))
+
+	close(ch)
+	for v := range ch {
+		assert.Contains(t, testSlice, v)
+	}
+
+	expected := errors.New("test error")
+	require.ErrorIs(t, ThrottledBatch(10, testSlice, func(int, int) error { return expected }), expected)
+}
+
+func TestProcessBatches(t *testing.T) {
+	t.Parallel()
+	testSlice := make([]int, 0, 100)
+	for i := range 100 {
+		testSlice = append(testSlice, i)
+	}
+
+	ch := make(chan int, len(testSlice))
+	require.NoError(t, ProcessBatches(t.Context(), 10, testSlice, func(_ context.Context, v []int) error {
+		for _, i := range v {
+			ch <- i
+		}
+		return nil
+	}))
+
+	close(ch)
+	for v := range ch {
+		assert.Contains(t, testSlice, v)
+	}
+
+	expected := errors.New("test error")
+	require.ErrorIs(t, ProcessBatches(t.Context(), 10, testSlice, func(context.Context, []int) error { return expected }), expected)
 }