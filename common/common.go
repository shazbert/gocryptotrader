package common

import (
	"context"
	"crypto/rand"
	"errors"
	"fmt"
	"io"
	"math/big"
	"net"
	"net/http"
	"net/url"
	"os"
	"os/user"
	"path/filepath"
	"reflect"
	"regexp"
	"strconv"
	"strings"
	"sync"
	"time"

	"github.com/thrasher-corp/gocryptotrader/common/file"
	"github.com/thrasher-corp/gocryptotrader/log"
)

const (
	// SimpleTimeFormat a common, but non-implemented time format in golang
	SimpleTimeFormat = "2006-01-02 15:04:05"
	// SimpleTimeFormatWithTimezone a common, but non-implemented time format in golang
	SimpleTimeFormatWithTimezone = "2006-01-02 15:04:05 MST"
	// GctExt is the extension for GCT Tengo script files
	GctExt         = ".gct"
	defaultTimeout = time.Second * 15
)

// Strings representing the full lower, upper case English character alphabet and base-10 numbers for generating a random string.
const (
	SmallLetters     = "abcdefghijklmnopqrstuvwxyz"
	CapitalLetters   = "ABCDEFGHIJKLMNOPQRSTUVWXYZ"
	NumberCharacters = "0123456789"
)

var (
	// emailRX represents email address matching pattern
	emailRX = regexp.MustCompile("^[a-zA-Z0-9.!#$%&'*+\\/=?^_`{|}~-]+@[a-zA-Z0-9](?:[a-zA-Z0-9-]{0,61}[a-zA-Z0-9])?(?:\\.[a-zA-Z0-9](?:[a-zA-Z0-9-]{0,61}[a-zA-Z0-9])?)*$")
)

// Vars for common.go operations
var (
	_HTTPClient    *http.Client
	_HTTPUserAgent string
	m              sync.RWMutex
	// ErrNotYetImplemented defines a common error across the code base that
	// alerts of a function that has not been completed or tied into main code
	ErrNotYetImplemented = errors.New("not yet implemented")
	// ErrFunctionNotSupported defines a standardised error for an unsupported
	// wrapper function by an API
	ErrFunctionNotSupported  = errors.New("unsupported wrapper function")
	errInvalidCryptoCurrency = errors.New("invalid crypto currency")
	// ErrDateUnset is an error for start end check calculations
	ErrDateUnset = errors.New("date unset")
	// ErrStartAfterEnd is an error for start end check calculations
	ErrStartAfterEnd = errors.New("start date after end date")
	// ErrStartEqualsEnd is an error for start end check calculations
	ErrStartEqualsEnd = errors.New("start date equals end date")
	// ErrStartAfterTimeNow is an error for start end check calculations
	ErrStartAfterTimeNow = errors.New("start date is after current time")
	// ErrNilPointer defines an error for a nil pointer
	ErrNilPointer = errors.New("nil pointer")
	// ErrCannotCalculateOffline is returned when a request wishes to calculate
	// something offline, but has an online requirement
	ErrCannotCalculateOffline = errors.New("cannot calculate offline")
	// ErrNoResponse is returned when a response has no entries/is empty
	// when one is expected
	ErrNoResponse = errors.New("no response")

	errCannotSetInvalidTimeout = errors.New("cannot set new HTTP client with timeout that is equal or less than 0")
	errUserAgentInvalid        = errors.New("cannot set invalid user agent")
	errHTTPClientInvalid       = errors.New("custom http client cannot be nil")

	zeroValueUnix = time.Unix(0, 0)
	// ErrTypeAssertFailure defines an error when type assertion fails
	ErrTypeAssertFailure = errors.New("type assert failure")
)

// MatchesEmailPattern ensures that the string is an email address by regexp check
func MatchesEmailPattern(value string) bool {
	if len(value) < 3 || len(value) > 254 {
		return false
	}
	return emailRX.MatchString(value)
}

// SetHTTPClientWithTimeout sets a new *http.Client with different timeout
// settings
func SetHTTPClientWithTimeout(t time.Duration) error {
	if t <= 0 {
		return errCannotSetInvalidTimeout
	}
	m.Lock()
	_HTTPClient = NewHTTPClientWithTimeout(t)
	m.Unlock()
	return nil
}

// SetHTTPUserAgent sets the user agent which will be used for all common HTTP
// requests.
func SetHTTPUserAgent(agent string) error {
	if agent == "" {
		return errUserAgentInvalid
	}
	m.Lock()
	_HTTPUserAgent = agent
	m.Unlock()
	return nil
}

// SetHTTPClient sets a custom HTTP client.
func SetHTTPClient(client *http.Client) error {
	if client == nil {
		return errHTTPClientInvalid
	}
	m.Lock()
	_HTTPClient = client
	m.Unlock()
	return nil
}

// NewHTTPClientWithTimeout initialises a new HTTP client and its underlying
// transport IdleConnTimeout with the specified timeout duration
func NewHTTPClientWithTimeout(t time.Duration) *http.Client {
	tr := &http.Transport{
		// Added IdleConnTimeout to reduce the time of idle connections which
		// could potentially slow macOS reconnection when there is a sudden
		// network disconnection/issue
		IdleConnTimeout: t,
		Proxy:           http.ProxyFromEnvironment,
	}
	h := &http.Client{
		Transport: tr,
		Timeout:   t}
	return h
}

// StringSliceDifference concatenates slices together based on its index and
// returns an individual string array
func StringSliceDifference(slice1, slice2 []string) []string {
	var diff []string
	for i := 0; i < 2; i++ {
		for _, s1 := range slice1 {
			found := false
			for _, s2 := range slice2 {
				if s1 == s2 {
					found = true
					break
				}
			}
			if !found {
				diff = append(diff, s1)
			}
		}
		if i == 0 {
			slice1, slice2 = slice2, slice1
		}
	}
	return diff
}

// StringDataContains checks the substring array with an input and returns a bool
func StringDataContains(haystack []string, needle string) bool {
	data := strings.Join(haystack, ",")
	return strings.Contains(data, needle)
}

// StringDataCompare data checks the substring array with an input and returns a bool
func StringDataCompare(haystack []string, needle string) bool {
	for x := range haystack {
		if haystack[x] == needle {
			return true
		}
	}
	return false
}

// StringDataCompareInsensitive data checks the substring array with an input and returns
// a bool irrespective of lower or upper case strings
func StringDataCompareInsensitive(haystack []string, needle string) bool {
	for x := range haystack {
		if strings.EqualFold(haystack[x], needle) {
			return true
		}
	}
	return false
}

// StringDataContainsInsensitive checks the substring array with an input and returns
// a bool irrespective of lower or upper case strings
func StringDataContainsInsensitive(haystack []string, needle string) bool {
	for _, data := range haystack {
		if strings.Contains(strings.ToUpper(data), strings.ToUpper(needle)) {
			return true
		}
	}
	return false
}

// IsEnabled takes in a boolean param  and returns a string if it is enabled
// or disabled
func IsEnabled(isEnabled bool) string {
	if isEnabled {
		return "Enabled"
	}
	return "Disabled"
}

// IsValidCryptoAddress validates your cryptocurrency address string using the
// regexp package // Validation issues occurring because "3" is contained in
// litecoin and Bitcoin addresses - non-fatal
func IsValidCryptoAddress(address, crypto string) (bool, error) {
	switch strings.ToLower(crypto) {
	case "btc":
		return regexp.MatchString("^(bc1|[13])[a-zA-HJ-NP-Z0-9]{25,90}$", address)
	case "ltc":
		return regexp.MatchString("^[L3M][a-km-zA-HJ-NP-Z1-9]{25,34}$", address)
	case "eth":
		return regexp.MatchString("^0x[a-km-z0-9]{40}$", address)
	default:
		return false, fmt.Errorf("%w %s", errInvalidCryptoCurrency, crypto)
	}
}

// YesOrNo returns a boolean variable to check if input is "y" or "yes"
func YesOrNo(input string) bool {
	if strings.EqualFold(input, "y") || strings.EqualFold(input, "yes") {
		return true
	}
	return false
}

// SendHTTPRequest sends a request using the http package and returns the body
// contents
func SendHTTPRequest(ctx context.Context, method, urlPath string, headers map[string]string, body io.Reader, verbose bool) ([]byte, error) {
	method = strings.ToUpper(method)

	if method != http.MethodOptions && method != http.MethodGet &&
		method != http.MethodHead && method != http.MethodPost &&
		method != http.MethodPut && method != http.MethodDelete &&
		method != http.MethodTrace && method != http.MethodConnect {
		return nil, errors.New("invalid HTTP method specified")
	}

	req, err := http.NewRequestWithContext(ctx, method, urlPath, body)
	if err != nil {
		return nil, err
	}

	for k, v := range headers {
		req.Header.Add(k, v)
	}

	if verbose {
		log.Debugf(log.Global, "Request path: %s", urlPath)
		for k, d := range req.Header {
			log.Debugf(log.Global, "Request header [%s]: %s", k, d)
		}
		log.Debugf(log.Global, "Request type: %s", method)
		if body != nil {
			log.Debugf(log.Global, "Request body: %v", body)
		}
	}

	m.RLock()
	if _HTTPUserAgent != "" && req.Header.Get("User-Agent") == "" {
		req.Header.Add("User-Agent", _HTTPUserAgent)
	}

	if _HTTPClient == nil {
		m.RUnlock()
		m.Lock()
		// Set *http.Client with default timeout if not populated.
		_HTTPClient = NewHTTPClientWithTimeout(defaultTimeout)
		m.Unlock()
		m.RLock()
	}

	resp, err := _HTTPClient.Do(req)
	m.RUnlock()
	if err != nil {
		return nil, err
	}
	defer resp.Body.Close()

	contents, err := io.ReadAll(resp.Body)

	if verbose {
		log.Debugf(log.Global, "HTTP status: %s, Code: %v",
			resp.Status,
			resp.StatusCode)
		log.Debugf(log.Global, "Raw response: %s", string(contents))
	}

	return contents, err
}

// EncodeURLValues concatenates url values onto a url string and returns a
// string
func EncodeURLValues(urlPath string, values url.Values) string {
	u := urlPath
	if len(values) > 0 {
		u += "?" + values.Encode()
	}
	return u
}

// ExtractHost returns the hostname out of a string
func ExtractHost(address string) string {
	host, _, _ := net.SplitHostPort(address)
	if host == "" {
		return "localhost"
	}
	return host
}

// ExtractPort returns the port name out of a string
func ExtractPort(host string) int {
	_, port, _ := net.SplitHostPort(host)
	if port == "" {
		return 80
	}
	portInt, _ := strconv.Atoi(port)
	return portInt
}

// GetURIPath returns the path of a URL given a URI
func GetURIPath(uri string) string {
	urip, err := url.Parse(uri)
	if err != nil {
		return ""
	}
	if urip.RawQuery != "" {
		return urip.Path + "?" + urip.RawQuery
	}
	return urip.Path
}

// GetExecutablePath returns the executables launch path
func GetExecutablePath() (string, error) {
	ex, err := os.Executable()
	if err != nil {
		return "", err
	}
	return filepath.Dir(ex), nil
}

// GetDefaultDataDir returns the default data directory
// Windows - C:\Users\%USER%\AppData\Roaming\GoCryptoTrader
// Linux/Unix or OSX - $HOME/.gocryptotrader
func GetDefaultDataDir(env string) string {
	if env == "windows" {
		return filepath.Join(os.Getenv("APPDATA"), "GoCryptoTrader")
	}

	usr, err := user.Current()
	if err == nil {
		return filepath.Join(usr.HomeDir, ".gocryptotrader")
	}

	dir, err := os.UserHomeDir()
	if err != nil {
		log.Warnln(log.Global, "Environment variable unset, defaulting to current directory")
		dir = "."
	}
	return filepath.Join(dir, ".gocryptotrader")
}

// CreateDir creates a directory based on the supplied parameter
func CreateDir(dir string) error {
	_, err := os.Stat(dir)
	if !os.IsNotExist(err) {
		return nil
	}

	log.Warnf(log.Global, "Directory %s does not exist.. creating.\n", dir)
	return os.MkdirAll(dir, file.DefaultPermissionOctal)
}

// ChangePermission lists all the directories and files in an array
func ChangePermission(directory string) error {
	return filepath.Walk(directory, func(path string, info os.FileInfo, err error) error {
		if err != nil {
			return err
		}
		if info.Mode().Perm() != file.DefaultPermissionOctal {
			return os.Chmod(path, file.DefaultPermissionOctal)
		}
		return nil
	})
}

// SplitStringSliceByLimit splits a slice of strings into slices by input limit and returns a slice of slice of strings
func SplitStringSliceByLimit(in []string, limit uint) [][]string {
	var stringSlice []string
	sliceSlice := make([][]string, 0, len(in)/int(limit)+1)
	for len(in) >= int(limit) {
		stringSlice, in = in[:limit], in[limit:]
		sliceSlice = append(sliceSlice, stringSlice)
	}
	if len(in) > 0 {
		sliceSlice = append(sliceSlice, in)
	}
	return sliceSlice
}

// InArray checks if _val_ belongs to _array_
func InArray(val, array interface{}) (exists bool, index int) {
	exists = false
	index = -1
	if array == nil {
		return
	}
	switch reflect.TypeOf(array).Kind() {
	case reflect.Array, reflect.Slice:
		s := reflect.ValueOf(array)
		for i := 0; i < s.Len(); i++ {
			if reflect.DeepEqual(val, s.Index(i).Interface()) {
				index = i
				exists = true
				return
			}
		}
	}
	return
}

// multiError holds all the errors as a slice, this is unexported, so it forces
// inbuilt error handling.
type multiError struct {
	loadedErrors []error
	offset       *int
}

// AppendError appends error in a more idiomatic way. This can start out as a
// standard error e.g. err := errors.New("random error")
// err = AppendError(err, errors.New("another random error"))
func AppendError(original, incoming error) error {
	errSliceP, ok := original.(*multiError)
	if ok {
		errSliceP.offset = nil
	}
	if incoming == nil {
		return original // Skip append - continue as normal.
	}
	if !ok {
		// This assumes that a standard error is passed in and we can want to
		// track it and add additional errors.
		errSliceP = &multiError{}
		if original != nil {
			errSliceP.loadedErrors = append(errSliceP.loadedErrors, original)
		}
	}
	if incomingSlice, ok := incoming.(*multiError); ok {
		// Join slices if needed.
		errSliceP.loadedErrors = append(errSliceP.loadedErrors, incomingSlice.loadedErrors...)
	} else {
		errSliceP.loadedErrors = append(errSliceP.loadedErrors, incoming)
	}
	return errSliceP
}

// Error displays all errors comma separated, if unwrapped has been called and
// has not been reset will display the individual error
func (e *multiError) Error() string {
	if e.offset != nil {
		return e.loadedErrors[*e.offset].Error()
	}
	allErrors := make([]string, len(e.loadedErrors))
	for x := range e.loadedErrors {
		allErrors[x] = e.loadedErrors[x].Error()
	}
	return strings.Join(allErrors, ", ")
}

// Unwrap increments the offset so errors.Is() can be called to its individual
// error for correct matching.
func (e *multiError) Unwrap() error {
	if e.offset == nil {
		e.offset = new(int)
	} else {
		*e.offset++
	}
	if *e.offset == len(e.loadedErrors) {
		e.offset = nil
		return nil // Force errors.Is package to return false.
	}
	return e
}

// Is checks to see if the errors match. It calls package errors.Is() so that
// we can keep fmt.Errorf() trimmings. This is called in errors package at
// interface assertion err.(interface{ Is(error) bool }).
func (e *multiError) Is(incoming error) bool {
	if e.offset != nil && errors.Is(e.loadedErrors[*e.offset], incoming) {
		e.offset = nil
		return true
	}
	return false
}

// StartEndTimeCheck provides some basic checks which occur
// frequently in the codebase
func StartEndTimeCheck(start, end time.Time) error {
	if start.IsZero() || start.Equal(zeroValueUnix) {
		return fmt.Errorf("start %w", ErrDateUnset)
	}
	if end.IsZero() || end.Equal(zeroValueUnix) {
		return fmt.Errorf("end %w", ErrDateUnset)
	}
	if start.After(end) {
		return ErrStartAfterEnd
	}
	if start.Equal(end) {
		return ErrStartEqualsEnd
	}
	if start.After(time.Now()) {
		return ErrStartAfterTimeNow
	}
<<<<<<< HEAD
=======

>>>>>>> 5df48760
	return nil
}

// GenerateRandomString generates a random string provided a length and list of Character types { SmallLetters, CapitalLetters, NumberCharacters}.
// if no characters are provided, the function uses a NumberCharacters(string of numeric characters).
func GenerateRandomString(length uint, characters ...string) (string, error) {
	if length == 0 {
		return "", errors.New("invalid length, length must be non-zero positive integer")
	}
	b := make([]byte, length)
	chars := strings.Replace(strings.Join(characters, ""), " ", "", -1)
	if chars == "" && len(characters) != 0 {
		return "", errors.New("invalid characters, character must not be empty")
	} else if chars == "" {
		chars = NumberCharacters
	}
	for i := range b {
		nBig, err := rand.Int(rand.Reader, big.NewInt(int64(len(chars))))
		if err != nil {
			return "", err
		}
		n := nBig.Int64()
		b[i] = chars[n]
	}
	return string(b), nil
}

// GetAssertError returns additional information for when an assertion failure
// occurs.
func GetAssertError(required string, received interface{}) error {
	return fmt.Errorf("%w from %T to %s", ErrTypeAssertFailure, received, required)
}<|MERGE_RESOLUTION|>--- conflicted
+++ resolved
@@ -525,10 +525,6 @@
 	if start.After(time.Now()) {
 		return ErrStartAfterTimeNow
 	}
-<<<<<<< HEAD
-=======
-
->>>>>>> 5df48760
 	return nil
 }
 
