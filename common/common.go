package common

import (
	"context"
	"errors"
	"fmt"
	"io"
	"net/http"
	"net/url"
	"os"
	"os/user"
	"path/filepath"
	"reflect"
	"regexp"
	"strconv"
	"strings"
	"sync"
	"time"

	"github.com/thrasher-corp/gocryptotrader/common/file"
	"github.com/thrasher-corp/gocryptotrader/log"
)

const (
	// SimpleTimeFormat a common, but non-implemented time format in golang
	SimpleTimeFormat = "2006-01-02 15:04:05"
	// SimpleTimeFormatWithTimezone a common, but non-implemented time format in golang
	SimpleTimeFormatWithTimezone = "2006-01-02 15:04:05 MST"
	// GctExt is the extension for GCT Tengo script files
	GctExt         = ".gct"
	defaultTimeout = time.Second * 15
)

// Vars for common.go operations
var (
	_HTTPClient    *http.Client
	_HTTPUserAgent string
	m              sync.RWMutex
	// ErrNotYetImplemented defines a common error across the code base that
	// alerts of a function that has not been completed or tied into main code
	ErrNotYetImplemented = errors.New("not yet implemented")
	// ErrFunctionNotSupported defines a standardised error for an unsupported
	// wrapper function by an API
	ErrFunctionNotSupported  = errors.New("unsupported wrapper function")
	errInvalidCryptoCurrency = errors.New("invalid crypto currency")
	// ErrDateUnset is an error for start end check calculations
	ErrDateUnset = errors.New("date unset")
	// ErrStartAfterEnd is an error for start end check calculations
	ErrStartAfterEnd = errors.New("start date after end date")
	// ErrStartEqualsEnd is an error for start end check calculations
	ErrStartEqualsEnd = errors.New("start date equals end date")
	// ErrStartAfterTimeNow is an error for start end check calculations
	ErrStartAfterTimeNow = errors.New("start date is after current time")
	// ErrNilPointer defines an error for a nil pointer
	ErrNilPointer              = errors.New("nil pointer")
	errCannotSetInvalidTimeout = errors.New("cannot set new HTTP client with timeout that is equal or less than 0")
	errUserAgentInvalid        = errors.New("cannot set invalid user agent")
	errHTTPClientInvalid       = errors.New("custom http client cannot be nil")

<<<<<<< HEAD
	zeroValueUnix = time.Unix(0, 0)
=======
	// ErrTypeAssertFailure defines an error when type assertion fails
	ErrTypeAssertFailure = errors.New("type assert failure")
>>>>>>> c6ad4298
)

// SetHTTPClientWithTimeout sets a new *http.Client with different timeout
// settings
func SetHTTPClientWithTimeout(t time.Duration) error {
	if t <= 0 {
		return errCannotSetInvalidTimeout
	}
	m.Lock()
	_HTTPClient = NewHTTPClientWithTimeout(t)
	m.Unlock()
	return nil
}

// SetHTTPUserAgent sets the user agent which will be used for all common HTTP
// requests.
func SetHTTPUserAgent(agent string) error {
	if agent == "" {
		return errUserAgentInvalid
	}
	m.Lock()
	_HTTPUserAgent = agent
	m.Unlock()
	return nil
}

// SetHTTPClient sets a custom HTTP client.
func SetHTTPClient(client *http.Client) error {
	if client == nil {
		return errHTTPClientInvalid
	}
	m.Lock()
	_HTTPClient = client
	m.Unlock()
	return nil
}

// NewHTTPClientWithTimeout initialises a new HTTP client and its underlying
// transport IdleConnTimeout with the specified timeout duration
func NewHTTPClientWithTimeout(t time.Duration) *http.Client {
	tr := &http.Transport{
		// Added IdleConnTimeout to reduce the time of idle connections which
		// could potentially slow macOS reconnection when there is a sudden
		// network disconnection/issue
		IdleConnTimeout: t,
		Proxy:           http.ProxyFromEnvironment,
	}
	h := &http.Client{
		Transport: tr,
		Timeout:   t}
	return h
}

// StringSliceDifference concatenates slices together based on its index and
// returns an individual string array
func StringSliceDifference(slice1, slice2 []string) []string {
	var diff []string
	for i := 0; i < 2; i++ {
		for _, s1 := range slice1 {
			found := false
			for _, s2 := range slice2 {
				if s1 == s2 {
					found = true
					break
				}
			}
			if !found {
				diff = append(diff, s1)
			}
		}
		if i == 0 {
			slice1, slice2 = slice2, slice1
		}
	}
	return diff
}

// StringDataContains checks the substring array with an input and returns a bool
func StringDataContains(haystack []string, needle string) bool {
	data := strings.Join(haystack, ",")
	return strings.Contains(data, needle)
}

// StringDataCompare data checks the substring array with an input and returns a bool
func StringDataCompare(haystack []string, needle string) bool {
	for x := range haystack {
		if haystack[x] == needle {
			return true
		}
	}
	return false
}

// StringDataCompareInsensitive data checks the substring array with an input and returns
// a bool irrespective of lower or upper case strings
func StringDataCompareInsensitive(haystack []string, needle string) bool {
	for x := range haystack {
		if strings.EqualFold(haystack[x], needle) {
			return true
		}
	}
	return false
}

// StringDataContainsInsensitive checks the substring array with an input and returns
// a bool irrespective of lower or upper case strings
func StringDataContainsInsensitive(haystack []string, needle string) bool {
	for _, data := range haystack {
		if strings.Contains(strings.ToUpper(data), strings.ToUpper(needle)) {
			return true
		}
	}
	return false
}

// IsEnabled takes in a boolean param  and returns a string if it is enabled
// or disabled
func IsEnabled(isEnabled bool) string {
	if isEnabled {
		return "Enabled"
	}
	return "Disabled"
}

// IsValidCryptoAddress validates your cryptocurrency address string using the
// regexp package // Validation issues occurring because "3" is contained in
// litecoin and Bitcoin addresses - non-fatal
func IsValidCryptoAddress(address, crypto string) (bool, error) {
	switch strings.ToLower(crypto) {
	case "btc":
		return regexp.MatchString("^(bc1|[13])[a-zA-HJ-NP-Z0-9]{25,90}$", address)
	case "ltc":
		return regexp.MatchString("^[L3M][a-km-zA-HJ-NP-Z1-9]{25,34}$", address)
	case "eth":
		return regexp.MatchString("^0x[a-km-z0-9]{40}$", address)
	default:
		return false, fmt.Errorf("%w %s", errInvalidCryptoCurrency, crypto)
	}
}

// YesOrNo returns a boolean variable to check if input is "y" or "yes"
func YesOrNo(input string) bool {
	if strings.EqualFold(input, "y") || strings.EqualFold(input, "yes") {
		return true
	}
	return false
}

// SendHTTPRequest sends a request using the http package and returns the body
// contents
func SendHTTPRequest(ctx context.Context, method, urlPath string, headers map[string]string, body io.Reader, verbose bool) ([]byte, error) {
	method = strings.ToUpper(method)

	if method != http.MethodOptions && method != http.MethodGet &&
		method != http.MethodHead && method != http.MethodPost &&
		method != http.MethodPut && method != http.MethodDelete &&
		method != http.MethodTrace && method != http.MethodConnect {
		return nil, errors.New("invalid HTTP method specified")
	}

	req, err := http.NewRequestWithContext(ctx, method, urlPath, body)
	if err != nil {
		return nil, err
	}

	for k, v := range headers {
		req.Header.Add(k, v)
	}

	if verbose {
		log.Debugf(log.Global, "Request path: %s", urlPath)
		for k, d := range req.Header {
			log.Debugf(log.Global, "Request header [%s]: %s", k, d)
		}
		log.Debugf(log.Global, "Request type: %s", method)
		if body != nil {
			log.Debugf(log.Global, "Request body: %v", body)
		}
	}

	m.RLock()
	if _HTTPUserAgent != "" && req.Header.Get("User-Agent") == "" {
		req.Header.Add("User-Agent", _HTTPUserAgent)
	}

	if _HTTPClient == nil {
		m.RUnlock()
		m.Lock()
		// Set *http.Client with default timeout if not populated.
		_HTTPClient = NewHTTPClientWithTimeout(defaultTimeout)
		m.Unlock()
		m.RLock()
	}

	resp, err := _HTTPClient.Do(req)
	m.RUnlock()
	if err != nil {
		return nil, err
	}
	defer resp.Body.Close()

	contents, err := io.ReadAll(resp.Body)

	if verbose {
		log.Debugf(log.Global, "HTTP status: %s, Code: %v",
			resp.Status,
			resp.StatusCode)
		log.Debugf(log.Global, "Raw response: %s", string(contents))
	}

	return contents, err
}

// EncodeURLValues concatenates url values onto a url string and returns a
// string
func EncodeURLValues(urlPath string, values url.Values) string {
	u := urlPath
	if len(values) > 0 {
		u += "?" + values.Encode()
	}
	return u
}

// ExtractHost returns the hostname out of a string
func ExtractHost(address string) string {
	host := strings.Split(address, ":")[0]
	if host == "" {
		return "localhost"
	}
	return host
}

// ExtractPort returns the port name out of a string
func ExtractPort(host string) int {
	portStrs := strings.Split(host, ":")
	if len(portStrs) == 1 {
		return 80
	}
	port, _ := strconv.Atoi(portStrs[1])
	return port
}

// GetURIPath returns the path of a URL given a URI
func GetURIPath(uri string) string {
	urip, err := url.Parse(uri)
	if err != nil {
		return ""
	}
	if urip.RawQuery != "" {
		return urip.Path + "?" + urip.RawQuery
	}
	return urip.Path
}

// GetExecutablePath returns the executables launch path
func GetExecutablePath() (string, error) {
	ex, err := os.Executable()
	if err != nil {
		return "", err
	}
	return filepath.Dir(ex), nil
}

// GetDefaultDataDir returns the default data directory
// Windows - C:\Users\%USER%\AppData\Roaming\GoCryptoTrader
// Linux/Unix or OSX - $HOME/.gocryptotrader
func GetDefaultDataDir(env string) string {
	if env == "windows" {
		return filepath.Join(os.Getenv("APPDATA"), "GoCryptoTrader")
	}

	usr, err := user.Current()
	if err == nil {
		return filepath.Join(usr.HomeDir, ".gocryptotrader")
	}

	dir, err := os.UserHomeDir()
	if err != nil {
		log.Warnln(log.Global, "Environment variable unset, defaulting to current directory")
		dir = "."
	}
	return filepath.Join(dir, ".gocryptotrader")
}

// CreateDir creates a directory based on the supplied parameter
func CreateDir(dir string) error {
	_, err := os.Stat(dir)
	if !os.IsNotExist(err) {
		return nil
	}

	log.Warnf(log.Global, "Directory %s does not exist.. creating.\n", dir)
	return os.MkdirAll(dir, file.DefaultPermissionOctal)
}

// ChangePermission lists all the directories and files in an array
func ChangePermission(directory string) error {
	return filepath.Walk(directory, func(path string, info os.FileInfo, err error) error {
		if err != nil {
			return err
		}
		if info.Mode().Perm() != file.DefaultPermissionOctal {
			return os.Chmod(path, file.DefaultPermissionOctal)
		}
		return nil
	})
}

// SplitStringSliceByLimit splits a slice of strings into slices by input limit and returns a slice of slice of strings
func SplitStringSliceByLimit(in []string, limit uint) [][]string {
	var stringSlice []string
	sliceSlice := make([][]string, 0, len(in)/int(limit)+1)
	for len(in) >= int(limit) {
		stringSlice, in = in[:limit], in[limit:]
		sliceSlice = append(sliceSlice, stringSlice)
	}
	if len(in) > 0 {
		sliceSlice = append(sliceSlice, in)
	}
	return sliceSlice
}

// InArray checks if _val_ belongs to _array_
func InArray(val, array interface{}) (exists bool, index int) {
	exists = false
	index = -1
	if array == nil {
		return
	}
	switch reflect.TypeOf(array).Kind() {
	case reflect.Array, reflect.Slice:
		s := reflect.ValueOf(array)
		for i := 0; i < s.Len(); i++ {
			if reflect.DeepEqual(val, s.Index(i).Interface()) {
				index = i
				exists = true
				return
			}
		}
	}
	return
}

// Errors defines multiple errors
type Errors []error

// Error implements error interface
func (e Errors) Error() string {
	if len(e) == 0 {
		return ""
	}
	var r string
	for i := range e {
		r += e[i].Error() + ", "
	}
	return r[:len(r)-2]
}

// Unwrap implements interface behaviour for errors.Is() matching NOTE: only
// returns first element.
func (e Errors) Unwrap() error {
	if len(e) == 0 {
		return nil
	}
	return e[0]
}

// StartEndTimeCheck provides some basic checks which occur
// frequently in the codebase
func StartEndTimeCheck(start, end time.Time) error {
	if start.IsZero() || start.Equal(zeroValueUnix) {
		return fmt.Errorf("start %w", ErrDateUnset)
	}
	if end.IsZero() || end.Equal(zeroValueUnix) {
		return fmt.Errorf("end %w", ErrDateUnset)
	}
	if start.After(time.Now()) {
		return ErrStartAfterTimeNow
	}
	if start.After(end) {
		return ErrStartAfterEnd
	}
	if start.Equal(end) {
		return ErrStartEqualsEnd
	}

	return nil
}

// GetAssertError returns additional information for when an assertion failure
// occurs.
func GetAssertError(required string, received interface{}) error {
	return fmt.Errorf("%w from %T to %s", ErrTypeAssertFailure, received, required)
}<|MERGE_RESOLUTION|>--- conflicted
+++ resolved
@@ -57,12 +57,9 @@
 	errUserAgentInvalid        = errors.New("cannot set invalid user agent")
 	errHTTPClientInvalid       = errors.New("custom http client cannot be nil")
 
-<<<<<<< HEAD
 	zeroValueUnix = time.Unix(0, 0)
-=======
 	// ErrTypeAssertFailure defines an error when type assertion fails
 	ErrTypeAssertFailure = errors.New("type assert failure")
->>>>>>> c6ad4298
 )
 
 // SetHTTPClientWithTimeout sets a new *http.Client with different timeout
