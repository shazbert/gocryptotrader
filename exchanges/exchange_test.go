package exchange

import (
	"context"
	"errors"
	"net"
	"testing"
	"time"

	"github.com/thrasher-corp/gocryptotrader/common"
	"github.com/thrasher-corp/gocryptotrader/common/convert"
	"github.com/thrasher-corp/gocryptotrader/config"
	"github.com/thrasher-corp/gocryptotrader/currency"
	"github.com/thrasher-corp/gocryptotrader/exchanges/asset"
	"github.com/thrasher-corp/gocryptotrader/exchanges/kline"
	"github.com/thrasher-corp/gocryptotrader/exchanges/protocol"
	"github.com/thrasher-corp/gocryptotrader/exchanges/request"
	"github.com/thrasher-corp/gocryptotrader/exchanges/stream"
	"github.com/thrasher-corp/gocryptotrader/portfolio/banking"
)

const (
	defaultTestExchange     = "Bitfinex"
	defaultTestCurrencyPair = "BTC-USD"
)

func TestSupportsRESTTickerBatchUpdates(t *testing.T) {
	t.Parallel()

	b := Base{
		Name: "RAWR",
		Features: Features{
			Supports: FeaturesSupported{
				REST: true,
				RESTCapabilities: protocol.Features{
					TickerBatching: true,
				},
			},
		},
	}

	if !b.SupportsRESTTickerBatchUpdates() {
		t.Fatal("TestSupportsRESTTickerBatchUpdates returned false")
	}
}

func TestCreateMap(t *testing.T) {
	t.Parallel()
	b := Base{
		Name: "HELOOOOOOOO",
	}
	b.API.Endpoints = b.NewEndpoints()
	err := b.API.Endpoints.SetDefaultEndpoints(map[URL]string{
		EdgeCase1: "http://test1url.com/",
		EdgeCase2: "http://test2url.com/",
	})
	if err != nil {
		t.Error(err)
	}
	val, ok := b.API.Endpoints.defaults[EdgeCase1.String()]
	if !ok || val != "http://test1url.com/" {
		t.Errorf("CreateMap failed, incorrect value received for the given key")
	}
}

func TestSet(t *testing.T) {
	t.Parallel()
	b := Base{
		Name: "HELOOOOOOOO",
	}
	b.API.Endpoints = b.NewEndpoints()
	err := b.API.Endpoints.SetDefaultEndpoints(map[URL]string{
		EdgeCase1: "http://test1url.com/",
		EdgeCase2: "http://test2url.com/",
	})
	if err != nil {
		t.Error(err)
	}
	err = b.API.Endpoints.SetRunning(EdgeCase2.String(), "http://google.com/")
	if err != nil {
		t.Error(err)
	}
	val, ok := b.API.Endpoints.defaults[EdgeCase2.String()]
	if !ok {
		t.Error("set method or createmap failed")
	}
	if val != "http://google.com/" {
		t.Errorf("vals didnt match. expecting: %s, got: %s\n", "http://google.com/", val)
	}
	err = b.API.Endpoints.SetRunning(EdgeCase3.String(), "Added Edgecase3")
	if err != nil {
		t.Errorf("not expecting an error since invalid url val err should be logged but received: %v", err)
	}
}

func TestGetURL(t *testing.T) {
	t.Parallel()
	b := Base{
		Name: "HELAAAAAOOOOOOOOO",
	}
	b.API.Endpoints = b.NewEndpoints()
	err := b.API.Endpoints.SetDefaultEndpoints(map[URL]string{
		EdgeCase1: "http://test1.com/",
		EdgeCase2: "http://test2.com/",
	})
	if err != nil {
		t.Fatal(err)
	}
	getVal, err := b.API.Endpoints.GetURL(EdgeCase1)
	if err != nil {
		t.Error(err)
	}
	if getVal != "http://test1.com/" {
		t.Errorf("getVal failed")
	}
	err = b.API.Endpoints.SetRunning(EdgeCase2.String(), "http://OVERWRITTENBRO.com.au/")
	if err != nil {
		t.Error(err)
	}
	getChangedVal, err := b.API.Endpoints.GetURL(EdgeCase2)
	if err != nil {
		t.Error(err)
	}
	if getChangedVal != "http://OVERWRITTENBRO.com.au/" {
		t.Error("couldnt get changed val")
	}
	_, err = b.API.Endpoints.GetURL(URL(100))
	if err == nil {
		t.Error("expecting error due to invalid URL key parsed")
	}
}

func TestGetAll(t *testing.T) {
	t.Parallel()
	b := Base{
		Name: "HELLLLLLO",
	}
	b.API.Endpoints = b.NewEndpoints()
	err := b.API.Endpoints.SetDefaultEndpoints(map[URL]string{
		EdgeCase1: "http://test1.com.au/",
		EdgeCase2: "http://test2.com.au/",
	})
	if err != nil {
		t.Error(err)
	}
	allRunning := b.API.Endpoints.GetURLMap()
	if len(allRunning) != 2 {
		t.Error("invalid running map received")
	}
}

func TestSetDefaultEndpoints(t *testing.T) {
	t.Parallel()
	b := Base{
		Name: "HELLLLLLO",
	}
	b.API.Endpoints = b.NewEndpoints()
	err := b.API.Endpoints.SetDefaultEndpoints(map[URL]string{
		EdgeCase1: "http://test1.com.au/",
		EdgeCase2: "http://test2.com.au/",
	})
	if err != nil {
		t.Error(err)
	}
	b.API.Endpoints = b.NewEndpoints()
	err = b.API.Endpoints.SetDefaultEndpoints(map[URL]string{
		URL(15): "http://test2.com.au/",
	})
	if err == nil {
		t.Error("expecting an error due to invalid url key")
	}
	err = b.API.Endpoints.SetDefaultEndpoints(map[URL]string{
		EdgeCase1: "",
	})
	if err != nil {
		t.Errorf("expecting a warning due due to invalid url val but got an error: %v", err)
	}
}

func TestSetClientProxyAddress(t *testing.T) {
	t.Parallel()

	requester, err := request.New("rawr",
		common.NewHTTPClientWithTimeout(time.Second*15))
	if err != nil {
		t.Fatal(err)
	}

	newBase := Base{
		Name:      "rawr",
		Requester: requester}

	newBase.Websocket = stream.New()
	err = newBase.SetClientProxyAddress("")
	if err != nil {
		t.Error(err)
	}
	err = newBase.SetClientProxyAddress(":invalid")
	if err == nil {
		t.Error("SetClientProxyAddress parsed invalid URL")
	}

	if newBase.Websocket.GetProxyAddress() != "" {
		t.Error("SetClientProxyAddress error", err)
	}

	err = newBase.SetClientProxyAddress("http://www.valid.com")
	if err != nil {
		t.Error("SetClientProxyAddress error", err)
	}

	// calling this again will cause the ws check to fail
	err = newBase.SetClientProxyAddress("http://www.valid.com")
	if err == nil {
		t.Error("trying to set the same proxy addr should thrown an err for ws")
	}

	if newBase.Websocket.GetProxyAddress() != "http://www.valid.com" {
		t.Error("SetClientProxyAddress error", err)
	}
}

func TestSetFeatureDefaults(t *testing.T) {
	t.Parallel()

	// Test nil features with basic support capabilities
	b := Base{
		Config: &config.Exchange{
			CurrencyPairs: &currency.PairsManager{},
		},
		Features: Features{
			Supports: FeaturesSupported{
				REST: true,
				RESTCapabilities: protocol.Features{
					TickerBatching: true,
				},
				Websocket: true,
			},
		},
	}
	b.SetFeatureDefaults()
	if !b.Config.Features.Supports.REST && b.Config.CurrencyPairs.LastUpdated == 0 {
		t.Error("incorrect values")
	}

	// Test upgrade when SupportsAutoPairUpdates is enabled
	bptr := func(a bool) *bool { return &a }
	b.Config.Features = nil
	b.Config.SupportsAutoPairUpdates = bptr(true)
	b.SetFeatureDefaults()
	if !b.Config.Features.Supports.RESTCapabilities.AutoPairUpdates &&
		!b.Features.Enabled.AutoPairUpdates {
		t.Error("incorrect values")
	}

	// Test non migrated features config
	b.Config.Features.Supports.REST = false
	b.Config.Features.Supports.RESTCapabilities.TickerBatching = false
	b.Config.Features.Supports.Websocket = false
	b.SetFeatureDefaults()

	if !b.Features.Supports.REST ||
		!b.Features.Supports.RESTCapabilities.TickerBatching ||
		!b.Features.Supports.Websocket {
		t.Error("incorrect values")
	}
}

func TestSetAutoPairDefaults(t *testing.T) {
	t.Parallel()
	bs := "Bitstamp"
	cfg := &config.Config{Exchanges: []config.Exchange{
		{
			Name:          bs,
			CurrencyPairs: &currency.PairsManager{},
			Features: &config.FeaturesConfig{
				Supports: config.FeaturesSupportedConfig{
					RESTCapabilities: protocol.Features{
						AutoPairUpdates: true,
					},
				},
			},
		},
	}}

	exch, err := cfg.GetExchangeConfig(bs)
	if err != nil {
		t.Fatalf("TestSetAutoPairDefaults load config failed. Error %s", err)
	}

	if !exch.Features.Supports.RESTCapabilities.AutoPairUpdates {
		t.Fatalf("TestSetAutoPairDefaults Incorrect value")
	}

	if exch.CurrencyPairs.LastUpdated != 0 {
		t.Fatalf("TestSetAutoPairDefaults Incorrect value")
	}

	exch.Features.Supports.RESTCapabilities.AutoPairUpdates = false

	exch, err = cfg.GetExchangeConfig(bs)
	if err != nil {
		t.Fatalf("TestSetAutoPairDefaults load config failed. Error %s", err)
	}

	if exch.Features.Supports.RESTCapabilities.AutoPairUpdates {
		t.Fatal("TestSetAutoPairDefaults Incorrect value")
	}
}

func TestSupportsAutoPairUpdates(t *testing.T) {
	t.Parallel()

	b := Base{
		Name: "TESTNAME",
	}

	if b.SupportsAutoPairUpdates() {
		t.Error("exchange shouldn't support auto pair updates")
	}

	b.Features.Supports.RESTCapabilities.AutoPairUpdates = true
	if !b.SupportsAutoPairUpdates() {
		t.Error("exchange should support auto pair updates")
	}
}

func TestGetLastPairsUpdateTime(t *testing.T) {
	t.Parallel()

	testTime := time.Now().Unix()
	var b Base
	b.CurrencyPairs.LastUpdated = testTime

	if b.GetLastPairsUpdateTime() != testTime {
		t.Fatal("TestGetLastPairsUpdateTim Incorrect value")
	}
}

func TestGetAssetTypes(t *testing.T) {
	t.Parallel()

	testExchange := Base{
		CurrencyPairs: currency.PairsManager{
			Pairs: map[asset.Item]*currency.PairStore{
				asset.Spot:    new(currency.PairStore),
				asset.Binary:  new(currency.PairStore),
				asset.Futures: new(currency.PairStore),
			},
		},
	}

	aT := testExchange.GetAssetTypes(false)
	if len(aT) != 3 {
		t.Error("TestGetAssetTypes failed")
	}
}

func TestGetClientBankAccounts(t *testing.T) {
	cfg := config.GetConfig()
	err := cfg.LoadConfig(config.TestFile, true)
	if err != nil {
		t.Fatal(err)
	}

	var b Base
	var r *banking.Account
	r, err = b.GetClientBankAccounts("Kraken", "USD")
	if err != nil {
		t.Error(err)
	}

	if r.BankName != "test" {
		t.Error("incorrect bank name")
	}

	_, err = b.GetClientBankAccounts("MEOW", "USD")
	if err == nil {
		t.Error("an error should have been thrown for a non-existent exchange")
	}
}

func TestGetExchangeBankAccounts(t *testing.T) {
	cfg := config.GetConfig()
	err := cfg.LoadConfig(config.TestFile, true)
	if err != nil {
		t.Fatal(err)
	}

	var b = Base{Name: "Bitfinex"}
	r, err := b.GetExchangeBankAccounts("", "USD")
	if err != nil {
		t.Error(err)
	}

	if r.BankName != "Deutsche Bank Privat Und Geschaeftskunden AG" {
		t.Fatal("incorrect bank name")
	}
}

func TestSetCurrencyPairFormat(t *testing.T) {
	t.Parallel()

	b := Base{
		Config: &config.Exchange{},
	}
	err := b.SetCurrencyPairFormat()
	if err != nil {
		t.Fatal(err)
	}
	if b.Config.CurrencyPairs == nil {
		t.Error("currencyPairs shouldn't be nil")
	}

	// Test global format logic
	b.Config.CurrencyPairs.UseGlobalFormat = true
	b.CurrencyPairs.UseGlobalFormat = true
	pFmt := &currency.PairFormat{
		Delimiter: "#",
	}
	b.CurrencyPairs.RequestFormat = pFmt
	b.CurrencyPairs.ConfigFormat = pFmt
	err = b.SetCurrencyPairFormat()
	if err != nil {
		t.Fatal(err)
	}
	spot, err := b.GetPairFormat(asset.Spot, true)
	if err != nil {
		t.Fatal(err)
	}

	if spot.Delimiter != "#" {
		t.Error("incorrect pair format delimiter")
	}

	// Test individual asset type formatting logic
	b.CurrencyPairs.UseGlobalFormat = false
	// Store non-nil pair stores
	err = b.CurrencyPairs.Store(asset.Spot, &currency.PairStore{
		ConfigFormat: &currency.PairFormat{Delimiter: "~"},
	})
	if err != nil {
		t.Fatal(err)
	}
	err = b.CurrencyPairs.Store(asset.Futures, &currency.PairStore{
		ConfigFormat: &currency.PairFormat{Delimiter: ":)"},
	})
	if err != nil {
		t.Fatal(err)
	}
	err = b.SetCurrencyPairFormat()
	if err != nil {
		t.Fatal(err)
	}
	spot, err = b.GetPairFormat(asset.Spot, false)
	if err != nil {
		t.Fatal(err)
	}
	if spot.Delimiter != "~" {
		t.Error("incorrect pair format delimiter")
	}
	futures, err := b.GetPairFormat(asset.Futures, false)
	if err != nil {
		t.Fatal(err)
	}
	if futures.Delimiter != ":)" {
		t.Error("incorrect pair format delimiter")
	}
}

func TestLoadConfigPairs(t *testing.T) {
	t.Parallel()

	pairs := currency.Pairs{
		currency.Pair{Base: currency.BTC, Quote: currency.USD},
		currency.Pair{Base: currency.LTC, Quote: currency.USD},
	}

	b := Base{
		CurrencyPairs: currency.PairsManager{
			UseGlobalFormat: true,
			RequestFormat: &currency.PairFormat{
				Delimiter: ">",
				Uppercase: false,
			},
			ConfigFormat: &currency.PairFormat{
				Delimiter: "^",
				Uppercase: true,
			},
			Pairs: map[asset.Item]*currency.PairStore{
				asset.Spot: {
					RequestFormat: &currency.EMPTYFORMAT,
					ConfigFormat:  &currency.EMPTYFORMAT,
				},
			},
		},
		Config: &config.Exchange{
			CurrencyPairs: &currency.PairsManager{},
		},
	}

	// Test a nil PairsManager
	err := b.SetConfigPairs()
	if err != nil {
		t.Fatal(err)
	}

	// Now setup a proper PairsManager
	b.Config.CurrencyPairs = &currency.PairsManager{
		UseGlobalFormat: true,
		RequestFormat: &currency.PairFormat{
			Delimiter: "!",
			Uppercase: true,
		},
		ConfigFormat: &currency.PairFormat{
			Delimiter: "!",
			Uppercase: true,
		},
		Pairs: map[asset.Item]*currency.PairStore{
			asset.Spot: {
				AssetEnabled: convert.BoolPtr(true),
				Enabled:      pairs,
				Available:    pairs,
			},
		},
	}

	// Test UseGlobalFormat setting of pairs
	err = b.SetCurrencyPairFormat()
	if err != nil {
		t.Fatal(err)
	}

	err = b.SetConfigPairs()
	if err != nil {
		t.Fatal(err)
	}
	// Test four things:
	// 1) Config pairs are set
	// 2) pair format is set for RequestFormat
	// 3) pair format is set for ConfigFormat
	// 4) Config global format delimiter is updated based off exchange.Base
	pFmt, err := b.GetPairFormat(asset.Spot, false)
	if err != nil {
		t.Fatal(err)
	}
	pairs, err = b.GetEnabledPairs(asset.Spot)
	if err != nil {
		t.Fatal(err)
	}

	p := pairs[0].Format(pFmt).String()
	if p != "BTC^USD" {
		t.Errorf("incorrect value, expected BTC^USD")
	}

	avail, err := b.GetAvailablePairs(asset.Spot)
	if err != nil {
		t.Fatal(err)
	}

	format, err := b.FormatExchangeCurrency(avail[0], asset.Spot)
	if err != nil {
		t.Fatal(err)
	}

	p = format.String()
	if p != "btc>usd" {
		t.Error("incorrect value, expected btc>usd")
	}
	if b.Config.CurrencyPairs.RequestFormat.Delimiter != ">" ||
		b.Config.CurrencyPairs.RequestFormat.Uppercase ||
		b.Config.CurrencyPairs.ConfigFormat.Delimiter != "^" ||
		!b.Config.CurrencyPairs.ConfigFormat.Uppercase {
		t.Error("incorrect delimiter values")
	}

	// Test !UseGlobalFormat setting of pairs
	err = b.CurrencyPairs.StoreFormat(asset.Spot, &currency.PairFormat{Delimiter: "~"}, false)
	if err != nil {
		t.Fatal(err)
	}
	err = b.CurrencyPairs.StoreFormat(asset.Spot, &currency.PairFormat{Delimiter: "/"}, true)
	if err != nil {
		t.Fatal(err)
	}
	pairs = append(pairs, currency.Pair{Base: currency.XRP, Quote: currency.USD})
	err = b.Config.CurrencyPairs.StorePairs(asset.Spot, pairs, false)
	if err != nil {
		t.Fatal(err)
	}
	err = b.Config.CurrencyPairs.StorePairs(asset.Spot, pairs, true)
	if err != nil {
		t.Fatal(err)
	}
	b.Config.CurrencyPairs.UseGlobalFormat = false
	b.CurrencyPairs.UseGlobalFormat = false

	err = b.SetConfigPairs()
	if err != nil {
		t.Fatal(err)
	}
	// Test four things:
	// 1) XRP-USD is set
	// 2) pair format is set for RequestFormat
	// 3) pair format is set for ConfigFormat
	// 4) Config pair store formats are the same as the exchanges
	configFmt, err := b.GetPairFormat(asset.Spot, false)
	if err != nil {
		t.Fatal(err)
	}
	pairs, err = b.GetEnabledPairs(asset.Spot)
	if err != nil {
		t.Fatal(err)
	}
	p = pairs[2].Format(configFmt).String()
	if p != "xrp/usd" {
		t.Error("incorrect value, expected xrp/usd", p)
	}

	avail, err = b.GetAvailablePairs(asset.Spot)
	if err != nil {
		t.Fatal(err)
	}

	format, err = b.FormatExchangeCurrency(avail[2], asset.Spot)
	if err != nil {
		t.Fatal(err)
	}
	p = format.String()
	if p != "xrp~usd" {
		t.Error("incorrect value, expected xrp~usd", p)
	}
	ps, err := b.Config.CurrencyPairs.Get(asset.Spot)
	if err != nil {
		t.Fatal(err)
	}
	if ps.RequestFormat.Delimiter != "~" ||
		ps.RequestFormat.Uppercase ||
		ps.ConfigFormat.Delimiter != "/" ||
		ps.ConfigFormat.Uppercase {
		t.Error("incorrect delimiter values")
	}
}

func TestGetName(t *testing.T) {
	t.Parallel()

	b := Base{
		Name: "TESTNAME",
	}

	if name := b.GetName(); name != "TESTNAME" {
		t.Error("Exchange GetName() returned incorrect name")
	}
}

func TestGetFeatures(t *testing.T) {
	t.Parallel()

	// Test GetEnabledFeatures
	var b Base
	if b.GetEnabledFeatures().AutoPairUpdates {
		t.Error("auto pair updates should be disabled")
	}
	b.Features.Enabled.AutoPairUpdates = true
	if !b.GetEnabledFeatures().AutoPairUpdates {
		t.Error("auto pair updates should be enabled")
	}

	// Test GetSupportedFeatures
	b.Features.Supports.RESTCapabilities.AutoPairUpdates = true
	if !b.GetSupportedFeatures().RESTCapabilities.AutoPairUpdates {
		t.Error("auto pair updates should be supported")
	}
	if b.GetSupportedFeatures().RESTCapabilities.TickerBatching {
		t.Error("ticker batching shouldn't be supported")
	}
}

func TestGetPairFormat(t *testing.T) {
	t.Parallel()

	// Test global formatting
	var b Base
	b.CurrencyPairs.UseGlobalFormat = true
	b.CurrencyPairs.ConfigFormat = &currency.PairFormat{
		Uppercase: true,
	}
	b.CurrencyPairs.RequestFormat = &currency.PairFormat{
		Delimiter: "~",
	}
	pFmt, err := b.GetPairFormat(asset.Spot, true)
	if err != nil {
		t.Fatal(err)
	}
	if pFmt.Delimiter != "~" && !pFmt.Uppercase {
		t.Error("incorrect pair format values")
	}
	pFmt, err = b.GetPairFormat(asset.Spot, false)
	if err != nil {
		t.Fatal(err)
	}
	if pFmt.Delimiter != "" && pFmt.Uppercase {
		t.Error("incorrect pair format values")
	}

	// Test individual asset pair store formatting
	b.CurrencyPairs.UseGlobalFormat = false
	err = b.CurrencyPairs.Store(asset.Spot, &currency.PairStore{
		ConfigFormat:  &pFmt,
		RequestFormat: &currency.PairFormat{Delimiter: "/", Uppercase: true},
	})
	if err != nil {
		t.Fatal(err)
	}
	pFmt, err = b.GetPairFormat(asset.Spot, false)
	if err != nil {
		t.Fatal(err)
	}
	if pFmt.Delimiter != "" && pFmt.Uppercase {
		t.Error("incorrect pair format values")
	}
	pFmt, err = b.GetPairFormat(asset.Spot, true)
	if err != nil {
		t.Fatal(err)
	}
	if pFmt.Delimiter != "~" && !pFmt.Uppercase {
		t.Error("incorrect pair format values")
	}
}

func TestGetEnabledPairs(t *testing.T) {
	t.Parallel()

	b := Base{
		Name: "TESTNAME",
	}

	defaultPairs, err := currency.NewPairsFromStrings([]string{defaultTestCurrencyPair})
	if err != nil {
		t.Fatal(err)
	}

	err = b.CurrencyPairs.StorePairs(asset.Spot, defaultPairs, true)
	if err != nil {
		t.Fatal(err)
	}
	err = b.CurrencyPairs.StorePairs(asset.Spot, defaultPairs, false)
	if err != nil {
		t.Fatal(err)
	}
	format := currency.PairFormat{
		Delimiter: "-",
		Index:     "",
		Uppercase: true,
	}

	err = b.CurrencyPairs.SetAssetEnabled(asset.Spot, true)
	if err != nil {
		t.Fatal(err)
	}

	b.CurrencyPairs.UseGlobalFormat = true
	b.CurrencyPairs.RequestFormat = &format
	b.CurrencyPairs.ConfigFormat = &format

	c, err := b.GetEnabledPairs(asset.Spot)
	if err != nil {
		t.Fatal(err)
	}

	if c[0].String() != defaultTestCurrencyPair {
		t.Error("Exchange GetAvailablePairs() incorrect string")
	}

	format.Delimiter = "~"
	b.CurrencyPairs.RequestFormat = &format
	c, err = b.GetEnabledPairs(asset.Spot)
	if err != nil {
		t.Fatal(err)
	}
	if c[0].String() != "BTC~USD" {
		t.Error("Exchange GetAvailablePairs() incorrect string")
	}

	format.Delimiter = ""
	b.CurrencyPairs.ConfigFormat = &format
	c, err = b.GetEnabledPairs(asset.Spot)
	if err != nil {
		t.Fatal(err)
	}
	if c[0].String() != "BTCUSD" {
		t.Error("Exchange GetAvailablePairs() incorrect string")
	}

	btcdoge, err := currency.NewPairsFromStrings([]string{"BTCDOGE"})
	if err != nil {
		t.Fatal(err)
	}

	err = b.CurrencyPairs.StorePairs(asset.Spot, btcdoge, true)
	if err != nil {
		t.Fatal(err)
	}
	err = b.CurrencyPairs.StorePairs(asset.Spot, btcdoge, false)
	if err != nil {
		t.Fatal(err)
	}
	format.Index = currency.BTC.String()
	b.CurrencyPairs.ConfigFormat = &format
	c, err = b.GetEnabledPairs(asset.Spot)
	if err != nil {
		t.Fatal(err)
	}
	if c[0].Base != currency.BTC && c[0].Quote != currency.DOGE {
		t.Error("Exchange GetAvailablePairs() incorrect string")
	}

	btcusdUnderscore, err := currency.NewPairsFromStrings([]string{"BTC_USD"})
	if err != nil {
		t.Fatal(err)
	}

	err = b.CurrencyPairs.StorePairs(asset.Spot, btcusdUnderscore, true)
	if err != nil {
		t.Fatal(err)
	}
	err = b.CurrencyPairs.StorePairs(asset.Spot, btcusdUnderscore, false)
	if err != nil {
		t.Fatal(err)
	}
	b.CurrencyPairs.RequestFormat.Delimiter = ""
	b.CurrencyPairs.ConfigFormat.Delimiter = "_"
	c, err = b.GetEnabledPairs(asset.Spot)
	if err != nil {
		t.Fatal(err)
	}
	if c[0].Base != currency.BTC && c[0].Quote != currency.USD {
		t.Error("Exchange GetAvailablePairs() incorrect string")
	}

	err = b.CurrencyPairs.StorePairs(asset.Spot, btcdoge, true)
	if err != nil {
		t.Fatal(err)
	}
	err = b.CurrencyPairs.StorePairs(asset.Spot, btcdoge, false)
	if err != nil {
		t.Fatal(err)
	}
	b.CurrencyPairs.RequestFormat.Delimiter = ""
	b.CurrencyPairs.ConfigFormat.Delimiter = ""
	b.CurrencyPairs.ConfigFormat.Index = currency.BTC.String()
	c, err = b.GetEnabledPairs(asset.Spot)
	if err != nil {
		t.Fatal(err)
	}
	if c[0].Base != currency.BTC && c[0].Quote != currency.DOGE {
		t.Error("Exchange GetAvailablePairs() incorrect string")
	}

	btcusd, err := currency.NewPairsFromStrings([]string{"BTCUSD"})
	if err != nil {
		t.Fatal(err)
	}

	err = b.CurrencyPairs.StorePairs(asset.Spot, btcusd, true)
	if err != nil {
		t.Fatal(err)
	}
	err = b.CurrencyPairs.StorePairs(asset.Spot, btcusd, false)
	if err != nil {
		t.Fatal(err)
	}
	b.CurrencyPairs.ConfigFormat.Index = ""
	c, err = b.GetEnabledPairs(asset.Spot)
	if err != nil {
		t.Fatal(err)
	}
	if c[0].Base != currency.BTC && c[0].Quote != currency.USD {
		t.Error("Exchange GetAvailablePairs() incorrect string")
	}
}

func TestGetAvailablePairs(t *testing.T) {
	t.Parallel()

	b := Base{
		Name: "TESTNAME",
	}

	defaultPairs, err := currency.NewPairsFromStrings([]string{defaultTestCurrencyPair})
	if err != nil {
		t.Fatal(err)
	}

	err = b.CurrencyPairs.StorePairs(asset.Spot, defaultPairs, false)
	if err != nil {
		t.Fatal(err)
	}
	format := currency.PairFormat{
		Delimiter: "-",
		Index:     "",
		Uppercase: true,
	}

	assetType := asset.Spot
	b.CurrencyPairs.UseGlobalFormat = true
	b.CurrencyPairs.RequestFormat = &format
	b.CurrencyPairs.ConfigFormat = &format

	c, err := b.GetAvailablePairs(assetType)
	if err != nil {
		t.Fatal(err)
	}

	if c[0].String() != defaultTestCurrencyPair {
		t.Error("Exchange GetAvailablePairs() incorrect string")
	}

	format.Delimiter = "~"
	b.CurrencyPairs.RequestFormat = &format
	c, err = b.GetAvailablePairs(assetType)
	if err != nil {
		t.Fatal(err)
	}

	if c[0].String() != "BTC~USD" {
		t.Error("Exchange GetAvailablePairs() incorrect string")
	}

	format.Delimiter = ""
	b.CurrencyPairs.ConfigFormat = &format
	c, err = b.GetAvailablePairs(assetType)
	if err != nil {
		t.Fatal(err)
	}

	if c[0].String() != "BTCUSD" {
		t.Error("Exchange GetAvailablePairs() incorrect string")
	}

	dogePairs, err := currency.NewPairsFromStrings([]string{"BTCDOGE"})
	if err != nil {
		t.Fatal(err)
	}

	err = b.CurrencyPairs.StorePairs(asset.Spot, dogePairs, false)
	if err != nil {
		t.Fatal(err)
	}

	format.Index = currency.BTC.String()
	b.CurrencyPairs.ConfigFormat = &format
	c, err = b.GetAvailablePairs(assetType)
	if err != nil {
		t.Fatal(err)
	}

	if c[0].Base != currency.BTC && c[0].Quote != currency.DOGE {
		t.Error("Exchange GetAvailablePairs() incorrect string")
	}

	btcusdUnderscore, err := currency.NewPairsFromStrings([]string{"BTC_USD"})
	if err != nil {
		t.Fatal(err)
	}

	err = b.CurrencyPairs.StorePairs(asset.Spot, btcusdUnderscore, false)
	if err != nil {
		t.Fatal(err)
	}

	b.CurrencyPairs.RequestFormat.Delimiter = ""
	b.CurrencyPairs.ConfigFormat.Delimiter = "_"
	c, err = b.GetAvailablePairs(assetType)
	if err != nil {
		t.Fatal(err)
	}

	if c[0].Base != currency.BTC && c[0].Quote != currency.USD {
		t.Error("Exchange GetAvailablePairs() incorrect string")
	}

	err = b.CurrencyPairs.StorePairs(asset.Spot, dogePairs, false)
	if err != nil {
		t.Fatal(err)
	}

	b.CurrencyPairs.RequestFormat.Delimiter = ""
	b.CurrencyPairs.ConfigFormat.Delimiter = "_"
	b.CurrencyPairs.ConfigFormat.Index = currency.BTC.String()
	c, err = b.GetAvailablePairs(assetType)
	if err != nil {
		t.Fatal(err)
	}

	if c[0].Base != currency.BTC && c[0].Quote != currency.DOGE {
		t.Error("Exchange GetAvailablePairs() incorrect string")
	}

	btcusd, err := currency.NewPairsFromStrings([]string{"BTCUSD"})
	if err != nil {
		t.Fatal(err)
	}

	err = b.CurrencyPairs.StorePairs(asset.Spot, btcusd, false)
	if err != nil {
		t.Fatal(err)
	}

	b.CurrencyPairs.ConfigFormat.Index = ""
	c, err = b.GetAvailablePairs(assetType)
	if err != nil {
		t.Fatal(err)
	}

	if c[0].Base != currency.BTC && c[0].Quote != currency.USD {
		t.Error("Exchange GetAvailablePairs() incorrect string")
	}
}

func TestSupportsPair(t *testing.T) {
	t.Parallel()

	b := Base{
		Name: "TESTNAME",
		CurrencyPairs: currency.PairsManager{
			Pairs: map[asset.Item]*currency.PairStore{
				asset.Spot: {
					AssetEnabled: convert.BoolPtr(true),
				},
			},
		},
	}

	pairs, err := currency.NewPairsFromStrings([]string{defaultTestCurrencyPair,
		"ETH-USD"})
	if err != nil {
		t.Fatal(err)
	}

	err = b.CurrencyPairs.StorePairs(asset.Spot, pairs, false)
	if err != nil {
		t.Fatal(err)
	}

	defaultpairs, err := currency.NewPairsFromStrings([]string{defaultTestCurrencyPair})
	if err != nil {
		t.Fatal(err)
	}

	err = b.CurrencyPairs.StorePairs(asset.Spot, defaultpairs, true)
	if err != nil {
		t.Fatal(err)
	}

	format := &currency.PairFormat{
		Delimiter: "-",
		Index:     "",
	}

	b.CurrencyPairs.UseGlobalFormat = true
	b.CurrencyPairs.RequestFormat = format
	b.CurrencyPairs.ConfigFormat = format
	assetType := asset.Spot

	if b.SupportsPair(currency.NewPair(currency.BTC, currency.USD), true, assetType) != nil {
		t.Error("Exchange SupportsPair() incorrect value")
	}

	if b.SupportsPair(currency.NewPair(currency.ETH, currency.USD), false, assetType) != nil {
		t.Error("Exchange SupportsPair() incorrect value")
	}

	asdasdf, err := currency.NewPairFromStrings("ASD", "ASDF")
	if err != nil {
		t.Fatal(err)
	}

	if b.SupportsPair(asdasdf, true, assetType) == nil {
		t.Error("Exchange SupportsPair() incorrect value")
	}
}

func TestFormatExchangeCurrencies(t *testing.T) {
	t.Parallel()

	e := Base{
		CurrencyPairs: currency.PairsManager{
			UseGlobalFormat: true,

			RequestFormat: &currency.PairFormat{
				Uppercase: false,
				Delimiter: "~",
				Separator: "^",
			},

			ConfigFormat: &currency.PairFormat{
				Uppercase: true,
				Delimiter: "_",
			},
		},
	}
	p1, err := currency.NewPairDelimiter("BTC_USD", "_")
	if err != nil {
		t.Fatal(err)
	}
	p2, err := currency.NewPairDelimiter("LTC_BTC", "_")
	if err != nil {
		t.Fatal(err)
	}
	var pairs = []currency.Pair{
		p1,
		p2,
	}

	actual, err := e.FormatExchangeCurrencies(pairs, asset.Spot)
	if err != nil {
		t.Errorf("Exchange TestFormatExchangeCurrencies error %s", err)
	}
	if expected := "btc~usd^ltc~btc"; actual != expected {
		t.Errorf("Exchange TestFormatExchangeCurrencies %s != %s",
			actual, expected)
	}

	_, err = e.FormatExchangeCurrencies(nil, asset.Spot)
	if err == nil {
		t.Error("nil pairs should return an error")
	}
}

func TestFormatExchangeCurrency(t *testing.T) {
	t.Parallel()

	var b Base
	b.CurrencyPairs.UseGlobalFormat = true
	b.CurrencyPairs.RequestFormat = &currency.PairFormat{
		Uppercase: true,
		Delimiter: "-",
	}

	p := currency.NewPair(currency.BTC, currency.USD)
	expected := defaultTestCurrencyPair
	actual, err := b.FormatExchangeCurrency(p, asset.Spot)
	if err != nil {
		t.Fatal(err)
	}

	if actual.String() != expected {
		t.Errorf("Exchange TestFormatExchangeCurrency %s != %s",
			actual, expected)
	}
}

func TestSetEnabled(t *testing.T) {
	t.Parallel()

	SetEnabled := Base{
		Name:    "TESTNAME",
		Enabled: false,
	}

	SetEnabled.SetEnabled(true)
	if !SetEnabled.Enabled {
		t.Error("Exchange SetEnabled(true) did not set boolean")
	}
}

func TestIsEnabled(t *testing.T) {
	t.Parallel()

	IsEnabled := Base{
		Name:    "TESTNAME",
		Enabled: false,
	}

	if IsEnabled.IsEnabled() {
		t.Error("Exchange IsEnabled() did not return correct boolean")
	}
}

func TestSetupDefaults(t *testing.T) {
	t.Parallel()

	newRequester, err := request.New("testSetupDefaults",
		common.NewHTTPClientWithTimeout(0))
	if err != nil {
		t.Fatal(err)
	}

	var b = Base{
		Name:      "awesomeTest",
		Requester: newRequester,
	}
	cfg := config.Exchange{
		HTTPTimeout: time.Duration(-1),
		API: config.APIConfig{
			AuthenticatedSupport: true,
		},
	}

	err = b.SetupDefaults(&cfg)
	if err != nil {
		t.Fatal(err)
	}
	if cfg.HTTPTimeout.String() != "15s" {
		t.Error("HTTP timeout should be set to 15s")
	}

	// Test custom HTTP timeout is set
	cfg.HTTPTimeout = time.Second * 30
	err = b.SetupDefaults(&cfg)
	if err != nil {
		t.Fatal(err)
	}
	if cfg.HTTPTimeout.String() != "30s" {
		t.Error("HTTP timeout should be set to 30s")
	}

	// Test asset types
	p, err := currency.NewPairDelimiter(defaultTestCurrencyPair, "-")
	if err != nil {
		t.Fatal(err)
	}
	err = b.CurrencyPairs.Store(asset.Spot, &currency.PairStore{
		Enabled: currency.Pairs{p},
	})
	if err != nil {
		t.Fatal(err)
	}
	err = b.SetupDefaults(&cfg)
	if err != nil {
		t.Fatal(err)
	}
	ps, err := cfg.CurrencyPairs.Get(asset.Spot)
	if err != nil {
		t.Fatal(err)
	}
	if !ps.Enabled.Contains(p, true) {
		t.Error("default pair should be stored in the configs pair store")
	}

	// Test websocket support
	b.Websocket = stream.New()
	b.Features.Supports.Websocket = true
	err = b.Websocket.Setup(&stream.WebsocketSetup{
		ExchangeConfig: &config.Exchange{
			WebsocketTrafficTimeout: time.Second * 30,
			Name:                    "test",
			Features:                &config.FeaturesConfig{},
		},
		Features:              &protocol.Features{},
		DefaultURL:            "ws://something.com",
		RunningURL:            "ws://something.com",
		Connector:             func() error { return nil },
		GenerateSubscriptions: func() ([]stream.ChannelSubscription, error) { return []stream.ChannelSubscription{}, nil },
		Subscriber:            func(cs []stream.ChannelSubscription) error { return nil },
	})
	if err != nil {
		t.Fatal(err)
	}
	err = b.Websocket.Enable()
	if err != nil {
		t.Fatal(err)
	}
	if !b.IsWebsocketEnabled() {
		t.Error("websocket should be enabled")
	}
}

func TestSetPairs(t *testing.T) {
	t.Parallel()

	b := Base{
		CurrencyPairs: currency.PairsManager{
			UseGlobalFormat: true,
			ConfigFormat: &currency.PairFormat{
				Uppercase: true,
			},
		},
		Config: &config.Exchange{
			CurrencyPairs: &currency.PairsManager{
				UseGlobalFormat: true,
				ConfigFormat: &currency.PairFormat{
					Uppercase: true,
				},
				Pairs: map[asset.Item]*currency.PairStore{
					asset.Spot: {
						AssetEnabled: convert.BoolPtr(true),
					},
				},
			},
		},
	}

	if err := b.SetPairs(nil, asset.Spot, true); err == nil {
		t.Error("nil pairs should throw an error")
	}

	pairs := currency.Pairs{
		currency.NewPair(currency.BTC, currency.USD),
	}
	err := b.SetPairs(pairs, asset.Spot, true)
	if err != nil {
		t.Error(err)
	}

	err = b.SetPairs(pairs, asset.Spot, false)
	if err != nil {
		t.Error(err)
	}

	err = b.SetConfigPairs()
	if err != nil {
		t.Fatal(err)
	}

	p, err := b.GetEnabledPairs(asset.Spot)
	if err != nil {
		t.Fatal(err)
	}

	if len(p) != 1 {
		t.Error("pairs shouldn't be nil")
	}
}

func TestUpdatePairs(t *testing.T) {
	t.Parallel()
	cfg := &config.Config{
		Exchanges: []config.Exchange{
			{
				Name:          defaultTestExchange,
				CurrencyPairs: &currency.PairsManager{},
			},
		},
	}

	exchCfg, err := cfg.GetExchangeConfig(defaultTestExchange)
	if err != nil {
		t.Fatal("TestUpdatePairs failed to load config")
	}

	UAC := Base{
		Name: defaultTestExchange,
		CurrencyPairs: currency.PairsManager{
			Pairs: map[asset.Item]*currency.PairStore{
				asset.Spot: {
					AssetEnabled: convert.BoolPtr(true),
				},
			},
			ConfigFormat:    &currency.PairFormat{Uppercase: true, Delimiter: currency.DashDelimiter},
			UseGlobalFormat: true,
		},
	}
	UAC.Config = exchCfg
	exchangeProducts, err := currency.NewPairsFromStrings([]string{"ltcusd",
		"btcusd",
		"usdbtc",
		"audusd"})
	if err != nil {
		t.Fatal(err)
	}
	err = UAC.UpdatePairs(exchangeProducts, asset.Spot, true, false)
	if err != nil {
		t.Errorf("TestUpdatePairs error: %s", err)
	}

	err = UAC.UpdatePairs(exchangeProducts, asset.Spot, false, false)
	if err != nil {
		t.Errorf("TestUpdatePairs error: %s", err)
	}

	// Test updating the same new products, diff should be 0
	err = UAC.UpdatePairs(exchangeProducts, asset.Spot, true, false)
	if err != nil {
		t.Errorf("TestUpdatePairs error: %s", err)
	}

	// Test force updating to only one product
	exchangeProducts, err = currency.NewPairsFromStrings([]string{"btcusd"})
	if err != nil {
		t.Fatal(err)
	}

	err = UAC.UpdatePairs(exchangeProducts, asset.Spot, true, true)
	if err != nil {
		t.Errorf("TestUpdatePairs error: %s", err)
	}

	// Test updating exchange products
	exchangeProducts, err = currency.NewPairsFromStrings([]string{"ltcusd",
		"btcusd",
		"usdbtc",
		"audbtc"})
	if err != nil {
		t.Fatal(err)
	}
	UAC.Name = defaultTestExchange
	err = UAC.UpdatePairs(exchangeProducts, asset.Spot, false, false)
	if err != nil {
		t.Errorf("Exchange UpdatePairs() error: %s", err)
	}

	// Test updating the same new products, diff should be 0
	err = UAC.UpdatePairs(exchangeProducts, asset.Spot, false, false)
	if err != nil {
		t.Errorf("Exchange UpdatePairs() error: %s", err)
	}

	// Test force updating to only one product
	exchangeProducts, err = currency.NewPairsFromStrings([]string{"btcusd"})
	if err != nil {
		t.Fatal(err)
	}
	err = UAC.UpdatePairs(exchangeProducts, asset.Spot, false, true)
	if err != nil {
		t.Errorf("Forced Exchange UpdatePairs() error: %s", err)
	}

	// Test update currency pairs with btc excluded
	exchangeProducts, err = currency.NewPairsFromStrings([]string{"ltcusd", "ethusd"})
	if err != nil {
		t.Fatal(err)
	}
	err = UAC.UpdatePairs(exchangeProducts, asset.Spot, false, false)
	if err != nil {
		t.Errorf("Exchange UpdatePairs() error: %s", err)
	}

	// Test empty pair
	p, err := currency.NewPairDelimiter(defaultTestCurrencyPair, "-")
	if err != nil {
		t.Fatal(err)
	}
	pairs := currency.Pairs{currency.EMPTYPAIR, p}
	err = UAC.UpdatePairs(pairs, asset.Spot, true, true)
	if !errors.Is(err, currency.ErrCurrencyPairEmpty) {
		t.Fatalf("received: '%v' but expected: '%v'", err, currency.ErrCurrencyPairEmpty)
	}

	pairs = currency.Pairs{p, p}
	err = UAC.UpdatePairs(pairs, asset.Spot, false, true)
	if !errors.Is(err, currency.ErrPairDuplication) {
		t.Fatalf("received: '%v' but expected: '%v'", err, currency.ErrPairDuplication)
	}

	pairs = currency.Pairs{p}
	err = UAC.UpdatePairs(pairs, asset.Spot, false, true)
	if !errors.Is(err, nil) {
		t.Fatalf("received: '%v' but expected: '%v'", err, nil)
	}

	err = UAC.UpdatePairs(pairs, asset.Spot, true, true)
	if !errors.Is(err, nil) {
		t.Fatalf("received: '%v' but expected: '%v'", err, nil)
	}

	UAC.CurrencyPairs.UseGlobalFormat = true
	UAC.CurrencyPairs.ConfigFormat = &currency.PairFormat{
		Delimiter: "-",
	}

	uacPairs, err := UAC.GetEnabledPairs(asset.Spot)
	if err != nil {
		t.Fatal(err)
	}
	if !uacPairs.Contains(p, true) {
		t.Fatal("expected currency pair not found")
	}

	pairs = currency.Pairs{
		currency.NewPair(currency.XRP, currency.USD),
		currency.NewPair(currency.BTC, currency.USD),
		currency.NewPair(currency.LTC, currency.USD),
		currency.NewPair(currency.LTC, currency.USDT),
	}
	err = UAC.UpdatePairs(pairs, asset.Spot, true, true)
	if !errors.Is(err, nil) {
		t.Fatalf("received: '%v' but expected: '%v'", err, nil)
	}

	pairs = currency.Pairs{
		currency.NewPair(currency.WABI, currency.USD),
		currency.NewPair(currency.EASY, currency.USD),
		currency.NewPair(currency.LARIX, currency.USD),
		currency.NewPair(currency.LTC, currency.USDT),
	}
	err = UAC.UpdatePairs(pairs, asset.Spot, false, true)
	if !errors.Is(err, nil) {
		t.Fatalf("received: '%v' but expected: '%v'", err, nil)
	}

	uacEnabledPairs, err := UAC.GetEnabledPairs(asset.Spot)
	if err != nil {
		t.Fatal(err)
	}
	if uacEnabledPairs.Contains(currency.NewPair(currency.XRP, currency.USD), true) {
		t.Fatal("expected currency pair not found")
	}
	if uacEnabledPairs.Contains(currency.NewPair(currency.BTC, currency.USD), true) {
		t.Fatal("expected currency pair not found")
	}
	if uacEnabledPairs.Contains(currency.NewPair(currency.LTC, currency.USD), true) {
		t.Fatal("expected currency pair not found")
	}
	if !uacEnabledPairs.Contains(currency.NewPair(currency.LTC, currency.USDT), true) {
		t.Fatal("expected currency pair not found")
	}

	// This should be matched and formatted to `link-usd`
	unintentionalInput, err := currency.NewPairFromString("linkusd")
	if !errors.Is(err, nil) {
		t.Fatalf("received: '%v' but expected: '%v'", err, nil)
	}

	pairs = currency.Pairs{
		currency.NewPair(currency.WABI, currency.USD),
		currency.NewPair(currency.EASY, currency.USD),
		currency.NewPair(currency.LARIX, currency.USD),
		currency.NewPair(currency.LTC, currency.USDT),
		unintentionalInput,
	}

	err = UAC.UpdatePairs(pairs, asset.Spot, true, true)
	if !errors.Is(err, nil) {
		t.Fatalf("received: '%v' but expected: '%v'", err, nil)
	}

	pairs = currency.Pairs{
		currency.NewPair(currency.WABI, currency.USD),
		currency.NewPair(currency.EASY, currency.USD),
		currency.NewPair(currency.LARIX, currency.USD),
		currency.NewPair(currency.LTC, currency.USDT),
		currency.NewPair(currency.LINK, currency.USD),
	}

	err = UAC.UpdatePairs(pairs, asset.Spot, false, true)
	if !errors.Is(err, nil) {
		t.Fatalf("received: '%v' but expected: '%v'", err, nil)
	}

	uacEnabledPairs, err = UAC.GetEnabledPairs(asset.Spot)
	if err != nil {
		t.Fatal(err)
	}

	if !uacEnabledPairs.Contains(currency.NewPair(currency.LINK, currency.USD), true) {
		t.Fatalf("received: '%v' but expected: '%v'", false, true)
	}
}

func TestSupportsWebsocket(t *testing.T) {
	t.Parallel()

	var b Base
	if b.SupportsWebsocket() {
		t.Error("exchange doesn't support websocket")
	}

	b.Features.Supports.Websocket = true
	if !b.SupportsWebsocket() {
		t.Error("exchange supports websocket")
	}
}

func TestSupportsREST(t *testing.T) {
	t.Parallel()

	var b Base
	if b.SupportsREST() {
		t.Error("exchange doesn't support REST")
	}

	b.Features.Supports.REST = true
	if !b.SupportsREST() {
		t.Error("exchange supports REST")
	}
}

func TestIsWebsocketEnabled(t *testing.T) {
	t.Parallel()

	var b Base
	if b.IsWebsocketEnabled() {
		t.Error("exchange doesn't support websocket")
	}

	b.Websocket = stream.New()
	err := b.Websocket.Setup(&stream.WebsocketSetup{
		ExchangeConfig: &config.Exchange{
			Enabled:                 true,
			WebsocketTrafficTimeout: time.Second * 30,
			Name:                    "test",
			Features: &config.FeaturesConfig{
				Enabled: config.FeaturesEnabledConfig{
					Websocket: true,
				},
			},
		},
		Features:              &protocol.Features{},
		DefaultURL:            "ws://something.com",
		RunningURL:            "ws://something.com",
		Connector:             func() error { return nil },
		GenerateSubscriptions: func() ([]stream.ChannelSubscription, error) { return nil, nil },
		Subscriber:            func(cs []stream.ChannelSubscription) error { return nil },
	})
	if err != nil {
		t.Error(err)
	}
	if !b.IsWebsocketEnabled() {
		t.Error("websocket should be enabled")
	}
}

func TestSupportsWithdrawPermissions(t *testing.T) {
	t.Parallel()

	UAC := Base{Name: defaultTestExchange}
	UAC.Features.Supports.WithdrawPermissions = AutoWithdrawCrypto | AutoWithdrawCryptoWithAPIPermission
	withdrawPermissions := UAC.SupportsWithdrawPermissions(AutoWithdrawCrypto)

	if !withdrawPermissions {
		t.Errorf("Expected: %v, Received: %v", true, withdrawPermissions)
	}

	withdrawPermissions = UAC.SupportsWithdrawPermissions(AutoWithdrawCrypto | AutoWithdrawCryptoWithAPIPermission)
	if !withdrawPermissions {
		t.Errorf("Expected: %v, Received: %v", true, withdrawPermissions)
	}

	withdrawPermissions = UAC.SupportsWithdrawPermissions(AutoWithdrawCrypto | WithdrawCryptoWith2FA)
	if withdrawPermissions {
		t.Errorf("Expected: %v, Received: %v", false, withdrawPermissions)
	}

	withdrawPermissions = UAC.SupportsWithdrawPermissions(AutoWithdrawCrypto | AutoWithdrawCryptoWithAPIPermission | WithdrawCryptoWith2FA)
	if withdrawPermissions {
		t.Errorf("Expected: %v, Received: %v", false, withdrawPermissions)
	}

	withdrawPermissions = UAC.SupportsWithdrawPermissions(WithdrawCryptoWith2FA)
	if withdrawPermissions {
		t.Errorf("Expected: %v, Received: %v", false, withdrawPermissions)
	}
}

func TestFormatWithdrawPermissions(t *testing.T) {
	t.Parallel()

	UAC := Base{Name: defaultTestExchange}
	UAC.Features.Supports.WithdrawPermissions = AutoWithdrawCrypto |
		AutoWithdrawCryptoWithAPIPermission |
		AutoWithdrawCryptoWithSetup |
		WithdrawCryptoWith2FA |
		WithdrawCryptoWithSMS |
		WithdrawCryptoWithEmail |
		WithdrawCryptoWithWebsiteApproval |
		WithdrawCryptoWithAPIPermission |
		AutoWithdrawFiat |
		AutoWithdrawFiatWithAPIPermission |
		AutoWithdrawFiatWithSetup |
		WithdrawFiatWith2FA |
		WithdrawFiatWithSMS |
		WithdrawFiatWithEmail |
		WithdrawFiatWithWebsiteApproval |
		WithdrawFiatWithAPIPermission |
		WithdrawCryptoViaWebsiteOnly |
		WithdrawFiatViaWebsiteOnly |
		NoFiatWithdrawals |
		1<<19
	withdrawPermissions := UAC.FormatWithdrawPermissions()
	if withdrawPermissions != "AUTO WITHDRAW CRYPTO & AUTO WITHDRAW CRYPTO WITH API PERMISSION & AUTO WITHDRAW CRYPTO WITH SETUP & WITHDRAW CRYPTO WITH 2FA & WITHDRAW CRYPTO WITH SMS & WITHDRAW CRYPTO WITH EMAIL & WITHDRAW CRYPTO WITH WEBSITE APPROVAL & WITHDRAW CRYPTO WITH API PERMISSION & AUTO WITHDRAW FIAT & AUTO WITHDRAW FIAT WITH API PERMISSION & AUTO WITHDRAW FIAT WITH SETUP & WITHDRAW FIAT WITH 2FA & WITHDRAW FIAT WITH SMS & WITHDRAW FIAT WITH EMAIL & WITHDRAW FIAT WITH WEBSITE APPROVAL & WITHDRAW FIAT WITH API PERMISSION & WITHDRAW CRYPTO VIA WEBSITE ONLY & WITHDRAW FIAT VIA WEBSITE ONLY & NO FIAT WITHDRAWAL & UNKNOWN[1<<19]" {
		t.Errorf("Expected: %s, Received: %s", AutoWithdrawCryptoText+" & "+AutoWithdrawCryptoWithAPIPermissionText, withdrawPermissions)
	}

	UAC.Features.Supports.WithdrawPermissions = NoAPIWithdrawalMethods
	withdrawPermissions = UAC.FormatWithdrawPermissions()

	if withdrawPermissions != NoAPIWithdrawalMethodsText {
		t.Errorf("Expected: %s, Received: %s", NoAPIWithdrawalMethodsText, withdrawPermissions)
	}
}

func TestSupportsAsset(t *testing.T) {
	t.Parallel()
	var b Base
	b.CurrencyPairs.Pairs = map[asset.Item]*currency.PairStore{
		asset.Spot: {},
	}
	if !b.SupportsAsset(asset.Spot) {
		t.Error("spot should be supported")
	}
	if b.SupportsAsset(asset.Index) {
		t.Error("index shouldn't be supported")
	}
}

func TestPrintEnabledPairs(t *testing.T) {
	t.Parallel()

	var b Base
	b.CurrencyPairs.Pairs = make(map[asset.Item]*currency.PairStore)
	b.CurrencyPairs.Pairs[asset.Spot] = &currency.PairStore{
		Enabled: currency.Pairs{
			currency.NewPair(currency.BTC, currency.USD),
		},
	}

	b.PrintEnabledPairs()
}
func TestGetBase(t *testing.T) {
	t.Parallel()

	b := Base{
		Name: "MEOW",
	}

	p := b.GetBase()
	p.Name = "rawr"

	if b.Name != "rawr" {
		t.Error("name should be rawr")
	}
}

func TestGetAssetType(t *testing.T) {
	var b Base
	p := currency.NewPair(currency.BTC, currency.USD)
	if _, err := b.GetPairAssetType(p); err == nil {
		t.Fatal("error cannot be nil")
	}
	b.CurrencyPairs.Pairs = make(map[asset.Item]*currency.PairStore)
	b.CurrencyPairs.Pairs[asset.Spot] = &currency.PairStore{
		AssetEnabled: convert.BoolPtr(true),
		Enabled: currency.Pairs{
			currency.NewPair(currency.BTC, currency.USD),
		},
		Available: currency.Pairs{
			currency.NewPair(currency.BTC, currency.USD),
		},
		ConfigFormat: &currency.PairFormat{Delimiter: "-"},
	}

	a, err := b.GetPairAssetType(p)
	if err != nil {
		t.Fatal(err)
	}

	if a != asset.Spot {
		t.Error("should be spot but is", a)
	}
}

func TestGetFormattedPairAndAssetType(t *testing.T) {
	t.Parallel()
	b := Base{
		Config: &config.Exchange{},
	}
	err := b.SetCurrencyPairFormat()
	if err != nil {
		t.Fatal(err)
	}
	b.Config.CurrencyPairs.UseGlobalFormat = true
	b.CurrencyPairs.UseGlobalFormat = true
	pFmt := &currency.PairFormat{
		Delimiter: "#",
	}
	b.CurrencyPairs.RequestFormat = pFmt
	b.CurrencyPairs.ConfigFormat = pFmt
	b.CurrencyPairs.Pairs = make(map[asset.Item]*currency.PairStore)
	b.CurrencyPairs.Pairs[asset.Spot] = &currency.PairStore{
		AssetEnabled: convert.BoolPtr(true),
		Enabled: currency.Pairs{
			currency.NewPair(currency.BTC, currency.USD),
		},
		Available: currency.Pairs{
			currency.NewPair(currency.BTC, currency.USD),
		},
	}
	p, a, err := b.GetRequestFormattedPairAndAssetType("btc#usd")
	if err != nil {
		t.Error(err)
	}
	if p.String() != "btc#usd" {
		t.Error("Expected pair to match")
	}
	if a != asset.Spot {
		t.Error("Expected spot asset")
	}
	_, _, err = b.GetRequestFormattedPairAndAssetType("btcusd")
	if err == nil {
		t.Error("Expected error")
	}
}

func TestStoreAssetPairFormat(t *testing.T) {
	b := Base{
		Config: &config.Exchange{Name: "kitties"},
	}

	err := b.StoreAssetPairFormat(asset.Empty, currency.PairStore{})
	if err == nil {
		t.Error("error cannot be nil")
	}

	err = b.StoreAssetPairFormat(asset.Spot, currency.PairStore{})
	if err == nil {
		t.Error("error cannot be nil")
	}

	err = b.StoreAssetPairFormat(asset.Spot, currency.PairStore{
		RequestFormat: &currency.PairFormat{Uppercase: true}})
	if err == nil {
		t.Error("error cannot be nil")
	}

	err = b.StoreAssetPairFormat(asset.Spot, currency.PairStore{
		RequestFormat: &currency.PairFormat{Uppercase: true},
		ConfigFormat:  &currency.PairFormat{Uppercase: true}})
	if !errors.Is(err, errConfigPairFormatRequiresDelimiter) {
		t.Fatalf("received: '%v' but expected: '%v'", err, errConfigPairFormatRequiresDelimiter)
	}

	err = b.StoreAssetPairFormat(asset.Futures, currency.PairStore{
		RequestFormat: &currency.PairFormat{Uppercase: true},
		ConfigFormat:  &currency.PairFormat{Uppercase: true, Delimiter: currency.DashDelimiter}})
	if err != nil {
		t.Error(err)
	}

	err = b.StoreAssetPairFormat(asset.Futures, currency.PairStore{
		RequestFormat: &currency.PairFormat{Uppercase: true},
		ConfigFormat:  &currency.PairFormat{Uppercase: true, Delimiter: currency.DashDelimiter}})
	if err != nil {
		t.Error(err)
	}
}

func TestSetGlobalPairsManager(t *testing.T) {
	b := Base{
		Config: &config.Exchange{Name: "kitties"},
	}

	err := b.SetGlobalPairsManager(nil, nil, asset.Empty)
	if err == nil {
		t.Error("error cannot be nil")
	}

	err = b.SetGlobalPairsManager(&currency.PairFormat{Uppercase: true}, nil, asset.Empty)
	if err == nil {
		t.Error("error cannot be nil")
	}

	err = b.SetGlobalPairsManager(&currency.PairFormat{Uppercase: true},
		&currency.PairFormat{Uppercase: true})
	if err == nil {
		t.Error("error cannot be nil")
	}

	err = b.SetGlobalPairsManager(&currency.PairFormat{Uppercase: true},
		&currency.PairFormat{Uppercase: true}, asset.Empty)
	if err == nil {
		t.Error("error cannot be nil")
	}

	err = b.SetGlobalPairsManager(&currency.PairFormat{Uppercase: true},
		&currency.PairFormat{Uppercase: true},
		asset.Spot,
		asset.Binary)
	if !errors.Is(err, errConfigPairFormatRequiresDelimiter) {
		t.Fatalf("received: '%v' but expected: '%v'", err, errConfigPairFormatRequiresDelimiter)
	}

	err = b.SetGlobalPairsManager(&currency.PairFormat{Uppercase: true},
		&currency.PairFormat{Uppercase: true, Delimiter: currency.DashDelimiter},
		asset.Spot,
		asset.Binary)
	if err != nil {
		t.Error(err)
	}

	if !b.SupportsAsset(asset.Binary) || !b.SupportsAsset(asset.Spot) {
		t.Fatal("global pairs manager not set correctly")
	}

	err = b.SetGlobalPairsManager(&currency.PairFormat{Uppercase: true},
		&currency.PairFormat{Uppercase: true}, asset.Spot, asset.Binary)
	if err == nil {
		t.Error("error cannot be nil")
	}
}
func Test_FormatExchangeKlineInterval(t *testing.T) {
	testCases := []struct {
		name     string
		interval kline.Interval
		output   string
	}{
		{
			"OneMin",
			kline.OneMin,
			"60",
		},
		{
			"OneDay",
			kline.OneDay,
			"86400",
		},
	}

	b := Base{}
	for x := range testCases {
		test := testCases[x]

		t.Run(test.name, func(t *testing.T) {
			ret := b.FormatExchangeKlineInterval(test.interval)

			if ret != test.output {
				t.Fatalf("unexpected result return expected: %v received: %v", test.output, ret)
			}
		})
	}
}

func TestBase_ValidateKline(t *testing.T) {
	pairs := currency.Pairs{
		currency.Pair{Base: currency.BTC, Quote: currency.USDT},
	}

	availablePairs := currency.Pairs{
		currency.Pair{Base: currency.BTC, Quote: currency.USDT},
		currency.Pair{Base: currency.BTC, Quote: currency.AUD},
	}

	b := Base{
		Name: "TESTNAME",
		CurrencyPairs: currency.PairsManager{
			Pairs: map[asset.Item]*currency.PairStore{
				asset.Spot: {
					AssetEnabled: convert.BoolPtr(true),
					Enabled:      pairs,
					Available:    availablePairs,
				},
			},
		},
		Features: Features{
			Enabled: FeaturesEnabled{
				Kline: kline.ExchangeCapabilitiesEnabled{
					Intervals: kline.DeployExchangeIntervals(kline.OneMin),
				},
			},
		},
	}

	err := b.ValidateKline(availablePairs[0], asset.Spot, kline.OneMin)
	if err != nil {
		t.Fatalf("expected validation to pass received error: %v", err)
	}

	err = b.ValidateKline(availablePairs[1], asset.Spot, kline.OneYear)
	if err == nil {
		t.Fatal("expected validation to fail")
	}

	err = b.ValidateKline(availablePairs[1], asset.Index, kline.OneYear)
	if err == nil {
		t.Fatal("expected validation to fail")
	}
}

func TestCheckTransientError(t *testing.T) {
	b := Base{}
	err := b.CheckTransientError(nil)
	if err != nil {
		t.Fatal(err)
	}

	err = b.CheckTransientError(errors.New("wow"))
	if err == nil {
		t.Fatal("error cannot be nil")
	}

	nErr := net.DNSError{}
	err = b.CheckTransientError(&nErr)
	if err != nil {
		t.Fatal("error cannot be nil")
	}
}

func TestDisableEnableRateLimiter(t *testing.T) {
	b := Base{}
	err := b.EnableRateLimiter()
	if !errors.Is(err, request.ErrRequestSystemIsNil) {
		t.Fatalf("received: '%v' but expected: '%v'", err, request.ErrRequestSystemIsNil)
	}

	b.Requester, err = request.New("testingRateLimiter", common.NewHTTPClientWithTimeout(0))
	if err != nil {
		t.Fatal(err)
	}

	err = b.DisableRateLimiter()
	if !errors.Is(err, nil) {
		t.Fatalf("received: '%v' but expected: '%v'", err, nil)
	}

	err = b.DisableRateLimiter()
	if !errors.Is(err, request.ErrRateLimiterAlreadyDisabled) {
		t.Fatalf("received: '%v' but expected: '%v'", err, request.ErrRateLimiterAlreadyDisabled)
	}

	err = b.EnableRateLimiter()
	if !errors.Is(err, nil) {
		t.Fatalf("received: '%v' but expected: '%v'", err, nil)
	}

	err = b.EnableRateLimiter()
	if !errors.Is(err, request.ErrRateLimiterAlreadyEnabled) {
		t.Fatalf("received: '%v' but expected: '%v'", err, request.ErrRateLimiterAlreadyEnabled)
	}
}

func TestGetWebsocket(t *testing.T) {
	b := Base{}
	_, err := b.GetWebsocket()
	if err == nil {
		t.Fatal("error cannot be nil")
	}
	b.Websocket = &stream.Websocket{}
	_, err = b.GetWebsocket()
	if err != nil {
		t.Fatal(err)
	}
}

func TestFlushWebsocketChannels(t *testing.T) {
	b := Base{}
	err := b.FlushWebsocketChannels()
	if err != nil {
		t.Fatal(err)
	}

	b.Websocket = &stream.Websocket{}
	err = b.FlushWebsocketChannels()
	if err == nil {
		t.Fatal(err)
	}
}

func TestSubscribeToWebsocketChannels(t *testing.T) {
	b := Base{}
	err := b.SubscribeToWebsocketChannels(nil)
	if err == nil {
		t.Fatal(err)
	}

	b.Websocket = &stream.Websocket{}
	err = b.SubscribeToWebsocketChannels(nil)
	if err == nil {
		t.Fatal(err)
	}
}

func TestUnsubscribeToWebsocketChannels(t *testing.T) {
	b := Base{}
	err := b.UnsubscribeToWebsocketChannels(nil)
	if err == nil {
		t.Fatal(err)
	}

	b.Websocket = &stream.Websocket{}
	err = b.UnsubscribeToWebsocketChannels(nil)
	if err == nil {
		t.Fatal(err)
	}
}

func TestGetSubscriptions(t *testing.T) {
	b := Base{}
	_, err := b.GetSubscriptions()
	if err == nil {
		t.Fatal(err)
	}

	b.Websocket = &stream.Websocket{}
	_, err = b.GetSubscriptions()
	if err != nil {
		t.Fatal(err)
	}
}

func TestAuthenticateWebsocket(t *testing.T) {
	b := Base{}
	if err := b.AuthenticateWebsocket(context.Background()); err == nil {
		t.Fatal("error cannot be nil")
	}
}

func TestKlineIntervalEnabled(t *testing.T) {
	b := Base{}
	if b.klineIntervalEnabled(kline.EightHour) {
		t.Fatal("unexpected value")
	}
}

func TestFormatExchangeKlineInterval(t *testing.T) {
	b := Base{}
	if b.FormatExchangeKlineInterval(kline.EightHour) != "28800" {
		t.Fatal("unexpected value")
	}
}

func TestSetSaveTradeDataStatus(t *testing.T) {
	b := Base{
		Features: Features{
			Enabled: FeaturesEnabled{
				SaveTradeData: false,
			},
		},
		Config: &config.Exchange{
			Features: &config.FeaturesConfig{
				Enabled: config.FeaturesEnabledConfig{},
			},
		},
	}

	if b.IsSaveTradeDataEnabled() {
		t.Errorf("expected false")
	}
	b.SetSaveTradeDataStatus(true)
	if !b.IsSaveTradeDataEnabled() {
		t.Errorf("expected true")
	}
	b.SetSaveTradeDataStatus(false)
	if b.IsSaveTradeDataEnabled() {
		t.Errorf("expected false")
	}
	// data race this
	go b.SetSaveTradeDataStatus(false)
	go b.SetSaveTradeDataStatus(true)
}

func TestAddTradesToBuffer(t *testing.T) {
	b := Base{
		Features: Features{
			Enabled: FeaturesEnabled{},
		},
		Config: &config.Exchange{
			Features: &config.FeaturesConfig{
				Enabled: config.FeaturesEnabledConfig{},
			},
		},
	}
	err := b.AddTradesToBuffer()
	if err != nil {
		t.Error(err)
	}

	b.SetSaveTradeDataStatus(true)
	err = b.AddTradesToBuffer()
	if err != nil {
		t.Error(err)
	}
}

func TestString(t *testing.T) {
	if RestSpot.String() != "RestSpotURL" {
		t.Errorf("invalid string conversion")
	}
	if RestSpotSupplementary.String() != "RestSpotSupplementaryURL" {
		t.Errorf("invalid string conversion")
	}
	if RestUSDTMargined.String() != "RestUSDTMarginedFuturesURL" {
		t.Errorf("invalid string conversion")
	}
	if RestCoinMargined.String() != "RestCoinMarginedFuturesURL" {
		t.Errorf("invalid string conversion")
	}
	if RestFutures.String() != "RestFuturesURL" {
		t.Errorf("invalid string conversion")
	}
	if RestUSDCMargined.String() != "RestUSDCMarginedFuturesURL" {
		t.Errorf("invalid string conversion")
	}
	if RestSandbox.String() != "RestSandboxURL" {
		t.Errorf("invalid string conversion")
	}
	if RestSwap.String() != "RestSwapURL" {
		t.Errorf("invalid string conversion")
	}
	if WebsocketSpot.String() != "WebsocketSpotURL" {
		t.Errorf("invalid string conversion")
	}
	if WebsocketSpotSupplementary.String() != "WebsocketSpotSupplementaryURL" {
		t.Errorf("invalid string conversion")
	}
	if ChainAnalysis.String() != "ChainAnalysisURL" {
		t.Errorf("invalid string conversion")
	}
	if EdgeCase1.String() != "EdgeCase1URL" {
		t.Errorf("invalid string conversion")
	}
	if EdgeCase2.String() != "EdgeCase2URL" {
		t.Errorf("invalid string conversion")
	}
	if EdgeCase3.String() != "EdgeCase3URL" {
		t.Errorf("invalid string conversion")
	}
}

func TestFormatSymbol(t *testing.T) {
	b := Base{}
	spotStore := currency.PairStore{
		RequestFormat: &currency.PairFormat{Uppercase: true},
		ConfigFormat: &currency.PairFormat{
			Delimiter: currency.DashDelimiter,
			Uppercase: true,
		},
	}
	err := b.StoreAssetPairFormat(asset.Spot, spotStore)
	if err != nil {
		t.Error(err)
	}
	pair, err := currency.NewPairFromString("BTC-USD")
	if err != nil {
		t.Error(err)
	}
	sym, err := b.FormatSymbol(pair, asset.Spot)
	if err != nil {
		t.Error(err)
	}
	if sym != "BTCUSD" {
		t.Error("formatting failed")
	}
	_, err = b.FormatSymbol(pair, asset.Futures)
	if err == nil {
		t.Error("expecting an error since asset pair format has not been set")
	}
}

func TestSetAPIURL(t *testing.T) {
	b := Base{
		Name: "SomeExchange",
	}
	b.Config = &config.Exchange{}
	var mappy struct {
		Mappymap map[string]string `json:"urlEndpoints"`
	}
	mappy.Mappymap = make(map[string]string)
	mappy.Mappymap["hi"] = "http://google.com/"
	b.Config.API.Endpoints = mappy.Mappymap
	b.API.Endpoints = b.NewEndpoints()
	err := b.SetAPIURL()
	if err == nil {
		t.Error("expecting an error since the key provided is invalid")
	}
	mappy.Mappymap = make(map[string]string)
	b.Config.API.Endpoints = mappy.Mappymap
	mappy.Mappymap["RestSpotURL"] = "hi"
	b.API.Endpoints = b.NewEndpoints()
	err = b.SetAPIURL()
	if err != nil {
		t.Errorf("expecting no error since invalid url value should be logged but received the following error: %v", err)
	}
	mappy.Mappymap = make(map[string]string)
	b.Config.API.Endpoints = mappy.Mappymap
	mappy.Mappymap["RestSpotURL"] = "http://google.com/"
	b.API.Endpoints = b.NewEndpoints()
	err = b.SetAPIURL()
	if err != nil {
		t.Error(err)
	}
	mappy.Mappymap = make(map[string]string)
	b.Config.API.OldEndPoints = &config.APIEndpointsConfig{}
	b.Config.API.Endpoints = mappy.Mappymap
	mappy.Mappymap["RestSpotURL"] = "http://google.com/"
	b.API.Endpoints = b.NewEndpoints()
	b.Config.API.OldEndPoints.URL = "heloo"
	err = b.SetAPIURL()
	if err != nil {
		t.Errorf("expecting a warning since invalid oldendpoints url but got an error: %v", err)
	}
	mappy.Mappymap = make(map[string]string)
	b.Config.API.OldEndPoints = &config.APIEndpointsConfig{}
	b.Config.API.Endpoints = mappy.Mappymap
	mappy.Mappymap["RestSpotURL"] = "http://google.com/"
	b.API.Endpoints = b.NewEndpoints()
	b.Config.API.OldEndPoints.URL = "https://www.bitstamp.net/"
	b.Config.API.OldEndPoints.URLSecondary = "https://www.secondary.net/"
	b.Config.API.OldEndPoints.WebsocketURL = "https://www.websocket.net/"
	err = b.SetAPIURL()
	if err != nil {
		t.Error(err)
	}
	var urlLookup URL
	for x := range keyURLs {
		if keyURLs[x].String() == "RestSpotURL" {
			urlLookup = keyURLs[x]
		}
	}
	urlData, err := b.API.Endpoints.GetURL(urlLookup)
	if err != nil {
		t.Error(err)
	}
	if urlData != "https://www.bitstamp.net/" {
		t.Error("oldendpoints url setting failed")
	}
}

func TestSetRunning(t *testing.T) {
	b := Base{
		Name: "HELOOOOOOOO",
	}
	b.API.Endpoints = b.NewEndpoints()
	err := b.API.Endpoints.SetRunning(EdgeCase1.String(), "http://google.com/")
	if err != nil {
		t.Error(err)
	}
}

func TestAssetWebsocketFunctionality(t *testing.T) {
	b := Base{}
	if !b.IsAssetWebsocketSupported(asset.Spot) {
		t.Fatal("error asset is not turned off, unexpected response")
	}

	err := b.DisableAssetWebsocketSupport(asset.Spot)
	if !errors.Is(err, asset.ErrNotSupported) {
		t.Fatalf("expected error: %v but received: %v", asset.ErrNotSupported, err)
	}

	err = b.StoreAssetPairFormat(asset.Spot, currency.PairStore{
		RequestFormat: &currency.PairFormat{
			Uppercase: true,
		},
		ConfigFormat: &currency.PairFormat{
			Uppercase: true,
			Delimiter: currency.DashDelimiter,
		},
	})
	if !errors.Is(err, nil) {
		t.Fatalf("received: '%v' but expected: '%v'", err, nil)
	}

	err = b.DisableAssetWebsocketSupport(asset.Spot)
	if !errors.Is(err, nil) {
		t.Fatalf("expected error: %v but received: %v", nil, err)
	}

	if b.IsAssetWebsocketSupported(asset.Spot) {
		t.Fatal("error asset is not turned off, unexpected response")
	}

	// Edge case
	b.AssetWebsocketSupport.unsupported = make(map[asset.Item]bool)
	b.AssetWebsocketSupport.unsupported[asset.Spot] = true
	b.AssetWebsocketSupport.unsupported[asset.Futures] = false

	if b.IsAssetWebsocketSupported(asset.Spot) {
		t.Fatal("error asset is turned off, unexpected response")
	}

	if !b.IsAssetWebsocketSupported(asset.Futures) {
		t.Fatal("error asset is not turned off, unexpected response")
	}
}

func TestGetGetURLTypeFromString(t *testing.T) {
	t.Parallel()
	testCases := []struct {
		Endpoint string
		Expected URL
		Error    error
	}{
		{Endpoint: "RestSpotURL", Expected: RestSpot},
		{Endpoint: "RestSpotSupplementaryURL", Expected: RestSpotSupplementary},
		{Endpoint: "RestUSDTMarginedFuturesURL", Expected: RestUSDTMargined},
		{Endpoint: "RestCoinMarginedFuturesURL", Expected: RestCoinMargined},
		{Endpoint: "RestFuturesURL", Expected: RestFutures},
		{Endpoint: "RestUSDCMarginedFuturesURL", Expected: RestUSDCMargined},
		{Endpoint: "RestSandboxURL", Expected: RestSandbox},
		{Endpoint: "RestSwapURL", Expected: RestSwap},
		{Endpoint: "WebsocketSpotURL", Expected: WebsocketSpot},
		{Endpoint: "WebsocketSpotSupplementaryURL", Expected: WebsocketSpotSupplementary},
		{Endpoint: "ChainAnalysisURL", Expected: ChainAnalysis},
		{Endpoint: "EdgeCase1URL", Expected: EdgeCase1},
		{Endpoint: "EdgeCase2URL", Expected: EdgeCase2},
		{Endpoint: "EdgeCase3URL", Expected: EdgeCase3},
		{Endpoint: "sillyMcSillyBilly", Expected: 0, Error: errEndpointStringNotFound},
	}

	for _, tt := range testCases {
		tt := tt
		t.Run(tt.Endpoint, func(t *testing.T) {
			t.Parallel()
			u, err := getURLTypeFromString(tt.Endpoint)
			if !errors.Is(err, tt.Error) {
				t.Fatalf("received: %v but expected: %v", err, tt.Error)
			}

			if u != tt.Expected {
				t.Fatalf("received: %v but expected: %v", u, tt.Expected)
			}
		})
	}
}

func TestGetAvailableTransferChains(t *testing.T) {
	t.Parallel()
	var b Base
	if _, err := b.GetAvailableTransferChains(context.Background(), currency.BTC); !errors.Is(err, common.ErrFunctionNotSupported) {
		t.Errorf("received: %v, expected: %v", err, common.ErrFunctionNotSupported)
	}
}

func TestCalculatePNL(t *testing.T) {
	t.Parallel()
	var b Base
	if _, err := b.CalculatePNL(context.Background(), nil); !errors.Is(err, common.ErrNotYetImplemented) {
		t.Errorf("received: %v, expected: %v", err, common.ErrNotYetImplemented)
	}
}

func TestScaleCollateral(t *testing.T) {
	t.Parallel()
	var b Base
	if _, err := b.ScaleCollateral(context.Background(), nil); !errors.Is(err, common.ErrNotYetImplemented) {
		t.Errorf("received: %v, expected: %v", err, common.ErrNotYetImplemented)
	}
}

func TestCalculateTotalCollateral(t *testing.T) {
	t.Parallel()
	var b Base
	if _, err := b.CalculateTotalCollateral(context.Background(), nil); !errors.Is(err, common.ErrNotYetImplemented) {
		t.Errorf("received: %v, expected: %v", err, common.ErrNotYetImplemented)
	}
}

func TestUpdateCurrencyStates(t *testing.T) {
	t.Parallel()
	var b Base
	if err := b.UpdateCurrencyStates(context.Background(), asset.Spot); !errors.Is(err, common.ErrNotYetImplemented) {
		t.Errorf("received: %v, expected: %v", err, common.ErrNotYetImplemented)
	}
}

func TestUpdateOrderExecutionLimits(t *testing.T) {
	t.Parallel()
	var b Base
	if err := b.UpdateOrderExecutionLimits(context.Background(), asset.Spot); !errors.Is(err, common.ErrNotYetImplemented) {
		t.Errorf("received: %v, expected: %v", err, common.ErrNotYetImplemented)
	}
}

func TestSetTradeFeedStatus(t *testing.T) {
	t.Parallel()
	b := Base{
		Config: &config.Exchange{
			Features: &config.FeaturesConfig{},
		},
		Verbose: true,
	}
	b.SetTradeFeedStatus(true)
	if !b.IsTradeFeedEnabled() {
		t.Error("expected true")
	}
	b.SetTradeFeedStatus(false)
	if b.IsTradeFeedEnabled() {
		t.Error("expected false")
	}
}

func TestSetFillsFeedStatus(t *testing.T) {
	t.Parallel()
	b := Base{
		Config: &config.Exchange{
			Features: &config.FeaturesConfig{},
		},
		Verbose: true,
	}
	b.SetFillsFeedStatus(true)
	if !b.IsFillsFeedEnabled() {
		t.Error("expected true")
	}
	b.SetFillsFeedStatus(false)
	if b.IsFillsFeedEnabled() {
		t.Error("expected false")
	}
}

func TestGetServerTime(t *testing.T) {
	t.Parallel()
	var b Base
	if _, err := b.GetServerTime(context.Background(), asset.Spot); !errors.Is(err, common.ErrNotYetImplemented) {
		t.Errorf("received: %v, expected: %v", err, common.ErrNotYetImplemented)
	}
}

func TestGetFundingRateHistory(t *testing.T) {
	t.Parallel()
	var b Base
	if _, err := b.GetMarginRatesHistory(context.Background(), nil); !errors.Is(err, common.ErrNotYetImplemented) {
		t.Errorf("received: %v, expected: %v", err, common.ErrNotYetImplemented)
	}
}

func TestGetPositionSummary(t *testing.T) {
	t.Parallel()
	var b Base
	if _, err := b.GetPositionSummary(context.Background(), nil); !errors.Is(err, common.ErrNotYetImplemented) {
		t.Errorf("received: %v, expected: %v", err, common.ErrNotYetImplemented)
	}
}

func TestGetFuturesPositions(t *testing.T) {
	t.Parallel()
	var b Base
	if _, err := b.GetFuturesPositions(context.Background(), nil); !errors.Is(err, common.ErrNotYetImplemented) {
		t.Errorf("received: %v, expected: %v", err, common.ErrNotYetImplemented)
	}
}

func TestGetFundingPaymentDetails(t *testing.T) {
	t.Parallel()
	var b Base
	if _, err := b.GetFundingPaymentDetails(context.Background(), nil); !errors.Is(err, common.ErrNotYetImplemented) {
		t.Errorf("received: %v, expected: %v", err, common.ErrNotYetImplemented)
	}
}

func TestGetFundingRates(t *testing.T) {
	t.Parallel()
	var b Base
	if _, err := b.GetFundingRates(context.Background(), nil); !errors.Is(err, common.ErrNotYetImplemented) {
		t.Errorf("received: %v, expected: %v", err, common.ErrNotYetImplemented)
	}
}

func TestIsPerpetualFutureCurrency(t *testing.T) {
	t.Parallel()
	var b Base
	if _, err := b.IsPerpetualFutureCurrency(asset.Spot, currency.NewPair(currency.BTC, currency.USD)); !errors.Is(err, common.ErrNotYetImplemented) {
		t.Errorf("received: %v, expected: %v", err, common.ErrNotYetImplemented)
	}
}

func TestGetPairAndAssetTypeRequestFormatted(t *testing.T) {
	t.Parallel()

	expected := currency.Pair{Base: currency.BTC, Quote: currency.USDT}
	enabledPairs := currency.Pairs{expected}
	availablePairs := currency.Pairs{
		currency.Pair{Base: currency.BTC, Quote: currency.USDT},
		currency.Pair{Base: currency.BTC, Quote: currency.AUD},
	}

	b := Base{
		CurrencyPairs: currency.PairsManager{
			Pairs: map[asset.Item]*currency.PairStore{
				asset.Spot: {
					AssetEnabled:  convert.BoolPtr(true),
					Enabled:       enabledPairs,
					Available:     availablePairs,
					RequestFormat: &currency.PairFormat{Delimiter: "-", Uppercase: true},
					ConfigFormat:  &currency.EMPTYFORMAT,
				},
				asset.PerpetualContract: {
					AssetEnabled:  convert.BoolPtr(true),
					Enabled:       enabledPairs,
					Available:     availablePairs,
					RequestFormat: &currency.PairFormat{Delimiter: "_", Uppercase: true},
					ConfigFormat:  &currency.EMPTYFORMAT,
				},
			},
		},
	}

	_, _, err := b.GetPairAndAssetTypeRequestFormatted("")
	if !errors.Is(err, currency.ErrCurrencyPairEmpty) {
		t.Fatalf("received: '%v' but expected: '%v'", err, currency.ErrCurrencyPairEmpty)
	}

	_, _, err = b.GetPairAndAssetTypeRequestFormatted("BTCAUD")
	if !errors.Is(err, errSymbolCannotBeMatched) {
		t.Fatalf("received: '%v' but expected: '%v'", err, errSymbolCannotBeMatched)
	}

	_, _, err = b.GetPairAndAssetTypeRequestFormatted("BTCUSDT")
	if !errors.Is(err, errSymbolCannotBeMatched) {
		t.Fatalf("received: '%v' but expected: '%v'", err, errSymbolCannotBeMatched)
	}

	p, a, err := b.GetPairAndAssetTypeRequestFormatted("BTC-USDT")
	if !errors.Is(err, nil) {
		t.Fatalf("received: '%v' but expected: '%v'", err, nil)
	}
	if a != asset.Spot {
		t.Fatal("unexpected value", a)
	}
	if !p.Equal(expected) {
		t.Fatalf("received: '%v' but expected: '%v'", p, expected)
	}

	p, a, err = b.GetPairAndAssetTypeRequestFormatted("BTC_USDT")
	if !errors.Is(err, nil) {
		t.Fatalf("received: '%v' but expected: '%v'", err, nil)
	}
	if a != asset.PerpetualContract {
		t.Fatal("unexpected value", a)
	}
	if !p.Equal(expected) {
		t.Fatalf("received: '%v' but expected: '%v'", p, expected)
	}
}

<<<<<<< HEAD
func TestGetKlineBuilder(t *testing.T) {
	t.Parallel()
	b := Base{Name: "klineTest"}
	_, err := b.GetKlineBuilder(currency.EMPTYPAIR, asset.Empty, 0, time.Time{}, time.Time{})
	if !errors.Is(err, currency.ErrCurrencyPairEmpty) {
		t.Fatalf("received: '%v' but expected: '%v'", err, currency.ErrCurrencyPairEmpty)
	}

	pair := currency.NewPair(currency.BTC, currency.USDT)
	_, err = b.GetKlineBuilder(pair, asset.Empty, 0, time.Time{}, time.Time{})
	if !errors.Is(err, asset.ErrNotSupported) {
		t.Fatalf("received: '%v' but expected: '%v'", err, asset.ErrNotSupported)
	}

	_, err = b.GetKlineBuilder(pair, asset.Spot, 0, time.Time{}, time.Time{})
	if !errors.Is(err, kline.ErrInvalidInterval) {
		t.Fatalf("received: '%v' but expected: '%v'", err, kline.ErrInvalidInterval)
	}

	_, err = b.GetKlineBuilder(pair, asset.Spot, kline.OneMin, time.Time{}, time.Time{})
	if !errors.Is(err, kline.ErrCannotConstructInterval) {
		t.Fatalf("received: '%v' but expected: '%v'", err, kline.ErrCannotConstructInterval)
	}

	b.Features.Enabled.Kline.Intervals = kline.DeployExchangeIntervals(kline.OneMin)
	b.Features.Enabled.Kline.ResultLimit = 1439
	start := time.Date(2020, 12, 1, 0, 0, 0, 0, time.Local)
	end := start.AddDate(0, 0, 1)
	_, err = b.GetKlineBuilder(pair, asset.Spot, kline.OneMin, start, end)
	if !errors.Is(err, kline.ErrRequestExceedsExchangeLimits) {
		t.Fatalf("received: '%v' but expected: '%v'", err, kline.ErrRequestExceedsExchangeLimits)
	}

	b.Features.Enabled.Kline.Intervals = kline.DeployExchangeIntervals(kline.OneHour)
	_, err = b.GetKlineBuilder(pair, asset.Spot, kline.OneHour, start, end)
	if !errors.Is(err, kline.ErrValidatingParams) {
		t.Fatalf("received: '%v' but expected: '%v'", err, kline.ErrValidatingParams)
	}

	err = b.CurrencyPairs.Store(asset.Spot, &currency.PairStore{
		AssetEnabled: convert.BoolPtr(true),
		Enabled:      []currency.Pair{pair},
		Available:    []currency.Pair{pair},
	})
	if !errors.Is(err, nil) {
		t.Fatalf("received: '%v' but expected: '%v'", err, nil)
	}

	_, err = b.GetKlineBuilder(pair, asset.Spot, kline.OneHour, start, end)
	if !errors.Is(err, errAssetRequestFormatIsNil) {
		t.Fatalf("received: '%v' but expected: '%v'", err, errAssetRequestFormatIsNil)
	}

	err = b.CurrencyPairs.Store(asset.Spot, &currency.PairStore{
		AssetEnabled:  convert.BoolPtr(true),
		Enabled:       []currency.Pair{pair},
		Available:     []currency.Pair{pair},
		RequestFormat: &currency.PairFormat{Uppercase: true},
	})
	if !errors.Is(err, nil) {
		t.Fatalf("received: '%v' but expected: '%v'", err, nil)
	}

	builder, err := b.GetKlineBuilder(pair, asset.Spot, kline.OneHour, start, end)
	if !errors.Is(err, nil) {
		t.Fatalf("received: '%v' but expected: '%v'", err, nil)
	}

	if builder.Name != "klineTest" {
		t.Fatalf("received: '%v' but expected: '%v'", builder.Name, "klineTest")
	}

	if !builder.Pair.Equal(pair) {
		t.Fatalf("received: '%v' but expected: '%v'", builder.Pair, pair)
	}

	if builder.Asset != asset.Spot {
		t.Fatalf("received: '%v' but expected: '%v'", builder.Asset, asset.Spot)
	}

	if builder.Request != kline.OneHour {
		t.Fatalf("received: '%v' but expected: '%v'", builder.Request, kline.OneHour)
	}

	if builder.Required != kline.OneHour {
		t.Fatalf("received: '%v' but expected: '%v'", builder.Required, kline.OneHour)
	}

	if builder.Required != kline.OneHour {
		t.Fatalf("received: '%v' but expected: '%v'", builder.Required, kline.OneHour)
	}

	if builder.Start != start {
		t.Fatalf("received: '%v' but expected: '%v'", builder.Start, start)
	}

	if builder.End != end {
		t.Fatalf("received: '%v' but expected: '%v'", builder.End, end)
	}

	if builder.Formatted.String() != "BTCUSDT" {
		t.Fatalf("received: '%v' but expected: '%v'", builder.Formatted.String(), "BTCUSDT")
	}
}

func TestGetKlineBuilderExtended(t *testing.T) {
	t.Parallel()
	b := Base{Name: "klineTest"}
	_, err := b.GetKlineBuilderExtended(currency.EMPTYPAIR, asset.Empty, 0, time.Time{}, time.Time{})
	if !errors.Is(err, currency.ErrCurrencyPairEmpty) {
		t.Fatalf("received: '%v' but expected: '%v'", err, currency.ErrCurrencyPairEmpty)
	}

	pair := currency.NewPair(currency.BTC, currency.USDT)
	_, err = b.GetKlineBuilderExtended(pair, asset.Empty, 0, time.Time{}, time.Time{})
	if !errors.Is(err, asset.ErrNotSupported) {
		t.Fatalf("received: '%v' but expected: '%v'", err, asset.ErrNotSupported)
	}

	_, err = b.GetKlineBuilderExtended(pair, asset.Spot, 0, time.Time{}, time.Time{})
	if !errors.Is(err, kline.ErrInvalidInterval) {
		t.Fatalf("received: '%v' but expected: '%v'", err, kline.ErrInvalidInterval)
	}

	_, err = b.GetKlineBuilderExtended(pair, asset.Spot, kline.OneHour, time.Time{}, time.Time{})
	if !errors.Is(err, kline.ErrCannotConstructInterval) {
		t.Fatalf("received: '%v' but expected: '%v'", err, kline.ErrCannotConstructInterval)
	}

	b.Features.Enabled.Kline.Intervals = kline.DeployExchangeIntervals(kline.OneMin)
	b.Features.Enabled.Kline.ResultLimit = 100
	start := time.Date(2020, 12, 1, 0, 0, 0, 0, time.UTC)
	end := start.AddDate(0, 0, 1)

	_, err = b.GetKlineBuilderExtended(pair, asset.Spot, kline.OneHour, start, end)
	if !errors.Is(err, kline.ErrValidatingParams) {
		t.Fatalf("received: '%v' but expected: '%v'", err, kline.ErrValidatingParams)
	}

	err = b.CurrencyPairs.Store(asset.Spot, &currency.PairStore{
		AssetEnabled: convert.BoolPtr(true),
		Enabled:      []currency.Pair{pair},
		Available:    []currency.Pair{pair},
	})
	if !errors.Is(err, nil) {
		t.Fatalf("received: '%v' but expected: '%v'", err, nil)
	}

	_, err = b.GetKlineBuilderExtended(pair, asset.Spot, kline.OneHour, start, end)
	if !errors.Is(err, errAssetRequestFormatIsNil) {
		t.Fatalf("received: '%v' but expected: '%v'", err, errAssetRequestFormatIsNil)
	}

	err = b.CurrencyPairs.Store(asset.Spot, &currency.PairStore{
		AssetEnabled:  convert.BoolPtr(true),
		Enabled:       []currency.Pair{pair},
		Available:     []currency.Pair{pair},
		RequestFormat: &currency.PairFormat{Uppercase: true},
	})
	if !errors.Is(err, nil) {
		t.Fatalf("received: '%v' but expected: '%v'", err, nil)
	}

	// The one hour is not supported in this situation and will be converted
	// to one minute request interval for construction. Below will demonstrate
	// that correct flow.
	builder, err := b.GetKlineBuilderExtended(pair, asset.Spot, kline.OneHour, start, end)
	if !errors.Is(err, nil) {
		t.Fatalf("received: '%v' but expected: '%v'", err, nil)
	}

	if builder.Name != "klineTest" {
		t.Fatalf("received: '%v' but expected: '%v'", builder.Name, "klineTest")
	}

	if !builder.Pair.Equal(pair) {
		t.Fatalf("received: '%v' but expected: '%v'", builder.Pair, pair)
	}

	if builder.Asset != asset.Spot {
		t.Fatalf("received: '%v' but expected: '%v'", builder.Asset, asset.Spot)
	}

	if builder.Request != kline.OneMin {
		t.Fatalf("received: '%v' but expected: '%v'", builder.Request, kline.OneMin)
	}

	if builder.Required != kline.OneHour {
		t.Fatalf("received: '%v' but expected: '%v'", builder.Required, kline.OneHour)
	}

	if builder.Builder.Start != start {
		t.Fatalf("received: '%v' but expected: '%v'", builder.Builder.Start, start)
	}

	if builder.Builder.End != end {
		t.Fatalf("received: '%v' but expected: '%v'", builder.Builder.End, end)
	}

	if builder.Formatted.String() != "BTCUSDT" {
		t.Fatalf("received: '%v' but expected: '%v'", builder.Formatted.String(), "BTCUSDT")
	}

	if len(builder.Ranges) != 15 { // 15 request at max 100 candles == 1440 1 min candles.
		t.Fatalf("received: '%v' but expected: '%v'", len(builder.Ranges), 15)
=======
func TestSetRequester(t *testing.T) {
	t.Parallel()

	b := Base{
		Config:    &config.Exchange{Name: "kitties"},
		Requester: nil,
	}

	err := b.SetRequester(nil)
	if err == nil {
		t.Fatal("error cannot be nil")
	}

	requester, err := request.New("testingRequester", common.NewHTTPClientWithTimeout(0))
	if err != nil {
		t.Fatal(err)
	}

	err = b.SetRequester(requester)
	if err != nil {
		t.Fatalf("expected no error, received %v", err)
	}

	if b.Requester == nil {
		t.Fatal("requester not set correctly")
>>>>>>> 2ac165a4
	}
}<|MERGE_RESOLUTION|>--- conflicted
+++ resolved
@@ -2615,7 +2615,34 @@
 	}
 }
 
-<<<<<<< HEAD
+func TestSetRequester(t *testing.T) {
+	t.Parallel()
+
+	b := Base{
+		Config:    &config.Exchange{Name: "kitties"},
+		Requester: nil,
+	}
+
+	err := b.SetRequester(nil)
+	if err == nil {
+		t.Fatal("error cannot be nil")
+	}
+
+	requester, err := request.New("testingRequester", common.NewHTTPClientWithTimeout(0))
+	if err != nil {
+		t.Fatal(err)
+	}
+
+	err = b.SetRequester(requester)
+	if err != nil {
+		t.Fatalf("expected no error, received %v", err)
+	}
+
+	if b.Requester == nil {
+		t.Fatal("requester not set correctly")
+	}
+}
+
 func TestGetKlineBuilder(t *testing.T) {
 	t.Parallel()
 	b := Base{Name: "klineTest"}
@@ -2821,32 +2848,6 @@
 
 	if len(builder.Ranges) != 15 { // 15 request at max 100 candles == 1440 1 min candles.
 		t.Fatalf("received: '%v' but expected: '%v'", len(builder.Ranges), 15)
-=======
-func TestSetRequester(t *testing.T) {
-	t.Parallel()
-
-	b := Base{
-		Config:    &config.Exchange{Name: "kitties"},
-		Requester: nil,
-	}
-
-	err := b.SetRequester(nil)
-	if err == nil {
-		t.Fatal("error cannot be nil")
-	}
-
-	requester, err := request.New("testingRequester", common.NewHTTPClientWithTimeout(0))
-	if err != nil {
-		t.Fatal(err)
-	}
-
-	err = b.SetRequester(requester)
-	if err != nil {
-		t.Fatalf("expected no error, received %v", err)
-	}
-
-	if b.Requester == nil {
-		t.Fatal("requester not set correctly")
->>>>>>> 2ac165a4
+
 	}
 }