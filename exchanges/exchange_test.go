--- conflicted
+++ resolved
@@ -807,34 +807,6 @@
 	require.NoError(t, err, "CurrencyPairs.Get must not error")
 	assert.True(t, ps.Enabled.Contains(btcusdPair, true), "default pair should be stored in the configs pair store")
 
-<<<<<<< HEAD
-	// Test websocket support
-	b.Websocket = websocket.NewManager()
-	b.Features.Supports.Websocket = true
-	err = b.Websocket.Setup(&websocket.ManagerSetup{
-		ExchangeConfig: &config.Exchange{
-			WebsocketTrafficTimeout: time.Second * 30,
-			Name:                    "test",
-			Features:                &config.FeaturesConfig{},
-		},
-		Features:              &protocol.Features{},
-		DefaultURL:            "ws://something.com",
-		RunningURL:            "ws://something.com",
-		Connector:             func() error { return nil },
-		GenerateSubscriptions: func() (subscription.List, error) { return subscription.List{}, nil },
-		Subscriber:            func(subscription.List) error { return nil },
-	})
-	if err != nil {
-		t.Fatal(err)
-	}
-	err = b.Websocket.Enable(t.Context())
-	if err != nil {
-		t.Fatal(err)
-	}
-	if !b.IsWebsocketEnabled() {
-		t.Error("websocket should be enabled")
-	}
-=======
 	exp, err := accountsStore.GetExchangeAccounts(&b)
 	require.NoError(t, err, "GetExchangeAccounts must not error")
 	assert.Same(t, exp, b.Accounts, "SetupDefaults should default accounts from the global accounts store")
@@ -842,7 +814,6 @@
 	a := b.Accounts
 	require.NoError(t, b.SetupDefaults(&cfg))
 	assert.Same(t, a, b.Accounts, "SetDefaults should not overwrite Accounts override")
->>>>>>> 73e200e4
 }
 
 func TestSetPairs(t *testing.T) {
