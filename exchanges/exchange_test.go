--- conflicted
+++ resolved
@@ -2410,7 +2410,6 @@
 	}
 }
 
-<<<<<<< HEAD
 func TestGetAllFees(t *testing.T) {
 	t.Parallel()
 	_, err := (&Base{}).GetAllFees()
@@ -2464,7 +2463,9 @@
 	err := (&Base{}).SetBankTransferFee(currency.Code{}, 0, -1, -1, true)
 	if !errors.Is(err, fee.ErrDefinitionsAreNil) {
 		t.Fatalf("received: %v but expected: %v", err, fee.ErrDefinitionsAreNil)
-=======
+	}
+}
+
 func TestGetGetURLTypeFromString(t *testing.T) {
 	testCases := []struct {
 		Endpoint string
@@ -2500,6 +2501,5 @@
 				t.Fatalf("received: %v but expected: %v", u, tt.Expected)
 			}
 		})
->>>>>>> fd600972
 	}
 }