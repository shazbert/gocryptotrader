package exchange

import (
	"context"
	"errors"
	"net"
	"net/http"
	"os"
	"strings"
	"testing"
	"time"

	"github.com/thrasher-corp/gocryptotrader/common"
	"github.com/thrasher-corp/gocryptotrader/common/convert"
	"github.com/thrasher-corp/gocryptotrader/config"
	"github.com/thrasher-corp/gocryptotrader/currency"
	"github.com/thrasher-corp/gocryptotrader/exchanges/asset"
	"github.com/thrasher-corp/gocryptotrader/exchanges/fee"
	"github.com/thrasher-corp/gocryptotrader/exchanges/kline"
	"github.com/thrasher-corp/gocryptotrader/exchanges/protocol"
	"github.com/thrasher-corp/gocryptotrader/exchanges/request"
	"github.com/thrasher-corp/gocryptotrader/exchanges/stream"
	"github.com/thrasher-corp/gocryptotrader/log"
	"github.com/thrasher-corp/gocryptotrader/portfolio/banking"
)

const (
	defaultTestExchange     = "Bitfinex"
	defaultTestCurrencyPair = "BTC-USD"
)

func TestMain(m *testing.M) {
	c := log.GenDefaultSettings()
	log.RWM.Lock()
	log.GlobalLogConfig = &c
	log.RWM.Unlock()
	log.SetupGlobalLogger()
	os.Exit(m.Run())
}

func TestSupportsRESTTickerBatchUpdates(t *testing.T) {
	t.Parallel()

	b := Base{
		Name: "RAWR",
		Features: Features{
			Supports: FeaturesSupported{
				REST: true,
				RESTCapabilities: protocol.Features{
					TickerBatching: true,
				},
			},
		},
	}

	if !b.SupportsRESTTickerBatchUpdates() {
		t.Fatal("TestSupportsRESTTickerBatchUpdates returned false")
	}
}

func TestCreateMap(t *testing.T) {
	t.Parallel()
	b := Base{
		Name: "HELOOOOOOOO",
	}
	b.API.Endpoints = b.NewEndpoints()
	err := b.API.Endpoints.SetDefaultEndpoints(map[URL]string{
		EdgeCase1: "http://test1url.com/",
		EdgeCase2: "http://test2url.com/",
	})
	if err != nil {
		t.Error(err)
	}
	val, ok := b.API.Endpoints.defaults[EdgeCase1.String()]
	if !ok || val != "http://test1url.com/" {
		t.Errorf("CreateMap failed, incorrect value received for the given key")
	}
}

func TestSet(t *testing.T) {
	t.Parallel()
	b := Base{
		Name: "HELOOOOOOOO",
	}
	b.API.Endpoints = b.NewEndpoints()
	err := b.API.Endpoints.SetDefaultEndpoints(map[URL]string{
		EdgeCase1: "http://test1url.com/",
		EdgeCase2: "http://test2url.com/",
	})
	if err != nil {
		t.Error(err)
	}
	err = b.API.Endpoints.SetRunning(EdgeCase2.String(), "http://google.com/")
	if err != nil {
		t.Error(err)
	}
	val, ok := b.API.Endpoints.defaults[EdgeCase2.String()]
	if !ok {
		t.Error("set method or createmap failed")
	}
	if val != "http://google.com/" {
		t.Errorf("vals didnt match. expecting: %s, got: %s\n", "http://google.com/", val)
	}
	err = b.API.Endpoints.SetRunning(EdgeCase3.String(), "Added Edgecase3")
	if err != nil {
		t.Errorf("not expecting an error since invalid url val err should be logged but received: %v", err)
	}
}

func TestGetURL(t *testing.T) {
	t.Parallel()
	b := Base{
		Name: "HELAAAAAOOOOOOOOO",
	}
	b.API.Endpoints = b.NewEndpoints()
	err := b.API.Endpoints.SetDefaultEndpoints(map[URL]string{
		EdgeCase1: "http://test1.com/",
		EdgeCase2: "http://test2.com/",
	})
	if err != nil {
		t.Fatal(err)
	}
	getVal, err := b.API.Endpoints.GetURL(EdgeCase1)
	if err != nil {
		t.Error(err)
	}
	if getVal != "http://test1.com/" {
		t.Errorf("getVal failed")
	}
	err = b.API.Endpoints.SetRunning(EdgeCase2.String(), "http://OVERWRITTENBRO.com.au/")
	if err != nil {
		t.Error(err)
	}
	getChangedVal, err := b.API.Endpoints.GetURL(EdgeCase2)
	if err != nil {
		t.Error(err)
	}
	if getChangedVal != "http://OVERWRITTENBRO.com.au/" {
		t.Error("couldnt get changed val")
	}
	_, err = b.API.Endpoints.GetURL(URL(100))
	if err == nil {
		t.Error("expecting error due to invalid URL key parsed")
	}
}

func TestGetAll(t *testing.T) {
	t.Parallel()
	b := Base{
		Name: "HELLLLLLO",
	}
	b.API.Endpoints = b.NewEndpoints()
	err := b.API.Endpoints.SetDefaultEndpoints(map[URL]string{
		EdgeCase1: "http://test1.com.au/",
		EdgeCase2: "http://test2.com.au/",
	})
	if err != nil {
		t.Error(err)
	}
	allRunning := b.API.Endpoints.GetURLMap()
	if len(allRunning) != 2 {
		t.Error("invalid running map received")
	}
}

func TestSetDefaultEndpoints(t *testing.T) {
	t.Parallel()
	b := Base{
		Name: "HELLLLLLO",
	}
	b.API.Endpoints = b.NewEndpoints()
	err := b.API.Endpoints.SetDefaultEndpoints(map[URL]string{
		EdgeCase1: "http://test1.com.au/",
		EdgeCase2: "http://test2.com.au/",
	})
	if err != nil {
		t.Error(err)
	}
	b.API.Endpoints = b.NewEndpoints()
	err = b.API.Endpoints.SetDefaultEndpoints(map[URL]string{
		URL(15): "http://test2.com.au/",
	})
	if err == nil {
		t.Error("expecting an error due to invalid url key")
	}
	err = b.API.Endpoints.SetDefaultEndpoints(map[URL]string{
		EdgeCase1: "",
	})
	if err != nil {
		t.Errorf("expecting a warning due due to invalid url val but got an error: %v", err)
	}
}

func TestHTTPClient(t *testing.T) {
	t.Parallel()
	r := Base{Name: "asdf"}
	err := r.SetHTTPClientTimeout(time.Second * 5)
	if err != nil {
		t.Fatal(err)
	}

	if r.GetHTTPClient().Timeout != time.Second*5 {
		t.Fatalf("TestHTTPClient unexpected value")
	}

	r.Requester = nil
	newClient := new(http.Client)
	newClient.Timeout = time.Second * 10

	r.SetHTTPClient(newClient)
	if r.GetHTTPClient().Timeout != time.Second*10 {
		t.Fatalf("TestHTTPClient unexpected value")
	}

	r.Requester = nil
	if r.GetHTTPClient() == nil {
		t.Fatalf("TestHTTPClient unexpected value")
	}

	b := Base{Name: "RAWR"}

	b.Requester = request.New(b.Name, new(http.Client))
	err = b.SetHTTPClientTimeout(time.Second * 5)
	if !errors.Is(err, errTransportNotSet) {
		t.Fatalf("received: %v but expected: %v", err, errTransportNotSet)
	}

	b.Requester = request.New(b.Name, &http.Client{Transport: new(http.Transport)})
	err = b.SetHTTPClientTimeout(time.Second * 5)
	if err != nil {
		t.Fatal(err)
	}

	if b.GetHTTPClient().Timeout != time.Second*5 {
		t.Fatalf("TestHTTPClient unexpected value")
	}

	newClient = new(http.Client)
	newClient.Timeout = time.Second * 10

	b.SetHTTPClient(newClient)
	if b.GetHTTPClient().Timeout != time.Second*10 {
		t.Fatalf("TestHTTPClient unexpected value")
	}

	b.SetHTTPClientUserAgent("epicUserAgent")
	if !strings.Contains(b.GetHTTPClientUserAgent(), "epicUserAgent") {
		t.Error("user agent not set properly")
	}
}

func TestSetClientProxyAddress(t *testing.T) {
	t.Parallel()

	requester := request.New("rawr",
		common.NewHTTPClientWithTimeout(time.Second*15))

	newBase := Base{
		Name:      "rawr",
		Requester: requester}

	newBase.Websocket = stream.New()
	err := newBase.SetClientProxyAddress("")
	if err != nil {
		t.Error(err)
	}
	err = newBase.SetClientProxyAddress(":invalid")
	if err == nil {
		t.Error("SetClientProxyAddress parsed invalid URL")
	}

	if newBase.Websocket.GetProxyAddress() != "" {
		t.Error("SetClientProxyAddress error", err)
	}

	err = newBase.SetClientProxyAddress("http://www.valid.com")
	if err != nil {
		t.Error("SetClientProxyAddress error", err)
	}

	// calling this again will cause the ws check to fail
	err = newBase.SetClientProxyAddress("http://www.valid.com")
	if err == nil {
		t.Error("trying to set the same proxy addr should thrown an err for ws")
	}

	if newBase.Websocket.GetProxyAddress() != "http://www.valid.com" {
		t.Error("SetClientProxyAddress error", err)
	}

	// Nil out transport
	newBase.Requester.HTTPClient.Transport = nil
	err = newBase.SetClientProxyAddress("http://www.valid.com")
	if err == nil {
		t.Error("error cannot be nil")
	}
}

func TestSetFeatureDefaults(t *testing.T) {
	t.Parallel()

	// Test nil features with basic support capabilities
	b := Base{
		Config: &config.ExchangeConfig{
			CurrencyPairs: &currency.PairsManager{},
		},
		Features: Features{
			Supports: FeaturesSupported{
				REST: true,
				RESTCapabilities: protocol.Features{
					TickerBatching: true,
				},
				Websocket: true,
			},
		},
	}
	b.SetFeatureDefaults()
	if !b.Config.Features.Supports.REST && b.Config.CurrencyPairs.LastUpdated == 0 {
		t.Error("incorrect values")
	}

	// Test upgrade when SupportsAutoPairUpdates is enabled
	bptr := func(a bool) *bool { return &a }
	b.Config.Features = nil
	b.Config.SupportsAutoPairUpdates = bptr(true)
	b.SetFeatureDefaults()
	if !b.Config.Features.Supports.RESTCapabilities.AutoPairUpdates &&
		!b.Features.Enabled.AutoPairUpdates {
		t.Error("incorrect values")
	}

	// Test non migrated features config
	b.Config.Features.Supports.REST = false
	b.Config.Features.Supports.RESTCapabilities.TickerBatching = false
	b.Config.Features.Supports.Websocket = false
	b.SetFeatureDefaults()

	if !b.Features.Supports.REST ||
		!b.Features.Supports.RESTCapabilities.TickerBatching ||
		!b.Features.Supports.Websocket {
		t.Error("incorrect values")
	}
}

func TestSetAPICredentialDefaults(t *testing.T) {
	t.Parallel()

	b := Base{
		Config: &config.ExchangeConfig{},
	}
	b.API.CredentialsValidator.RequiresKey = true
	b.API.CredentialsValidator.RequiresSecret = true
	b.API.CredentialsValidator.RequiresBase64DecodeSecret = true
	b.API.CredentialsValidator.RequiresClientID = true
	b.API.CredentialsValidator.RequiresPEM = true
	b.SetAPICredentialDefaults()

	if !b.Config.API.CredentialsValidator.RequiresKey ||
		!b.Config.API.CredentialsValidator.RequiresSecret ||
		!b.Config.API.CredentialsValidator.RequiresBase64DecodeSecret ||
		!b.Config.API.CredentialsValidator.RequiresClientID ||
		!b.Config.API.CredentialsValidator.RequiresPEM {
		t.Error("incorrect values")
	}
}

func TestSetAutoPairDefaults(t *testing.T) {
	t.Parallel()
	bs := "Bitstamp"
	cfg := &config.Config{Exchanges: []config.ExchangeConfig{
		{
			Name:          bs,
			CurrencyPairs: &currency.PairsManager{},
			Features: &config.FeaturesConfig{
				Supports: config.FeaturesSupportedConfig{
					RESTCapabilities: protocol.Features{
						AutoPairUpdates: true,
					},
				},
			},
		},
	}}

	exch, err := cfg.GetExchangeConfig(bs)
	if err != nil {
		t.Fatalf("TestSetAutoPairDefaults load config failed. Error %s", err)
	}

	if !exch.Features.Supports.RESTCapabilities.AutoPairUpdates {
		t.Fatalf("TestSetAutoPairDefaults Incorrect value")
	}

	if exch.CurrencyPairs.LastUpdated != 0 {
		t.Fatalf("TestSetAutoPairDefaults Incorrect value")
	}

	exch.Features.Supports.RESTCapabilities.AutoPairUpdates = false

	exch, err = cfg.GetExchangeConfig(bs)
	if err != nil {
		t.Fatalf("TestSetAutoPairDefaults load config failed. Error %s", err)
	}

	if exch.Features.Supports.RESTCapabilities.AutoPairUpdates {
		t.Fatal("TestSetAutoPairDefaults Incorrect value")
	}
}

func TestSupportsAutoPairUpdates(t *testing.T) {
	t.Parallel()

	b := Base{
		Name: "TESTNAME",
	}

	if b.SupportsAutoPairUpdates() {
		t.Error("exchange shouldn't support auto pair updates")
	}

	b.Features.Supports.RESTCapabilities.AutoPairUpdates = true
	if !b.SupportsAutoPairUpdates() {
		t.Error("exchange should support auto pair updates")
	}
}

func TestGetLastPairsUpdateTime(t *testing.T) {
	t.Parallel()

	testTime := time.Now().Unix()
	var b Base
	b.CurrencyPairs.LastUpdated = testTime

	if b.GetLastPairsUpdateTime() != testTime {
		t.Fatal("TestGetLastPairsUpdateTim Incorrect value")
	}
}

func TestGetAssetTypes(t *testing.T) {
	t.Parallel()

	testExchange := Base{
		CurrencyPairs: currency.PairsManager{
			Pairs: map[asset.Item]*currency.PairStore{
				asset.Spot:    new(currency.PairStore),
				asset.Binary:  new(currency.PairStore),
				asset.Futures: new(currency.PairStore),
			},
		},
	}

	aT := testExchange.GetAssetTypes(false)
	if len(aT) != 3 {
		t.Error("TestGetAssetTypes failed")
	}
}

func TestGetClientBankAccounts(t *testing.T) {
	cfg := config.GetConfig()
	err := cfg.LoadConfig(config.TestFile, true)
	if err != nil {
		t.Fatal(err)
	}

	var b Base
	var r *banking.Account
	r, err = b.GetClientBankAccounts("Kraken", "USD")
	if err != nil {
		t.Error(err)
	}

	if r.BankName != "test" {
		t.Error("incorrect bank name")
	}

	_, err = b.GetClientBankAccounts("MEOW", "USD")
	if err == nil {
		t.Error("an error should have been thrown for a non-existent exchange")
	}
}

func TestGetExchangeBankAccounts(t *testing.T) {
	cfg := config.GetConfig()
	err := cfg.LoadConfig(config.TestFile, true)
	if err != nil {
		t.Fatal(err)
	}

	var b = Base{Name: "Bitfinex"}
	r, err := b.GetExchangeBankAccounts("", "USD")
	if err != nil {
		t.Error(err)
	}

	if r.BankName != "Deutsche Bank Privat Und Geschaeftskunden AG" {
		t.Fatal("incorrect bank name")
	}
}

func TestSetCurrencyPairFormat(t *testing.T) {
	t.Parallel()

	b := Base{
		Config: &config.ExchangeConfig{},
	}
	b.SetCurrencyPairFormat()
	if b.Config.CurrencyPairs == nil {
		t.Error("currencyPairs shouldn't be nil")
	}

	// Test global format logic
	b.Config.CurrencyPairs.UseGlobalFormat = true
	b.CurrencyPairs.UseGlobalFormat = true
	pFmt := &currency.PairFormat{
		Delimiter: "#",
	}
	b.CurrencyPairs.RequestFormat = pFmt
	b.CurrencyPairs.ConfigFormat = pFmt
	b.SetCurrencyPairFormat()
	spot, err := b.GetPairFormat(asset.Spot, true)
	if err != nil {
		t.Fatal(err)
	}

	if spot.Delimiter != "#" {
		t.Error("incorrect pair format delimiter")
	}

	// Test individual asset type formatting logic
	b.CurrencyPairs.UseGlobalFormat = false
	// Store non-nil pair stores
	b.CurrencyPairs.Store(asset.Spot, currency.PairStore{
		ConfigFormat: &currency.PairFormat{
			Delimiter: "~",
		},
	})
	b.CurrencyPairs.Store(asset.Futures, currency.PairStore{
		ConfigFormat: &currency.PairFormat{
			Delimiter: ":)",
		},
	})
	b.SetCurrencyPairFormat()
	spot, err = b.GetPairFormat(asset.Spot, false)
	if err != nil {
		t.Fatal(err)
	}
	if spot.Delimiter != "~" {
		t.Error("incorrect pair format delimiter")
	}
	futures, err := b.GetPairFormat(asset.Futures, false)
	if err != nil {
		t.Fatal(err)
	}
	if futures.Delimiter != ":)" {
		t.Error("incorrect pair format delimiter")
	}
}

func TestLoadConfigPairs(t *testing.T) {
	t.Parallel()

	pairs := currency.Pairs{
		currency.Pair{Base: currency.BTC, Quote: currency.USD},
		currency.Pair{Base: currency.LTC, Quote: currency.USD},
	}

	b := Base{
		CurrencyPairs: currency.PairsManager{
			UseGlobalFormat: true,
			RequestFormat: &currency.PairFormat{
				Delimiter: ">",
				Uppercase: false,
			},
			ConfigFormat: &currency.PairFormat{
				Delimiter: "^",
				Uppercase: true,
			},
			Pairs: map[asset.Item]*currency.PairStore{
				asset.Spot: {
					RequestFormat: &currency.PairFormat{},
					ConfigFormat:  &currency.PairFormat{},
				},
			},
		},
		Config: &config.ExchangeConfig{
			CurrencyPairs: &currency.PairsManager{},
		},
	}

	// Test a nil PairsManager
	err := b.SetConfigPairs()
	if err != nil {
		t.Fatal(err)
	}

	// Now setup a proper PairsManager
	b.Config.CurrencyPairs = &currency.PairsManager{
		UseGlobalFormat: true,
		RequestFormat: &currency.PairFormat{
			Delimiter: "!",
			Uppercase: true,
		},
		ConfigFormat: &currency.PairFormat{
			Delimiter: "!",
			Uppercase: true,
		},
		Pairs: map[asset.Item]*currency.PairStore{
			asset.Spot: {
				AssetEnabled: convert.BoolPtr(true),
				Enabled:      pairs,
				Available:    pairs,
			},
		},
	}

	// Test UseGlobalFormat setting of pairs
	b.SetCurrencyPairFormat()
	err = b.SetConfigPairs()
	if err != nil {
		t.Fatal(err)
	}
	// Test four things:
	// 1) Config pairs are set
	// 2) pair format is set for RequestFormat
	// 3) pair format is set for ConfigFormat
	// 4) Config global format delimiter is updated based off exchange.Base
	pFmt, err := b.GetPairFormat(asset.Spot, false)
	if err != nil {
		t.Fatal(err)
	}
	pairs, err = b.GetEnabledPairs(asset.Spot)
	if err != nil {
		t.Fatal(err)
	}

	p := pairs[0].Format(pFmt.Delimiter, pFmt.Uppercase).String()
	if p != "BTC^USD" {
		t.Errorf("incorrect value, expected BTC^USD")
	}

	avail, err := b.GetAvailablePairs(asset.Spot)
	if err != nil {
		t.Fatal(err)
	}

	format, err := b.FormatExchangeCurrency(avail[0], asset.Spot)
	if err != nil {
		t.Fatal(err)
	}

	p = format.String()
	if p != "btc>usd" {
		t.Error("incorrect value, expected btc>usd")
	}
	if b.Config.CurrencyPairs.RequestFormat.Delimiter != ">" ||
		b.Config.CurrencyPairs.RequestFormat.Uppercase ||
		b.Config.CurrencyPairs.ConfigFormat.Delimiter != "^" ||
		!b.Config.CurrencyPairs.ConfigFormat.Uppercase {
		t.Error("incorrect delimiter values")
	}

	// Test !UseGlobalFormat setting of pairs
	exchPS, err := b.CurrencyPairs.Get(asset.Spot)
	if err != nil {
		t.Fatal(err)
	}
	exchPS.RequestFormat.Delimiter = "~"
	exchPS.RequestFormat.Uppercase = false
	exchPS.ConfigFormat.Delimiter = "/"
	exchPS.ConfigFormat.Uppercase = false
	pairs = append(pairs, currency.Pair{Base: currency.XRP, Quote: currency.USD})
	b.Config.CurrencyPairs.StorePairs(asset.Spot, pairs, false)
	b.Config.CurrencyPairs.StorePairs(asset.Spot, pairs, true)
	b.Config.CurrencyPairs.UseGlobalFormat = false
	b.CurrencyPairs.UseGlobalFormat = false

	err = b.SetConfigPairs()
	if err != nil {
		t.Fatal(err)
	}
	// Test four things:
	// 1) XRP-USD is set
	// 2) pair format is set for RequestFormat
	// 3) pair format is set for ConfigFormat
	// 4) Config pair store formats are the same as the exchanges
	pFmt, err = b.GetPairFormat(asset.Spot, false)
	if err != nil {
		t.Fatal(err)
	}
	pairs, err = b.GetEnabledPairs(asset.Spot)
	if err != nil {
		t.Fatal(err)
	}
	p = pairs[2].Format(pFmt.Delimiter, pFmt.Uppercase).String()
	if p != "xrp/usd" {
		t.Error("incorrect value, expected xrp/usd")
	}

	avail, err = b.GetAvailablePairs(asset.Spot)
	if err != nil {
		t.Fatal(err)
	}

	format, err = b.FormatExchangeCurrency(avail[2], asset.Spot)
	if err != nil {
		t.Fatal(err)
	}
	p = format.String()
	if p != "xrp~usd" {
		t.Error("incorrect value, expected xrp~usd")
	}
	ps, err := b.Config.CurrencyPairs.Get(asset.Spot)
	if err != nil {
		t.Fatal(err)
	}
	if ps.RequestFormat.Delimiter != "~" ||
		ps.RequestFormat.Uppercase ||
		ps.ConfigFormat.Delimiter != "/" ||
		ps.ConfigFormat.Uppercase {
		t.Error("incorrect delimiter values")
	}
}

// TestGetAuthenticatedAPISupport logic test
func TestGetAuthenticatedAPISupport(t *testing.T) {
	t.Parallel()

	base := Base{
		API: API{
			AuthenticatedSupport:          true,
			AuthenticatedWebsocketSupport: false,
		},
	}

	if !base.GetAuthenticatedAPISupport(RestAuthentication) {
		t.Fatal("Expected RestAuthentication to return true")
	}
	if base.GetAuthenticatedAPISupport(WebsocketAuthentication) {
		t.Fatal("Expected WebsocketAuthentication to return false")
	}
	base.API.AuthenticatedWebsocketSupport = true
	if !base.GetAuthenticatedAPISupport(WebsocketAuthentication) {
		t.Fatal("Expected WebsocketAuthentication to return true")
	}
	if base.GetAuthenticatedAPISupport(2) {
		t.Fatal("Expected default case of 'false' to be returned")
	}
}

func TestGetName(t *testing.T) {
	t.Parallel()

	b := Base{
		Name: "TESTNAME",
	}

	name := b.GetName()
	if name != "TESTNAME" {
		t.Error("Exchange GetName() returned incorrect name")
	}
}

func TestGetFeatures(t *testing.T) {
	t.Parallel()

	// Test GetEnabledFeatures
	var b Base
	if b.GetEnabledFeatures().AutoPairUpdates {
		t.Error("auto pair updates should be disabled")
	}
	b.Features.Enabled.AutoPairUpdates = true
	if !b.GetEnabledFeatures().AutoPairUpdates {
		t.Error("auto pair updates should be enabled")
	}

	// Test GetSupportedFeatures
	b.Features.Supports.RESTCapabilities.AutoPairUpdates = true
	if !b.GetSupportedFeatures().RESTCapabilities.AutoPairUpdates {
		t.Error("auto pair updates should be supported")
	}
	if b.GetSupportedFeatures().RESTCapabilities.TickerBatching {
		t.Error("ticker batching shouldn't be supported")
	}
}

func TestGetPairFormat(t *testing.T) {
	t.Parallel()

	// Test global formatting
	var b Base
	b.CurrencyPairs.UseGlobalFormat = true
	b.CurrencyPairs.ConfigFormat = &currency.PairFormat{
		Uppercase: true,
	}
	b.CurrencyPairs.RequestFormat = &currency.PairFormat{
		Delimiter: "~",
	}
	pFmt, err := b.GetPairFormat(asset.Spot, true)
	if err != nil {
		t.Fatal(err)
	}
	if pFmt.Delimiter != "~" && !pFmt.Uppercase {
		t.Error("incorrect pair format values")
	}
	pFmt, err = b.GetPairFormat(asset.Spot, false)
	if err != nil {
		t.Fatal(err)
	}
	if pFmt.Delimiter != "" && pFmt.Uppercase {
		t.Error("incorrect pair format values")
	}

	// Test individual asset pair store formatting
	b.CurrencyPairs.UseGlobalFormat = false
	b.CurrencyPairs.Store(asset.Spot, currency.PairStore{
		ConfigFormat: &pFmt,
		RequestFormat: &currency.PairFormat{
			Delimiter: "/",
			Uppercase: true,
		},
	})
	pFmt, err = b.GetPairFormat(asset.Spot, false)
	if err != nil {
		t.Fatal(err)
	}
	if pFmt.Delimiter != "" && pFmt.Uppercase {
		t.Error("incorrect pair format values")
	}
	pFmt, err = b.GetPairFormat(asset.Spot, true)
	if err != nil {
		t.Fatal(err)
	}
	if pFmt.Delimiter != "~" && !pFmt.Uppercase {
		t.Error("incorrect pair format values")
	}
}

func TestGetEnabledPairs(t *testing.T) {
	t.Parallel()

	b := Base{
		Name: "TESTNAME",
	}

	defaultPairs, err := currency.NewPairsFromStrings([]string{defaultTestCurrencyPair})
	if err != nil {
		t.Fatal(err)
	}

	b.CurrencyPairs.StorePairs(asset.Spot, defaultPairs, true)
	b.CurrencyPairs.StorePairs(asset.Spot, defaultPairs, false)
	format := currency.PairFormat{
		Delimiter: "-",
		Index:     "",
		Uppercase: true,
	}

	err = b.CurrencyPairs.SetAssetEnabled(asset.Spot, true)
	if err != nil {
		t.Fatal(err)
	}

	b.CurrencyPairs.UseGlobalFormat = true
	b.CurrencyPairs.RequestFormat = &format
	b.CurrencyPairs.ConfigFormat = &format

	c, err := b.GetEnabledPairs(asset.Spot)
	if err != nil {
		t.Fatal(err)
	}

	if c[0].String() != defaultTestCurrencyPair {
		t.Error("Exchange GetAvailablePairs() incorrect string")
	}

	format.Delimiter = "~"
	b.CurrencyPairs.RequestFormat = &format
	c, err = b.GetEnabledPairs(asset.Spot)
	if err != nil {
		t.Fatal(err)
	}
	if c[0].String() != "BTC~USD" {
		t.Error("Exchange GetAvailablePairs() incorrect string")
	}

	format.Delimiter = ""
	b.CurrencyPairs.ConfigFormat = &format
	c, err = b.GetEnabledPairs(asset.Spot)
	if err != nil {
		t.Fatal(err)
	}
	if c[0].String() != "BTCUSD" {
		t.Error("Exchange GetAvailablePairs() incorrect string")
	}

	btcdoge, err := currency.NewPairsFromStrings([]string{"BTCDOGE"})
	if err != nil {
		t.Fatal(err)
	}

	b.CurrencyPairs.StorePairs(asset.Spot, btcdoge, true)
	b.CurrencyPairs.StorePairs(asset.Spot, btcdoge, false)
	format.Index = currency.BTC.String()
	b.CurrencyPairs.ConfigFormat = &format
	c, err = b.GetEnabledPairs(asset.Spot)
	if err != nil {
		t.Fatal(err)
	}
	if c[0].Base != currency.BTC && c[0].Quote != currency.DOGE {
		t.Error("Exchange GetAvailablePairs() incorrect string")
	}

	btcusdUnderscore, err := currency.NewPairsFromStrings([]string{"BTC_USD"})
	if err != nil {
		t.Fatal(err)
	}

	b.CurrencyPairs.StorePairs(asset.Spot, btcusdUnderscore, true)
	b.CurrencyPairs.StorePairs(asset.Spot, btcusdUnderscore, false)
	b.CurrencyPairs.RequestFormat.Delimiter = ""
	b.CurrencyPairs.ConfigFormat.Delimiter = "_"
	c, err = b.GetEnabledPairs(asset.Spot)
	if err != nil {
		t.Fatal(err)
	}
	if c[0].Base != currency.BTC && c[0].Quote != currency.USD {
		t.Error("Exchange GetAvailablePairs() incorrect string")
	}

	b.CurrencyPairs.StorePairs(asset.Spot, btcdoge, true)
	b.CurrencyPairs.StorePairs(asset.Spot, btcdoge, false)
	b.CurrencyPairs.RequestFormat.Delimiter = ""
	b.CurrencyPairs.ConfigFormat.Delimiter = ""
	b.CurrencyPairs.ConfigFormat.Index = currency.BTC.String()
	c, err = b.GetEnabledPairs(asset.Spot)
	if err != nil {
		t.Fatal(err)
	}
	if c[0].Base != currency.BTC && c[0].Quote != currency.DOGE {
		t.Error("Exchange GetAvailablePairs() incorrect string")
	}

	btcusd, err := currency.NewPairsFromStrings([]string{"BTCUSD"})
	if err != nil {
		t.Fatal(err)
	}

	b.CurrencyPairs.StorePairs(asset.Spot, btcusd, true)
	b.CurrencyPairs.StorePairs(asset.Spot, btcusd, false)
	b.CurrencyPairs.ConfigFormat.Index = ""
	c, err = b.GetEnabledPairs(asset.Spot)
	if err != nil {
		t.Fatal(err)
	}
	if c[0].Base != currency.BTC && c[0].Quote != currency.USD {
		t.Error("Exchange GetAvailablePairs() incorrect string")
	}
}

func TestGetAvailablePairs(t *testing.T) {
	t.Parallel()

	b := Base{
		Name: "TESTNAME",
	}

	defaultPairs, err := currency.NewPairsFromStrings([]string{defaultTestCurrencyPair})
	if err != nil {
		t.Fatal(err)
	}

	b.CurrencyPairs.StorePairs(asset.Spot, defaultPairs, false)
	format := currency.PairFormat{
		Delimiter: "-",
		Index:     "",
		Uppercase: true,
	}

	assetType := asset.Spot
	b.CurrencyPairs.UseGlobalFormat = true
	b.CurrencyPairs.RequestFormat = &format
	b.CurrencyPairs.ConfigFormat = &format

	c, err := b.GetAvailablePairs(assetType)
	if err != nil {
		t.Fatal(err)
	}

	if c[0].String() != defaultTestCurrencyPair {
		t.Error("Exchange GetAvailablePairs() incorrect string")
	}

	format.Delimiter = "~"
	b.CurrencyPairs.RequestFormat = &format
	c, err = b.GetAvailablePairs(assetType)
	if err != nil {
		t.Fatal(err)
	}

	if c[0].String() != "BTC~USD" {
		t.Error("Exchange GetAvailablePairs() incorrect string")
	}

	format.Delimiter = ""
	b.CurrencyPairs.ConfigFormat = &format
	c, err = b.GetAvailablePairs(assetType)
	if err != nil {
		t.Fatal(err)
	}

	if c[0].String() != "BTCUSD" {
		t.Error("Exchange GetAvailablePairs() incorrect string")
	}

	dogePairs, err := currency.NewPairsFromStrings([]string{"BTCDOGE"})
	if err != nil {
		t.Fatal(err)
	}

	b.CurrencyPairs.StorePairs(asset.Spot, dogePairs, false)
	format.Index = currency.BTC.String()
	b.CurrencyPairs.ConfigFormat = &format
	c, err = b.GetAvailablePairs(assetType)
	if err != nil {
		t.Fatal(err)
	}

	if c[0].Base != currency.BTC && c[0].Quote != currency.DOGE {
		t.Error("Exchange GetAvailablePairs() incorrect string")
	}

	btcusdUnderscore, err := currency.NewPairsFromStrings([]string{"BTC_USD"})
	if err != nil {
		t.Fatal(err)
	}

	b.CurrencyPairs.StorePairs(asset.Spot, btcusdUnderscore, false)
	b.CurrencyPairs.RequestFormat.Delimiter = ""
	b.CurrencyPairs.ConfigFormat.Delimiter = "_"
	c, err = b.GetAvailablePairs(assetType)
	if err != nil {
		t.Fatal(err)
	}

	if c[0].Base != currency.BTC && c[0].Quote != currency.USD {
		t.Error("Exchange GetAvailablePairs() incorrect string")
	}

	b.CurrencyPairs.StorePairs(asset.Spot, dogePairs, false)
	b.CurrencyPairs.RequestFormat.Delimiter = ""
	b.CurrencyPairs.ConfigFormat.Delimiter = "_"
	b.CurrencyPairs.ConfigFormat.Index = currency.BTC.String()
	c, err = b.GetAvailablePairs(assetType)
	if err != nil {
		t.Fatal(err)
	}

	if c[0].Base != currency.BTC && c[0].Quote != currency.DOGE {
		t.Error("Exchange GetAvailablePairs() incorrect string")
	}

	btcusd, err := currency.NewPairsFromStrings([]string{"BTCUSD"})
	if err != nil {
		t.Fatal(err)
	}

	b.CurrencyPairs.StorePairs(asset.Spot, btcusd, false)
	b.CurrencyPairs.ConfigFormat.Index = ""
	c, err = b.GetAvailablePairs(assetType)
	if err != nil {
		t.Fatal(err)
	}

	if c[0].Base != currency.BTC && c[0].Quote != currency.USD {
		t.Error("Exchange GetAvailablePairs() incorrect string")
	}
}

func TestSupportsPair(t *testing.T) {
	t.Parallel()

	b := Base{
		Name: "TESTNAME",
		CurrencyPairs: currency.PairsManager{
			Pairs: map[asset.Item]*currency.PairStore{
				asset.Spot: {
					AssetEnabled: convert.BoolPtr(true),
				},
			},
		},
	}

	pairs, err := currency.NewPairsFromStrings([]string{defaultTestCurrencyPair,
		"ETH-USD"})
	if err != nil {
		t.Fatal(err)
	}

	b.CurrencyPairs.StorePairs(asset.Spot, pairs, false)

	defaultpairs, err := currency.NewPairsFromStrings([]string{defaultTestCurrencyPair})
	if err != nil {
		t.Fatal(err)
	}

	b.CurrencyPairs.StorePairs(asset.Spot, defaultpairs, true)

	format := &currency.PairFormat{
		Delimiter: "-",
		Index:     "",
	}

	b.CurrencyPairs.UseGlobalFormat = true
	b.CurrencyPairs.RequestFormat = format
	b.CurrencyPairs.ConfigFormat = format
	assetType := asset.Spot

	if b.SupportsPair(currency.NewPair(currency.BTC, currency.USD), true, assetType) != nil {
		t.Error("Exchange SupportsPair() incorrect value")
	}

	if b.SupportsPair(currency.NewPair(currency.ETH, currency.USD), false, assetType) != nil {
		t.Error("Exchange SupportsPair() incorrect value")
	}

	asdasdf, err := currency.NewPairFromStrings("ASD", "ASDF")
	if err != nil {
		t.Fatal(err)
	}

	if b.SupportsPair(asdasdf, true, assetType) == nil {
		t.Error("Exchange SupportsPair() incorrect value")
	}
}

func TestFormatExchangeCurrencies(t *testing.T) {
	t.Parallel()

	e := Base{
		CurrencyPairs: currency.PairsManager{
			UseGlobalFormat: true,

			RequestFormat: &currency.PairFormat{
				Uppercase: false,
				Delimiter: "~",
				Separator: "^",
			},

			ConfigFormat: &currency.PairFormat{
				Uppercase: true,
				Delimiter: "_",
			},
		},
	}
	p1, err := currency.NewPairDelimiter("BTC_USD", "_")
	if err != nil {
		t.Fatal(err)
	}
	p2, err := currency.NewPairDelimiter("LTC_BTC", "_")
	if err != nil {
		t.Fatal(err)
	}
	var pairs = []currency.Pair{
		p1,
		p2,
	}

	actual, err := e.FormatExchangeCurrencies(pairs, asset.Spot)
	if err != nil {
		t.Errorf("Exchange TestFormatExchangeCurrencies error %s", err)
	}
	expected := "btc~usd^ltc~btc"
	if actual != expected {
		t.Errorf("Exchange TestFormatExchangeCurrencies %s != %s",
			actual, expected)
	}

	_, err = e.FormatExchangeCurrencies(nil, asset.Spot)
	if err == nil {
		t.Error("nil pairs should return an error")
	}
}

func TestFormatExchangeCurrency(t *testing.T) {
	t.Parallel()

	var b Base
	b.CurrencyPairs.UseGlobalFormat = true
	b.CurrencyPairs.RequestFormat = &currency.PairFormat{
		Uppercase: true,
		Delimiter: "-",
	}

	p := currency.NewPair(currency.BTC, currency.USD)
	expected := defaultTestCurrencyPair
	actual, err := b.FormatExchangeCurrency(p, asset.Spot)
	if err != nil {
		t.Fatal(err)
	}

	if actual.String() != expected {
		t.Errorf("Exchange TestFormatExchangeCurrency %s != %s",
			actual, expected)
	}
}

func TestSetEnabled(t *testing.T) {
	t.Parallel()

	SetEnabled := Base{
		Name:    "TESTNAME",
		Enabled: false,
	}

	SetEnabled.SetEnabled(true)
	if !SetEnabled.Enabled {
		t.Error("Exchange SetEnabled(true) did not set boolean")
	}
}

func TestIsEnabled(t *testing.T) {
	t.Parallel()

	IsEnabled := Base{
		Name:    "TESTNAME",
		Enabled: false,
	}

	if IsEnabled.IsEnabled() {
		t.Error("Exchange IsEnabled() did not return correct boolean")
	}
}

// TestSetAPIKeys logic test
func TestSetAPIKeys(t *testing.T) {
	t.Parallel()

	b := Base{
		Name:    "TESTNAME",
		Enabled: false,
		API: API{
			AuthenticatedSupport:          false,
			AuthenticatedWebsocketSupport: false,
		},
	}

	b.SetAPIKeys("RocketMan", "Digereedoo", "007")
	if b.API.Credentials.Key != "RocketMan" && b.API.Credentials.Secret != "Digereedoo" && b.API.Credentials.ClientID != "007" {
		t.Error("invalid API credentials")
	}

	// Invalid secret
	b.API.CredentialsValidator.RequiresBase64DecodeSecret = true
	b.API.AuthenticatedSupport = true
	b.SetAPIKeys("RocketMan", "%%", "007")
	if b.API.AuthenticatedSupport || b.API.AuthenticatedWebsocketSupport {
		t.Error("invalid secret should disable authenticated API support")
	}

	// valid secret
	b.API.CredentialsValidator.RequiresBase64DecodeSecret = true
	b.API.AuthenticatedSupport = true
	b.SetAPIKeys("RocketMan", "aGVsbG8gd29ybGQ=", "007")
	if !b.API.AuthenticatedSupport && b.API.Credentials.Secret != "hello world" {
		t.Error("invalid secret should disable authenticated API support")
	}
}

func TestSetupDefaults(t *testing.T) {
	t.Parallel()

<<<<<<< HEAD
	var b = Base{Name: "testosterone"}
=======
	var b = Base{Name: "awesomeTest"}
>>>>>>> 5dfbbf84
	cfg := config.ExchangeConfig{
		HTTPTimeout: time.Duration(-1),
		API: config.APIConfig{
			AuthenticatedSupport: true,
		},
	}

	err := b.SetupDefaults(&cfg)
	if err != nil {
		t.Fatal(err)
	}
	if cfg.HTTPTimeout.String() != "15s" {
		t.Error("HTTP timeout should be set to 15s")
	}

	// Test custom HTTP timeout is set
	cfg.HTTPTimeout = time.Second * 30
	err = b.SetupDefaults(&cfg)
	if err != nil {
		t.Fatal(err)
	}
	if cfg.HTTPTimeout.String() != "30s" {
		t.Error("HTTP timeout should be set to 30s")
	}

	// Test asset types
	p, err := currency.NewPairDelimiter(defaultTestCurrencyPair, "-")
	if err != nil {
		t.Fatal(err)
	}
	b.CurrencyPairs.Store(asset.Spot,
		currency.PairStore{
			Enabled: currency.Pairs{
				p,
			},
		},
	)
	err = b.SetupDefaults(&cfg)
	if err != nil {
		t.Fatal(err)
	}
	ps, err := cfg.CurrencyPairs.Get(asset.Spot)
	if err != nil {
		t.Fatal(err)
	}
	if !ps.Enabled.Contains(p, true) {
		t.Error("default pair should be stored in the configs pair store")
	}

	// Test websocket support
	b.Websocket = stream.New()
	b.Features.Supports.Websocket = true
	err = b.Websocket.Setup(&stream.WebsocketSetup{
		Enabled:               false,
		WebsocketTimeout:      time.Second * 30,
		Features:              &protocol.Features{},
		DefaultURL:            "ws://something.com",
		RunningURL:            "ws://something.com",
		ExchangeName:          "test",
		Connector:             func() error { return nil },
		GenerateSubscriptions: func() ([]stream.ChannelSubscription, error) { return []stream.ChannelSubscription{}, nil },
		Subscriber:            func(cs []stream.ChannelSubscription) error { return nil },
	})
	if err != nil {
		t.Fatal(err)
	}
	err = b.Websocket.Enable()
	if err != nil {
		t.Fatal(err)
	}
	if !b.IsWebsocketEnabled() {
		t.Error("websocket should be enabled")
	}
}

func TestAllowAuthenticatedRequest(t *testing.T) {
	t.Parallel()

	b := Base{
		SkipAuthCheck: true,
	}

	// Test SkipAuthCheck
	if r := b.AllowAuthenticatedRequest(); !r {
		t.Error("skip auth check should allow authenticated requests")
	}

	// Test credentials failure
	b.SkipAuthCheck = false
	b.API.CredentialsValidator.RequiresKey = true
	if r := b.AllowAuthenticatedRequest(); r {
		t.Error("should fail with an empty key")
	}

	// Test bot usage with authenticated API support disabled, but with
	// valid credentials
	b.LoadedByConfig = true
	b.API.Credentials.Key = "k3y"
	if r := b.AllowAuthenticatedRequest(); r {
		t.Error("should fail when authenticated support is disabled")
	}

	// Test enabled authenticated API support and loaded by config
	// but invalid credentials
	b.API.AuthenticatedSupport = true
	b.API.Credentials.Key = ""
	if r := b.AllowAuthenticatedRequest(); r {
		t.Error("should fail with invalid credentials")
	}

	// Finally a valid one
	b.API.Credentials.Key = "k3y"
	if r := b.AllowAuthenticatedRequest(); !r {
		t.Error("show allow an authenticated request")
	}
}

func TestValidateAPICredentials(t *testing.T) {
	t.Parallel()

	var b Base
	type tester struct {
		Key                        string
		Secret                     string
		ClientID                   string
		PEMKey                     string
		RequiresPEM                bool
		RequiresKey                bool
		RequiresSecret             bool
		RequiresClientID           bool
		RequiresBase64DecodeSecret bool
		Expected                   bool
		Result                     bool
	}

	tests := []tester{
		// test key
		{RequiresKey: true},
		{RequiresKey: true, Key: "k3y", Expected: true},
		// test secret
		{RequiresSecret: true},
		{RequiresSecret: true, Secret: "s3cr3t", Expected: true},
		// test pem
		{RequiresPEM: true},
		{RequiresPEM: true, PEMKey: "p3mK3y", Expected: true},
		// test clientID
		{RequiresClientID: true},
		{RequiresClientID: true, ClientID: "cli3nt1D", Expected: true},
		// test requires base64 decode secret
		{RequiresBase64DecodeSecret: true, RequiresSecret: true},
		{RequiresBase64DecodeSecret: true, Secret: "%%", Expected: false},
		{RequiresBase64DecodeSecret: true, Secret: "aGVsbG8gd29ybGQ=", Expected: true},
	}

	for x := range tests {
		setupBase := func(b *Base, tData tester) {
			b.API.Credentials.Key = tData.Key
			b.API.Credentials.Secret = tData.Secret
			b.API.Credentials.ClientID = tData.ClientID
			b.API.Credentials.PEMKey = tData.PEMKey
			b.API.CredentialsValidator.RequiresKey = tData.RequiresKey
			b.API.CredentialsValidator.RequiresSecret = tData.RequiresSecret
			b.API.CredentialsValidator.RequiresPEM = tData.RequiresPEM
			b.API.CredentialsValidator.RequiresClientID = tData.RequiresClientID
			b.API.CredentialsValidator.RequiresBase64DecodeSecret = tData.RequiresBase64DecodeSecret
		}

		setupBase(&b, tests[x])
		if r := b.ValidateAPICredentials(); r != tests[x].Expected {
			t.Errorf("Test %d: expected: %v: got %v", x, tests[x].Expected, r)
		}
	}
}

func TestSetPairs(t *testing.T) {
	t.Parallel()

	b := Base{
		CurrencyPairs: currency.PairsManager{
			UseGlobalFormat: true,
			ConfigFormat: &currency.PairFormat{
				Uppercase: true,
			},
		},
		Config: &config.ExchangeConfig{
			CurrencyPairs: &currency.PairsManager{
				UseGlobalFormat: true,
				ConfigFormat: &currency.PairFormat{
					Uppercase: true,
				},
				Pairs: map[asset.Item]*currency.PairStore{
					asset.Spot: {
						AssetEnabled: convert.BoolPtr(true),
					},
				},
			},
		},
	}

	if err := b.SetPairs(nil, asset.Spot, true); err == nil {
		t.Error("nil pairs should throw an error")
	}

	pairs := currency.Pairs{
		currency.NewPair(currency.BTC, currency.USD),
	}
	err := b.SetPairs(pairs, asset.Spot, true)
	if err != nil {
		t.Error(err)
	}

	err = b.SetPairs(pairs, asset.Spot, false)
	if err != nil {
		t.Error(err)
	}

	err = b.SetConfigPairs()
	if err != nil {
		t.Fatal(err)
	}

	p, err := b.GetEnabledPairs(asset.Spot)
	if err != nil {
		t.Fatal(err)
	}

	if len(p) != 1 {
		t.Error("pairs shouldn't be nil")
	}
}

func TestUpdatePairs(t *testing.T) {
	t.Parallel()
	cfg := &config.Config{
		Exchanges: []config.ExchangeConfig{
			{
				Name:          defaultTestExchange,
				CurrencyPairs: &currency.PairsManager{},
			},
		},
	}

	exchCfg, err := cfg.GetExchangeConfig(defaultTestExchange)
	if err != nil {
		t.Fatal("TestUpdatePairs failed to load config")
	}

	UAC := Base{
		Name: defaultTestExchange,
		CurrencyPairs: currency.PairsManager{
			Pairs: map[asset.Item]*currency.PairStore{
				asset.Spot: {
					AssetEnabled: convert.BoolPtr(true),
				},
			},
		},
	}
	UAC.Config = exchCfg
	exchangeProducts, err := currency.NewPairsFromStrings([]string{"ltcusd",
		"btcusd",
		"usdbtc",
		"audusd"})
	if err != nil {
		t.Fatal(err)
	}
	err = UAC.UpdatePairs(exchangeProducts, asset.Spot, true, false)
	if err != nil {
		t.Errorf("TestUpdatePairs error: %s", err)
	}

	err = UAC.UpdatePairs(exchangeProducts, asset.Spot, false, false)
	if err != nil {
		t.Errorf("TestUpdatePairs error: %s", err)
	}

	// Test updating the same new products, diff should be 0
	err = UAC.UpdatePairs(exchangeProducts, asset.Spot, true, false)
	if err != nil {
		t.Errorf("TestUpdatePairs error: %s", err)
	}

	// Test force updating to only one product
	exchangeProducts, err = currency.NewPairsFromStrings([]string{"btcusd"})
	if err != nil {
		t.Fatal(err)
	}

	err = UAC.UpdatePairs(exchangeProducts, asset.Spot, true, true)
	if err != nil {
		t.Errorf("TestUpdatePairs error: %s", err)
	}

	// Test updating exchange products
	exchangeProducts, err = currency.NewPairsFromStrings([]string{"ltcusd",
		"btcusd",
		"usdbtc",
		"audbtc"})
	if err != nil {
		t.Fatal(err)
	}
	UAC.Name = defaultTestExchange
	err = UAC.UpdatePairs(exchangeProducts, asset.Spot, false, false)
	if err != nil {
		t.Errorf("Exchange UpdatePairs() error: %s", err)
	}

	// Test updating the same new products, diff should be 0
	err = UAC.UpdatePairs(exchangeProducts, asset.Spot, false, false)
	if err != nil {
		t.Errorf("Exchange UpdatePairs() error: %s", err)
	}

	// Test force updating to only one product
	exchangeProducts, err = currency.NewPairsFromStrings([]string{"btcusd"})
	if err != nil {
		t.Fatal(err)
	}
	err = UAC.UpdatePairs(exchangeProducts, asset.Spot, false, true)
	if err != nil {
		t.Errorf("Forced Exchange UpdatePairs() error: %s", err)
	}

	// Test update currency pairs with btc excluded
	exchangeProducts, err = currency.NewPairsFromStrings([]string{"ltcusd", "ethusd"})
	if err != nil {
		t.Fatal(err)
	}
	err = UAC.UpdatePairs(exchangeProducts, asset.Spot, false, false)
	if err != nil {
		t.Errorf("Forced Exchange UpdatePairs() error: %s", err)
	}

	// Test empty pair
	p, err := currency.NewPairDelimiter(defaultTestCurrencyPair, "-")
	if err != nil {
		t.Fatal(err)
	}
	pairs := currency.Pairs{
		currency.Pair{},
		p,
	}
	err = UAC.UpdatePairs(pairs, asset.Spot, true, true)
	if err != nil {
		t.Errorf("Forced Exchange UpdatePairs() error: %s", err)
	}
	err = UAC.UpdatePairs(pairs, asset.Spot, false, true)
	if err != nil {
		t.Errorf("Forced Exchange UpdatePairs() error: %s", err)
	}
	UAC.CurrencyPairs.UseGlobalFormat = true
	UAC.CurrencyPairs.ConfigFormat = &currency.PairFormat{
		Delimiter: "-",
	}

	uacPairs, err := UAC.GetEnabledPairs(asset.Spot)
	if err != nil {
		t.Fatal(err)
	}
	if !uacPairs.Contains(p, true) {
		t.Fatal("expected currency pair not found")
	}
}

func TestSupportsWebsocket(t *testing.T) {
	t.Parallel()

	var b Base
	if b.SupportsWebsocket() {
		t.Error("exchange doesn't support websocket")
	}

	b.Features.Supports.Websocket = true
	if !b.SupportsWebsocket() {
		t.Error("exchange supports websocket")
	}
}

func TestSupportsREST(t *testing.T) {
	t.Parallel()

	var b Base
	if b.SupportsREST() {
		t.Error("exchange doesn't support REST")
	}

	b.Features.Supports.REST = true
	if !b.SupportsREST() {
		t.Error("exchange supports REST")
	}
}

func TestIsWebsocketEnabled(t *testing.T) {
	t.Parallel()

	var b Base
	if b.IsWebsocketEnabled() {
		t.Error("exchange doesn't support websocket")
	}

	b.Websocket = stream.New()
	err := b.Websocket.Setup(&stream.WebsocketSetup{
		Enabled:               true,
		WebsocketTimeout:      time.Second * 30,
		Features:              &protocol.Features{},
		DefaultURL:            "ws://something.com",
		RunningURL:            "ws://something.com",
		ExchangeName:          "test",
		Connector:             func() error { return nil },
		GenerateSubscriptions: func() ([]stream.ChannelSubscription, error) { return nil, nil },
		Subscriber:            func(cs []stream.ChannelSubscription) error { return nil },
	})
	if err != nil {
		t.Error(err)
	}
	if !b.IsWebsocketEnabled() {
		t.Error("websocket should be enabled")
	}
}

func TestSupportsWithdrawPermissions(t *testing.T) {
	t.Parallel()

	UAC := Base{Name: defaultTestExchange}
	UAC.Features.Supports.WithdrawPermissions = AutoWithdrawCrypto | AutoWithdrawCryptoWithAPIPermission
	withdrawPermissions := UAC.SupportsWithdrawPermissions(AutoWithdrawCrypto)

	if !withdrawPermissions {
		t.Errorf("Expected: %v, Received: %v", true, withdrawPermissions)
	}

	withdrawPermissions = UAC.SupportsWithdrawPermissions(AutoWithdrawCrypto | AutoWithdrawCryptoWithAPIPermission)
	if !withdrawPermissions {
		t.Errorf("Expected: %v, Received: %v", true, withdrawPermissions)
	}

	withdrawPermissions = UAC.SupportsWithdrawPermissions(AutoWithdrawCrypto | WithdrawCryptoWith2FA)
	if withdrawPermissions {
		t.Errorf("Expected: %v, Received: %v", false, withdrawPermissions)
	}

	withdrawPermissions = UAC.SupportsWithdrawPermissions(AutoWithdrawCrypto | AutoWithdrawCryptoWithAPIPermission | WithdrawCryptoWith2FA)
	if withdrawPermissions {
		t.Errorf("Expected: %v, Received: %v", false, withdrawPermissions)
	}

	withdrawPermissions = UAC.SupportsWithdrawPermissions(WithdrawCryptoWith2FA)
	if withdrawPermissions {
		t.Errorf("Expected: %v, Received: %v", false, withdrawPermissions)
	}
}

func TestFormatWithdrawPermissions(t *testing.T) {
	t.Parallel()

	UAC := Base{Name: defaultTestExchange}
	UAC.Features.Supports.WithdrawPermissions = AutoWithdrawCrypto |
		AutoWithdrawCryptoWithAPIPermission |
		AutoWithdrawCryptoWithSetup |
		WithdrawCryptoWith2FA |
		WithdrawCryptoWithSMS |
		WithdrawCryptoWithEmail |
		WithdrawCryptoWithWebsiteApproval |
		WithdrawCryptoWithAPIPermission |
		AutoWithdrawFiat |
		AutoWithdrawFiatWithAPIPermission |
		AutoWithdrawFiatWithSetup |
		WithdrawFiatWith2FA |
		WithdrawFiatWithSMS |
		WithdrawFiatWithEmail |
		WithdrawFiatWithWebsiteApproval |
		WithdrawFiatWithAPIPermission |
		WithdrawCryptoViaWebsiteOnly |
		WithdrawFiatViaWebsiteOnly |
		NoFiatWithdrawals |
		1<<19
	withdrawPermissions := UAC.FormatWithdrawPermissions()
	if withdrawPermissions != "AUTO WITHDRAW CRYPTO & AUTO WITHDRAW CRYPTO WITH API PERMISSION & AUTO WITHDRAW CRYPTO WITH SETUP & WITHDRAW CRYPTO WITH 2FA & WITHDRAW CRYPTO WITH SMS & WITHDRAW CRYPTO WITH EMAIL & WITHDRAW CRYPTO WITH WEBSITE APPROVAL & WITHDRAW CRYPTO WITH API PERMISSION & AUTO WITHDRAW FIAT & AUTO WITHDRAW FIAT WITH API PERMISSION & AUTO WITHDRAW FIAT WITH SETUP & WITHDRAW FIAT WITH 2FA & WITHDRAW FIAT WITH SMS & WITHDRAW FIAT WITH EMAIL & WITHDRAW FIAT WITH WEBSITE APPROVAL & WITHDRAW FIAT WITH API PERMISSION & WITHDRAW CRYPTO VIA WEBSITE ONLY & WITHDRAW FIAT VIA WEBSITE ONLY & NO FIAT WITHDRAWAL & UNKNOWN[1<<19]" {
		t.Errorf("Expected: %s, Received: %s", AutoWithdrawCryptoText+" & "+AutoWithdrawCryptoWithAPIPermissionText, withdrawPermissions)
	}

	UAC.Features.Supports.WithdrawPermissions = NoAPIWithdrawalMethods
	withdrawPermissions = UAC.FormatWithdrawPermissions()

	if withdrawPermissions != NoAPIWithdrawalMethodsText {
		t.Errorf("Expected: %s, Received: %s", NoAPIWithdrawalMethodsText, withdrawPermissions)
	}
}

func TestSupportsAsset(t *testing.T) {
	t.Parallel()
	var b Base
	b.CurrencyPairs.Pairs = map[asset.Item]*currency.PairStore{
		asset.Spot: {},
	}
	if !b.SupportsAsset(asset.Spot) {
		t.Error("spot should be supported")
	}
	if b.SupportsAsset(asset.Index) {
		t.Error("index shouldn't be supported")
	}
}

func TestPrintEnabledPairs(t *testing.T) {
	t.Parallel()

	var b Base
	b.CurrencyPairs.Pairs = make(map[asset.Item]*currency.PairStore)
	b.CurrencyPairs.Pairs[asset.Spot] = &currency.PairStore{
		Enabled: currency.Pairs{
			currency.NewPair(currency.BTC, currency.USD),
		},
	}

	b.PrintEnabledPairs()
}
func TestGetBase(t *testing.T) {
	t.Parallel()

	b := Base{
		Name: "MEOW",
	}

	p := b.GetBase()
	p.Name = "rawr"

	if b.Name != "rawr" {
		t.Error("name should be rawr")
	}
}

func TestGetAssetType(t *testing.T) {
	var b Base
	p := currency.NewPair(currency.BTC, currency.USD)
	_, err := b.GetPairAssetType(p)
	if err == nil {
		t.Fatal("error cannot be nil")
	}
	b.CurrencyPairs.Pairs = make(map[asset.Item]*currency.PairStore)
	b.CurrencyPairs.Pairs[asset.Spot] = &currency.PairStore{
		AssetEnabled: convert.BoolPtr(true),
		Enabled: currency.Pairs{
			currency.NewPair(currency.BTC, currency.USD),
		},
		Available: currency.Pairs{
			currency.NewPair(currency.BTC, currency.USD),
		},
		ConfigFormat: &currency.PairFormat{Delimiter: "-"},
	}

	a, err := b.GetPairAssetType(p)
	if err != nil {
		t.Fatal(err)
	}

	if a != asset.Spot {
		t.Error("should be spot but is", a)
	}
}

func TestGetFormattedPairAndAssetType(t *testing.T) {
	t.Parallel()
	b := Base{
		Config: &config.ExchangeConfig{},
	}
	b.SetCurrencyPairFormat()
	b.Config.CurrencyPairs.UseGlobalFormat = true
	b.CurrencyPairs.UseGlobalFormat = true
	pFmt := &currency.PairFormat{
		Delimiter: "#",
	}
	b.CurrencyPairs.RequestFormat = pFmt
	b.CurrencyPairs.ConfigFormat = pFmt
	b.CurrencyPairs.Pairs = make(map[asset.Item]*currency.PairStore)
	b.CurrencyPairs.Pairs[asset.Spot] = &currency.PairStore{
		AssetEnabled: convert.BoolPtr(true),
		Enabled: currency.Pairs{
			currency.NewPair(currency.BTC, currency.USD),
		},
		Available: currency.Pairs{
			currency.NewPair(currency.BTC, currency.USD),
		},
	}
	p, a, err := b.GetRequestFormattedPairAndAssetType("btc#usd")
	if err != nil {
		t.Error(err)
	}
	if p.String() != "btc#usd" {
		t.Error("Expected pair to match")
	}
	if a != asset.Spot {
		t.Error("Expected spot asset")
	}
	_, _, err = b.GetRequestFormattedPairAndAssetType("btcusd")
	if err == nil {
		t.Error("Expected error")
	}
}

func TestStoreAssetPairFormat(t *testing.T) {
	b := Base{
		Config: &config.ExchangeConfig{Name: "kitties"},
	}

	err := b.StoreAssetPairFormat(asset.Item(""), currency.PairStore{})
	if err == nil {
		t.Error("error cannot be nil")
	}

	err = b.StoreAssetPairFormat(asset.Spot, currency.PairStore{})
	if err == nil {
		t.Error("error cannot be nil")
	}

	err = b.StoreAssetPairFormat(asset.Spot, currency.PairStore{
		RequestFormat: &currency.PairFormat{Uppercase: true}})
	if err == nil {
		t.Error("error cannot be nil")
	}

	err = b.StoreAssetPairFormat(asset.Spot, currency.PairStore{
		RequestFormat: &currency.PairFormat{Uppercase: true},
		ConfigFormat:  &currency.PairFormat{Uppercase: true}})
	if err != nil {
		t.Error(err)
	}

	err = b.StoreAssetPairFormat(asset.Futures, currency.PairStore{
		RequestFormat: &currency.PairFormat{Uppercase: true},
		ConfigFormat:  &currency.PairFormat{Uppercase: true}})
	if err != nil {
		t.Error(err)
	}
}

func TestSetGlobalPairsManager(t *testing.T) {
	b := Base{
		Config: &config.ExchangeConfig{Name: "kitties"},
	}

	err := b.SetGlobalPairsManager(nil, nil, "")
	if err == nil {
		t.Error("error cannot be nil")
	}

	err = b.SetGlobalPairsManager(&currency.PairFormat{Uppercase: true}, nil, "")
	if err == nil {
		t.Error("error cannot be nil")
	}

	err = b.SetGlobalPairsManager(&currency.PairFormat{Uppercase: true},
		&currency.PairFormat{Uppercase: true})
	if err == nil {
		t.Error("error cannot be nil")
	}

	err = b.SetGlobalPairsManager(&currency.PairFormat{Uppercase: true},
		&currency.PairFormat{Uppercase: true}, "")
	if err == nil {
		t.Error("error cannot be nil")
	}

	err = b.SetGlobalPairsManager(&currency.PairFormat{Uppercase: true},
		&currency.PairFormat{Uppercase: true}, asset.Spot, asset.Binary)
	if err != nil {
		t.Error(err)
	}

	if !b.SupportsAsset(asset.Binary) || !b.SupportsAsset(asset.Spot) {
		t.Fatal("global pairs manager not set correctly")
	}

	err = b.SetGlobalPairsManager(&currency.PairFormat{Uppercase: true},
		&currency.PairFormat{Uppercase: true}, asset.Spot, asset.Binary)
	if err == nil {
		t.Error("error cannot be nil")
	}
}
func Test_FormatExchangeKlineInterval(t *testing.T) {
	testCases := []struct {
		name     string
		interval kline.Interval
		output   string
	}{
		{
			"OneMin",
			kline.OneMin,
			"60",
		},
		{
			"OneDay",
			kline.OneDay,
			"86400",
		},
	}

	b := Base{}
	for x := range testCases {
		test := testCases[x]

		t.Run(test.name, func(t *testing.T) {
			ret := b.FormatExchangeKlineInterval(test.interval)

			if ret != test.output {
				t.Fatalf("unexpected result return expected: %v received: %v", test.output, ret)
			}
		})
	}
}

func TestBase_ValidateKline(t *testing.T) {
	pairs := currency.Pairs{
		currency.Pair{Base: currency.BTC, Quote: currency.USDT},
	}

	availablePairs := currency.Pairs{
		currency.Pair{Base: currency.BTC, Quote: currency.USDT},
		currency.Pair{Base: currency.BTC, Quote: currency.AUD},
	}

	b := Base{
		Name: "TESTNAME",
		CurrencyPairs: currency.PairsManager{
			Pairs: map[asset.Item]*currency.PairStore{
				asset.Spot: {
					AssetEnabled: convert.BoolPtr(true),
					Enabled:      pairs,
					Available:    availablePairs,
				},
			},
		},
		Features: Features{
			Enabled: FeaturesEnabled{
				Kline: kline.ExchangeCapabilitiesEnabled{
					Intervals: map[string]bool{
						kline.OneMin.Word(): true,
					},
				},
			},
		},
	}

	err := b.ValidateKline(availablePairs[0], asset.Spot, kline.OneMin)
	if err != nil {
		t.Fatalf("expected validation to pass received error: %v", err)
	}

	err = b.ValidateKline(availablePairs[1], asset.Spot, kline.OneYear)
	if err == nil {
		t.Fatal("expected validation to fail")
	}

	err = b.ValidateKline(availablePairs[1], asset.Index, kline.OneYear)
	if err == nil {
		t.Fatal("expected validation to fail")
	}
}

func TestCheckTransientError(t *testing.T) {
	b := Base{}
	err := b.CheckTransientError(nil)
	if err != nil {
		t.Fatal(err)
	}

	err = b.CheckTransientError(errors.New("wow"))
	if err == nil {
		t.Fatal("error cannot be nil")
	}

	nErr := net.DNSError{}
	err = b.CheckTransientError(&nErr)
	if err != nil {
		t.Fatal("error cannot be nil")
	}
}

func TestDisableEnableRateLimiter(t *testing.T) {
	b := Base{}
	b.checkAndInitRequester()
	err := b.EnableRateLimiter()
	if err == nil {
		t.Fatal("error cannot be nil")
	}

	err = b.DisableRateLimiter()
	if err != nil {
		t.Fatal(err)
	}

	err = b.DisableRateLimiter()
	if err == nil {
		t.Fatal("error cannot be nil")
	}

	err = b.EnableRateLimiter()
	if err != nil {
		t.Fatal(err)
	}
}

func TestGetWebsocket(t *testing.T) {
	b := Base{}
	_, err := b.GetWebsocket()
	if err == nil {
		t.Fatal("error cannot be nil")
	}
	b.Websocket = &stream.Websocket{}
	_, err = b.GetWebsocket()
	if err != nil {
		t.Fatal(err)
	}
}

func TestFlushWebsocketChannels(t *testing.T) {
	b := Base{}
	err := b.FlushWebsocketChannels()
	if err != nil {
		t.Fatal(err)
	}

	b.Websocket = &stream.Websocket{}
	err = b.FlushWebsocketChannels()
	if err == nil {
		t.Fatal(err)
	}
}

func TestSubscribeToWebsocketChannels(t *testing.T) {
	b := Base{}
	err := b.SubscribeToWebsocketChannels(nil)
	if err == nil {
		t.Fatal(err)
	}

	b.Websocket = &stream.Websocket{}
	err = b.SubscribeToWebsocketChannels(nil)
	if err == nil {
		t.Fatal(err)
	}
}

func TestUnsubscribeToWebsocketChannels(t *testing.T) {
	b := Base{}
	err := b.UnsubscribeToWebsocketChannels(nil)
	if err == nil {
		t.Fatal(err)
	}

	b.Websocket = &stream.Websocket{}
	err = b.UnsubscribeToWebsocketChannels(nil)
	if err == nil {
		t.Fatal(err)
	}
}

func TestGetSubscriptions(t *testing.T) {
	b := Base{}
	_, err := b.GetSubscriptions()
	if err == nil {
		t.Fatal(err)
	}

	b.Websocket = &stream.Websocket{}
	_, err = b.GetSubscriptions()
	if err != nil {
		t.Fatal(err)
	}
}

func TestAuthenticateWebsocket(t *testing.T) {
	b := Base{}
	if err := b.AuthenticateWebsocket(context.Background()); err == nil {
		t.Fatal("error cannot be nil")
	}
}

func TestKlineIntervalEnabled(t *testing.T) {
	b := Base{}
	if b.klineIntervalEnabled(kline.EightHour) {
		t.Fatal("unexpected value")
	}
}

func TestFormatExchangeKlineInterval(t *testing.T) {
	b := Base{}
	if b.FormatExchangeKlineInterval(kline.EightHour) != "28800" {
		t.Fatal("unexpected value")
	}
}

func TestSetSaveTradeDataStatus(t *testing.T) {
	b := Base{
		Features: Features{
			Enabled: FeaturesEnabled{
				SaveTradeData: false,
			},
		},
		Config: &config.ExchangeConfig{
			Features: &config.FeaturesConfig{
				Enabled: config.FeaturesEnabledConfig{},
			},
		},
	}

	if b.IsSaveTradeDataEnabled() {
		t.Errorf("expected false")
	}
	b.SetSaveTradeDataStatus(true)
	if !b.IsSaveTradeDataEnabled() {
		t.Errorf("expected true")
	}
	b.SetSaveTradeDataStatus(false)
	if b.IsSaveTradeDataEnabled() {
		t.Errorf("expected false")
	}
	// data race this
	go b.SetSaveTradeDataStatus(false)
	go b.SetSaveTradeDataStatus(true)
}

func TestAddTradesToBuffer(t *testing.T) {
	b := Base{
		Features: Features{
			Enabled: FeaturesEnabled{},
		},
		Config: &config.ExchangeConfig{
			Features: &config.FeaturesConfig{
				Enabled: config.FeaturesEnabledConfig{},
			},
		},
	}
	err := b.AddTradesToBuffer()
	if err != nil {
		t.Error(err)
	}

	b.SetSaveTradeDataStatus(true)
	err = b.AddTradesToBuffer()
	if err != nil {
		t.Error(err)
	}
}

func TestString(t *testing.T) {
	if RestSpot.String() != "RestSpotURL" {
		t.Errorf("invalid string conversion")
	}
	if RestSpotSupplementary.String() != "RestSpotSupplementaryURL" {
		t.Errorf("invalid string conversion")
	}
	if RestUSDTMargined.String() != "RestUSDTMarginedFuturesURL" {
		t.Errorf("invalid string conversion")
	}
	if RestCoinMargined.String() != "RestCoinMarginedFuturesURL" {
		t.Errorf("invalid string conversion")
	}
	if RestFutures.String() != "RestFuturesURL" {
		t.Errorf("invalid string conversion")
	}
	if RestSandbox.String() != "RestSandboxURL" {
		t.Errorf("invalid string conversion")
	}
	if RestSwap.String() != "RestSwapURL" {
		t.Errorf("invalid string conversion")
	}
	if WebsocketSpot.String() != "WebsocketSpotURL" {
		t.Errorf("invalid string conversion")
	}
	if WebsocketSpotSupplementary.String() != "WebsocketSpotSupplementaryURL" {
		t.Errorf("invalid string conversion")
	}
	if ChainAnalysis.String() != "ChainAnalysisURL" {
		t.Errorf("invalid string conversion")
	}
	if EdgeCase1.String() != "EdgeCase1URL" {
		t.Errorf("invalid string conversion")
	}
	if EdgeCase2.String() != "EdgeCase2URL" {
		t.Errorf("invalid string conversion")
	}
	if EdgeCase3.String() != "EdgeCase3URL" {
		t.Errorf("invalid string conversion")
	}
}

func TestFormatSymbol(t *testing.T) {
	b := Base{}
	spotStore := currency.PairStore{
		RequestFormat: &currency.PairFormat{Uppercase: true},
		ConfigFormat: &currency.PairFormat{
			Delimiter: currency.DashDelimiter,
			Uppercase: true,
		},
	}
	err := b.StoreAssetPairFormat(asset.Spot, spotStore)
	if err != nil {
		t.Error(err)
	}
	pair, err := currency.NewPairFromString("BTC-USD")
	if err != nil {
		t.Error(err)
	}
	sym, err := b.FormatSymbol(pair, asset.Spot)
	if err != nil {
		t.Error(err)
	}
	if sym != "BTCUSD" {
		t.Error("formatting failed")
	}
	_, err = b.FormatSymbol(pair, asset.Futures)
	if err == nil {
		t.Error("expecting an error since asset pair format has not been set")
	}
}

func TestSetAPIURL(t *testing.T) {
	b := Base{
		Name: "SomeExchange",
	}
	b.Config = &config.ExchangeConfig{}
	var mappy struct {
		Mappymap map[string]string `json:"urlEndpoints"`
	}
	mappy.Mappymap = make(map[string]string)
	mappy.Mappymap["hi"] = "http://google.com/"
	b.Config.API.Endpoints = mappy.Mappymap
	b.API.Endpoints = b.NewEndpoints()
	err := b.SetAPIURL()
	if err == nil {
		t.Error("expecting an error since the key provided is invalid")
	}
	mappy.Mappymap = make(map[string]string)
	b.Config.API.Endpoints = mappy.Mappymap
	mappy.Mappymap["RestSpotURL"] = "hi"
	b.API.Endpoints = b.NewEndpoints()
	err = b.SetAPIURL()
	if err != nil {
		t.Errorf("expecting no error since invalid url value should be logged but received the following error: %v", err)
	}
	mappy.Mappymap = make(map[string]string)
	b.Config.API.Endpoints = mappy.Mappymap
	mappy.Mappymap["RestSpotURL"] = "http://google.com/"
	b.API.Endpoints = b.NewEndpoints()
	err = b.SetAPIURL()
	if err != nil {
		t.Error(err)
	}
	mappy.Mappymap = make(map[string]string)
	b.Config.API.OldEndPoints = &config.APIEndpointsConfig{}
	b.Config.API.Endpoints = mappy.Mappymap
	mappy.Mappymap["RestSpotURL"] = "http://google.com/"
	b.API.Endpoints = b.NewEndpoints()
	b.Config.API.OldEndPoints.URL = "heloo"
	err = b.SetAPIURL()
	if err != nil {
		t.Errorf("expecting a warning since invalid oldendpoints url but got an error: %v", err)
	}
	mappy.Mappymap = make(map[string]string)
	b.Config.API.OldEndPoints = &config.APIEndpointsConfig{}
	b.Config.API.Endpoints = mappy.Mappymap
	mappy.Mappymap["RestSpotURL"] = "http://google.com/"
	b.API.Endpoints = b.NewEndpoints()
	b.Config.API.OldEndPoints.URL = "https://www.bitstamp.net/"
	b.Config.API.OldEndPoints.URLSecondary = "https://www.secondary.net/"
	b.Config.API.OldEndPoints.WebsocketURL = "https://www.websocket.net/"
	err = b.SetAPIURL()
	if err != nil {
		t.Error(err)
	}
	var urlLookup URL
	for x := range keyURLs {
		if keyURLs[x].String() == "RestSpotURL" {
			urlLookup = keyURLs[x]
		}
	}
	urlData, err := b.API.Endpoints.GetURL(urlLookup)
	if err != nil {
		t.Error(err)
	}
	if urlData != "https://www.bitstamp.net/" {
		t.Error("oldendpoints url setting failed")
	}
}

func TestSetRunning(t *testing.T) {
	b := Base{
		Name: "HELOOOOOOOO",
	}
	b.API.Endpoints = b.NewEndpoints()
	err := b.API.Endpoints.SetRunning(EdgeCase1.String(), "http://google.com/")
	if err != nil {
		t.Error(err)
	}
}

func TestAssetWebsocketFunctionality(t *testing.T) {
	b := Base{}
	if !b.IsAssetWebsocketSupported(asset.Spot) {
		t.Fatal("error asset is not turned off, unexpected response")
	}

	err := b.DisableAssetWebsocketSupport(asset.Spot)
	if !errors.Is(err, asset.ErrNotSupported) {
		t.Fatalf("expected error: %v but received: %v", asset.ErrNotSupported, err)
	}

	err = b.StoreAssetPairFormat(asset.Spot, currency.PairStore{
		RequestFormat: &currency.PairFormat{
			Uppercase: true,
		},
		ConfigFormat: &currency.PairFormat{
			Uppercase: true,
		},
	})
	if err != nil {
		log.Errorln(log.ExchangeSys, err)
	}

	err = b.DisableAssetWebsocketSupport(asset.Spot)
	if !errors.Is(err, nil) {
		t.Fatalf("expected error: %v but received: %v", nil, err)
	}

	if b.IsAssetWebsocketSupported(asset.Spot) {
		t.Fatal("error asset is not turned off, unexpected response")
	}

	// Edge case
	b.AssetWebsocketSupport.unsupported = make(map[asset.Item]bool)
	b.AssetWebsocketSupport.unsupported[asset.Spot] = true
	b.AssetWebsocketSupport.unsupported[asset.Futures] = false

	if b.IsAssetWebsocketSupported(asset.Spot) {
		t.Fatal("error asset is turned off, unexpected response")
	}

	if !b.IsAssetWebsocketSupported(asset.Futures) {
		t.Fatal("error asset is not turned off, unexpected response")
	}
}

func TestGetAllFees(t *testing.T) {
	t.Parallel()
	_, err := (&Base{}).GetAllFees()
	if !errors.Is(err, fee.ErrDefinitionsAreNil) {
		t.Fatalf("received: %v but expected: %v", err, fee.ErrDefinitionsAreNil)
	}
}

func TestGetCommissionFee(t *testing.T) {
	t.Parallel()
	_, err := (&Base{}).GetCommissionFee(asset.Spot)
	if !errors.Is(err, fee.ErrDefinitionsAreNil) {
		t.Fatalf("received: %v but expected: %v", err, fee.ErrDefinitionsAreNil)
	}
}

func TestSetCommissionFee(t *testing.T) {
	t.Parallel()
	err := (&Base{}).SetCommissionFee(asset.Spot, -1, -1, true)
	if !errors.Is(err, fee.ErrDefinitionsAreNil) {
		t.Fatalf("received: %v but expected: %v", err, fee.ErrDefinitionsAreNil)
	}
}

func TestGetTransferFee(t *testing.T) {
	t.Parallel()
	_, err := (&Base{}).GetTransferFee(currency.Code{}, "")
	if !errors.Is(err, fee.ErrDefinitionsAreNil) {
		t.Fatalf("received: %v but expected: %v", err, fee.ErrDefinitionsAreNil)
	}
}

func TestSetTransferFee(t *testing.T) {
	t.Parallel()
	err := (&Base{}).SetTransferFee(currency.Code{}, "", 0, 0, false)
	if !errors.Is(err, fee.ErrDefinitionsAreNil) {
		t.Fatalf("received: %v but expected: %v", err, fee.ErrDefinitionsAreNil)
	}
}

func TestGetBankTransferFee(t *testing.T) {
	t.Parallel()
	_, err := (&Base{}).GetBankTransferFee(currency.Code{}, 0)
	if !errors.Is(err, fee.ErrDefinitionsAreNil) {
		t.Fatalf("received: %v but expected: %v", err, fee.ErrDefinitionsAreNil)
	}
}

func TestSetBankTransferFee(t *testing.T) {
	t.Parallel()
	err := (&Base{}).SetBankTransferFee(currency.Code{}, 0, -1, -1, true)
	if !errors.Is(err, fee.ErrDefinitionsAreNil) {
		t.Fatalf("received: %v but expected: %v", err, fee.ErrDefinitionsAreNil)
	}
}

func TestGetGetURLTypeFromString(t *testing.T) {
	testCases := []struct {
		Endpoint string
		Expected URL
		Error    error
	}{
		{Endpoint: "RestSpotURL", Expected: RestSpot},
		{Endpoint: "RestSpotSupplementaryURL", Expected: RestSpotSupplementary},
		{Endpoint: "RestUSDTMarginedFuturesURL", Expected: RestUSDTMargined},
		{Endpoint: "RestCoinMarginedFuturesURL", Expected: RestCoinMargined},
		{Endpoint: "RestFuturesURL", Expected: RestFutures},
		{Endpoint: "RestSandboxURL", Expected: RestSandbox},
		{Endpoint: "RestSwapURL", Expected: RestSwap},
		{Endpoint: "WebsocketSpotURL", Expected: WebsocketSpot},
		{Endpoint: "WebsocketSpotSupplementaryURL", Expected: WebsocketSpotSupplementary},
		{Endpoint: "ChainAnalysisURL", Expected: ChainAnalysis},
		{Endpoint: "EdgeCase1URL", Expected: EdgeCase1},
		{Endpoint: "EdgeCase2URL", Expected: EdgeCase2},
		{Endpoint: "EdgeCase3URL", Expected: EdgeCase3},
		{Endpoint: "sillyMcSillyBilly", Expected: 0, Error: errEndpointStringNotFound},
	}

	for _, tt := range testCases {
		tt := tt
		t.Run(tt.Endpoint, func(t *testing.T) {
			t.Parallel()
			u, err := getURLTypeFromString(tt.Endpoint)
			if !errors.Is(err, tt.Error) {
				t.Fatalf("received: %v but expected: %v", err, tt.Error)
			}

			if u != tt.Expected {
				t.Fatalf("received: %v but expected: %v", u, tt.Expected)
			}
		})
	}
}<|MERGE_RESOLUTION|>--- conflicted
+++ resolved
@@ -1268,11 +1268,7 @@
 func TestSetupDefaults(t *testing.T) {
 	t.Parallel()
 
-<<<<<<< HEAD
-	var b = Base{Name: "testosterone"}
-=======
 	var b = Base{Name: "awesomeTest"}
->>>>>>> 5dfbbf84
 	cfg := config.ExchangeConfig{
 		HTTPTimeout: time.Duration(-1),
 		API: config.APIConfig{
