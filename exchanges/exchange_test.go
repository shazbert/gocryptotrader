package exchange

import (
	"context"
	"errors"
	"net"
	"testing"
	"time"

	"github.com/stretchr/testify/assert"
	"github.com/thrasher-corp/gocryptotrader/common"
	"github.com/thrasher-corp/gocryptotrader/common/convert"
	"github.com/thrasher-corp/gocryptotrader/common/key"
	"github.com/thrasher-corp/gocryptotrader/config"
	"github.com/thrasher-corp/gocryptotrader/currency"
	"github.com/thrasher-corp/gocryptotrader/exchanges/asset"
	"github.com/thrasher-corp/gocryptotrader/exchanges/collateral"
	"github.com/thrasher-corp/gocryptotrader/exchanges/futures"
	"github.com/thrasher-corp/gocryptotrader/exchanges/kline"
	"github.com/thrasher-corp/gocryptotrader/exchanges/margin"
	"github.com/thrasher-corp/gocryptotrader/exchanges/order"
	"github.com/thrasher-corp/gocryptotrader/exchanges/protocol"
	"github.com/thrasher-corp/gocryptotrader/exchanges/request"
	"github.com/thrasher-corp/gocryptotrader/exchanges/stream"
	"github.com/thrasher-corp/gocryptotrader/exchanges/subscription"
	"github.com/thrasher-corp/gocryptotrader/exchanges/ticker"
	"github.com/thrasher-corp/gocryptotrader/portfolio/banking"
)

const (
	defaultTestExchange     = "Bitfinex"
	defaultTestCurrencyPair = "BTC-USD"
)

func TestSupportsRESTTickerBatchUpdates(t *testing.T) {
	t.Parallel()

	b := Base{
		Name: "RAWR",
		Features: Features{
			Supports: FeaturesSupported{
				REST: true,
				RESTCapabilities: protocol.Features{
					TickerBatching: true,
				},
			},
		},
	}

	if !b.SupportsRESTTickerBatchUpdates() {
		t.Fatal("TestSupportsRESTTickerBatchUpdates returned false")
	}
}

func TestCreateMap(t *testing.T) {
	t.Parallel()
	b := Base{
		Name: "HELOOOOOOOO",
	}
	b.API.Endpoints = b.NewEndpoints()
	err := b.API.Endpoints.SetDefaultEndpoints(map[URL]string{
		EdgeCase1: "http://test1url.com/",
		EdgeCase2: "http://test2url.com/",
	})
	if err != nil {
		t.Error(err)
	}
	val, ok := b.API.Endpoints.defaults[EdgeCase1.String()]
	if !ok || val != "http://test1url.com/" {
		t.Errorf("CreateMap failed, incorrect value received for the given key")
	}
}

func TestSet(t *testing.T) {
	t.Parallel()
	b := Base{
		Name: "HELOOOOOOOO",
	}
	b.API.Endpoints = b.NewEndpoints()
	err := b.API.Endpoints.SetDefaultEndpoints(map[URL]string{
		EdgeCase1: "http://test1url.com/",
		EdgeCase2: "http://test2url.com/",
	})
	if err != nil {
		t.Error(err)
	}
	err = b.API.Endpoints.SetRunning(EdgeCase2.String(), "http://google.com/")
	if err != nil {
		t.Error(err)
	}
	val, ok := b.API.Endpoints.defaults[EdgeCase2.String()]
	if !ok {
		t.Error("set method or createmap failed")
	}
	if val != "http://google.com/" {
		t.Errorf("vals didn't match. expecting: %s, got: %s\n", "http://google.com/", val)
	}
	err = b.API.Endpoints.SetRunning(EdgeCase3.String(), "Added Edgecase3")
	if err != nil {
		t.Errorf("not expecting an error since invalid url val err should be logged but received: %v", err)
	}
}

func TestGetURL(t *testing.T) {
	t.Parallel()
	b := Base{
		Name: "HELAAAAAOOOOOOOOO",
	}
	b.API.Endpoints = b.NewEndpoints()
	err := b.API.Endpoints.SetDefaultEndpoints(map[URL]string{
		EdgeCase1: "http://test1.com/",
		EdgeCase2: "http://test2.com/",
	})
	if err != nil {
		t.Fatal(err)
	}
	getVal, err := b.API.Endpoints.GetURL(EdgeCase1)
	if err != nil {
		t.Error(err)
	}
	if getVal != "http://test1.com/" {
		t.Errorf("getVal failed")
	}
	err = b.API.Endpoints.SetRunning(EdgeCase2.String(), "http://OVERWRITTENBRO.com.au/")
	if err != nil {
		t.Error(err)
	}
	getChangedVal, err := b.API.Endpoints.GetURL(EdgeCase2)
	if err != nil {
		t.Error(err)
	}
	if getChangedVal != "http://OVERWRITTENBRO.com.au/" {
		t.Error("couldn't get changed val")
	}
	_, err = b.API.Endpoints.GetURL(URL(100))
	if err == nil {
		t.Error("expecting error due to invalid URL key parsed")
	}
}

func TestGetAll(t *testing.T) {
	t.Parallel()
	b := Base{
		Name: "HELLLLLLO",
	}
	b.API.Endpoints = b.NewEndpoints()
	err := b.API.Endpoints.SetDefaultEndpoints(map[URL]string{
		EdgeCase1: "http://test1.com.au/",
		EdgeCase2: "http://test2.com.au/",
	})
	if err != nil {
		t.Error(err)
	}
	allRunning := b.API.Endpoints.GetURLMap()
	if len(allRunning) != 2 {
		t.Error("invalid running map received")
	}
}

func TestSetDefaultEndpoints(t *testing.T) {
	t.Parallel()
	b := Base{
		Name: "HELLLLLLO",
	}
	b.API.Endpoints = b.NewEndpoints()
	err := b.API.Endpoints.SetDefaultEndpoints(map[URL]string{
		EdgeCase1: "http://test1.com.au/",
		EdgeCase2: "http://test2.com.au/",
	})
	if err != nil {
		t.Error(err)
	}
	b.API.Endpoints = b.NewEndpoints()
	err = b.API.Endpoints.SetDefaultEndpoints(map[URL]string{
		URL(1337): "http://test2.com.au/",
	})
	if err == nil {
		t.Error("expecting an error due to invalid url key")
	}
	err = b.API.Endpoints.SetDefaultEndpoints(map[URL]string{
		EdgeCase1: "",
	})
	if err != nil {
		t.Errorf("expecting a warning due to invalid url value but got an error: %v", err)
	}
}

func TestSetClientProxyAddress(t *testing.T) {
	t.Parallel()

	requester, err := request.New("rawr",
		common.NewHTTPClientWithTimeout(time.Second*15))
	if err != nil {
		t.Fatal(err)
	}

	newBase := Base{
		Name:      "rawr",
		Requester: requester}

	newBase.Websocket = stream.New()
	err = newBase.SetClientProxyAddress(context.Background(), "", stream.AutoSubscribe)
	if err != nil {
		t.Error(err)
	}
	err = newBase.SetClientProxyAddress(context.Background(), ":invalid", stream.AutoSubscribe)
	if err == nil {
		t.Error("SetClientProxyAddress parsed invalid URL")
	}

	if newBase.Websocket.GetProxyAddress() != "" {
		t.Error("SetClientProxyAddress error", err)
	}

	err = newBase.SetClientProxyAddress(context.Background(), "http://www.valid.com", stream.AutoSubscribe)
	if err != nil {
		t.Error("SetClientProxyAddress error", err)
	}

	// calling this again will cause the ws check to fail
	err = newBase.SetClientProxyAddress(context.Background(), "http://www.valid.com", stream.AutoSubscribe)
	if err == nil {
		t.Error("trying to set the same proxy addr should thrown an err for ws")
	}

	if newBase.Websocket.GetProxyAddress() != "http://www.valid.com" {
		t.Error("SetClientProxyAddress error", err)
	}
}

func TestSetFeatureDefaults(t *testing.T) {
	t.Parallel()

	// Test nil features with basic support capabilities
	b := Base{
		Config: &config.Exchange{
			CurrencyPairs: &currency.PairsManager{},
		},
		Features: Features{
			Supports: FeaturesSupported{
				REST: true,
				RESTCapabilities: protocol.Features{
					TickerBatching: true,
				},
				Websocket: true,
			},
		},
	}
	b.SetFeatureDefaults()
	if !b.Config.Features.Supports.REST && b.Config.CurrencyPairs.LastUpdated == 0 {
		t.Error("incorrect values")
	}

	// Test upgrade when SupportsAutoPairUpdates is enabled
	bptr := func(a bool) *bool { return &a }
	b.Config.Features = nil
	b.Config.SupportsAutoPairUpdates = bptr(true)
	b.SetFeatureDefaults()
	if !b.Config.Features.Supports.RESTCapabilities.AutoPairUpdates &&
		!b.Features.Enabled.AutoPairUpdates {
		t.Error("incorrect values")
	}

	// Test non migrated features config
	b.Config.Features.Supports.REST = false
	b.Config.Features.Supports.RESTCapabilities.TickerBatching = false
	b.Config.Features.Supports.Websocket = false
	b.SetFeatureDefaults()

	if !b.Features.Supports.REST ||
		!b.Features.Supports.RESTCapabilities.TickerBatching ||
		!b.Features.Supports.Websocket {
		t.Error("incorrect values")
	}
}

func TestSetAutoPairDefaults(t *testing.T) {
	t.Parallel()
	bs := "Bitstamp"
	cfg := &config.Config{Exchanges: []config.Exchange{
		{
			Name:          bs,
			CurrencyPairs: &currency.PairsManager{},
			Features: &config.FeaturesConfig{
				Supports: config.FeaturesSupportedConfig{
					RESTCapabilities: protocol.Features{
						AutoPairUpdates: true,
					},
				},
			},
		},
	}}

	exch, err := cfg.GetExchangeConfig(bs)
	if err != nil {
		t.Fatalf("TestSetAutoPairDefaults load config failed. Error %s", err)
	}

	if !exch.Features.Supports.RESTCapabilities.AutoPairUpdates {
		t.Fatalf("TestSetAutoPairDefaults Incorrect value")
	}

	if exch.CurrencyPairs.LastUpdated != 0 {
		t.Fatalf("TestSetAutoPairDefaults Incorrect value")
	}

	exch.Features.Supports.RESTCapabilities.AutoPairUpdates = false

	exch, err = cfg.GetExchangeConfig(bs)
	if err != nil {
		t.Fatalf("TestSetAutoPairDefaults load config failed. Error %s", err)
	}

	if exch.Features.Supports.RESTCapabilities.AutoPairUpdates {
		t.Fatal("TestSetAutoPairDefaults Incorrect value")
	}
}

func TestSupportsAutoPairUpdates(t *testing.T) {
	t.Parallel()

	b := Base{
		Name: "TESTNAME",
	}

	if b.SupportsAutoPairUpdates() {
		t.Error("exchange shouldn't support auto pair updates")
	}

	b.Features.Supports.RESTCapabilities.AutoPairUpdates = true
	if !b.SupportsAutoPairUpdates() {
		t.Error("exchange should support auto pair updates")
	}
}

func TestGetLastPairsUpdateTime(t *testing.T) {
	t.Parallel()

	testTime := time.Now().Unix()
	var b Base
	b.CurrencyPairs.LastUpdated = testTime

	if b.GetLastPairsUpdateTime() != testTime {
		t.Fatal("TestGetLastPairsUpdateTim Incorrect value")
	}
}

func TestGetAssetTypes(t *testing.T) {
	t.Parallel()

	testExchange := Base{
		CurrencyPairs: currency.PairsManager{
			Pairs: map[asset.Item]*currency.PairStore{
				asset.Spot:    new(currency.PairStore),
				asset.Binary:  new(currency.PairStore),
				asset.Futures: new(currency.PairStore),
			},
		},
	}

	aT := testExchange.GetAssetTypes(false)
	if len(aT) != 3 {
		t.Error("TestGetAssetTypes failed")
	}
}

func TestGetClientBankAccounts(t *testing.T) {
	cfg := config.GetConfig()
	err := cfg.LoadConfig(config.TestFile, true)
	if err != nil {
		t.Fatal(err)
	}

	var b Base
	var r *banking.Account
	r, err = b.GetClientBankAccounts("Kraken", "USD")
	if err != nil {
		t.Error(err)
	}

	if r.BankName != "test" {
		t.Error("incorrect bank name")
	}

	_, err = b.GetClientBankAccounts("MEOW", "USD")
	if err == nil {
		t.Error("an error should have been thrown for a non-existent exchange")
	}
}

func TestGetExchangeBankAccounts(t *testing.T) {
	cfg := config.GetConfig()
	err := cfg.LoadConfig(config.TestFile, true)
	if err != nil {
		t.Fatal(err)
	}

	var b = Base{Name: "Bitfinex"}
	r, err := b.GetExchangeBankAccounts("", "USD")
	if err != nil {
		t.Error(err)
	}

	if r.BankName != "Deutsche Bank Privat Und Geschaeftskunden AG" {
		t.Fatal("incorrect bank name")
	}
}

func TestSetCurrencyPairFormat(t *testing.T) {
	t.Parallel()

	b := Base{
		Config: &config.Exchange{},
	}
	err := b.SetCurrencyPairFormat()
	if err != nil {
		t.Fatal(err)
	}
	if b.Config.CurrencyPairs == nil {
		t.Error("currencyPairs shouldn't be nil")
	}

	// Test global format logic
	b.Config.CurrencyPairs.UseGlobalFormat = true
	b.CurrencyPairs.UseGlobalFormat = true
	pFmt := &currency.PairFormat{
		Delimiter: "#",
	}
	b.CurrencyPairs.RequestFormat = pFmt
	b.CurrencyPairs.ConfigFormat = pFmt
	err = b.SetCurrencyPairFormat()
	if err != nil {
		t.Fatal(err)
	}
	spot, err := b.GetPairFormat(asset.Spot, true)
	if err != nil {
		t.Fatal(err)
	}

	if spot.Delimiter != "#" {
		t.Error("incorrect pair format delimiter")
	}

	// Test individual asset type formatting logic
	b.CurrencyPairs.UseGlobalFormat = false
	// Store non-nil pair stores
	err = b.CurrencyPairs.Store(asset.Spot, &currency.PairStore{
		ConfigFormat: &currency.PairFormat{Delimiter: "~"},
	})
	if err != nil {
		t.Fatal(err)
	}
	err = b.CurrencyPairs.Store(asset.Futures, &currency.PairStore{
		ConfigFormat: &currency.PairFormat{Delimiter: ":)"},
	})
	if err != nil {
		t.Fatal(err)
	}
	err = b.SetCurrencyPairFormat()
	if err != nil {
		t.Fatal(err)
	}
	spot, err = b.GetPairFormat(asset.Spot, false)
	if err != nil {
		t.Fatal(err)
	}
	if spot.Delimiter != "~" {
		t.Error("incorrect pair format delimiter")
	}
	futures, err := b.GetPairFormat(asset.Futures, false)
	if err != nil {
		t.Fatal(err)
	}
	if futures.Delimiter != ":)" {
		t.Error("incorrect pair format delimiter")
	}
}

func TestLoadConfigPairs(t *testing.T) {
	t.Parallel()

	pairs := currency.Pairs{
		currency.Pair{Base: currency.BTC, Quote: currency.USD},
		currency.Pair{Base: currency.LTC, Quote: currency.USD},
	}

	b := Base{
		CurrencyPairs: currency.PairsManager{
			UseGlobalFormat: true,
			RequestFormat: &currency.PairFormat{
				Delimiter: ">",
				Uppercase: false,
			},
			ConfigFormat: &currency.PairFormat{
				Delimiter: "^",
				Uppercase: true,
			},
			Pairs: map[asset.Item]*currency.PairStore{
				asset.Spot: {
					RequestFormat: &currency.EMPTYFORMAT,
					ConfigFormat:  &currency.EMPTYFORMAT,
				},
			},
		},
		Config: &config.Exchange{
			CurrencyPairs: &currency.PairsManager{},
		},
	}

	// Test a nil PairsManager
	err := b.SetConfigPairs()
	if err != nil {
		t.Fatal(err)
	}

	// Now setup a proper PairsManager
	b.Config.CurrencyPairs = &currency.PairsManager{
		UseGlobalFormat: true,
		RequestFormat: &currency.PairFormat{
			Delimiter: "!",
			Uppercase: true,
		},
		ConfigFormat: &currency.PairFormat{
			Delimiter: "!",
			Uppercase: true,
		},
		Pairs: map[asset.Item]*currency.PairStore{
			asset.Spot: {
				AssetEnabled: convert.BoolPtr(true),
				Enabled:      pairs,
				Available:    pairs,
			},
		},
	}

	// Test UseGlobalFormat setting of pairs
	err = b.SetCurrencyPairFormat()
	if err != nil {
		t.Fatal(err)
	}

	err = b.SetConfigPairs()
	if err != nil {
		t.Fatal(err)
	}
	// Test four things:
	// 1) Config pairs are set
	// 2) pair format is set for RequestFormat
	// 3) pair format is set for ConfigFormat
	// 4) Config global format delimiter is updated based off exchange.Base
	pFmt, err := b.GetPairFormat(asset.Spot, false)
	if err != nil {
		t.Fatal(err)
	}
	pairs, err = b.GetEnabledPairs(asset.Spot)
	if err != nil {
		t.Fatal(err)
	}

	p := pairs[0].Format(pFmt).String()
	if p != "BTC^USD" {
		t.Errorf("incorrect value, expected BTC^USD")
	}

	avail, err := b.GetAvailablePairs(asset.Spot)
	if err != nil {
		t.Fatal(err)
	}

	format, err := b.FormatExchangeCurrency(avail[0], asset.Spot)
	if err != nil {
		t.Fatal(err)
	}

	p = format.String()
	if p != "btc>usd" {
		t.Error("incorrect value, expected btc>usd")
	}
	if b.Config.CurrencyPairs.RequestFormat.Delimiter != ">" ||
		b.Config.CurrencyPairs.RequestFormat.Uppercase ||
		b.Config.CurrencyPairs.ConfigFormat.Delimiter != "^" ||
		!b.Config.CurrencyPairs.ConfigFormat.Uppercase {
		t.Error("incorrect delimiter values")
	}

	// Test !UseGlobalFormat setting of pairs
	err = b.CurrencyPairs.StoreFormat(asset.Spot, &currency.PairFormat{Delimiter: "~"}, false)
	if err != nil {
		t.Fatal(err)
	}
	err = b.CurrencyPairs.StoreFormat(asset.Spot, &currency.PairFormat{Delimiter: "/"}, true)
	if err != nil {
		t.Fatal(err)
	}
	pairs = append(pairs, currency.Pair{Base: currency.XRP, Quote: currency.USD})
	err = b.Config.CurrencyPairs.StorePairs(asset.Spot, pairs, false)
	if err != nil {
		t.Fatal(err)
	}
	err = b.Config.CurrencyPairs.StorePairs(asset.Spot, pairs, true)
	if err != nil {
		t.Fatal(err)
	}
	b.Config.CurrencyPairs.UseGlobalFormat = false
	b.CurrencyPairs.UseGlobalFormat = false

	err = b.SetConfigPairs()
	if err != nil {
		t.Fatal(err)
	}
	// Test four things:
	// 1) XRP-USD is set
	// 2) pair format is set for RequestFormat
	// 3) pair format is set for ConfigFormat
	// 4) Config pair store formats are the same as the exchanges
	configFmt, err := b.GetPairFormat(asset.Spot, false)
	if err != nil {
		t.Fatal(err)
	}
	pairs, err = b.GetEnabledPairs(asset.Spot)
	if err != nil {
		t.Fatal(err)
	}
	p = pairs[2].Format(configFmt).String()
	if p != "xrp/usd" {
		t.Error("incorrect value, expected xrp/usd", p)
	}

	avail, err = b.GetAvailablePairs(asset.Spot)
	if err != nil {
		t.Fatal(err)
	}

	format, err = b.FormatExchangeCurrency(avail[2], asset.Spot)
	if err != nil {
		t.Fatal(err)
	}
	p = format.String()
	if p != "xrp~usd" {
		t.Error("incorrect value, expected xrp~usd", p)
	}
	ps, err := b.Config.CurrencyPairs.Get(asset.Spot)
	if err != nil {
		t.Fatal(err)
	}
	if ps.RequestFormat.Delimiter != "~" ||
		ps.RequestFormat.Uppercase ||
		ps.ConfigFormat.Delimiter != "/" ||
		ps.ConfigFormat.Uppercase {
		t.Error("incorrect delimiter values")
	}
}

func TestGetName(t *testing.T) {
	t.Parallel()

	b := Base{
		Name: "TESTNAME",
	}

	if name := b.GetName(); name != "TESTNAME" {
		t.Error("Exchange GetName() returned incorrect name")
	}
}

func TestGetFeatures(t *testing.T) {
	t.Parallel()

	// Test GetEnabledFeatures
	var b Base
	if b.GetEnabledFeatures().AutoPairUpdates {
		t.Error("auto pair updates should be disabled")
	}
	b.Features.Enabled.AutoPairUpdates = true
	if !b.GetEnabledFeatures().AutoPairUpdates {
		t.Error("auto pair updates should be enabled")
	}

	// Test GetSupportedFeatures
	b.Features.Supports.RESTCapabilities.AutoPairUpdates = true
	if !b.GetSupportedFeatures().RESTCapabilities.AutoPairUpdates {
		t.Error("auto pair updates should be supported")
	}
	if b.GetSupportedFeatures().RESTCapabilities.TickerBatching {
		t.Error("ticker batching shouldn't be supported")
	}
}

func TestGetPairFormat(t *testing.T) {
	t.Parallel()

	// Test global formatting
	var b Base
	b.CurrencyPairs.UseGlobalFormat = true
	b.CurrencyPairs.ConfigFormat = &currency.PairFormat{
		Uppercase: true,
	}
	b.CurrencyPairs.RequestFormat = &currency.PairFormat{
		Delimiter: "~",
	}
	pFmt, err := b.GetPairFormat(asset.Spot, true)
	if err != nil {
		t.Fatal(err)
	}
	if pFmt.Delimiter != "~" && !pFmt.Uppercase {
		t.Error("incorrect pair format values")
	}
	pFmt, err = b.GetPairFormat(asset.Spot, false)
	if err != nil {
		t.Fatal(err)
	}
	if pFmt.Delimiter != "" && pFmt.Uppercase {
		t.Error("incorrect pair format values")
	}

	// Test individual asset pair store formatting
	b.CurrencyPairs.UseGlobalFormat = false
	err = b.CurrencyPairs.Store(asset.Spot, &currency.PairStore{
		ConfigFormat:  &pFmt,
		RequestFormat: &currency.PairFormat{Delimiter: "/", Uppercase: true},
	})
	if err != nil {
		t.Fatal(err)
	}
	pFmt, err = b.GetPairFormat(asset.Spot, false)
	if err != nil {
		t.Fatal(err)
	}
	if pFmt.Delimiter != "" && pFmt.Uppercase {
		t.Error("incorrect pair format values")
	}
	pFmt, err = b.GetPairFormat(asset.Spot, true)
	if err != nil {
		t.Fatal(err)
	}
	if pFmt.Delimiter != "~" && !pFmt.Uppercase {
		t.Error("incorrect pair format values")
	}
}

func TestGetEnabledPairs(t *testing.T) {
	t.Parallel()

	b := Base{
		Name: "TESTNAME",
	}

	defaultPairs, err := currency.NewPairsFromStrings([]string{defaultTestCurrencyPair})
	if err != nil {
		t.Fatal(err)
	}

	err = b.CurrencyPairs.StorePairs(asset.Spot, defaultPairs, true)
	if err != nil {
		t.Fatal(err)
	}
	err = b.CurrencyPairs.StorePairs(asset.Spot, defaultPairs, false)
	if err != nil {
		t.Fatal(err)
	}
	format := currency.PairFormat{
		Delimiter: "-",
		Index:     "",
		Uppercase: true,
	}

	err = b.CurrencyPairs.SetAssetEnabled(asset.Spot, true)
	if err != nil {
		t.Fatal(err)
	}

	b.CurrencyPairs.UseGlobalFormat = true
	b.CurrencyPairs.RequestFormat = &format
	b.CurrencyPairs.ConfigFormat = &format

	c, err := b.GetEnabledPairs(asset.Spot)
	if err != nil {
		t.Fatal(err)
	}

	if c[0].String() != defaultTestCurrencyPair {
		t.Error("Exchange GetAvailablePairs() incorrect string")
	}

	format.Delimiter = "~"
	b.CurrencyPairs.RequestFormat = &format
	c, err = b.GetEnabledPairs(asset.Spot)
	if err != nil {
		t.Fatal(err)
	}
	if c[0].String() != "BTC~USD" {
		t.Error("Exchange GetAvailablePairs() incorrect string")
	}

	format.Delimiter = ""
	b.CurrencyPairs.ConfigFormat = &format
	c, err = b.GetEnabledPairs(asset.Spot)
	if err != nil {
		t.Fatal(err)
	}
	if c[0].String() != "BTCUSD" {
		t.Error("Exchange GetAvailablePairs() incorrect string")
	}

	btcdoge, err := currency.NewPairsFromStrings([]string{"BTCDOGE"})
	if err != nil {
		t.Fatal(err)
	}

	err = b.CurrencyPairs.StorePairs(asset.Spot, btcdoge, true)
	if err != nil {
		t.Fatal(err)
	}
	err = b.CurrencyPairs.StorePairs(asset.Spot, btcdoge, false)
	if err != nil {
		t.Fatal(err)
	}
	format.Index = currency.BTC.String()
	b.CurrencyPairs.ConfigFormat = &format
	c, err = b.GetEnabledPairs(asset.Spot)
	if err != nil {
		t.Fatal(err)
	}
	if c[0].Base != currency.BTC && c[0].Quote != currency.DOGE {
		t.Error("Exchange GetAvailablePairs() incorrect string")
	}

	btcusdUnderscore, err := currency.NewPairsFromStrings([]string{"BTC_USD"})
	if err != nil {
		t.Fatal(err)
	}

	err = b.CurrencyPairs.StorePairs(asset.Spot, btcusdUnderscore, true)
	if err != nil {
		t.Fatal(err)
	}
	err = b.CurrencyPairs.StorePairs(asset.Spot, btcusdUnderscore, false)
	if err != nil {
		t.Fatal(err)
	}
	b.CurrencyPairs.RequestFormat.Delimiter = ""
	b.CurrencyPairs.ConfigFormat.Delimiter = "_"
	c, err = b.GetEnabledPairs(asset.Spot)
	if err != nil {
		t.Fatal(err)
	}
	if c[0].Base != currency.BTC && c[0].Quote != currency.USD {
		t.Error("Exchange GetAvailablePairs() incorrect string")
	}

	err = b.CurrencyPairs.StorePairs(asset.Spot, btcdoge, true)
	if err != nil {
		t.Fatal(err)
	}
	err = b.CurrencyPairs.StorePairs(asset.Spot, btcdoge, false)
	if err != nil {
		t.Fatal(err)
	}
	b.CurrencyPairs.RequestFormat.Delimiter = ""
	b.CurrencyPairs.ConfigFormat.Delimiter = ""
	b.CurrencyPairs.ConfigFormat.Index = currency.BTC.String()
	c, err = b.GetEnabledPairs(asset.Spot)
	if err != nil {
		t.Fatal(err)
	}
	if c[0].Base != currency.BTC && c[0].Quote != currency.DOGE {
		t.Error("Exchange GetAvailablePairs() incorrect string")
	}

	btcusd, err := currency.NewPairsFromStrings([]string{"BTCUSD"})
	if err != nil {
		t.Fatal(err)
	}

	err = b.CurrencyPairs.StorePairs(asset.Spot, btcusd, true)
	if err != nil {
		t.Fatal(err)
	}
	err = b.CurrencyPairs.StorePairs(asset.Spot, btcusd, false)
	if err != nil {
		t.Fatal(err)
	}
	b.CurrencyPairs.ConfigFormat.Index = ""
	c, err = b.GetEnabledPairs(asset.Spot)
	if err != nil {
		t.Fatal(err)
	}
	if c[0].Base != currency.BTC && c[0].Quote != currency.USD {
		t.Error("Exchange GetAvailablePairs() incorrect string")
	}
}

func TestGetAvailablePairs(t *testing.T) {
	t.Parallel()

	b := Base{
		Name: "TESTNAME",
	}

	defaultPairs, err := currency.NewPairsFromStrings([]string{defaultTestCurrencyPair})
	if err != nil {
		t.Fatal(err)
	}

	err = b.CurrencyPairs.StorePairs(asset.Spot, defaultPairs, false)
	if err != nil {
		t.Fatal(err)
	}
	format := currency.PairFormat{
		Delimiter: "-",
		Index:     "",
		Uppercase: true,
	}

	assetType := asset.Spot
	b.CurrencyPairs.UseGlobalFormat = true
	b.CurrencyPairs.RequestFormat = &format
	b.CurrencyPairs.ConfigFormat = &format

	c, err := b.GetAvailablePairs(assetType)
	if err != nil {
		t.Fatal(err)
	}

	if c[0].String() != defaultTestCurrencyPair {
		t.Error("Exchange GetAvailablePairs() incorrect string")
	}

	format.Delimiter = "~"
	b.CurrencyPairs.RequestFormat = &format
	c, err = b.GetAvailablePairs(assetType)
	if err != nil {
		t.Fatal(err)
	}

	if c[0].String() != "BTC~USD" {
		t.Error("Exchange GetAvailablePairs() incorrect string")
	}

	format.Delimiter = ""
	b.CurrencyPairs.ConfigFormat = &format
	c, err = b.GetAvailablePairs(assetType)
	if err != nil {
		t.Fatal(err)
	}

	if c[0].String() != "BTCUSD" {
		t.Error("Exchange GetAvailablePairs() incorrect string")
	}

	dogePairs, err := currency.NewPairsFromStrings([]string{"BTCDOGE"})
	if err != nil {
		t.Fatal(err)
	}

	err = b.CurrencyPairs.StorePairs(asset.Spot, dogePairs, false)
	if err != nil {
		t.Fatal(err)
	}

	format.Index = currency.BTC.String()
	b.CurrencyPairs.ConfigFormat = &format
	c, err = b.GetAvailablePairs(assetType)
	if err != nil {
		t.Fatal(err)
	}

	if c[0].Base != currency.BTC && c[0].Quote != currency.DOGE {
		t.Error("Exchange GetAvailablePairs() incorrect string")
	}

	btcusdUnderscore, err := currency.NewPairsFromStrings([]string{"BTC_USD"})
	if err != nil {
		t.Fatal(err)
	}

	err = b.CurrencyPairs.StorePairs(asset.Spot, btcusdUnderscore, false)
	if err != nil {
		t.Fatal(err)
	}

	b.CurrencyPairs.RequestFormat.Delimiter = ""
	b.CurrencyPairs.ConfigFormat.Delimiter = "_"
	c, err = b.GetAvailablePairs(assetType)
	if err != nil {
		t.Fatal(err)
	}

	if c[0].Base != currency.BTC && c[0].Quote != currency.USD {
		t.Error("Exchange GetAvailablePairs() incorrect string")
	}

	err = b.CurrencyPairs.StorePairs(asset.Spot, dogePairs, false)
	if err != nil {
		t.Fatal(err)
	}

	b.CurrencyPairs.RequestFormat.Delimiter = ""
	b.CurrencyPairs.ConfigFormat.Delimiter = "_"
	b.CurrencyPairs.ConfigFormat.Index = currency.BTC.String()
	c, err = b.GetAvailablePairs(assetType)
	if err != nil {
		t.Fatal(err)
	}

	if c[0].Base != currency.BTC && c[0].Quote != currency.DOGE {
		t.Error("Exchange GetAvailablePairs() incorrect string")
	}

	btcusd, err := currency.NewPairsFromStrings([]string{"BTCUSD"})
	if err != nil {
		t.Fatal(err)
	}

	err = b.CurrencyPairs.StorePairs(asset.Spot, btcusd, false)
	if err != nil {
		t.Fatal(err)
	}

	b.CurrencyPairs.ConfigFormat.Index = ""
	c, err = b.GetAvailablePairs(assetType)
	if err != nil {
		t.Fatal(err)
	}

	if c[0].Base != currency.BTC && c[0].Quote != currency.USD {
		t.Error("Exchange GetAvailablePairs() incorrect string")
	}
}

func TestSupportsPair(t *testing.T) {
	t.Parallel()

	b := Base{
		Name: "TESTNAME",
		CurrencyPairs: currency.PairsManager{
			Pairs: map[asset.Item]*currency.PairStore{
				asset.Spot: {
					AssetEnabled: convert.BoolPtr(true),
				},
			},
		},
	}

	pairs, err := currency.NewPairsFromStrings([]string{defaultTestCurrencyPair,
		"ETH-USD"})
	if err != nil {
		t.Fatal(err)
	}

	err = b.CurrencyPairs.StorePairs(asset.Spot, pairs, false)
	if err != nil {
		t.Fatal(err)
	}

	defaultpairs, err := currency.NewPairsFromStrings([]string{defaultTestCurrencyPair})
	if err != nil {
		t.Fatal(err)
	}

	err = b.CurrencyPairs.StorePairs(asset.Spot, defaultpairs, true)
	if err != nil {
		t.Fatal(err)
	}

	format := &currency.PairFormat{
		Delimiter: "-",
		Index:     "",
	}

	b.CurrencyPairs.UseGlobalFormat = true
	b.CurrencyPairs.RequestFormat = format
	b.CurrencyPairs.ConfigFormat = format
	assetType := asset.Spot

	if b.SupportsPair(currency.NewPair(currency.BTC, currency.USD), true, assetType) != nil {
		t.Error("Exchange SupportsPair() incorrect value")
	}

	if b.SupportsPair(currency.NewPair(currency.ETH, currency.USD), false, assetType) != nil {
		t.Error("Exchange SupportsPair() incorrect value")
	}

	asdasdf, err := currency.NewPairFromStrings("ASD", "ASDF")
	if err != nil {
		t.Fatal(err)
	}

	if b.SupportsPair(asdasdf, true, assetType) == nil {
		t.Error("Exchange SupportsPair() incorrect value")
	}
}

func TestFormatExchangeCurrencies(t *testing.T) {
	t.Parallel()

	e := Base{
		CurrencyPairs: currency.PairsManager{
			UseGlobalFormat: true,

			RequestFormat: &currency.PairFormat{
				Uppercase: false,
				Delimiter: "~",
				Separator: "^",
			},

			ConfigFormat: &currency.PairFormat{
				Uppercase: true,
				Delimiter: "_",
			},
		},
	}
	p1, err := currency.NewPairDelimiter("BTC_USD", "_")
	if err != nil {
		t.Fatal(err)
	}
	p2, err := currency.NewPairDelimiter("LTC_BTC", "_")
	if err != nil {
		t.Fatal(err)
	}
	var pairs = []currency.Pair{
		p1,
		p2,
	}

	actual, err := e.FormatExchangeCurrencies(pairs, asset.Spot)
	if err != nil {
		t.Errorf("Exchange TestFormatExchangeCurrencies error %s", err)
	}
	if expected := "btc~usd^ltc~btc"; actual != expected {
		t.Errorf("Exchange TestFormatExchangeCurrencies %s != %s",
			actual, expected)
	}

	_, err = e.FormatExchangeCurrencies(nil, asset.Spot)
	if err == nil {
		t.Error("nil pairs should return an error")
	}
}

func TestFormatExchangeCurrency(t *testing.T) {
	t.Parallel()

	var b Base
	b.CurrencyPairs.UseGlobalFormat = true
	b.CurrencyPairs.RequestFormat = &currency.PairFormat{
		Uppercase: true,
		Delimiter: "-",
	}

	p := currency.NewPair(currency.BTC, currency.USD)
	expected := defaultTestCurrencyPair
	actual, err := b.FormatExchangeCurrency(p, asset.Spot)
	if err != nil {
		t.Fatal(err)
	}

	if actual.String() != expected {
		t.Errorf("Exchange TestFormatExchangeCurrency %s != %s",
			actual, expected)
	}
}

func TestSetEnabled(t *testing.T) {
	t.Parallel()

	SetEnabled := Base{
		Name:    "TESTNAME",
		Enabled: false,
	}

	SetEnabled.SetEnabled(true)
	if !SetEnabled.Enabled {
		t.Error("Exchange SetEnabled(true) did not set boolean")
	}
}

func TestIsEnabled(t *testing.T) {
	t.Parallel()

	IsEnabled := Base{
		Name:    "TESTNAME",
		Enabled: false,
	}

	if IsEnabled.IsEnabled() {
		t.Error("Exchange IsEnabled() did not return correct boolean")
	}
}

func TestSetupDefaults(t *testing.T) {
	t.Parallel()

	newRequester, err := request.New("testSetupDefaults",
		common.NewHTTPClientWithTimeout(0))
	if err != nil {
		t.Fatal(err)
	}

	var b = Base{
		Name:      "awesomeTest",
		Requester: newRequester,
	}
	cfg := config.Exchange{
		HTTPTimeout: time.Duration(-1),
		API: config.APIConfig{
			AuthenticatedSupport: true,
		},
		ConnectionMonitorDelay: time.Second * 5,
	}

	err = b.SetupDefaults(&cfg)
	if err != nil {
		t.Fatal(err)
	}
	if cfg.HTTPTimeout.String() != "15s" {
		t.Error("HTTP timeout should be set to 15s")
	}

	// Test custom HTTP timeout is set
	cfg.HTTPTimeout = time.Second * 30
	err = b.SetupDefaults(&cfg)
	if err != nil {
		t.Fatal(err)
	}
	if cfg.HTTPTimeout.String() != "30s" {
		t.Error("HTTP timeout should be set to 30s")
	}

	// Test asset types
	p, err := currency.NewPairDelimiter(defaultTestCurrencyPair, "-")
	if err != nil {
		t.Fatal(err)
	}
	err = b.CurrencyPairs.Store(asset.Spot, &currency.PairStore{
		Enabled: currency.Pairs{p},
	})
	if err != nil {
		t.Fatal(err)
	}
	err = b.SetupDefaults(&cfg)
	if err != nil {
		t.Fatal(err)
	}
	ps, err := cfg.CurrencyPairs.Get(asset.Spot)
	if err != nil {
		t.Fatal(err)
	}
	if !ps.Enabled.Contains(p, true) {
		t.Error("default pair should be stored in the configs pair store")
	}

	// Test websocket support
	b.Websocket = stream.New()
	b.Features.Supports.Websocket = true
	err = b.Websocket.Setup(&stream.WebsocketSetup{
		ExchangeConfig: &config.Exchange{
			WebsocketTrafficTimeout: time.Second * 30,
			Name:                    "test",
			Features:                &config.FeaturesConfig{},
		},
		Features:              &protocol.Features{},
		DefaultURL:            "ws://something.com",
		RunningURL:            "ws://something.com",
<<<<<<< HEAD
		Connector:             func(context.Context) error { return nil },
		GenerateSubscriptions: func() ([]stream.ChannelSubscription, error) { return []stream.ChannelSubscription{}, nil },
		Subscriber:            func(context.Context, []stream.ChannelSubscription) error { return nil },
=======
		Connector:             func() error { return nil },
		GenerateSubscriptions: func() ([]subscription.Subscription, error) { return []subscription.Subscription{}, nil },
		Subscriber:            func(cs []subscription.Subscription) error { return nil },
>>>>>>> e0c6e118
	})
	if err != nil {
		t.Fatal(err)
	}
	err = b.Websocket.Enable(context.Background(), stream.AutoSubscribe)
	if err != nil {
		t.Fatal(err)
	}
	if !b.IsWebsocketEnabled() {
		t.Error("websocket should be enabled")
	}
}

func TestSetPairs(t *testing.T) {
	t.Parallel()

	b := Base{
		CurrencyPairs: currency.PairsManager{
			UseGlobalFormat: true,
			ConfigFormat: &currency.PairFormat{
				Uppercase: true,
			},
		},
		Config: &config.Exchange{
			CurrencyPairs: &currency.PairsManager{
				UseGlobalFormat: true,
				ConfigFormat: &currency.PairFormat{
					Uppercase: true,
				},
				Pairs: map[asset.Item]*currency.PairStore{
					asset.Spot: {
						AssetEnabled: convert.BoolPtr(true),
					},
				},
			},
		},
	}

	if err := b.SetPairs(nil, asset.Spot, true); err == nil {
		t.Error("nil pairs should throw an error")
	}

	pairs := currency.Pairs{
		currency.NewPair(currency.BTC, currency.USD),
	}
	err := b.SetPairs(pairs, asset.Spot, true)
	if err != nil {
		t.Error(err)
	}

	err = b.SetPairs(pairs, asset.Spot, false)
	if err != nil {
		t.Error(err)
	}

	err = b.SetConfigPairs()
	if err != nil {
		t.Fatal(err)
	}

	p, err := b.GetEnabledPairs(asset.Spot)
	if err != nil {
		t.Fatal(err)
	}

	if len(p) != 1 {
		t.Error("pairs shouldn't be nil")
	}
}

func TestUpdatePairs(t *testing.T) {
	t.Parallel()
	cfg := &config.Config{
		Exchanges: []config.Exchange{
			{
				Name:          defaultTestExchange,
				CurrencyPairs: &currency.PairsManager{},
			},
		},
	}

	exchCfg, err := cfg.GetExchangeConfig(defaultTestExchange)
	if err != nil {
		t.Fatal("TestUpdatePairs failed to load config")
	}

	UAC := Base{
		Name: defaultTestExchange,
		CurrencyPairs: currency.PairsManager{
			Pairs: map[asset.Item]*currency.PairStore{
				asset.Spot: {
					AssetEnabled: convert.BoolPtr(true),
				},
			},
			ConfigFormat:    &currency.PairFormat{Uppercase: true, Delimiter: currency.DashDelimiter},
			UseGlobalFormat: true,
		},
	}
	UAC.Config = exchCfg
	exchangeProducts, err := currency.NewPairsFromStrings([]string{"ltcusd",
		"btcusd",
		"usdbtc",
		"audusd"})
	if err != nil {
		t.Fatal(err)
	}
	err = UAC.UpdatePairs(exchangeProducts, asset.Spot, true, false)
	if err != nil {
		t.Errorf("TestUpdatePairs error: %s", err)
	}

	err = UAC.UpdatePairs(exchangeProducts, asset.Spot, false, false)
	if err != nil {
		t.Errorf("TestUpdatePairs error: %s", err)
	}

	// Test updating the same new products, diff should be 0
	err = UAC.UpdatePairs(exchangeProducts, asset.Spot, true, false)
	if err != nil {
		t.Errorf("TestUpdatePairs error: %s", err)
	}

	// Test force updating to only one product
	exchangeProducts, err = currency.NewPairsFromStrings([]string{"btcusd"})
	if err != nil {
		t.Fatal(err)
	}

	err = UAC.UpdatePairs(exchangeProducts, asset.Spot, true, true)
	if err != nil {
		t.Errorf("TestUpdatePairs error: %s", err)
	}

	// Test updating exchange products
	exchangeProducts, err = currency.NewPairsFromStrings([]string{"ltcusd",
		"btcusd",
		"usdbtc",
		"audbtc"})
	if err != nil {
		t.Fatal(err)
	}
	UAC.Name = defaultTestExchange
	err = UAC.UpdatePairs(exchangeProducts, asset.Spot, false, false)
	if err != nil {
		t.Errorf("Exchange UpdatePairs() error: %s", err)
	}

	// Test updating the same new products, diff should be 0
	err = UAC.UpdatePairs(exchangeProducts, asset.Spot, false, false)
	if err != nil {
		t.Errorf("Exchange UpdatePairs() error: %s", err)
	}

	// Test force updating to only one product
	exchangeProducts, err = currency.NewPairsFromStrings([]string{"btcusd"})
	if err != nil {
		t.Fatal(err)
	}
	err = UAC.UpdatePairs(exchangeProducts, asset.Spot, false, true)
	if err != nil {
		t.Errorf("Forced Exchange UpdatePairs() error: %s", err)
	}

	// Test update currency pairs with btc excluded
	exchangeProducts, err = currency.NewPairsFromStrings([]string{"ltcusd", "ethusd"})
	if err != nil {
		t.Fatal(err)
	}
	err = UAC.UpdatePairs(exchangeProducts, asset.Spot, false, false)
	if err != nil {
		t.Errorf("Exchange UpdatePairs() error: %s", err)
	}

	// Test empty pair
	p, err := currency.NewPairDelimiter(defaultTestCurrencyPair, "-")
	if err != nil {
		t.Fatal(err)
	}
	pairs := currency.Pairs{currency.EMPTYPAIR, p}
	err = UAC.UpdatePairs(pairs, asset.Spot, true, true)
	if !errors.Is(err, currency.ErrCurrencyPairEmpty) {
		t.Fatalf("received: '%v' but expected: '%v'", err, currency.ErrCurrencyPairEmpty)
	}

	pairs = currency.Pairs{p, p}
	err = UAC.UpdatePairs(pairs, asset.Spot, false, true)
	if !errors.Is(err, currency.ErrPairDuplication) {
		t.Fatalf("received: '%v' but expected: '%v'", err, currency.ErrPairDuplication)
	}

	pairs = currency.Pairs{p}
	err = UAC.UpdatePairs(pairs, asset.Spot, false, true)
	if !errors.Is(err, nil) {
		t.Fatalf("received: '%v' but expected: '%v'", err, nil)
	}

	err = UAC.UpdatePairs(pairs, asset.Spot, true, true)
	if !errors.Is(err, nil) {
		t.Fatalf("received: '%v' but expected: '%v'", err, nil)
	}

	UAC.CurrencyPairs.UseGlobalFormat = true
	UAC.CurrencyPairs.ConfigFormat = &currency.PairFormat{
		Delimiter: "-",
	}

	uacPairs, err := UAC.GetEnabledPairs(asset.Spot)
	if err != nil {
		t.Fatal(err)
	}
	if !uacPairs.Contains(p, true) {
		t.Fatal("expected currency pair not found")
	}

	pairs = currency.Pairs{
		currency.NewPair(currency.XRP, currency.USD),
		currency.NewPair(currency.BTC, currency.USD),
		currency.NewPair(currency.LTC, currency.USD),
		currency.NewPair(currency.LTC, currency.USDT),
	}
	err = UAC.UpdatePairs(pairs, asset.Spot, true, true)
	if !errors.Is(err, nil) {
		t.Fatalf("received: '%v' but expected: '%v'", err, nil)
	}

	pairs = currency.Pairs{
		currency.NewPair(currency.WABI, currency.USD),
		currency.NewPair(currency.EASY, currency.USD),
		currency.NewPair(currency.LARIX, currency.USD),
		currency.NewPair(currency.LTC, currency.USDT),
	}
	err = UAC.UpdatePairs(pairs, asset.Spot, false, true)
	if !errors.Is(err, nil) {
		t.Fatalf("received: '%v' but expected: '%v'", err, nil)
	}

	uacEnabledPairs, err := UAC.GetEnabledPairs(asset.Spot)
	if err != nil {
		t.Fatal(err)
	}
	if uacEnabledPairs.Contains(currency.NewPair(currency.XRP, currency.USD), true) {
		t.Fatal("expected currency pair not found")
	}
	if uacEnabledPairs.Contains(currency.NewPair(currency.BTC, currency.USD), true) {
		t.Fatal("expected currency pair not found")
	}
	if uacEnabledPairs.Contains(currency.NewPair(currency.LTC, currency.USD), true) {
		t.Fatal("expected currency pair not found")
	}
	if !uacEnabledPairs.Contains(currency.NewPair(currency.LTC, currency.USDT), true) {
		t.Fatal("expected currency pair not found")
	}

	// This should be matched and formatted to `link-usd`
	unintentionalInput, err := currency.NewPairFromString("linkusd")
	if !errors.Is(err, nil) {
		t.Fatalf("received: '%v' but expected: '%v'", err, nil)
	}

	pairs = currency.Pairs{
		currency.NewPair(currency.WABI, currency.USD),
		currency.NewPair(currency.EASY, currency.USD),
		currency.NewPair(currency.LARIX, currency.USD),
		currency.NewPair(currency.LTC, currency.USDT),
		unintentionalInput,
	}

	err = UAC.UpdatePairs(pairs, asset.Spot, true, true)
	if !errors.Is(err, nil) {
		t.Fatalf("received: '%v' but expected: '%v'", err, nil)
	}

	pairs = currency.Pairs{
		currency.NewPair(currency.WABI, currency.USD),
		currency.NewPair(currency.EASY, currency.USD),
		currency.NewPair(currency.LARIX, currency.USD),
		currency.NewPair(currency.LTC, currency.USDT),
		currency.NewPair(currency.LINK, currency.USD),
	}

	err = UAC.UpdatePairs(pairs, asset.Spot, false, true)
	if !errors.Is(err, nil) {
		t.Fatalf("received: '%v' but expected: '%v'", err, nil)
	}

	uacEnabledPairs, err = UAC.GetEnabledPairs(asset.Spot)
	if err != nil {
		t.Fatal(err)
	}

	if !uacEnabledPairs.Contains(currency.NewPair(currency.LINK, currency.USD), true) {
		t.Fatalf("received: '%v' but expected: '%v'", false, true)
	}
}

func TestSupportsWebsocket(t *testing.T) {
	t.Parallel()

	var b Base
	if b.SupportsWebsocket() {
		t.Error("exchange doesn't support websocket")
	}

	b.Features.Supports.Websocket = true
	if !b.SupportsWebsocket() {
		t.Error("exchange supports websocket")
	}
}

func TestSupportsREST(t *testing.T) {
	t.Parallel()

	var b Base
	if b.SupportsREST() {
		t.Error("exchange doesn't support REST")
	}

	b.Features.Supports.REST = true
	if !b.SupportsREST() {
		t.Error("exchange supports REST")
	}
}

func TestIsWebsocketEnabled(t *testing.T) {
	t.Parallel()

	var b Base
	if b.IsWebsocketEnabled() {
		t.Error("exchange doesn't support websocket")
	}

	b.Websocket = stream.New()
	err := b.Websocket.Setup(&stream.WebsocketSetup{
		ExchangeConfig: &config.Exchange{
			Enabled:                 true,
			WebsocketTrafficTimeout: time.Second * 30,
			Name:                    "test",
			Features: &config.FeaturesConfig{
				Enabled: config.FeaturesEnabledConfig{
					Websocket: true,
				},
			},
		},
		Features:              &protocol.Features{},
		DefaultURL:            "ws://something.com",
		RunningURL:            "ws://something.com",
<<<<<<< HEAD
		Connector:             func(context.Context) error { return nil },
		GenerateSubscriptions: func() ([]stream.ChannelSubscription, error) { return nil, nil },
		Subscriber:            func(context.Context, []stream.ChannelSubscription) error { return nil },
=======
		Connector:             func() error { return nil },
		GenerateSubscriptions: func() ([]subscription.Subscription, error) { return nil, nil },
		Subscriber:            func(cs []subscription.Subscription) error { return nil },
>>>>>>> e0c6e118
	})
	if err != nil {
		t.Error(err)
	}
	if !b.IsWebsocketEnabled() {
		t.Error("websocket should be enabled")
	}
}

func TestSupportsWithdrawPermissions(t *testing.T) {
	t.Parallel()

	UAC := Base{Name: defaultTestExchange}
	UAC.Features.Supports.WithdrawPermissions = AutoWithdrawCrypto | AutoWithdrawCryptoWithAPIPermission
	withdrawPermissions := UAC.SupportsWithdrawPermissions(AutoWithdrawCrypto)

	if !withdrawPermissions {
		t.Errorf("Expected: %v, Received: %v", true, withdrawPermissions)
	}

	withdrawPermissions = UAC.SupportsWithdrawPermissions(AutoWithdrawCrypto | AutoWithdrawCryptoWithAPIPermission)
	if !withdrawPermissions {
		t.Errorf("Expected: %v, Received: %v", true, withdrawPermissions)
	}

	withdrawPermissions = UAC.SupportsWithdrawPermissions(AutoWithdrawCrypto | WithdrawCryptoWith2FA)
	if withdrawPermissions {
		t.Errorf("Expected: %v, Received: %v", false, withdrawPermissions)
	}

	withdrawPermissions = UAC.SupportsWithdrawPermissions(AutoWithdrawCrypto | AutoWithdrawCryptoWithAPIPermission | WithdrawCryptoWith2FA)
	if withdrawPermissions {
		t.Errorf("Expected: %v, Received: %v", false, withdrawPermissions)
	}

	withdrawPermissions = UAC.SupportsWithdrawPermissions(WithdrawCryptoWith2FA)
	if withdrawPermissions {
		t.Errorf("Expected: %v, Received: %v", false, withdrawPermissions)
	}
}

func TestFormatWithdrawPermissions(t *testing.T) {
	t.Parallel()

	UAC := Base{Name: defaultTestExchange}
	UAC.Features.Supports.WithdrawPermissions = AutoWithdrawCrypto |
		AutoWithdrawCryptoWithAPIPermission |
		AutoWithdrawCryptoWithSetup |
		WithdrawCryptoWith2FA |
		WithdrawCryptoWithSMS |
		WithdrawCryptoWithEmail |
		WithdrawCryptoWithWebsiteApproval |
		WithdrawCryptoWithAPIPermission |
		AutoWithdrawFiat |
		AutoWithdrawFiatWithAPIPermission |
		AutoWithdrawFiatWithSetup |
		WithdrawFiatWith2FA |
		WithdrawFiatWithSMS |
		WithdrawFiatWithEmail |
		WithdrawFiatWithWebsiteApproval |
		WithdrawFiatWithAPIPermission |
		WithdrawCryptoViaWebsiteOnly |
		WithdrawFiatViaWebsiteOnly |
		NoFiatWithdrawals |
		1<<19
	withdrawPermissions := UAC.FormatWithdrawPermissions()
	if withdrawPermissions != "AUTO WITHDRAW CRYPTO & AUTO WITHDRAW CRYPTO WITH API PERMISSION & AUTO WITHDRAW CRYPTO WITH SETUP & WITHDRAW CRYPTO WITH 2FA & WITHDRAW CRYPTO WITH SMS & WITHDRAW CRYPTO WITH EMAIL & WITHDRAW CRYPTO WITH WEBSITE APPROVAL & WITHDRAW CRYPTO WITH API PERMISSION & AUTO WITHDRAW FIAT & AUTO WITHDRAW FIAT WITH API PERMISSION & AUTO WITHDRAW FIAT WITH SETUP & WITHDRAW FIAT WITH 2FA & WITHDRAW FIAT WITH SMS & WITHDRAW FIAT WITH EMAIL & WITHDRAW FIAT WITH WEBSITE APPROVAL & WITHDRAW FIAT WITH API PERMISSION & WITHDRAW CRYPTO VIA WEBSITE ONLY & WITHDRAW FIAT VIA WEBSITE ONLY & NO FIAT WITHDRAWAL & UNKNOWN[1<<19]" {
		t.Errorf("Expected: %s, Received: %s", AutoWithdrawCryptoText+" & "+AutoWithdrawCryptoWithAPIPermissionText, withdrawPermissions)
	}

	UAC.Features.Supports.WithdrawPermissions = NoAPIWithdrawalMethods
	withdrawPermissions = UAC.FormatWithdrawPermissions()

	if withdrawPermissions != NoAPIWithdrawalMethodsText {
		t.Errorf("Expected: %s, Received: %s", NoAPIWithdrawalMethodsText, withdrawPermissions)
	}
}

func TestSupportsAsset(t *testing.T) {
	t.Parallel()
	var b Base
	b.CurrencyPairs.Pairs = map[asset.Item]*currency.PairStore{
		asset.Spot: {},
	}
	if !b.SupportsAsset(asset.Spot) {
		t.Error("spot should be supported")
	}
	if b.SupportsAsset(asset.Index) {
		t.Error("index shouldn't be supported")
	}
}

func TestPrintEnabledPairs(t *testing.T) {
	t.Parallel()

	var b Base
	b.CurrencyPairs.Pairs = make(map[asset.Item]*currency.PairStore)
	b.CurrencyPairs.Pairs[asset.Spot] = &currency.PairStore{
		Enabled: currency.Pairs{
			currency.NewPair(currency.BTC, currency.USD),
		},
	}

	b.PrintEnabledPairs()
}
func TestGetBase(t *testing.T) {
	t.Parallel()

	b := Base{
		Name: "MEOW",
	}

	p := b.GetBase()
	p.Name = "rawr"

	if b.Name != "rawr" {
		t.Error("name should be rawr")
	}
}

func TestGetAssetType(t *testing.T) {
	var b Base
	p := currency.NewPair(currency.BTC, currency.USD)
	if _, err := b.GetPairAssetType(p); err == nil {
		t.Fatal("error cannot be nil")
	}
	b.CurrencyPairs.Pairs = make(map[asset.Item]*currency.PairStore)
	b.CurrencyPairs.Pairs[asset.Spot] = &currency.PairStore{
		AssetEnabled: convert.BoolPtr(true),
		Enabled: currency.Pairs{
			currency.NewPair(currency.BTC, currency.USD),
		},
		Available: currency.Pairs{
			currency.NewPair(currency.BTC, currency.USD),
		},
		ConfigFormat: &currency.PairFormat{Delimiter: "-"},
	}

	a, err := b.GetPairAssetType(p)
	if err != nil {
		t.Fatal(err)
	}

	if a != asset.Spot {
		t.Error("should be spot but is", a)
	}
}

func TestGetFormattedPairAndAssetType(t *testing.T) {
	t.Parallel()
	b := Base{
		Config: &config.Exchange{},
	}
	err := b.SetCurrencyPairFormat()
	if err != nil {
		t.Fatal(err)
	}
	b.Config.CurrencyPairs.UseGlobalFormat = true
	b.CurrencyPairs.UseGlobalFormat = true
	pFmt := &currency.PairFormat{
		Delimiter: "#",
	}
	b.CurrencyPairs.RequestFormat = pFmt
	b.CurrencyPairs.ConfigFormat = pFmt
	b.CurrencyPairs.Pairs = make(map[asset.Item]*currency.PairStore)
	b.CurrencyPairs.Pairs[asset.Spot] = &currency.PairStore{
		AssetEnabled: convert.BoolPtr(true),
		Enabled: currency.Pairs{
			currency.NewPair(currency.BTC, currency.USD),
		},
		Available: currency.Pairs{
			currency.NewPair(currency.BTC, currency.USD),
		},
	}
	p, a, err := b.GetRequestFormattedPairAndAssetType("btc#usd")
	if err != nil {
		t.Error(err)
	}
	if p.String() != "btc#usd" {
		t.Error("Expected pair to match")
	}
	if a != asset.Spot {
		t.Error("Expected spot asset")
	}
	_, _, err = b.GetRequestFormattedPairAndAssetType("btcusd")
	if err == nil {
		t.Error("Expected error")
	}
}

func TestStoreAssetPairFormat(t *testing.T) {
	b := Base{
		Config: &config.Exchange{Name: "kitties"},
	}

	err := b.StoreAssetPairFormat(asset.Empty, currency.PairStore{})
	if err == nil {
		t.Error("error cannot be nil")
	}

	err = b.StoreAssetPairFormat(asset.Spot, currency.PairStore{})
	if err == nil {
		t.Error("error cannot be nil")
	}

	err = b.StoreAssetPairFormat(asset.Spot, currency.PairStore{
		RequestFormat: &currency.PairFormat{Uppercase: true}})
	if err == nil {
		t.Error("error cannot be nil")
	}

	err = b.StoreAssetPairFormat(asset.Spot, currency.PairStore{
		RequestFormat: &currency.PairFormat{Uppercase: true},
		ConfigFormat:  &currency.PairFormat{Uppercase: true}})
	if !errors.Is(err, errConfigPairFormatRequiresDelimiter) {
		t.Fatalf("received: '%v' but expected: '%v'", err, errConfigPairFormatRequiresDelimiter)
	}

	err = b.StoreAssetPairFormat(asset.Futures, currency.PairStore{
		RequestFormat: &currency.PairFormat{Uppercase: true},
		ConfigFormat:  &currency.PairFormat{Uppercase: true, Delimiter: currency.DashDelimiter}})
	if err != nil {
		t.Error(err)
	}

	err = b.StoreAssetPairFormat(asset.Futures, currency.PairStore{
		RequestFormat: &currency.PairFormat{Uppercase: true},
		ConfigFormat:  &currency.PairFormat{Uppercase: true, Delimiter: currency.DashDelimiter}})
	if err != nil {
		t.Error(err)
	}
}

func TestSetGlobalPairsManager(t *testing.T) {
	b := Base{
		Config: &config.Exchange{Name: "kitties"},
	}

	err := b.SetGlobalPairsManager(nil, nil, asset.Empty)
	if err == nil {
		t.Error("error cannot be nil")
	}

	err = b.SetGlobalPairsManager(&currency.PairFormat{Uppercase: true}, nil, asset.Empty)
	if err == nil {
		t.Error("error cannot be nil")
	}

	err = b.SetGlobalPairsManager(&currency.PairFormat{Uppercase: true},
		&currency.PairFormat{Uppercase: true})
	if err == nil {
		t.Error("error cannot be nil")
	}

	err = b.SetGlobalPairsManager(&currency.PairFormat{Uppercase: true},
		&currency.PairFormat{Uppercase: true}, asset.Empty)
	if err == nil {
		t.Error("error cannot be nil")
	}

	err = b.SetGlobalPairsManager(&currency.PairFormat{Uppercase: true},
		&currency.PairFormat{Uppercase: true},
		asset.Spot,
		asset.Binary)
	if !errors.Is(err, errConfigPairFormatRequiresDelimiter) {
		t.Fatalf("received: '%v' but expected: '%v'", err, errConfigPairFormatRequiresDelimiter)
	}

	err = b.SetGlobalPairsManager(&currency.PairFormat{Uppercase: true},
		&currency.PairFormat{Uppercase: true, Delimiter: currency.DashDelimiter},
		asset.Spot,
		asset.Binary)
	if err != nil {
		t.Error(err)
	}

	if !b.SupportsAsset(asset.Binary) || !b.SupportsAsset(asset.Spot) {
		t.Fatal("global pairs manager not set correctly")
	}

	err = b.SetGlobalPairsManager(&currency.PairFormat{Uppercase: true},
		&currency.PairFormat{Uppercase: true}, asset.Spot, asset.Binary)
	if err == nil {
		t.Error("error cannot be nil")
	}
}
func Test_FormatExchangeKlineInterval(t *testing.T) {
	testCases := []struct {
		name     string
		interval kline.Interval
		output   string
	}{
		{
			"OneMin",
			kline.OneMin,
			"60",
		},
		{
			"OneDay",
			kline.OneDay,
			"86400",
		},
	}

	b := Base{}
	for x := range testCases {
		test := testCases[x]

		t.Run(test.name, func(t *testing.T) {
			ret := b.FormatExchangeKlineInterval(test.interval)

			if ret != test.output {
				t.Fatalf("unexpected result return expected: %v received: %v", test.output, ret)
			}
		})
	}
}

func TestBase_ValidateKline(t *testing.T) {
	pairs := currency.Pairs{
		currency.Pair{Base: currency.BTC, Quote: currency.USDT},
	}

	availablePairs := currency.Pairs{
		currency.Pair{Base: currency.BTC, Quote: currency.USDT},
		currency.Pair{Base: currency.BTC, Quote: currency.AUD},
	}

	b := Base{
		Name: "TESTNAME",
		CurrencyPairs: currency.PairsManager{
			Pairs: map[asset.Item]*currency.PairStore{
				asset.Spot: {
					AssetEnabled: convert.BoolPtr(true),
					Enabled:      pairs,
					Available:    availablePairs,
				},
			},
		},
		Features: Features{
			Enabled: FeaturesEnabled{
				Kline: kline.ExchangeCapabilitiesEnabled{
					Intervals: kline.DeployExchangeIntervals(kline.IntervalCapacity{Interval: kline.OneMin}),
				},
			},
		},
	}

	err := b.ValidateKline(availablePairs[0], asset.Spot, kline.OneMin)
	if err != nil {
		t.Fatalf("expected validation to pass received error: %v", err)
	}

	err = b.ValidateKline(availablePairs[1], asset.Spot, kline.OneYear)
	if err == nil {
		t.Fatal("expected validation to fail")
	}

	err = b.ValidateKline(availablePairs[1], asset.Index, kline.OneYear)
	if err == nil {
		t.Fatal("expected validation to fail")
	}
}

func TestCheckTransientError(t *testing.T) {
	b := Base{}
	err := b.CheckTransientError(nil)
	if err != nil {
		t.Fatal(err)
	}

	err = b.CheckTransientError(errors.New("wow"))
	if err == nil {
		t.Fatal("error cannot be nil")
	}

	nErr := net.DNSError{}
	err = b.CheckTransientError(&nErr)
	if err != nil {
		t.Fatal("error cannot be nil")
	}
}

func TestDisableEnableRateLimiter(t *testing.T) {
	b := Base{}
	err := b.EnableRateLimiter()
	if !errors.Is(err, request.ErrRequestSystemIsNil) {
		t.Fatalf("received: '%v' but expected: '%v'", err, request.ErrRequestSystemIsNil)
	}

	b.Requester, err = request.New("testingRateLimiter", common.NewHTTPClientWithTimeout(0))
	if err != nil {
		t.Fatal(err)
	}

	err = b.DisableRateLimiter()
	if !errors.Is(err, nil) {
		t.Fatalf("received: '%v' but expected: '%v'", err, nil)
	}

	err = b.DisableRateLimiter()
	if !errors.Is(err, request.ErrRateLimiterAlreadyDisabled) {
		t.Fatalf("received: '%v' but expected: '%v'", err, request.ErrRateLimiterAlreadyDisabled)
	}

	err = b.EnableRateLimiter()
	if !errors.Is(err, nil) {
		t.Fatalf("received: '%v' but expected: '%v'", err, nil)
	}

	err = b.EnableRateLimiter()
	if !errors.Is(err, request.ErrRateLimiterAlreadyEnabled) {
		t.Fatalf("received: '%v' but expected: '%v'", err, request.ErrRateLimiterAlreadyEnabled)
	}
}

func TestGetWebsocket(t *testing.T) {
	b := Base{}
	_, err := b.GetWebsocket()
	if err == nil {
		t.Fatal("error cannot be nil")
	}
	b.Websocket = &stream.Websocket{}
	_, err = b.GetWebsocket()
	if err != nil {
		t.Fatal(err)
	}
}

func TestFlushWebsocketChannels(t *testing.T) {
	b := Base{}
	err := b.FlushWebsocketChannels(context.Background())
	if err != nil {
		t.Fatal(err)
	}

	b.Websocket = &stream.Websocket{}
	err = b.FlushWebsocketChannels(context.Background())
	if err == nil {
		t.Fatal(err)
	}
}

func TestSubscribeToWebsocketChannels(t *testing.T) {
	b := Base{}
	err := b.SubscribeToWebsocketChannels(context.Background(), nil)
	if err == nil {
		t.Fatal(err)
	}

	b.Websocket = &stream.Websocket{}
	err = b.SubscribeToWebsocketChannels(context.Background(), nil)
	if err == nil {
		t.Fatal(err)
	}
}

func TestUnsubscribeToWebsocketChannels(t *testing.T) {
	b := Base{}
	err := b.UnsubscribeToWebsocketChannels(context.Background(), nil)
	if err == nil {
		t.Fatal(err)
	}

	b.Websocket = &stream.Websocket{}
	err = b.UnsubscribeToWebsocketChannels(context.Background(), nil)
	if err == nil {
		t.Fatal(err)
	}
}

func TestGetSubscriptions(t *testing.T) {
	b := Base{}
	_, err := b.GetSubscriptions()
	if err == nil {
		t.Fatal(err)
	}

	b.Websocket = &stream.Websocket{}
	_, err = b.GetSubscriptions()
	if err != nil {
		t.Fatal(err)
	}
}

func TestAuthenticateWebsocket(t *testing.T) {
	b := Base{}
	if err := b.AuthenticateWebsocket(context.Background()); err == nil {
		t.Fatal("error cannot be nil")
	}
}

func TestKlineIntervalEnabled(t *testing.T) {
	b := Base{}
	if b.klineIntervalEnabled(kline.EightHour) {
		t.Fatal("unexpected value")
	}
}

func TestFormatExchangeKlineInterval(t *testing.T) {
	b := Base{}
	if b.FormatExchangeKlineInterval(kline.EightHour) != "28800" {
		t.Fatal("unexpected value")
	}
}

func TestSetSaveTradeDataStatus(t *testing.T) {
	b := Base{
		Features: Features{
			Enabled: FeaturesEnabled{
				SaveTradeData: false,
			},
		},
		Config: &config.Exchange{
			Features: &config.FeaturesConfig{
				Enabled: config.FeaturesEnabledConfig{},
			},
		},
	}

	if b.IsSaveTradeDataEnabled() {
		t.Errorf("expected false")
	}
	b.SetSaveTradeDataStatus(true)
	if !b.IsSaveTradeDataEnabled() {
		t.Errorf("expected true")
	}
	b.SetSaveTradeDataStatus(false)
	if b.IsSaveTradeDataEnabled() {
		t.Errorf("expected false")
	}
	// data race this
	go b.SetSaveTradeDataStatus(false)
	go b.SetSaveTradeDataStatus(true)
}

func TestAddTradesToBuffer(t *testing.T) {
	b := Base{
		Features: Features{
			Enabled: FeaturesEnabled{},
		},
		Config: &config.Exchange{
			Features: &config.FeaturesConfig{
				Enabled: config.FeaturesEnabledConfig{},
			},
		},
	}
	err := b.AddTradesToBuffer()
	if err != nil {
		t.Error(err)
	}

	b.SetSaveTradeDataStatus(true)
	err = b.AddTradesToBuffer()
	if err != nil {
		t.Error(err)
	}
}

func TestString(t *testing.T) {
	if RestSpot.String() != restSpotURL {
		t.Errorf("received '%v' expected '%v'", RestSpot, restSpotURL)
	}
	if RestSpotSupplementary.String() != restSpotSupplementaryURL {
		t.Errorf("received '%v' expected '%v'", RestSpotSupplementary, restSpotSupplementaryURL)
	}
	if RestUSDTMargined.String() != "RestUSDTMarginedFuturesURL" {
		t.Errorf("received '%v' expected '%v'", RestUSDTMargined, "RestUSDTMarginedFuturesURL")
	}
	if RestCoinMargined.String() != restCoinMarginedFuturesURL {
		t.Errorf("received '%v' expected '%v'", RestCoinMargined, restCoinMarginedFuturesURL)
	}
	if RestFutures.String() != restFuturesURL {
		t.Errorf("received '%v' expected '%v'", RestFutures, restFuturesURL)
	}
	if RestFuturesSupplementary.String() != restFuturesSupplementaryURL {
		t.Errorf("received '%v' expected '%v'", RestFutures, restFuturesSupplementaryURL)
	}
	if RestUSDCMargined.String() != restUSDCMarginedFuturesURL {
		t.Errorf("received '%v' expected '%v'", RestUSDCMargined, restUSDCMarginedFuturesURL)
	}
	if RestSandbox.String() != restSandboxURL {
		t.Errorf("received '%v' expected '%v'", RestSandbox, restSandboxURL)
	}
	if RestSwap.String() != restSwapURL {
		t.Errorf("received '%v' expected '%v'", RestSwap, restSwapURL)
	}
	if WebsocketSpot.String() != websocketSpotURL {
		t.Errorf("received '%v' expected '%v'", WebsocketSpot, websocketSpotURL)
	}
	if WebsocketSpotSupplementary.String() != websocketSpotSupplementaryURL {
		t.Errorf("received '%v' expected '%v'", WebsocketSpotSupplementary, websocketSpotSupplementaryURL)
	}
	if ChainAnalysis.String() != chainAnalysisURL {
		t.Errorf("received '%v' expected '%v'", ChainAnalysis, chainAnalysisURL)
	}
	if EdgeCase1.String() != edgeCase1URL {
		t.Errorf("received '%v' expected '%v'", EdgeCase1, edgeCase1URL)
	}
	if EdgeCase2.String() != edgeCase2URL {
		t.Errorf("received '%v' expected '%v'", EdgeCase2, edgeCase2URL)
	}
	if EdgeCase3.String() != edgeCase3URL {
		t.Errorf("received '%v' expected '%v'", EdgeCase3, edgeCase3URL)
	}
}

func TestFormatSymbol(t *testing.T) {
	b := Base{}
	spotStore := currency.PairStore{
		RequestFormat: &currency.PairFormat{Uppercase: true},
		ConfigFormat: &currency.PairFormat{
			Delimiter: currency.DashDelimiter,
			Uppercase: true,
		},
	}
	err := b.StoreAssetPairFormat(asset.Spot, spotStore)
	if err != nil {
		t.Error(err)
	}
	pair, err := currency.NewPairFromString("BTC-USD")
	if err != nil {
		t.Error(err)
	}
	sym, err := b.FormatSymbol(pair, asset.Spot)
	if err != nil {
		t.Error(err)
	}
	if sym != "BTCUSD" {
		t.Error("formatting failed")
	}
	_, err = b.FormatSymbol(pair, asset.Futures)
	if err == nil {
		t.Error("expecting an error since asset pair format has not been set")
	}
}

func TestSetAPIURL(t *testing.T) {
	b := Base{
		Name: "SomeExchange",
	}
	b.Config = &config.Exchange{}
	var mappy struct {
		Mappymap map[string]string `json:"urlEndpoints"`
	}
	mappy.Mappymap = make(map[string]string)
	mappy.Mappymap["hi"] = "http://google.com/"
	b.Config.API.Endpoints = mappy.Mappymap
	b.API.Endpoints = b.NewEndpoints()
	err := b.SetAPIURL()
	if err == nil {
		t.Error("expecting an error since the key provided is invalid")
	}
	mappy.Mappymap = make(map[string]string)
	b.Config.API.Endpoints = mappy.Mappymap
	mappy.Mappymap["RestSpotURL"] = "hi"
	b.API.Endpoints = b.NewEndpoints()
	err = b.SetAPIURL()
	if err != nil {
		t.Errorf("expecting no error since invalid url value should be logged but received the following error: %v", err)
	}
	mappy.Mappymap = make(map[string]string)
	b.Config.API.Endpoints = mappy.Mappymap
	mappy.Mappymap["RestSpotURL"] = "http://google.com/"
	b.API.Endpoints = b.NewEndpoints()
	err = b.SetAPIURL()
	if err != nil {
		t.Error(err)
	}
	mappy.Mappymap = make(map[string]string)
	b.Config.API.OldEndPoints = &config.APIEndpointsConfig{}
	b.Config.API.Endpoints = mappy.Mappymap
	mappy.Mappymap["RestSpotURL"] = "http://google.com/"
	b.API.Endpoints = b.NewEndpoints()
	b.Config.API.OldEndPoints.URL = "heloo"
	err = b.SetAPIURL()
	if err != nil {
		t.Errorf("expecting a warning since invalid oldendpoints url but got an error: %v", err)
	}
	mappy.Mappymap = make(map[string]string)
	b.Config.API.OldEndPoints = &config.APIEndpointsConfig{}
	b.Config.API.Endpoints = mappy.Mappymap
	mappy.Mappymap["RestSpotURL"] = "http://google.com/"
	b.API.Endpoints = b.NewEndpoints()
	b.Config.API.OldEndPoints.URL = "https://www.bitstamp.net/"
	b.Config.API.OldEndPoints.URLSecondary = "https://www.secondary.net/"
	b.Config.API.OldEndPoints.WebsocketURL = "https://www.websocket.net/"
	err = b.SetAPIURL()
	if err != nil {
		t.Error(err)
	}
	var urlLookup URL
	for x := range keyURLs {
		if keyURLs[x].String() == "RestSpotURL" {
			urlLookup = keyURLs[x]
		}
	}
	urlData, err := b.API.Endpoints.GetURL(urlLookup)
	if err != nil {
		t.Error(err)
	}
	if urlData != "https://www.bitstamp.net/" {
		t.Error("oldendpoints url setting failed")
	}
}

func TestSetRunning(t *testing.T) {
	b := Base{
		Name: "HELOOOOOOOO",
	}
	b.API.Endpoints = b.NewEndpoints()
	err := b.API.Endpoints.SetRunning(EdgeCase1.String(), "http://google.com/")
	if err != nil {
		t.Error(err)
	}
}

func TestAssetWebsocketFunctionality(t *testing.T) {
	b := Base{}
	if !b.IsAssetWebsocketSupported(asset.Spot) {
		t.Fatal("error asset is not turned off, unexpected response")
	}

	err := b.DisableAssetWebsocketSupport(asset.Spot)
	if !errors.Is(err, asset.ErrNotSupported) {
		t.Fatalf("expected error: %v but received: %v", asset.ErrNotSupported, err)
	}

	err = b.StoreAssetPairFormat(asset.Spot, currency.PairStore{
		RequestFormat: &currency.PairFormat{
			Uppercase: true,
		},
		ConfigFormat: &currency.PairFormat{
			Uppercase: true,
			Delimiter: currency.DashDelimiter,
		},
	})
	if !errors.Is(err, nil) {
		t.Fatalf("received: '%v' but expected: '%v'", err, nil)
	}

	err = b.DisableAssetWebsocketSupport(asset.Spot)
	if !errors.Is(err, nil) {
		t.Fatalf("expected error: %v but received: %v", nil, err)
	}

	if b.IsAssetWebsocketSupported(asset.Spot) {
		t.Fatal("error asset is not turned off, unexpected response")
	}

	// Edge case
	b.AssetWebsocketSupport.unsupported = make(map[asset.Item]bool)
	b.AssetWebsocketSupport.unsupported[asset.Spot] = true
	b.AssetWebsocketSupport.unsupported[asset.Futures] = false

	if b.IsAssetWebsocketSupported(asset.Spot) {
		t.Fatal("error asset is turned off, unexpected response")
	}

	if !b.IsAssetWebsocketSupported(asset.Futures) {
		t.Fatal("error asset is not turned off, unexpected response")
	}
}

func TestGetGetURLTypeFromString(t *testing.T) {
	t.Parallel()
	testCases := []struct {
		Endpoint string
		Expected URL
		Error    error
	}{
		{Endpoint: "RestSpotURL", Expected: RestSpot},
		{Endpoint: "RestSpotSupplementaryURL", Expected: RestSpotSupplementary},
		{Endpoint: "RestUSDTMarginedFuturesURL", Expected: RestUSDTMargined},
		{Endpoint: "RestCoinMarginedFuturesURL", Expected: RestCoinMargined},
		{Endpoint: "RestFuturesURL", Expected: RestFutures},
		{Endpoint: "RestUSDCMarginedFuturesURL", Expected: RestUSDCMargined},
		{Endpoint: "RestSandboxURL", Expected: RestSandbox},
		{Endpoint: "RestSwapURL", Expected: RestSwap},
		{Endpoint: "WebsocketSpotURL", Expected: WebsocketSpot},
		{Endpoint: "WebsocketSpotSupplementaryURL", Expected: WebsocketSpotSupplementary},
		{Endpoint: "ChainAnalysisURL", Expected: ChainAnalysis},
		{Endpoint: "EdgeCase1URL", Expected: EdgeCase1},
		{Endpoint: "EdgeCase2URL", Expected: EdgeCase2},
		{Endpoint: "EdgeCase3URL", Expected: EdgeCase3},
		{Endpoint: "sillyMcSillyBilly", Expected: 0, Error: errEndpointStringNotFound},
	}

	for _, tt := range testCases {
		tt := tt
		t.Run(tt.Endpoint, func(t *testing.T) {
			t.Parallel()
			u, err := getURLTypeFromString(tt.Endpoint)
			if !errors.Is(err, tt.Error) {
				t.Fatalf("received: %v but expected: %v", err, tt.Error)
			}

			if u != tt.Expected {
				t.Fatalf("received: %v but expected: %v", u, tt.Expected)
			}
		})
	}
}

func TestGetAvailableTransferChains(t *testing.T) {
	t.Parallel()
	var b Base
	if _, err := b.GetAvailableTransferChains(context.Background(), currency.BTC); !errors.Is(err, common.ErrFunctionNotSupported) {
		t.Errorf("received: %v, expected: %v", err, common.ErrFunctionNotSupported)
	}
}

func TestCalculatePNL(t *testing.T) {
	t.Parallel()
	var b Base
	if _, err := b.CalculatePNL(context.Background(), nil); !errors.Is(err, common.ErrNotYetImplemented) {
		t.Errorf("received: %v, expected: %v", err, common.ErrNotYetImplemented)
	}
}

func TestScaleCollateral(t *testing.T) {
	t.Parallel()
	var b Base
	if _, err := b.ScaleCollateral(context.Background(), nil); !errors.Is(err, common.ErrNotYetImplemented) {
		t.Errorf("received: %v, expected: %v", err, common.ErrNotYetImplemented)
	}
}

func TestCalculateTotalCollateral(t *testing.T) {
	t.Parallel()
	var b Base
	if _, err := b.CalculateTotalCollateral(context.Background(), nil); !errors.Is(err, common.ErrNotYetImplemented) {
		t.Errorf("received: %v, expected: %v", err, common.ErrNotYetImplemented)
	}
}

func TestUpdateCurrencyStates(t *testing.T) {
	t.Parallel()
	var b Base
	if err := b.UpdateCurrencyStates(context.Background(), asset.Spot); !errors.Is(err, common.ErrNotYetImplemented) {
		t.Errorf("received: %v, expected: %v", err, common.ErrNotYetImplemented)
	}
}

func TestSetTradeFeedStatus(t *testing.T) {
	t.Parallel()
	b := Base{
		Config: &config.Exchange{
			Features: &config.FeaturesConfig{},
		},
		Verbose: true,
	}
	b.SetTradeFeedStatus(true)
	if !b.IsTradeFeedEnabled() {
		t.Error("expected true")
	}
	b.SetTradeFeedStatus(false)
	if b.IsTradeFeedEnabled() {
		t.Error("expected false")
	}
}

func TestSetFillsFeedStatus(t *testing.T) {
	t.Parallel()
	b := Base{
		Config: &config.Exchange{
			Features: &config.FeaturesConfig{},
		},
		Verbose: true,
	}
	b.SetFillsFeedStatus(true)
	if !b.IsFillsFeedEnabled() {
		t.Error("expected true")
	}
	b.SetFillsFeedStatus(false)
	if b.IsFillsFeedEnabled() {
		t.Error("expected false")
	}
}

func TestGetMarginRateHistory(t *testing.T) {
	t.Parallel()
	var b Base
	if _, err := b.GetMarginRatesHistory(context.Background(), nil); !errors.Is(err, common.ErrNotYetImplemented) {
		t.Errorf("received: %v, expected: %v", err, common.ErrNotYetImplemented)
	}
}

func TestGetPositionSummary(t *testing.T) {
	t.Parallel()
	var b Base
	if _, err := b.GetFuturesPositionSummary(context.Background(), nil); !errors.Is(err, common.ErrNotYetImplemented) {
		t.Errorf("received: %v, expected: %v", err, common.ErrNotYetImplemented)
	}
}

func TestGetFuturesPositions(t *testing.T) {
	t.Parallel()
	var b Base
	if _, err := b.GetFuturesPositionOrders(context.Background(), nil); !errors.Is(err, common.ErrNotYetImplemented) {
		t.Errorf("received: %v, expected: %v", err, common.ErrNotYetImplemented)
	}
}

func TestGetHistoricalFundingRates(t *testing.T) {
	t.Parallel()
	var b Base
	if _, err := b.GetHistoricalFundingRates(context.Background(), nil); !errors.Is(err, common.ErrNotYetImplemented) {
		t.Errorf("received: %v, expected: %v", err, common.ErrNotYetImplemented)
	}
}

func TestGetFundingRates(t *testing.T) {
	t.Parallel()
	var b Base
	if _, err := b.GetHistoricalFundingRates(context.Background(), nil); !errors.Is(err, common.ErrNotYetImplemented) {
		t.Errorf("received: %v, expected: %v", err, common.ErrNotYetImplemented)
	}
}

func TestIsPerpetualFutureCurrency(t *testing.T) {
	t.Parallel()
	var b Base
	if _, err := b.IsPerpetualFutureCurrency(asset.Spot, currency.NewPair(currency.BTC, currency.USD)); !errors.Is(err, common.ErrNotYetImplemented) {
		t.Errorf("received: %v, expected: %v", err, common.ErrNotYetImplemented)
	}
}

func TestGetPairAndAssetTypeRequestFormatted(t *testing.T) {
	t.Parallel()

	expected := currency.Pair{Base: currency.BTC, Quote: currency.USDT}
	enabledPairs := currency.Pairs{expected}
	availablePairs := currency.Pairs{
		currency.Pair{Base: currency.BTC, Quote: currency.USDT},
		currency.Pair{Base: currency.BTC, Quote: currency.AUD},
	}

	b := Base{
		CurrencyPairs: currency.PairsManager{
			Pairs: map[asset.Item]*currency.PairStore{
				asset.Spot: {
					AssetEnabled:  convert.BoolPtr(true),
					Enabled:       enabledPairs,
					Available:     availablePairs,
					RequestFormat: &currency.PairFormat{Delimiter: "-", Uppercase: true},
					ConfigFormat:  &currency.EMPTYFORMAT,
				},
				asset.PerpetualContract: {
					AssetEnabled:  convert.BoolPtr(true),
					Enabled:       enabledPairs,
					Available:     availablePairs,
					RequestFormat: &currency.PairFormat{Delimiter: "_", Uppercase: true},
					ConfigFormat:  &currency.EMPTYFORMAT,
				},
			},
		},
	}

	_, _, err := b.GetPairAndAssetTypeRequestFormatted("")
	if !errors.Is(err, currency.ErrCurrencyPairEmpty) {
		t.Fatalf("received: '%v' but expected: '%v'", err, currency.ErrCurrencyPairEmpty)
	}

	_, _, err = b.GetPairAndAssetTypeRequestFormatted("BTCAUD")
	if !errors.Is(err, errSymbolCannotBeMatched) {
		t.Fatalf("received: '%v' but expected: '%v'", err, errSymbolCannotBeMatched)
	}

	_, _, err = b.GetPairAndAssetTypeRequestFormatted("BTCUSDT")
	if !errors.Is(err, errSymbolCannotBeMatched) {
		t.Fatalf("received: '%v' but expected: '%v'", err, errSymbolCannotBeMatched)
	}

	p, a, err := b.GetPairAndAssetTypeRequestFormatted("BTC-USDT")
	if !errors.Is(err, nil) {
		t.Fatalf("received: '%v' but expected: '%v'", err, nil)
	}
	if a != asset.Spot {
		t.Fatal("unexpected value", a)
	}
	if !p.Equal(expected) {
		t.Fatalf("received: '%v' but expected: '%v'", p, expected)
	}

	p, a, err = b.GetPairAndAssetTypeRequestFormatted("BTC_USDT")
	if !errors.Is(err, nil) {
		t.Fatalf("received: '%v' but expected: '%v'", err, nil)
	}
	if a != asset.PerpetualContract {
		t.Fatal("unexpected value", a)
	}
	if !p.Equal(expected) {
		t.Fatalf("received: '%v' but expected: '%v'", p, expected)
	}
}

func TestSetRequester(t *testing.T) {
	t.Parallel()

	b := Base{
		Config:    &config.Exchange{Name: "kitties"},
		Requester: nil,
	}

	err := b.SetRequester(nil)
	if err == nil {
		t.Fatal("error cannot be nil")
	}

	requester, err := request.New("testingRequester", common.NewHTTPClientWithTimeout(0))
	if err != nil {
		t.Fatal(err)
	}

	err = b.SetRequester(requester)
	if err != nil {
		t.Fatalf("expected no error, received %v", err)
	}

	if b.Requester == nil {
		t.Fatal("requester not set correctly")
	}
}

func TestGetCollateralCurrencyForContract(t *testing.T) {
	t.Parallel()
	b := Base{}
	_, _, err := b.GetCollateralCurrencyForContract(asset.Futures, currency.NewPair(currency.XRP, currency.BABYDOGE))
	if !errors.Is(err, common.ErrNotYetImplemented) {
		t.Fatalf("received: '%v' but expected: '%v'", err, common.ErrNotYetImplemented)
	}
}

func TestGetCurrencyForRealisedPNL(t *testing.T) {
	t.Parallel()
	b := Base{}
	_, _, err := b.GetCurrencyForRealisedPNL(asset.Empty, currency.EMPTYPAIR)
	if !errors.Is(err, common.ErrNotYetImplemented) {
		t.Fatalf("received: '%v' but expected: '%v'", err, common.ErrNotYetImplemented)
	}
}

func TestHasAssetTypeAccountSegregation(t *testing.T) {
	t.Parallel()
	b := Base{
		Name: "RAWR",
		Features: Features{
			Supports: FeaturesSupported{
				REST: true,
				RESTCapabilities: protocol.Features{
					HasAssetTypeAccountSegregation: true,
				},
			},
		},
	}

	has := b.HasAssetTypeAccountSegregation()
	if !has {
		t.Errorf("expected '%v' received '%v'", true, false)
	}
}

func TestGetKlineRequest(t *testing.T) {
	t.Parallel()
	b := Base{Name: "klineTest"}

	_, err := b.GetKlineRequest(currency.EMPTYPAIR, asset.Empty, 0, time.Time{}, time.Time{}, false)
	if !errors.Is(err, currency.ErrCurrencyPairEmpty) {
		t.Fatalf("received: '%v' but expected: '%v'", err, currency.ErrCurrencyPairEmpty)
	}

	pair := currency.NewPair(currency.BTC, currency.USDT)
	_, err = b.GetKlineRequest(pair, asset.Empty, 0, time.Time{}, time.Time{}, false)
	if !errors.Is(err, asset.ErrNotSupported) {
		t.Fatalf("received: '%v' but expected: '%v'", err, asset.ErrNotSupported)
	}

	_, err = b.GetKlineRequest(pair, asset.Spot, 0, time.Time{}, time.Time{}, false)
	if !errors.Is(err, kline.ErrInvalidInterval) {
		t.Fatalf("received: '%v' but expected: '%v'", err, kline.ErrInvalidInterval)
	}

	b.Features.Enabled.Kline.Intervals = kline.DeployExchangeIntervals(kline.IntervalCapacity{Interval: kline.OneDay, Capacity: 1439})
	err = b.CurrencyPairs.Store(asset.Spot, &currency.PairStore{
		AssetEnabled: convert.BoolPtr(true),
		Enabled:      []currency.Pair{pair},
		Available:    []currency.Pair{pair},
	})
	if !errors.Is(err, nil) {
		t.Fatalf("received: '%v' but expected: '%v'", err, nil)
	}

	_, err = b.GetKlineRequest(pair, asset.Spot, 0, time.Time{}, time.Time{}, false)
	if !errors.Is(err, kline.ErrInvalidInterval) {
		t.Fatalf("received: '%v' but expected: '%v'", err, kline.ErrInvalidInterval)
	}

	_, err = b.GetKlineRequest(pair, asset.Spot, kline.OneMin, time.Time{}, time.Time{}, false)
	if !errors.Is(err, kline.ErrCannotConstructInterval) {
		t.Fatalf("received: '%v' but expected: '%v'", err, kline.ErrCannotConstructInterval)
	}

	b.Features.Enabled.Kline.Intervals = kline.DeployExchangeIntervals(kline.IntervalCapacity{Interval: kline.OneMin})
	b.Features.Enabled.Kline.GlobalResultLimit = 1439
	_, err = b.GetKlineRequest(pair, asset.Spot, kline.OneHour, time.Time{}, time.Time{}, false)
	if !errors.Is(err, errAssetRequestFormatIsNil) {
		t.Fatalf("received: '%v' but expected: '%v'", err, errAssetRequestFormatIsNil)
	}

	err = b.CurrencyPairs.Store(asset.Spot, &currency.PairStore{
		AssetEnabled:  convert.BoolPtr(true),
		Enabled:       []currency.Pair{pair},
		Available:     []currency.Pair{pair},
		RequestFormat: &currency.PairFormat{Uppercase: true},
	})
	if !errors.Is(err, nil) {
		t.Fatalf("received: '%v' but expected: '%v'", err, nil)
	}

	start := time.Date(2020, 12, 1, 0, 0, 0, 0, time.UTC)
	end := start.AddDate(0, 0, 1)
	_, err = b.GetKlineRequest(pair, asset.Spot, kline.OneMin, start, end, true)
	if !errors.Is(err, kline.ErrRequestExceedsExchangeLimits) {
		t.Fatalf("received: '%v' but expected: '%v'", err, kline.ErrRequestExceedsExchangeLimits)
	}

	_, err = b.GetKlineRequest(pair, asset.Spot, kline.OneMin, start, end, false)
	if !errors.Is(err, kline.ErrRequestExceedsExchangeLimits) {
		t.Fatalf("received: '%v' but expected: '%v'", err, kline.ErrRequestExceedsExchangeLimits)
	}

	_, err = b.GetKlineRequest(pair, asset.Futures, kline.OneHour, start, end, false)
	if !errors.Is(err, asset.ErrNotEnabled) {
		t.Fatalf("received: '%v' but expected: '%v'", err, asset.ErrNotEnabled)
	}

	err = b.CurrencyPairs.Store(asset.Futures, &currency.PairStore{
		AssetEnabled:  convert.BoolPtr(true),
		Enabled:       []currency.Pair{pair},
		Available:     []currency.Pair{pair},
		RequestFormat: &currency.PairFormat{Uppercase: true},
	})
	if !errors.Is(err, nil) {
		t.Fatalf("received: '%v' but expected: '%v'", err, nil)
	}
	_, err = b.GetKlineRequest(pair, asset.Futures, kline.OneHour, start, end, false)
	if !errors.Is(err, kline.ErrRequestExceedsExchangeLimits) {
		t.Fatalf("received: '%v' but expected: '%v'", err, kline.ErrRequestExceedsExchangeLimits)
	}

	b.Features.Enabled.Kline.Intervals = kline.DeployExchangeIntervals(kline.IntervalCapacity{Interval: kline.OneHour})
	r, err := b.GetKlineRequest(pair, asset.Spot, kline.OneHour, start, end, false)
	if !errors.Is(err, nil) {
		t.Fatalf("received: '%v' but expected: '%v'", err, nil)
	}

	if r.Exchange != "klineTest" {
		t.Fatalf("received: '%v' but expected: '%v'", r.Exchange, "klineTest")
	}

	if !r.Pair.Equal(pair) {
		t.Fatalf("received: '%v' but expected: '%v'", r.Pair, pair)
	}

	if r.Asset != asset.Spot {
		t.Fatalf("received: '%v' but expected: '%v'", r.Asset, asset.Spot)
	}

	if r.ExchangeInterval != kline.OneHour {
		t.Fatalf("received: '%v' but expected: '%v'", r.ExchangeInterval, kline.OneHour)
	}

	if r.ClientRequired != kline.OneHour {
		t.Fatalf("received: '%v' but expected: '%v'", r.ClientRequired, kline.OneHour)
	}

	if r.Start != start {
		t.Fatalf("received: '%v' but expected: '%v'", r.Start, start)
	}

	if r.End != end {
		t.Fatalf("received: '%v' but expected: '%v'", r.End, end)
	}

	if r.RequestFormatted.String() != "BTCUSDT" {
		t.Fatalf("received: '%v' but expected: '%v'", r.RequestFormatted.String(), "BTCUSDT")
	}

	end = time.Now().Truncate(kline.OneHour.Duration()).UTC()
	start = end.Add(-kline.OneHour.Duration() * 1439)

	r, err = b.GetKlineRequest(pair, asset.Spot, kline.OneHour, start, end, true)
	if !errors.Is(err, nil) {
		t.Fatalf("received: '%v' but expected: '%v'", err, nil)
	}

	if r.Exchange != "klineTest" {
		t.Fatalf("received: '%v' but expected: '%v'", r.Exchange, "klineTest")
	}

	if !r.Pair.Equal(pair) {
		t.Fatalf("received: '%v' but expected: '%v'", r.Pair, pair)
	}

	if r.Asset != asset.Spot {
		t.Fatalf("received: '%v' but expected: '%v'", r.Asset, asset.Spot)
	}

	if r.ExchangeInterval != kline.OneHour {
		t.Fatalf("received: '%v' but expected: '%v'", r.ExchangeInterval, kline.OneHour)
	}

	if r.ClientRequired != kline.OneHour {
		t.Fatalf("received: '%v' but expected: '%v'", r.ClientRequired, kline.OneHour)
	}

	if r.Start != start {
		t.Fatalf("received: '%v' but expected: '%v'", r.Start, start)
	}

	if r.End != end {
		t.Fatalf("received: '%v' but expected: '%v'", r.End, end)
	}

	if r.RequestFormatted.String() != "BTCUSDT" {
		t.Fatalf("received: '%v' but expected: '%v'", r.RequestFormatted.String(), "BTCUSDT")
	}
}

func TestGetKlineExtendedRequest(t *testing.T) {
	t.Parallel()
	b := Base{Name: "klineTest"}
	_, err := b.GetKlineExtendedRequest(currency.EMPTYPAIR, asset.Empty, 0, time.Time{}, time.Time{})
	if !errors.Is(err, currency.ErrCurrencyPairEmpty) {
		t.Fatalf("received: '%v' but expected: '%v'", err, currency.ErrCurrencyPairEmpty)
	}

	pair := currency.NewPair(currency.BTC, currency.USDT)
	_, err = b.GetKlineExtendedRequest(pair, asset.Empty, 0, time.Time{}, time.Time{})
	if !errors.Is(err, asset.ErrNotSupported) {
		t.Fatalf("received: '%v' but expected: '%v'", err, asset.ErrNotSupported)
	}

	_, err = b.GetKlineExtendedRequest(pair, asset.Spot, 0, time.Time{}, time.Time{})
	if !errors.Is(err, kline.ErrInvalidInterval) {
		t.Fatalf("received: '%v' but expected: '%v'", err, kline.ErrInvalidInterval)
	}

	_, err = b.GetKlineExtendedRequest(pair, asset.Spot, kline.OneHour, time.Time{}, time.Time{})
	if !errors.Is(err, kline.ErrCannotConstructInterval) {
		t.Fatalf("received: '%v' but expected: '%v'", err, kline.ErrCannotConstructInterval)
	}

	b.Features.Enabled.Kline.Intervals = kline.DeployExchangeIntervals(kline.IntervalCapacity{Interval: kline.OneMin})
	b.Features.Enabled.Kline.GlobalResultLimit = 100
	start := time.Date(2020, 12, 1, 0, 0, 0, 0, time.UTC)
	end := start.AddDate(0, 0, 1)
	_, err = b.GetKlineExtendedRequest(pair, asset.Spot, kline.OneHour, start, end)
	if !errors.Is(err, asset.ErrNotEnabled) {
		t.Fatalf("received: '%v' but expected: '%v'", err, asset.ErrNotEnabled)
	}

	err = b.CurrencyPairs.Store(asset.Spot, &currency.PairStore{
		AssetEnabled: convert.BoolPtr(true),
		Enabled:      []currency.Pair{pair},
		Available:    []currency.Pair{pair},
	})
	if !errors.Is(err, nil) {
		t.Fatalf("received: '%v' but expected: '%v'", err, nil)
	}

	_, err = b.GetKlineExtendedRequest(pair, asset.Spot, kline.OneHour, start, end)
	if !errors.Is(err, errAssetRequestFormatIsNil) {
		t.Fatalf("received: '%v' but expected: '%v'", err, errAssetRequestFormatIsNil)
	}

	err = b.CurrencyPairs.Store(asset.Spot, &currency.PairStore{
		AssetEnabled:  convert.BoolPtr(true),
		Enabled:       []currency.Pair{pair},
		Available:     []currency.Pair{pair},
		RequestFormat: &currency.PairFormat{Uppercase: true},
	})
	if !errors.Is(err, nil) {
		t.Fatalf("received: '%v' but expected: '%v'", err, nil)
	}

	// The one hour interval is not supported by the exchange. This scenario
	// demonstrates the conversion from the supported 1 minute candles into
	// one hour candles
	r, err := b.GetKlineExtendedRequest(pair, asset.Spot, kline.OneHour, start, end)
	if !errors.Is(err, nil) {
		t.Fatalf("received: '%v' but expected: '%v'", err, nil)
	}

	if r.Exchange != "klineTest" {
		t.Fatalf("received: '%v' but expected: '%v'", r.Exchange, "klineTest")
	}

	if !r.Pair.Equal(pair) {
		t.Fatalf("received: '%v' but expected: '%v'", r.Pair, pair)
	}

	if r.Asset != asset.Spot {
		t.Fatalf("received: '%v' but expected: '%v'", r.Asset, asset.Spot)
	}

	if r.ExchangeInterval != kline.OneMin {
		t.Fatalf("received: '%v' but expected: '%v'", r.ExchangeInterval, kline.OneMin)
	}

	if r.ClientRequired != kline.OneHour {
		t.Fatalf("received: '%v' but expected: '%v'", r.ClientRequired, kline.OneHour)
	}

	if r.Request.Start != start {
		t.Fatalf("received: '%v' but expected: '%v'", r.Request.Start, start)
	}

	if r.Request.End != end {
		t.Fatalf("received: '%v' but expected: '%v'", r.Request.End, end)
	}

	if r.RequestFormatted.String() != "BTCUSDT" {
		t.Fatalf("received: '%v' but expected: '%v'", r.RequestFormatted.String(), "BTCUSDT")
	}

	if len(r.RangeHolder.Ranges) != 15 { // 15 request at max 100 candles == 1440 1 min candles.
		t.Fatalf("received: '%v' but expected: '%v'", len(r.RangeHolder.Ranges), 15)
	}
}

func TestSetCollateralMode(t *testing.T) {
	t.Parallel()
	b := Base{}
	err := b.SetCollateralMode(context.Background(), asset.Spot, collateral.SingleMode)
	if !errors.Is(err, common.ErrNotYetImplemented) {
		t.Error(err)
	}
}

func TestGetCollateralMode(t *testing.T) {
	t.Parallel()
	b := Base{}
	_, err := b.GetCollateralMode(context.Background(), asset.Spot)
	if !errors.Is(err, common.ErrNotYetImplemented) {
		t.Error(err)
	}
}

func TestSetMarginType(t *testing.T) {
	t.Parallel()
	b := Base{}
	err := b.SetMarginType(context.Background(), asset.Spot, currency.NewBTCUSD(), margin.Multi)
	if !errors.Is(err, common.ErrNotYetImplemented) {
		t.Error(err)
	}
}

func TestChangePositionMargin(t *testing.T) {
	t.Parallel()
	b := Base{}
	_, err := b.ChangePositionMargin(context.Background(), nil)
	if !errors.Is(err, common.ErrNotYetImplemented) {
		t.Error(err)
	}
}

func TestSetLeverage(t *testing.T) {
	t.Parallel()
	b := Base{}
	err := b.SetLeverage(context.Background(), asset.Spot, currency.NewBTCUSD(), margin.Multi, 1, order.UnknownSide)
	if !errors.Is(err, common.ErrNotYetImplemented) {
		t.Error(err)
	}
}

func TestGetLeverage(t *testing.T) {
	t.Parallel()
	b := Base{}
	_, err := b.GetLeverage(context.Background(), asset.Spot, currency.NewBTCUSD(), margin.Multi, order.UnknownSide)
	if !errors.Is(err, common.ErrNotYetImplemented) {
		t.Error(err)
	}
}

func TestEnsureOnePairEnabled(t *testing.T) {
	t.Parallel()
	b := Base{Name: "test"}
	err := b.EnsureOnePairEnabled()
	if !errors.Is(err, currency.ErrCurrencyPairsEmpty) {
		t.Fatalf("received: '%v' but expected: '%v'", err, currency.ErrCurrencyPairsEmpty)
	}
	b.CurrencyPairs = currency.PairsManager{
		Pairs: map[asset.Item]*currency.PairStore{
			asset.Futures: {},
			asset.Spot: {
				AssetEnabled: convert.BoolPtr(true),
				Available: []currency.Pair{
					currency.NewPair(currency.BTC, currency.USDT),
				},
			},
		},
	}
	err = b.EnsureOnePairEnabled()
	if !errors.Is(err, nil) {
		t.Fatalf("received: '%v' but expected: '%v'", err, nil)
	}
	if len(b.CurrencyPairs.Pairs[asset.Spot].Enabled) != 1 {
		t.Fatalf("received: '%v' but expected: '%v'", len(b.CurrencyPairs.Pairs[asset.Spot].Enabled), 1)
	}

	err = b.EnsureOnePairEnabled()
	if !errors.Is(err, nil) {
		t.Fatalf("received: '%v' but expected: '%v'", err, nil)
	}
	if len(b.CurrencyPairs.Pairs[asset.Spot].Enabled) != 1 {
		t.Fatalf("received: '%v' but expected: '%v'", len(b.CurrencyPairs.Pairs[asset.Spot].Enabled), 1)
	}
}

func TestGetStandardConfig(t *testing.T) {
	t.Parallel()

	var b *Base
	_, err := b.GetStandardConfig()
	if !errors.Is(err, errExchangeIsNil) {
		t.Fatalf("received: '%v' but expected: '%v'", err, errExchangeIsNil)
	}

	b = &Base{}
	_, err = b.GetStandardConfig()
	if !errors.Is(err, errSetDefaultsNotCalled) {
		t.Fatalf("received: '%v' but expected: '%v'", err, errSetDefaultsNotCalled)
	}

	b.Name = "test"
	b.Features.Supports.Websocket = true

	cfg, err := b.GetStandardConfig()
	if !errors.Is(err, nil) {
		t.Fatalf("received: '%v' but expected: '%v'", err, nil)
	}

	if cfg.Name != "test" {
		t.Fatalf("received: '%v' but expected: '%v'", cfg.Name, "test")
	}

	if cfg.HTTPTimeout != DefaultHTTPTimeout {
		t.Fatalf("received: '%v' but expected: '%v'", cfg.HTTPTimeout, DefaultHTTPTimeout)
	}

	if cfg.WebsocketResponseCheckTimeout != config.DefaultWebsocketResponseCheckTimeout {
		t.Fatalf("received: '%v' but expected: '%v'", cfg.WebsocketResponseCheckTimeout, config.DefaultWebsocketResponseCheckTimeout)
	}

	if cfg.WebsocketResponseMaxLimit != config.DefaultWebsocketResponseMaxLimit {
		t.Fatalf("received: '%v' but expected: '%v'", cfg.WebsocketResponseMaxLimit, config.DefaultWebsocketResponseMaxLimit)
	}

	if cfg.WebsocketTrafficTimeout != config.DefaultWebsocketTrafficTimeout {
		t.Fatalf("received: '%v' but expected: '%v'", cfg.WebsocketTrafficTimeout, config.DefaultWebsocketTrafficTimeout)
	}
}

func TestMatchSymbolWithAvailablePairs(t *testing.T) {
	t.Parallel()
	b := Base{Name: "test"}
	whatIWant := currency.NewPair(currency.BTC, currency.USDT)
	err := b.CurrencyPairs.Store(asset.Spot, &currency.PairStore{
		AssetEnabled: convert.BoolPtr(true),
		Available:    []currency.Pair{whatIWant}})
	if err != nil {
		t.Fatal(err)
	}

	_, err = b.MatchSymbolWithAvailablePairs("sillBillies", asset.Futures, false)
	if !errors.Is(err, currency.ErrPairNotFound) {
		t.Fatalf("received: '%v' but expected: '%v'", err, currency.ErrPairNotFound)
	}

	whatIGot, err := b.MatchSymbolWithAvailablePairs("btcusdT", asset.Spot, false)
	if !errors.Is(err, nil) {
		t.Fatalf("received: '%v' but expected: '%v'", err, nil)
	}

	if !whatIGot.Equal(whatIWant) {
		t.Fatalf("received: '%v' but expected: '%v'", whatIGot, whatIWant)
	}

	whatIGot, err = b.MatchSymbolWithAvailablePairs("btc-usdT", asset.Spot, true)
	if !errors.Is(err, nil) {
		t.Fatalf("received: '%v' but expected: '%v'", err, nil)
	}

	if !whatIGot.Equal(whatIWant) {
		t.Fatalf("received: '%v' but expected: '%v'", whatIGot, whatIWant)
	}
}

func TestMatchSymbolCheckEnabled(t *testing.T) {
	t.Parallel()
	b := Base{Name: "test"}
	whatIWant := currency.NewPair(currency.BTC, currency.USDT)
	availButNoEnabled := currency.NewPair(currency.BTC, currency.AUD)
	err := b.CurrencyPairs.Store(asset.Spot, &currency.PairStore{
		AssetEnabled: convert.BoolPtr(true),
		Available:    []currency.Pair{whatIWant, availButNoEnabled},
		Enabled:      []currency.Pair{whatIWant},
	})
	if err != nil {
		t.Fatal(err)
	}

	_, _, err = b.MatchSymbolCheckEnabled("sillBillies", asset.Futures, false)
	if !errors.Is(err, currency.ErrPairNotFound) {
		t.Fatalf("received: '%v' but expected: '%v'", err, currency.ErrPairNotFound)
	}

	whatIGot, enabled, err := b.MatchSymbolCheckEnabled("btcusdT", asset.Spot, false)
	if !errors.Is(err, nil) {
		t.Fatalf("received: '%v' but expected: '%v'", err, nil)
	}

	if !enabled {
		t.Fatal("expected true")
	}

	if !whatIGot.Equal(whatIWant) {
		t.Fatalf("received: '%v' but expected: '%v'", whatIGot, whatIWant)
	}

	whatIGot, enabled, err = b.MatchSymbolCheckEnabled("btc-usdT", asset.Spot, true)
	if !errors.Is(err, nil) {
		t.Fatalf("received: '%v' but expected: '%v'", err, nil)
	}

	if !whatIGot.Equal(whatIWant) {
		t.Fatalf("received: '%v' but expected: '%v'", whatIGot, whatIWant)
	}

	if !enabled {
		t.Fatal("expected true")
	}

	whatIGot, enabled, err = b.MatchSymbolCheckEnabled("btc-AUD", asset.Spot, true)
	if !errors.Is(err, nil) {
		t.Fatalf("received: '%v' but expected: '%v'", err, nil)
	}

	if !whatIGot.Equal(availButNoEnabled) {
		t.Fatalf("received: '%v' but expected: '%v'", whatIGot, whatIWant)
	}

	if enabled {
		t.Fatal("expected false")
	}
}

func TestIsPairEnabled(t *testing.T) {
	t.Parallel()
	b := Base{Name: "test"}
	whatIWant := currency.NewPair(currency.BTC, currency.USDT)
	availButNoEnabled := currency.NewPair(currency.BTC, currency.AUD)
	err := b.CurrencyPairs.Store(asset.Spot, &currency.PairStore{
		AssetEnabled: convert.BoolPtr(true),
		Available:    []currency.Pair{whatIWant, availButNoEnabled},
		Enabled:      []currency.Pair{whatIWant},
	})
	if err != nil {
		t.Fatal(err)
	}

	enabled, err := b.IsPairEnabled(currency.NewPair(currency.AAA, currency.CYC), asset.Spot)
	if !errors.Is(err, nil) {
		t.Fatalf("received: '%v' but expected: '%v'", err, nil)
	}

	if enabled {
		t.Fatal("expected false")
	}

	enabled, err = b.IsPairEnabled(availButNoEnabled, asset.Spot)
	if !errors.Is(err, nil) {
		t.Fatalf("received: '%v' but expected: '%v'", err, nil)
	}

	if enabled {
		t.Fatal("expected false")
	}

	enabled, err = b.IsPairEnabled(whatIWant, asset.Spot)
	if !errors.Is(err, nil) {
		t.Fatalf("received: '%v' but expected: '%v'", err, nil)
	}

	if !enabled {
		t.Fatal("expected true")
	}
}

func TestGetOpenInterest(t *testing.T) {
	t.Parallel()
	var b Base
	if _, err := b.GetOpenInterest(context.Background()); !errors.Is(err, common.ErrFunctionNotSupported) {
		t.Errorf("received: %v, expected: %v", err, common.ErrFunctionNotSupported)
	}
}

// FakeBase is used to override functions
type FakeBase struct {
	Base
}

func (f *FakeBase) GetOpenInterest(context.Context, ...key.PairAsset) ([]futures.OpenInterest, error) {
	return []futures.OpenInterest{
		{
			Key: key.ExchangePairAsset{
				Exchange: f.Name,
				Base:     currency.BTC.Item,
				Quote:    currency.BONK.Item,
				Asset:    asset.Futures,
			},
			OpenInterest: 1337,
		},
	}, nil
}

func TestGetCachedOpenInterest(t *testing.T) {
	t.Parallel()
	var b FakeBase
	b.Features.Supports.FuturesCapabilities.OpenInterest = OpenInterestSupport{
		Supported: true,
	}
	_, err := b.GetCachedOpenInterest(context.Background())
	assert.ErrorIs(t, err, common.ErrFunctionNotSupported)
	b.Features.Supports.FuturesCapabilities.OpenInterest.SupportedViaTicker = true
	b.Name = "test"
	err = ticker.ProcessTicker(&ticker.Price{
		ExchangeName: "test",
		Pair:         currency.NewPair(currency.BTC, currency.BONK),
		AssetType:    asset.Futures,
		OpenInterest: 1337,
	})
	assert.NoError(t, err)

	_, err = b.GetCachedOpenInterest(context.Background())
	assert.NoError(t, err)

	_, err = b.GetCachedOpenInterest(context.Background(), key.PairAsset{
		Base:  currency.BTC.Item,
		Quote: currency.BONK.Item,
		Asset: asset.Futures,
	})
	assert.NoError(t, err)
}

// TestSetSubscriptionsFromConfig tests the setting and loading of subscriptions from config and exchange defaults
func TestSetSubscriptionsFromConfig(t *testing.T) {
	t.Parallel()
	b := Base{
		Config: &config.Exchange{
			Features: &config.FeaturesConfig{},
		},
	}
	subs := []*subscription.Subscription{
		{Channel: subscription.CandlesChannel, Interval: kline.OneDay, Enabled: true},
	}
	b.Features.Subscriptions = subs
	b.SetSubscriptionsFromConfig()
	assert.ElementsMatch(t, subs, b.Config.Features.Subscriptions, "Config Subscriptions should be updated")
	assert.ElementsMatch(t, subs, b.Features.Subscriptions, "Subscriptions should be the same")

	subs = []*subscription.Subscription{
		{Channel: subscription.OrderbookChannel, Interval: kline.OneDay, Enabled: true},
	}
	b.Config.Features.Subscriptions = subs
	b.SetSubscriptionsFromConfig()
	assert.ElementsMatch(t, subs, b.Features.Subscriptions, "Subscriptions should be updated from Config")
	assert.ElementsMatch(t, subs, b.Config.Features.Subscriptions, "Config Subscriptions should be the same")
}

// TestParallelChanOp unit tests the helper func ParallelChanOp
func TestParallelChanOp(t *testing.T) {
	t.Parallel()
	c := []subscription.Subscription{
		{Channel: "red"},
		{Channel: "blue"},
		{Channel: "violent"},
		{Channel: "spin"},
		{Channel: "charm"},
	}
	run := make(chan struct{}, len(c)*2)
	b := Base{}
	errC := make(chan error, 1)
	go func() {
		errC <- b.ParallelChanOp(c, func(c []subscription.Subscription) error {
			time.Sleep(300 * time.Millisecond)
			run <- struct{}{}
			switch c[0].Channel {
			case "spin", "violent":
				return errors.New(c[0].Channel)
			}
			return nil
		}, 1)
	}()
	f := func(ct *assert.CollectT) {
		if assert.Len(ct, errC, 1, "Should eventually have an error") {
			err := <-errC
			assert.ErrorContains(ct, err, "violent", "Should get a violent error")
			assert.ErrorContains(ct, err, "spin", "Should get a spin error")
		}
	}
	assert.EventuallyWithT(t, f, 500*time.Millisecond, 50*time.Millisecond, "ParallelChanOp should complete within 500ms not 5*300ms")
	assert.Len(t, run, len(c), "Every channel was run to completion")
}<|MERGE_RESOLUTION|>--- conflicted
+++ resolved
@@ -1262,15 +1262,9 @@
 		Features:              &protocol.Features{},
 		DefaultURL:            "ws://something.com",
 		RunningURL:            "ws://something.com",
-<<<<<<< HEAD
 		Connector:             func(context.Context) error { return nil },
-		GenerateSubscriptions: func() ([]stream.ChannelSubscription, error) { return []stream.ChannelSubscription{}, nil },
-		Subscriber:            func(context.Context, []stream.ChannelSubscription) error { return nil },
-=======
-		Connector:             func() error { return nil },
 		GenerateSubscriptions: func() ([]subscription.Subscription, error) { return []subscription.Subscription{}, nil },
-		Subscriber:            func(cs []subscription.Subscription) error { return nil },
->>>>>>> e0c6e118
+		Subscriber:            func(context.Context, []subscription.Subscription) error { return nil },
 	})
 	if err != nil {
 		t.Fatal(err)
@@ -1617,15 +1611,9 @@
 		Features:              &protocol.Features{},
 		DefaultURL:            "ws://something.com",
 		RunningURL:            "ws://something.com",
-<<<<<<< HEAD
 		Connector:             func(context.Context) error { return nil },
-		GenerateSubscriptions: func() ([]stream.ChannelSubscription, error) { return nil, nil },
-		Subscriber:            func(context.Context, []stream.ChannelSubscription) error { return nil },
-=======
-		Connector:             func() error { return nil },
 		GenerateSubscriptions: func() ([]subscription.Subscription, error) { return nil, nil },
-		Subscriber:            func(cs []subscription.Subscription) error { return nil },
->>>>>>> e0c6e118
+		Subscriber:            func(context.Context, []subscription.Subscription) error { return nil },
 	})
 	if err != nil {
 		t.Error(err)
