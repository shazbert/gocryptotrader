--- conflicted
+++ resolved
@@ -1,12 +1,8 @@
 package okx
 
 import (
-<<<<<<< HEAD
-=======
-	"encoding/json"
 	"errors"
 	"reflect"
->>>>>>> 8fad9856
 	"strconv"
 	"time"
 
