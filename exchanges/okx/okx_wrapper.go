--- conflicted
+++ resolved
@@ -208,13 +208,7 @@
 		return err
 	}
 
-<<<<<<< HEAD
-	go ok.WsResponseMultiplexer.Run()
-
 	if err := ok.Websocket.SetupNewConnection(&stream.ConnectionSetup{
-=======
-	if err := ok.Websocket.SetupNewConnection(stream.ConnectionSetup{
->>>>>>> d653bd86
 		URL:                  okxAPIWebsocketPublicURL,
 		ResponseCheckTimeout: exch.WebsocketResponseCheckTimeout,
 		ResponseMaxLimit:     okxWebsocketResponseMaxLimit,
