package okx

import (
	"context"
	"errors"
	"fmt"
	"math"
	"sort"
	"strconv"
	"strings"
	"time"

	"github.com/shopspring/decimal"
	"github.com/thrasher-corp/gocryptotrader/common"
	"github.com/thrasher-corp/gocryptotrader/common/key"
	"github.com/thrasher-corp/gocryptotrader/config"
	"github.com/thrasher-corp/gocryptotrader/currency"
	exchange "github.com/thrasher-corp/gocryptotrader/exchanges"
	"github.com/thrasher-corp/gocryptotrader/exchanges/account"
	"github.com/thrasher-corp/gocryptotrader/exchanges/asset"
	"github.com/thrasher-corp/gocryptotrader/exchanges/collateral"
	"github.com/thrasher-corp/gocryptotrader/exchanges/deposit"
	"github.com/thrasher-corp/gocryptotrader/exchanges/fundingrate"
	"github.com/thrasher-corp/gocryptotrader/exchanges/futures"
	"github.com/thrasher-corp/gocryptotrader/exchanges/kline"
	"github.com/thrasher-corp/gocryptotrader/exchanges/margin"
	"github.com/thrasher-corp/gocryptotrader/exchanges/order"
	"github.com/thrasher-corp/gocryptotrader/exchanges/orderbook"
	"github.com/thrasher-corp/gocryptotrader/exchanges/protocol"
	"github.com/thrasher-corp/gocryptotrader/exchanges/request"
	"github.com/thrasher-corp/gocryptotrader/exchanges/stream"
	"github.com/thrasher-corp/gocryptotrader/exchanges/stream/buffer"
	"github.com/thrasher-corp/gocryptotrader/exchanges/ticker"
	"github.com/thrasher-corp/gocryptotrader/exchanges/trade"
	"github.com/thrasher-corp/gocryptotrader/log"
	"github.com/thrasher-corp/gocryptotrader/portfolio/withdraw"
)

<<<<<<< HEAD
const okxWebsocketResponseMaxLimit = time.Second * 3
=======
const (
	okxWebsocketResponseMaxLimit = time.Second * 3
)
>>>>>>> 9657a570

// SetDefaults sets the basic defaults for Okx
func (ok *Okx) SetDefaults() {
	ok.Name = "Okx"
	ok.Enabled = true
	ok.Verbose = true

	ok.WsRequestSemaphore = make(chan int, 20)
	ok.API.CredentialsValidator.RequiresKey = true
	ok.API.CredentialsValidator.RequiresSecret = true
	ok.API.CredentialsValidator.RequiresClientID = true

	cpf := &currency.PairFormat{
		Delimiter: currency.DashDelimiter,
		Uppercase: true,
	}

	err := ok.SetGlobalPairsManager(cpf, cpf, asset.Spot, asset.Futures, asset.PerpetualSwap, asset.Options, asset.Margin)
	if err != nil {
		log.Errorln(log.ExchangeSys, err)
	}

	// Fill out the capabilities/features that the exchange supports
	ok.Features = exchange.Features{
		Supports: exchange.FeaturesSupported{
			REST:                true,
			Websocket:           true,
			MaximumOrderHistory: kline.OneDay.Duration() * 90,
			RESTCapabilities: protocol.Features{
				TickerFetching:        true,
				OrderbookFetching:     true,
				AutoPairUpdates:       true,
				AccountInfo:           true,
				CryptoDeposit:         true,
				CryptoWithdrawalFee:   true,
				CryptoWithdrawal:      true,
				TradeFee:              true,
				SubmitOrder:           true,
				GetOrder:              true,
				GetOrders:             true,
				CancelOrder:           true,
				CancelOrders:          true,
				TradeFetching:         true,
				UserTradeHistory:      true,
				MultiChainDeposits:    true,
				MultiChainWithdrawals: true,
				KlineFetching:         true,
				DepositHistory:        true,
				WithdrawalHistory:     true,
				ModifyOrder:           true,
				FundingRateFetching:   true,
				PredictedFundingRate:  true,
			},
			WebsocketCapabilities: protocol.Features{
				TickerFetching:         true,
				OrderbookFetching:      true,
				Subscribe:              true,
				Unsubscribe:            true,
				AuthenticatedEndpoints: true,
				AccountInfo:            true,
				GetOrders:              true,
				TradeFetching:          true,
				KlineFetching:          true,
				GetOrder:               true,
				SubmitOrder:            true,
				CancelOrder:            true,
				CancelOrders:           true,
				ModifyOrder:            true,
			},
			WithdrawPermissions: exchange.AutoWithdrawCrypto,
			FuturesCapabilities: exchange.FuturesCapabilities{
				Positions:      true,
				Leverage:       true,
				CollateralMode: true,
				OpenInterest: exchange.OpenInterestSupport{
					Supported:         true,
					SupportsRestBatch: true,
				},
				FundingRates:              true,
				MaximumFundingRateHistory: kline.ThreeMonth.Duration(),
				SupportedFundingRateFrequencies: map[kline.Interval]bool{
					kline.EightHour: true,
				},
			},
		},
		Enabled: exchange.FeaturesEnabled{
			AutoPairUpdates: true,
			Kline: kline.ExchangeCapabilitiesEnabled{
				Intervals: kline.DeployExchangeIntervals(
					kline.IntervalCapacity{Interval: kline.OneMin},
					kline.IntervalCapacity{Interval: kline.ThreeMin},
					kline.IntervalCapacity{Interval: kline.FiveMin},
					kline.IntervalCapacity{Interval: kline.FifteenMin},
					kline.IntervalCapacity{Interval: kline.ThirtyMin},
					kline.IntervalCapacity{Interval: kline.OneHour},
					kline.IntervalCapacity{Interval: kline.TwoHour},
					kline.IntervalCapacity{Interval: kline.FourHour},
					kline.IntervalCapacity{Interval: kline.SixHour},
					kline.IntervalCapacity{Interval: kline.TwelveHour},
					kline.IntervalCapacity{Interval: kline.OneDay},
					kline.IntervalCapacity{Interval: kline.TwoDay},
					kline.IntervalCapacity{Interval: kline.ThreeDay},
					kline.IntervalCapacity{Interval: kline.FiveDay},
					kline.IntervalCapacity{Interval: kline.OneWeek},
					kline.IntervalCapacity{Interval: kline.OneMonth},
					kline.IntervalCapacity{Interval: kline.ThreeMonth},
					kline.IntervalCapacity{Interval: kline.SixMonth},
					kline.IntervalCapacity{Interval: kline.OneYear},
				),
				GlobalResultLimit: 100, // Reference: https://www.okx.com/docs-v5/en/#rest-api-market-data-get-candlesticks-history
			},
		},
	}
	ok.Requester, err = request.New(ok.Name,
		common.NewHTTPClientWithTimeout(exchange.DefaultHTTPTimeout),
		request.WithLimiter(SetRateLimit()))
	if err != nil {
		log.Errorln(log.ExchangeSys, err)
	}

	ok.API.Endpoints = ok.NewEndpoints()
	err = ok.API.Endpoints.SetDefaultEndpoints(map[exchange.URL]string{
		exchange.RestSpot:      okxAPIURL,
		exchange.WebsocketSpot: okxAPIWebsocketPublicURL,
	})
	if err != nil {
		log.Errorln(log.ExchangeSys, err)
	}

	ok.Websocket = stream.NewWebsocket()
	ok.WebsocketResponseMaxLimit = okxWebsocketResponseMaxLimit
	ok.WebsocketResponseCheckTimeout = okxWebsocketResponseMaxLimit
	ok.WebsocketOrderbookBufferLimit = exchange.DefaultWebsocketOrderbookBufferLimit
	ok.PostSetupRequirements = func(_ context.Context, exch *config.Exchange) error {
		ok.WsResponseMultiplexer = wsRequestDataChannelsMultiplexer{
			WsResponseChannelsMap: make(map[string]*wsRequestInfo),
			Register:              make(chan *wsRequestInfo),
			Unregister:            make(chan string),
			Message:               make(chan *wsIncomingData),
			shutdown:              make(chan bool),
		}

		wsRunningEndpoint, err := ok.API.Endpoints.GetURL(exchange.WebsocketSpot)
		if err != nil {
			return err
		}
		if err := ok.Websocket.Setup(&stream.WebsocketSetup{
			ExchangeConfig:                         exch,
			DefaultURL:                             okxAPIWebsocketPublicURL,
			RunningURL:                             wsRunningEndpoint,
			Connector:                              ok.WsConnect,
			Subscriber:                             ok.Subscribe,
			Unsubscriber:                           ok.Unsubscribe,
			GenerateSubscriptions:                  ok.GenerateDefaultSubscriptions,
			Features:                               &ok.Features.Supports.WebsocketCapabilities,
			MaxWebsocketSubscriptionsPerConnection: 240,
			OrderbookBufferConfig: buffer.Config{
				Checksum: ok.CalculateUpdateOrderbookChecksum,
			},
		}); err != nil {
			return err
		}

		go ok.WsResponseMultiplexer.Run()

		if err := ok.Websocket.SetupNewConnection(stream.ConnectionSetup{
			URL:                  okxAPIWebsocketPublicURL,
			ResponseCheckTimeout: exch.WebsocketResponseCheckTimeout,
			ResponseMaxLimit:     okxWebsocketResponseMaxLimit,
			RateLimit:            500,
		}); err != nil {
			return err
		}

		return ok.Websocket.SetupNewConnection(stream.ConnectionSetup{
			URL:                  okxAPIWebsocketPrivateURL,
			ResponseCheckTimeout: exch.WebsocketResponseCheckTimeout,
			ResponseMaxLimit:     okxWebsocketResponseMaxLimit,
			Authenticated:        true,
			RateLimit:            500,
		})
	}
}

// Shutdown calls Base.Shutdown and then shuts down the response multiplexer
func (ok *Okx) Shutdown() error {
	if err := ok.Base.Shutdown(); err != nil {
		return err
	}

	// Must happen after the Websocket shutdown in Base.Shutdown, so there are no new blocking writes to the multiplexer
	ok.WsResponseMultiplexer.Shutdown()

	return nil
}

// GetServerTime returns the current exchange server time.
func (ok *Okx) GetServerTime(ctx context.Context, _ asset.Item) (time.Time, error) {
	return ok.GetSystemTime(ctx)
}

// FetchTradablePairs returns a list of the exchanges tradable pairs
func (ok *Okx) FetchTradablePairs(ctx context.Context, a asset.Item) (currency.Pairs, error) {
	insts, err := ok.getInstrumentsForAsset(ctx, a)
	if err != nil {
		return nil, err
	}
	pairs := make([]currency.Pair, len(insts))
	for x := range insts {
		pairs[x], err = currency.NewPairDelimiter(insts[x].InstrumentID, ok.CurrencyPairs.ConfigFormat.Delimiter)
		if err != nil {
			return nil, err
		}
	}
	return pairs, nil
}

// UpdateOrderExecutionLimits sets exchange execution order limits for an asset type
func (ok *Okx) UpdateOrderExecutionLimits(ctx context.Context, a asset.Item) error {
	insts, err := ok.getInstrumentsForAsset(ctx, a)
	if err != nil {
		return err
	}
	if len(insts) == 0 {
		return errNoInstrumentFound
	}
	limits := make([]order.MinMaxLevel, len(insts))
	for x := range insts {
		pair, err := currency.NewPairFromString(insts[x].InstrumentID)
		if err != nil {
			return err
		}

		limits[x] = order.MinMaxLevel{
			Pair:                   pair,
			Asset:                  a,
			PriceStepIncrementSize: insts[x].TickSize.Float64(),
			MinimumBaseAmount:      insts[x].MinimumOrderSize.Float64(),
		}
	}

	return ok.LoadLimits(limits)
}

// UpdateTicker updates and returns the ticker for a currency pair
func (ok *Okx) UpdateTicker(ctx context.Context, p currency.Pair, a asset.Item) (*ticker.Price, error) {
	pairFormat, err := ok.GetPairFormat(a, true)
	if err != nil {
		return nil, err
	}
	if p.IsEmpty() {
		return nil, currency.ErrCurrencyPairEmpty
	}
	instrumentID := pairFormat.Format(p)
	if !ok.SupportsAsset(a) {
		return nil, fmt.Errorf("%w: %v", asset.ErrNotSupported, a)
	}
	mdata, err := ok.GetTicker(ctx, instrumentID)
	if err != nil {
		return nil, err
	}
	var baseVolume, quoteVolume float64
	switch a {
	case asset.Spot, asset.Margin:
		baseVolume = mdata.Vol24H.Float64()
		quoteVolume = mdata.VolCcy24H.Float64()
	case asset.PerpetualSwap, asset.Futures, asset.Options:
		baseVolume = mdata.VolCcy24H.Float64()
		quoteVolume = mdata.Vol24H.Float64()
	default:
		return nil, fmt.Errorf("%w %v", asset.ErrNotSupported, a)
	}
	err = ticker.ProcessTicker(&ticker.Price{
		Last:         mdata.LastTradePrice.Float64(),
		High:         mdata.High24H.Float64(),
		Low:          mdata.Low24H.Float64(),
		Bid:          mdata.BestBidPrice.Float64(),
		BidSize:      mdata.BestBidSize.Float64(),
		Ask:          mdata.BestAskPrice.Float64(),
		AskSize:      mdata.BestAskSize.Float64(),
		Volume:       baseVolume,
		QuoteVolume:  quoteVolume,
		Open:         mdata.Open24H.Float64(),
		Pair:         p,
		ExchangeName: ok.Name,
		AssetType:    a,
	})
	if err != nil {
		return nil, err
	}
	return ticker.GetTicker(ok.Name, p, a)
}

// UpdateTickers updates all currency pairs of a given asset type
func (ok *Okx) UpdateTickers(ctx context.Context, assetType asset.Item) error {
	pairs, err := ok.GetEnabledPairs(assetType)
	if err != nil {
		return err
	}

	instrumentType := ok.GetInstrumentTypeFromAssetItem(assetType)
	if assetType == asset.Margin {
		instrumentType = okxInstTypeSpot
	}
	ticks, err := ok.GetTickers(ctx, instrumentType, "", "")
	if err != nil {
		return err
	}

	for y := range ticks {
		pair, err := ok.GetPairFromInstrumentID(ticks[y].InstrumentID)
		if err != nil {
			return err
		}
		for i := range pairs {
			pairFmt, err := ok.FormatExchangeCurrency(pairs[i], assetType)
			if err != nil {
				return err
			}
			if !pair.Equal(pairFmt) {
				continue
			}
			err = ticker.ProcessTicker(&ticker.Price{
				Last:         ticks[y].LastTradePrice.Float64(),
				High:         ticks[y].High24H.Float64(),
				Low:          ticks[y].Low24H.Float64(),
				Bid:          ticks[y].BestBidPrice.Float64(),
				BidSize:      ticks[y].BestBidSize.Float64(),
				Ask:          ticks[y].BestAskPrice.Float64(),
				AskSize:      ticks[y].BestAskSize.Float64(),
				Volume:       ticks[y].Vol24H.Float64(),
				QuoteVolume:  ticks[y].VolCcy24H.Float64(),
				Open:         ticks[y].Open24H.Float64(),
				Pair:         pairFmt,
				ExchangeName: ok.Name,
				AssetType:    assetType,
			})
			if err != nil {
				return err
			}
		}
	}
	return nil
}

// FetchTicker returns the ticker for a currency pair
func (ok *Okx) FetchTicker(ctx context.Context, p currency.Pair, assetType asset.Item) (*ticker.Price, error) {
	formattedPair, err := ok.FormatExchangeCurrency(p, assetType)
	if err != nil {
		return nil, err
	}
	tickerNew, err := ticker.GetTicker(ok.Name, formattedPair, assetType)
	if err != nil {
		return ok.UpdateTicker(ctx, p, assetType)
	}
	return tickerNew, nil
}

// FetchOrderbook returns orderbook base on the currency pair
func (ok *Okx) FetchOrderbook(ctx context.Context, pair currency.Pair, assetType asset.Item) (*orderbook.Base, error) {
	ob, err := orderbook.Get(ok.Name, pair, assetType)
	if err != nil {
		return ok.UpdateOrderbook(ctx, pair, assetType)
	}
	return ob, nil
}

// UpdateOrderbook updates and returns the orderbook for a currency pair
func (ok *Okx) UpdateOrderbook(ctx context.Context, pair currency.Pair, assetType asset.Item) (*orderbook.Base, error) {
	if pair.IsEmpty() {
		return nil, currency.ErrCurrencyPairEmpty
	}
	if err := ok.CurrencyPairs.IsAssetEnabled(assetType); err != nil {
		return nil, err
	}
	book := &orderbook.Base{
		Exchange:        ok.Name,
		Pair:            pair,
		Asset:           assetType,
		VerifyOrderbook: ok.CanVerifyOrderbook,
	}
	var orderbookNew *OrderBookResponse
	var err error
	err = ok.CurrencyPairs.IsAssetEnabled(assetType)
	if err != nil {
		return nil, err
	}
	var instrumentID string
	pairFormat, err := ok.GetPairFormat(assetType, true)
	if err != nil {
		return nil, err
	}
	if !pair.IsPopulated() {
		return nil, errIncompleteCurrencyPair
	}
	instrumentID = pairFormat.Format(pair)
	orderbookNew, err = ok.GetOrderBookDepth(ctx, instrumentID, 400)
	if err != nil {
		return book, err
	}

	orderBookD, err := orderbookNew.GetOrderBookResponseDetail()
	if err != nil {
		return nil, err
	}
	book.Bids = make(orderbook.Items, len(orderBookD.Bids))
	for x := range orderBookD.Bids {
		book.Bids[x] = orderbook.Item{
			Amount: orderBookD.Bids[x].BaseCurrencies,
			Price:  orderBookD.Bids[x].DepthPrice,
		}
	}
	book.Asks = make(orderbook.Items, len(orderBookD.Asks))
	for x := range orderBookD.Asks {
		book.Asks[x] = orderbook.Item{
			Amount: orderBookD.Asks[x].NumberOfContracts,
			Price:  orderBookD.Asks[x].DepthPrice,
		}
	}
	err = book.Process()
	if err != nil {
		return book, err
	}
	return orderbook.Get(ok.Name, pair, assetType)
}

// UpdateAccountInfo retrieves balances for all enabled currencies.
func (ok *Okx) UpdateAccountInfo(ctx context.Context, assetType asset.Item) (account.Holdings, error) {
	if err := ok.CurrencyPairs.IsAssetEnabled(assetType); err != nil {
		return account.Holdings{}, err
	}

	var info account.Holdings
	var acc account.SubAccount
	info.Exchange = ok.Name
	if !ok.SupportsAsset(assetType) {
		return info, fmt.Errorf("%w: %v", asset.ErrNotSupported, assetType)
	}
	accountBalances, err := ok.AccountBalance(ctx, "")
	if err != nil {
		return info, err
	}
	currencyBalances := []account.Balance{}
	for i := range accountBalances {
		for j := range accountBalances[i].Details {
			currencyBalances = append(currencyBalances, account.Balance{
				Currency: currency.NewCode(accountBalances[i].Details[j].Currency),
				Total:    accountBalances[i].Details[j].EquityOfCurrency.Float64(),
				Hold:     accountBalances[i].Details[j].FrozenBalance.Float64(),
				Free:     accountBalances[i].Details[j].AvailableBalance.Float64(),
			})
		}
	}
	acc.Currencies = currencyBalances
	acc.AssetType = assetType
	info.Accounts = append(info.Accounts, acc)
	creds, err := ok.GetCredentials(ctx)
	if err != nil {
		return info, err
	}
	if err := account.Process(&info, creds); err != nil {
		return account.Holdings{}, err
	}
	return info, nil
}

// FetchAccountInfo retrieves balances for all enabled currencies
func (ok *Okx) FetchAccountInfo(ctx context.Context, assetType asset.Item) (account.Holdings, error) {
	creds, err := ok.GetCredentials(ctx)
	if err != nil {
		return account.Holdings{}, err
	}
	acc, err := account.GetHoldings(ok.Name, creds, assetType)
	if err != nil {
		return ok.UpdateAccountInfo(ctx, assetType)
	}
	return acc, nil
}

// GetAccountFundingHistory returns funding history, deposits and withdrawals
func (ok *Okx) GetAccountFundingHistory(ctx context.Context) ([]exchange.FundingHistory, error) {
	depositHistories, err := ok.GetCurrencyDepositHistory(ctx, "", "", "", time.Time{}, time.Time{}, -1, 0)
	if err != nil {
		return nil, err
	}
	withdrawalHistories, err := ok.GetWithdrawalHistory(ctx, "", "", "", "", "", time.Time{}, time.Time{}, -5)
	if err != nil {
		return nil, err
	}
	resp := make([]exchange.FundingHistory, 0, len(depositHistories)+len(withdrawalHistories))
	for x := range depositHistories {
		resp = append(resp, exchange.FundingHistory{
			ExchangeName:    ok.Name,
			Status:          strconv.Itoa(depositHistories[x].State),
			Timestamp:       depositHistories[x].Timestamp.Time(),
			Currency:        depositHistories[x].Currency,
			Amount:          depositHistories[x].Amount.Float64(),
			TransferType:    "deposit",
			CryptoToAddress: depositHistories[x].ToDepositAddress,
			CryptoTxID:      depositHistories[x].TransactionID,
		})
	}
	for x := range withdrawalHistories {
		resp = append(resp, exchange.FundingHistory{
			ExchangeName:    ok.Name,
			Status:          withdrawalHistories[x].StateOfWithdrawal,
			Timestamp:       withdrawalHistories[x].Timestamp.Time(),
			Currency:        withdrawalHistories[x].Currency,
			Amount:          withdrawalHistories[x].Amount.Float64(),
			TransferType:    "withdrawal",
			CryptoToAddress: withdrawalHistories[x].ToReceivingAddress,
			CryptoTxID:      withdrawalHistories[x].TransactionID,
			TransferID:      withdrawalHistories[x].WithdrawalID,
			Fee:             withdrawalHistories[x].WithdrawalFee.Float64(),
			CryptoChain:     withdrawalHistories[x].ChainName,
		})
	}
	return resp, nil
}

// GetWithdrawalsHistory returns previous withdrawals data
func (ok *Okx) GetWithdrawalsHistory(ctx context.Context, c currency.Code, _ asset.Item) ([]exchange.WithdrawalHistory, error) {
	withdrawals, err := ok.GetWithdrawalHistory(ctx, c.String(), "", "", "", "", time.Time{}, time.Time{}, -5)
	if err != nil {
		return nil, err
	}
	resp := make([]exchange.WithdrawalHistory, 0, len(withdrawals))
	for x := range withdrawals {
		resp = append(resp, exchange.WithdrawalHistory{
			Status:          withdrawals[x].StateOfWithdrawal,
			Timestamp:       withdrawals[x].Timestamp.Time(),
			Currency:        withdrawals[x].Currency,
			Amount:          withdrawals[x].Amount.Float64(),
			TransferType:    "withdrawal",
			CryptoToAddress: withdrawals[x].ToReceivingAddress,
			CryptoTxID:      withdrawals[x].TransactionID,
			CryptoChain:     withdrawals[x].ChainName,
			TransferID:      withdrawals[x].WithdrawalID,
			Fee:             withdrawals[x].WithdrawalFee.Float64(),
		})
	}
	return resp, nil
}

// GetRecentTrades returns the most recent trades for a currency and asset
func (ok *Okx) GetRecentTrades(ctx context.Context, p currency.Pair, assetType asset.Item) ([]trade.Data, error) {
	pairFormat, err := ok.GetPairFormat(assetType, true)
	if err != nil {
		return nil, err
	}
	if p.IsEmpty() {
		return nil, currency.ErrCurrencyPairEmpty
	}
	instrumentID := pairFormat.Format(p)
	tradeData, err := ok.GetTrades(ctx, instrumentID, 1000)
	if err != nil {
		return nil, err
	}

	resp := make([]trade.Data, len(tradeData))
	for x := range tradeData {
		resp[x] = trade.Data{
			TID:          tradeData[x].TradeID,
			Exchange:     ok.Name,
			CurrencyPair: p,
			AssetType:    assetType,
			Side:         tradeData[x].Side,
			Price:        tradeData[x].Price.Float64(),
			Amount:       tradeData[x].Quantity.Float64(),
			Timestamp:    tradeData[x].Timestamp.Time(),
		}
	}
	if ok.IsSaveTradeDataEnabled() {
		err = trade.AddTradesToBuffer(ok.Name, resp...)
		if err != nil {
			return nil, err
		}
	}
	sort.Sort(trade.ByDate(resp))
	return resp, nil
}

// GetHistoricTrades retrieves historic trade data within the timeframe provided
func (ok *Okx) GetHistoricTrades(ctx context.Context, p currency.Pair, assetType asset.Item, timestampStart, timestampEnd time.Time) ([]trade.Data, error) {
	if timestampStart.Before(time.Now().Add(-kline.ThreeMonth.Duration())) {
		return nil, errOnlyThreeMonthsSupported
	}
	const limit = 100
	pairFormat, err := ok.GetPairFormat(assetType, true)
	if err != nil {
		return nil, err
	}
	if p.IsEmpty() {
		return nil, currency.ErrCurrencyPairEmpty
	}
	var resp []trade.Data
	instrumentID := pairFormat.Format(p)
	tradeIDEnd := ""
allTrades:
	for {
		var trades []TradeResponse
		trades, err = ok.GetTradesHistory(ctx, instrumentID, "", tradeIDEnd, limit)
		if err != nil {
			return nil, err
		}
		if len(trades) == 0 {
			break
		}
		for i := 0; i < len(trades); i++ {
			if timestampStart.Equal(trades[i].Timestamp.Time()) ||
				trades[i].Timestamp.Time().Before(timestampStart) ||
				tradeIDEnd == trades[len(trades)-1].TradeID {
				// reached end of trades to crawl
				break allTrades
			}
			resp = append(resp, trade.Data{
				TID:          trades[i].TradeID,
				Exchange:     ok.Name,
				CurrencyPair: p,
				AssetType:    assetType,
				Price:        trades[i].Price.Float64(),
				Amount:       trades[i].Quantity.Float64(),
				Timestamp:    trades[i].Timestamp.Time(),
				Side:         trades[i].Side,
			})
		}
		tradeIDEnd = trades[len(trades)-1].TradeID
	}
	if ok.IsSaveTradeDataEnabled() {
		err = trade.AddTradesToBuffer(ok.Name, resp...)
		if err != nil {
			return nil, err
		}
	}
	sort.Sort(trade.ByDate(resp))
	return trade.FilterTradesByTime(resp, timestampStart, timestampEnd), nil
}

// SubmitOrder submits a new order
func (ok *Okx) SubmitOrder(ctx context.Context, s *order.Submit) (*order.SubmitResponse, error) {
	if err := s.Validate(); err != nil {
		return nil, err
	}
	if !ok.SupportsAsset(s.AssetType) {
		return nil, fmt.Errorf("%w: %v", asset.ErrNotSupported, s.AssetType)
	}
	if s.Amount <= 0 {
		return nil, errors.New("amount, or size (sz) of quantity to buy or sell hast to be greater than zero")
	}
	pairFormat, err := ok.GetPairFormat(s.AssetType, true)
	if err != nil {
		return nil, err
	}
	if s.Pair.IsEmpty() {
		return nil, currency.ErrCurrencyPairEmpty
	}
	instrumentID := pairFormat.Format(s.Pair)
	tradeMode := ok.marginTypeToString(s.MarginType)
	if s.Leverage != 0 && s.Leverage != 1 {
		return nil, fmt.Errorf("%w received '%v'", order.ErrSubmitLeverageNotSupported, s.Leverage)
	}
	var sideType string
	if s.Side.IsLong() {
		sideType = order.Buy.Lower()
	} else {
		sideType = order.Sell.Lower()
	}

	amount := s.Amount
	var targetCurrency string
	if s.AssetType == asset.Spot && s.Type == order.Market {
		targetCurrency = "base_ccy" // Default to base currency
		if s.QuoteAmount > 0 {
			amount = s.QuoteAmount
			targetCurrency = "quote_ccy"
		}
	}

	var orderRequest = &PlaceOrderRequestParam{
		InstrumentID:  instrumentID,
		TradeMode:     tradeMode,
		Side:          sideType,
		OrderType:     s.Type.Lower(),
		Amount:        amount,
		ClientOrderID: s.ClientOrderID,
		Price:         s.Price,
		QuantityType:  targetCurrency,
	}
	switch s.Type.Lower() {
	case OkxOrderLimit, OkxOrderPostOnly, OkxOrderFOK, OkxOrderIOC:
		orderRequest.Price = s.Price
	}
	var placeOrderResponse *OrderData
	if s.AssetType == asset.PerpetualSwap || s.AssetType == asset.Futures {
		if s.Type.Lower() == "" {
			orderRequest.OrderType = OkxOrderOptimalLimitIOC
		}
		// TODO: handle positionSideLong while side is Short and positionSideShort while side is Long
		if s.Side.IsLong() {
			orderRequest.PositionSide = positionSideLong
		} else {
			orderRequest.PositionSide = positionSideShort
		}
	}
	if ok.Websocket.CanUseAuthenticatedWebsocketForWrapper() {
		placeOrderResponse, err = ok.WsPlaceOrder(orderRequest)
		if err != nil {
			return nil, err
		}
	} else {
		placeOrderResponse, err = ok.PlaceOrder(ctx, orderRequest, s.AssetType)
		if err != nil {
			return nil, err
		}
	}
	if err != nil {
		return nil, err
	}
	return s.DeriveSubmitResponse(placeOrderResponse.OrderID)
}

func (ok *Okx) marginTypeToString(m margin.Type) string {
	switch m {
	case margin.Isolated:
		return "isolated"
	case margin.Multi:
		return "cross"
	default:
		return "cash"
	}
}

// ModifyOrder will allow of changing orderbook placement and limit to market conversion
func (ok *Okx) ModifyOrder(ctx context.Context, action *order.Modify) (*order.ModifyResponse, error) {
	if err := action.Validate(); err != nil {
		return nil, err
	}
	var err error
	if math.Trunc(action.Amount) != action.Amount {
		return nil, errors.New("okx contract amount can not be decimal")
	}
	pairFormat, err := ok.GetPairFormat(action.AssetType, true)
	if err != nil {
		return nil, err
	}
	if action.Pair.IsEmpty() {
		return nil, currency.ErrCurrencyPairEmpty
	}
	instrumentID := pairFormat.Format(action.Pair)
	if err != nil {
		return nil, err
	}
	amendRequest := AmendOrderRequestParams{
		InstrumentID:  instrumentID,
		NewQuantity:   action.Amount,
		OrderID:       action.OrderID,
		ClientOrderID: action.ClientOrderID,
	}
	if ok.Websocket.CanUseAuthenticatedWebsocketForWrapper() {
		_, err = ok.WsAmendOrder(&amendRequest)
	} else {
		_, err = ok.AmendOrder(ctx, &amendRequest)
	}
	if err != nil {
		return nil, err
	}
	return action.DeriveModifyResponse()
}

// CancelOrder cancels an order by its corresponding ID number
func (ok *Okx) CancelOrder(ctx context.Context, ord *order.Cancel) error {
	if err := ord.Validate(ord.StandardCancel()); err != nil {
		return err
	}
	if !ok.SupportsAsset(ord.AssetType) {
		return fmt.Errorf("%w: %v", asset.ErrNotSupported, ord.AssetType)
	}
	pairFormat, err := ok.GetPairFormat(ord.AssetType, true)
	if err != nil {
		return err
	}
	if ord.Pair.IsEmpty() {
		return currency.ErrCurrencyPairEmpty
	}
	instrumentID := pairFormat.Format(ord.Pair)
	req := CancelOrderRequestParam{
		InstrumentID:  instrumentID,
		OrderID:       ord.OrderID,
		ClientOrderID: ord.ClientOrderID,
	}
	if ok.Websocket.CanUseAuthenticatedWebsocketForWrapper() {
		_, err = ok.WsCancelOrder(req)
	} else {
		_, err = ok.CancelSingleOrder(ctx, req)
	}
	return err
}

// CancelBatchOrders cancels orders by their corresponding ID numbers
func (ok *Okx) CancelBatchOrders(ctx context.Context, o []order.Cancel) (*order.CancelBatchResponse, error) {
	if len(o) > 20 {
		return nil, fmt.Errorf("%w, cannot cancel more than 20 orders", errExceedLimit)
	} else if len(o) == 0 {
		return nil, fmt.Errorf("%w, must have at least 1 cancel order", order.ErrCancelOrderIsNil)
	}
	cancelOrderParams := make([]CancelOrderRequestParam, len(o))
	var err error
	for x := range o {
		ord := o[x]
		err = ord.Validate(ord.StandardCancel())
		if err != nil {
			return nil, err
		}
		if !ok.SupportsAsset(ord.AssetType) {
			return nil, fmt.Errorf("%w: %v", asset.ErrNotSupported, ord.AssetType)
		}

		var instrumentID string
		var pairFormat currency.PairFormat
		pairFormat, err = ok.GetPairFormat(ord.AssetType, true)
		if err != nil {
			return nil, err
		}
		if !ord.Pair.IsPopulated() {
			return nil, errIncompleteCurrencyPair
		}
		instrumentID = pairFormat.Format(ord.Pair)
		if err != nil {
			return nil, err
		}
		cancelOrderParams[x] = CancelOrderRequestParam{
			InstrumentID:  instrumentID,
			OrderID:       ord.OrderID,
			ClientOrderID: ord.ClientOrderID,
		}
	}
	var canceledOrders []OrderData
	if ok.Websocket.CanUseAuthenticatedWebsocketForWrapper() {
		canceledOrders, err = ok.WsCancelMultipleOrder(cancelOrderParams)
	} else {
		canceledOrders, err = ok.CancelMultipleOrders(ctx, cancelOrderParams)
	}
	if err != nil {
		return nil, err
	}
	resp := &order.CancelBatchResponse{Status: make(map[string]string)}
	for x := range canceledOrders {
		resp.Status[canceledOrders[x].OrderID] = func() string {
			if canceledOrders[x].SCode != "0" && canceledOrders[x].SCode != "2" {
				return ""
			}
			return order.Cancelled.String()
		}()
	}
	return resp, nil
}

// CancelAllOrders cancels all orders associated with a currency pair
func (ok *Okx) CancelAllOrders(ctx context.Context, orderCancellation *order.Cancel) (order.CancelAllResponse, error) {
	err := orderCancellation.Validate()
	if err != nil {
		return order.CancelAllResponse{}, err
	}
	cancelAllResponse := order.CancelAllResponse{
		Status: map[string]string{},
	}
	var instrumentType string
	if orderCancellation.AssetType.IsValid() {
		err = ok.CurrencyPairs.IsAssetEnabled(orderCancellation.AssetType)
		if err != nil {
			return order.CancelAllResponse{}, err
		}
		instrumentType = ok.GetInstrumentTypeFromAssetItem(orderCancellation.AssetType)
	}
	var oType string
	if orderCancellation.Type != order.UnknownType && orderCancellation.Type != order.AnyType {
		oType, err = ok.OrderTypeString(orderCancellation.Type)
		if err != nil {
			return order.CancelAllResponse{}, err
		}
	}
	var curr string
	if orderCancellation.Pair.IsPopulated() {
		curr = orderCancellation.Pair.Upper().String()
	}
	myOrders, err := ok.GetOrderList(ctx, &OrderListRequestParams{
		InstrumentType: instrumentType,
		OrderType:      oType,
		InstrumentID:   curr,
	})
	if err != nil {
		return cancelAllResponse, err
	}
	cancelAllOrdersRequestParams := make([]CancelOrderRequestParam, len(myOrders))
ordersLoop:
	for x := range myOrders {
		switch {
		case orderCancellation.OrderID != "" || orderCancellation.ClientOrderID != "":
			if myOrders[x].OrderID == orderCancellation.OrderID ||
				myOrders[x].ClientOrderID == orderCancellation.ClientOrderID {
				cancelAllOrdersRequestParams[x] = CancelOrderRequestParam{
					OrderID:       myOrders[x].OrderID,
					ClientOrderID: myOrders[x].ClientOrderID,
				}
				break ordersLoop
			}
		case orderCancellation.Side == order.Buy || orderCancellation.Side == order.Sell:
			if myOrders[x].Side == order.Buy || myOrders[x].Side == order.Sell {
				cancelAllOrdersRequestParams[x] = CancelOrderRequestParam{
					OrderID:       myOrders[x].OrderID,
					ClientOrderID: myOrders[x].ClientOrderID,
				}
				continue
			}
		default:
			cancelAllOrdersRequestParams[x] = CancelOrderRequestParam{
				OrderID:       myOrders[x].OrderID,
				ClientOrderID: myOrders[x].ClientOrderID,
			}
		}
	}
	remaining := cancelAllOrdersRequestParams
	loop := int(math.Ceil(float64(len(remaining)) / 20.0))
	for b := 0; b < loop; b++ {
		var response []OrderData
		if len(remaining) > 20 {
			if ok.Websocket.CanUseAuthenticatedWebsocketForWrapper() {
				response, err = ok.WsCancelMultipleOrder(remaining[:20])
			} else {
				response, err = ok.CancelMultipleOrders(ctx, remaining[:20])
			}
			remaining = remaining[20:]
		} else {
			if ok.Websocket.CanUseAuthenticatedWebsocketForWrapper() {
				response, err = ok.WsCancelMultipleOrder(remaining)
			} else {
				response, err = ok.CancelMultipleOrders(ctx, remaining)
			}
		}
		if err != nil {
			if len(cancelAllResponse.Status) == 0 {
				return cancelAllResponse, err
			}
		}
		for y := range response {
			if response[y].SCode == "0" {
				cancelAllResponse.Status[response[y].OrderID] = order.Cancelled.String()
			} else {
				cancelAllResponse.Status[response[y].OrderID] = response[y].SMessage
			}
		}
	}
	return cancelAllResponse, nil
}

// GetOrderInfo returns order information based on order ID
func (ok *Okx) GetOrderInfo(ctx context.Context, orderID string, pair currency.Pair, assetType asset.Item) (*order.Detail, error) {
	if pair.IsEmpty() {
		return nil, currency.ErrCurrencyPairEmpty
	}
	if err := ok.CurrencyPairs.IsAssetEnabled(assetType); err != nil {
		return nil, err
	}

	pairFormat, err := ok.GetPairFormat(assetType, false)
	if err != nil {
		return nil, err
	}
	if !pair.IsPopulated() {
		return nil, errIncompleteCurrencyPair
	}
	instrumentID := pairFormat.Format(pair)
	if !ok.SupportsAsset(assetType) {
		return nil, fmt.Errorf("%w: %v", asset.ErrNotSupported, assetType)
	}
	orderDetail, err := ok.GetOrderDetail(ctx, &OrderDetailRequestParam{
		InstrumentID: instrumentID,
		OrderID:      orderID,
	})
	if err != nil {
		return nil, err
	}
	status, err := order.StringToOrderStatus(orderDetail.State)
	if err != nil {
		return nil, err
	}
	orderType, err := ok.OrderTypeFromString(orderDetail.OrderType)
	if err != nil {
		return nil, err
	}

	return &order.Detail{
		Amount:         orderDetail.Size.Float64(),
		Exchange:       ok.Name,
		OrderID:        orderDetail.OrderID,
		ClientOrderID:  orderDetail.ClientOrderID,
		Side:           orderDetail.Side,
		Type:           orderType,
		Pair:           pair,
		Cost:           orderDetail.Price.Float64(),
		AssetType:      assetType,
		Status:         status,
		Price:          orderDetail.Price.Float64(),
		ExecutedAmount: orderDetail.RebateAmount.Float64(),
		Date:           orderDetail.CreationTime,
		LastUpdated:    orderDetail.UpdateTime,
	}, nil
}

// GetDepositAddress returns a deposit address for a specified currency
func (ok *Okx) GetDepositAddress(ctx context.Context, c currency.Code, _, chain string) (*deposit.Address, error) {
	response, err := ok.GetCurrencyDepositAddress(ctx, c.String())
	if err != nil {
		return nil, err
	}

	// Check if a specific chain was requested
	if chain != "" {
		for x := range response {
			if !strings.EqualFold(response[x].Chain, chain) {
				continue
			}
			return &deposit.Address{
				Address: response[x].Address,
				Tag:     response[x].Tag,
				Chain:   response[x].Chain,
			}, nil
		}
		return nil, fmt.Errorf("specified chain %s not found", chain)
	}

	// If no specific chain was requested, return the first selected address (mainnet addresses are returned first by default)
	for x := range response {
		if !response[x].Selected {
			continue
		}

		return &deposit.Address{
			Address: response[x].Address,
			Tag:     response[x].Tag,
			Chain:   response[x].Chain,
		}, nil
	}
	return nil, errDepositAddressNotFound
}

// WithdrawCryptocurrencyFunds returns a withdrawal ID when a withdrawal is submitted
func (ok *Okx) WithdrawCryptocurrencyFunds(ctx context.Context, withdrawRequest *withdraw.Request) (*withdraw.ExchangeResponse, error) {
	if err := withdrawRequest.Validate(); err != nil {
		return nil, err
	}
	input := WithdrawalInput{
		ChainName:             withdrawRequest.Crypto.Chain,
		Amount:                withdrawRequest.Amount,
		Currency:              withdrawRequest.Currency.String(),
		ToAddress:             withdrawRequest.Crypto.Address,
		TransactionFee:        withdrawRequest.Crypto.FeeAmount,
		WithdrawalDestination: "3",
	}
	resp, err := ok.Withdrawal(ctx, &input)
	if err != nil {
		return nil, err
	}
	return &withdraw.ExchangeResponse{
		ID: resp.WithdrawalID,
	}, nil
}

// WithdrawFiatFunds returns a withdrawal ID when a withdrawal is
// submitted
func (ok *Okx) WithdrawFiatFunds(_ context.Context, _ *withdraw.Request) (*withdraw.ExchangeResponse, error) {
	return nil, common.ErrFunctionNotSupported
}

// WithdrawFiatFundsToInternationalBank returns a withdrawal ID when a withdrawal is submitted
func (ok *Okx) WithdrawFiatFundsToInternationalBank(_ context.Context, _ *withdraw.Request) (*withdraw.ExchangeResponse, error) {
	return nil, common.ErrFunctionNotSupported
}

// GetActiveOrders retrieves any orders that are active/open
func (ok *Okx) GetActiveOrders(ctx context.Context, req *order.MultiOrderRequest) (order.FilteredOrders, error) {
	err := req.Validate()
	if err != nil {
		return nil, err
	}
	if !req.StartTime.IsZero() && req.StartTime.Before(time.Now().Add(-kline.ThreeMonth.Duration())) {
		return nil, errOnlyThreeMonthsSupported
	}
	if !ok.SupportsAsset(req.AssetType) {
		return nil, fmt.Errorf("%w: %v", asset.ErrNotSupported, req.AssetType)
	}
	instrumentType := ok.GetInstrumentTypeFromAssetItem(req.AssetType)
	var orderType string
	if req.Type != order.UnknownType && req.Type != order.AnyType {
		orderType, err = ok.OrderTypeString(req.Type)
		if err != nil {
			return nil, err
		}
	}
	endTime := req.EndTime
	var resp []order.Detail
allOrders:
	for {
		requestParam := &OrderListRequestParams{
			OrderType:      orderType,
			End:            endTime,
			InstrumentType: instrumentType,
		}
		var orderList []OrderDetail
		orderList, err = ok.GetOrderList(ctx, requestParam)
		if err != nil {
			return nil, err
		}
		if len(orderList) == 0 {
			break
		}
		for i := range orderList {
			if req.StartTime.Equal(orderList[i].CreationTime) ||
				orderList[i].CreationTime.Before(req.StartTime) ||
				endTime == orderList[i].CreationTime {
				// reached end of orders to crawl
				break allOrders
			}
			orderSide := orderList[i].Side
			var pair currency.Pair
			pair, err = ok.GetPairFromInstrumentID(orderList[i].InstrumentID)
			if err != nil {
				return nil, err
			}
			if len(req.Pairs) > 0 {
				x := 0
				for x = range req.Pairs {
					if req.Pairs[x].Equal(pair) {
						break
					}
				}
				if !req.Pairs[x].Equal(pair) {
					continue
				}
			}
			var orderStatus order.Status
			orderStatus, err = order.StringToOrderStatus(strings.ToUpper(orderList[i].State))
			if err != nil {
				return nil, err
			}
			var oType order.Type
			oType, err = ok.OrderTypeFromString(orderList[i].OrderType)
			if err != nil {
				return nil, err
			}
			resp = append(resp, order.Detail{
				Amount:          orderList[i].Size.Float64(),
				Pair:            pair,
				Price:           orderList[i].Price.Float64(),
				ExecutedAmount:  orderList[i].FillSize.Float64(),
				RemainingAmount: orderList[i].Size.Float64() - orderList[i].FillSize.Float64(),
				Fee:             orderList[i].TransactionFee.Float64(),
				FeeAsset:        currency.NewCode(orderList[i].FeeCurrency),
				Exchange:        ok.Name,
				OrderID:         orderList[i].OrderID,
				ClientOrderID:   orderList[i].ClientOrderID,
				Type:            oType,
				Side:            orderSide,
				Status:          orderStatus,
				AssetType:       req.AssetType,
				Date:            orderList[i].CreationTime,
				LastUpdated:     orderList[i].UpdateTime,
			})
		}
		if len(orderList) < 100 {
			// Since the we passed a limit of 0 to the method GetOrderList,
			// we expect 100 orders to be retrieved if the number of orders are more that 100.
			// If not, break out of the loop to not send another request.
			break
		}
		endTime = orderList[len(orderList)-1].CreationTime
	}
	return req.Filter(ok.Name, resp), nil
}

// GetOrderHistory retrieves account order information Can Limit response to specific order status
func (ok *Okx) GetOrderHistory(ctx context.Context, req *order.MultiOrderRequest) (order.FilteredOrders, error) {
	if err := req.Validate(); err != nil {
		return nil, err
	}
	if !req.StartTime.IsZero() && req.StartTime.Before(time.Now().Add(-kline.ThreeMonth.Duration())) {
		return nil, errOnlyThreeMonthsSupported
	}
	if len(req.Pairs) == 0 {
		return nil, errMissingAtLeast1CurrencyPair
	}
	if !ok.SupportsAsset(req.AssetType) {
		return nil, fmt.Errorf("%w: %v", asset.ErrNotSupported, req.AssetType)
	}
	instrumentType := ok.GetInstrumentTypeFromAssetItem(req.AssetType)
	endTime := req.EndTime
	var resp []order.Detail
allOrders:
	for {
		orderList, err := ok.Get3MonthOrderHistory(ctx, &OrderHistoryRequestParams{
			OrderListRequestParams: OrderListRequestParams{
				InstrumentType: instrumentType,
				End:            endTime,
			},
		})
		if err != nil {
			return nil, err
		}
		if len(orderList) == 0 {
			break
		}
		for i := range orderList {
			if req.StartTime.Equal(orderList[i].CreationTime) ||
				orderList[i].CreationTime.Before(req.StartTime) ||
				endTime == orderList[i].CreationTime {
				// reached end of orders to crawl
				break allOrders
			}
			var pair currency.Pair
			pair, err = ok.GetPairFromInstrumentID(orderList[i].InstrumentID)
			if err != nil {
				return nil, err
			}
			for j := range req.Pairs {
				if !req.Pairs[j].Equal(pair) {
					continue
				}
				var orderStatus order.Status
				orderStatus, err = order.StringToOrderStatus(strings.ToUpper(orderList[i].State))
				if err != nil {
					log.Errorf(log.ExchangeSys, "%s %v", ok.Name, err)
				}
				if orderStatus == order.Active {
					continue
				}
				orderSide := orderList[i].Side
				var oType order.Type
				oType, err = ok.OrderTypeFromString(orderList[i].OrderType)
				if err != nil {
					return nil, err
				}
				orderAmount := orderList[i].Size
				if orderList[i].QuantityType == "quote_ccy" {
					// Size is quote amount.
					orderAmount /= orderList[i].AveragePrice
				}

				remainingAmount := float64(0)
				if orderStatus != order.Filled {
					remainingAmount = orderAmount.Float64() - orderList[i].AccumulatedFillSize.Float64()
				}
				resp = append(resp, order.Detail{
					Price:                orderList[i].Price.Float64(),
					AverageExecutedPrice: orderList[i].AveragePrice.Float64(),
					Amount:               orderAmount.Float64(),
					ExecutedAmount:       orderList[i].AccumulatedFillSize.Float64(),
					RemainingAmount:      remainingAmount,
					Fee:                  orderList[i].TransactionFee.Float64(),
					FeeAsset:             currency.NewCode(orderList[i].FeeCurrency),
					Exchange:             ok.Name,
					OrderID:              orderList[i].OrderID,
					ClientOrderID:        orderList[i].ClientOrderID,
					Type:                 oType,
					Side:                 orderSide,
					Status:               orderStatus,
					AssetType:            req.AssetType,
					Date:                 orderList[i].CreationTime,
					LastUpdated:          orderList[i].UpdateTime,
					Pair:                 pair,
					Cost:                 orderList[i].AveragePrice.Float64() * orderList[i].AccumulatedFillSize.Float64(),
					CostAsset:            currency.NewCode(orderList[i].RebateCurrency),
				})
			}
		}
		if len(orderList) < 100 {
			break
		}
		endTime = orderList[len(orderList)-1].CreationTime
	}
	return req.Filter(ok.Name, resp), nil
}

// GetFeeByType returns an estimate of fee based on the type of transaction
func (ok *Okx) GetFeeByType(ctx context.Context, feeBuilder *exchange.FeeBuilder) (float64, error) {
	if feeBuilder == nil {
		return 0, fmt.Errorf("%T %w", feeBuilder, common.ErrNilPointer)
	}
	if !ok.AreCredentialsValid(ctx) && feeBuilder.FeeType == exchange.CryptocurrencyTradeFee {
		feeBuilder.FeeType = exchange.OfflineTradeFee
	}
	return ok.GetFee(ctx, feeBuilder)
}

// ValidateAPICredentials validates current credentials used for wrapper
func (ok *Okx) ValidateAPICredentials(ctx context.Context, assetType asset.Item) error {
	_, err := ok.UpdateAccountInfo(ctx, assetType)
	return ok.CheckTransientError(err)
}

// GetHistoricCandles returns candles between a time period for a set time interval
func (ok *Okx) GetHistoricCandles(ctx context.Context, pair currency.Pair, a asset.Item, interval kline.Interval, start, end time.Time) (*kline.Item, error) {
	req, err := ok.GetKlineRequest(pair, a, interval, start, end, false)
	if err != nil {
		return nil, err
	}

	candles, err := ok.GetCandlesticksHistory(ctx,
		req.RequestFormatted.Base.String()+
			currency.DashDelimiter+
			req.RequestFormatted.Quote.String(),
		req.ExchangeInterval,
		start.Add(-time.Nanosecond), // Start time not inclusive of candle.
		end,
		300)
	if err != nil {
		return nil, err
	}

	timeSeries := make([]kline.Candle, len(candles))
	for x := range candles {
		timeSeries[x] = kline.Candle{
			Time:   candles[x].OpenTime,
			Open:   candles[x].OpenPrice,
			High:   candles[x].HighestPrice,
			Low:    candles[x].LowestPrice,
			Close:  candles[x].ClosePrice,
			Volume: candles[x].Volume,
		}
	}
	return req.ProcessResponse(timeSeries)
}

// GetHistoricCandlesExtended returns candles between a time period for a set time interval
func (ok *Okx) GetHistoricCandlesExtended(ctx context.Context, pair currency.Pair, a asset.Item, interval kline.Interval, start, end time.Time) (*kline.Item, error) {
	req, err := ok.GetKlineExtendedRequest(pair, a, interval, start, end)
	if err != nil {
		return nil, err
	}

	count := kline.TotalCandlesPerInterval(req.Start, req.End, req.ExchangeInterval)
	if count > 1440 {
		return nil,
			fmt.Errorf("candles count: %d max lookback: %d, %w",
				count, 1440, kline.ErrRequestExceedsMaxLookback)
	}

	timeSeries := make([]kline.Candle, 0, req.Size())
	for y := range req.RangeHolder.Ranges {
		var candles []CandleStick
		candles, err = ok.GetCandlesticksHistory(ctx,
			req.RequestFormatted.Base.String()+
				currency.DashDelimiter+
				req.RequestFormatted.Quote.String(),
			req.ExchangeInterval,
			req.RangeHolder.Ranges[y].Start.Time.Add(-time.Nanosecond), // Start time not inclusive of candle.
			req.RangeHolder.Ranges[y].End.Time,
			300)
		if err != nil {
			return nil, err
		}
		for x := range candles {
			timeSeries = append(timeSeries, kline.Candle{
				Time:   candles[x].OpenTime,
				Open:   candles[x].OpenPrice,
				High:   candles[x].HighestPrice,
				Low:    candles[x].LowestPrice,
				Close:  candles[x].ClosePrice,
				Volume: candles[x].Volume,
			})
		}
	}
	return req.ProcessResponse(timeSeries)
}

// GetAvailableTransferChains returns the available transfer blockchains for the specific
// cryptocurrency
func (ok *Okx) GetAvailableTransferChains(ctx context.Context, cryptocurrency currency.Code) ([]string, error) {
	currencyChains, err := ok.GetFundingCurrencies(ctx)
	if err != nil {
		return nil, err
	}
	chains := make([]string, 0, len(currencyChains))
	for x := range currencyChains {
		if (!cryptocurrency.IsEmpty() && !strings.EqualFold(cryptocurrency.String(), currencyChains[x].Currency)) ||
			(!currencyChains[x].CanDeposit && !currencyChains[x].CanWithdraw) ||
			// Lightning network is currently not supported by transfer chains
			// as it is an invoice string which is generated per request and is
			// not a static address. TODO: Add a hook to generate a new invoice
			// string per request.
			(currencyChains[x].Chain != "" && currencyChains[x].Chain == "BTC-Lightning") {
			continue
		}
		chains = append(chains, currencyChains[x].Chain)
	}
	return chains, nil
}

// getInstrumentsForOptions returns the instruments for options asset type
func (ok *Okx) getInstrumentsForOptions(ctx context.Context) ([]Instrument, error) {
	underlyings, err := ok.GetPublicUnderlyings(context.Background(), okxInstTypeOption)
	if err != nil {
		return nil, err
	}
	var insts []Instrument
	for x := range underlyings {
		var instruments []Instrument
		instruments, err = ok.GetInstruments(ctx, &InstrumentsFetchParams{
			InstrumentType: okxInstTypeOption,
			Underlying:     underlyings[x],
		})
		if err != nil {
			return nil, err
		}
		insts = append(insts, instruments...)
	}
	return insts, nil
}

// getInstrumentsForAsset returns the instruments for an asset type
func (ok *Okx) getInstrumentsForAsset(ctx context.Context, a asset.Item) ([]Instrument, error) {
	if !ok.SupportsAsset(a) {
		return nil, fmt.Errorf("%w: %v", asset.ErrNotSupported, a)
	}

	var instType string
	switch a {
	case asset.Options:
		return ok.getInstrumentsForOptions(ctx)
	case asset.Spot:
		instType = okxInstTypeSpot
	case asset.Futures:
		instType = okxInstTypeFutures
	case asset.PerpetualSwap:
		instType = okxInstTypeSwap
	case asset.Margin:
		instType = okxInstTypeMargin
	}

	return ok.GetInstruments(ctx, &InstrumentsFetchParams{
		InstrumentType: instType,
	})
}

// GetLatestFundingRates returns the latest funding rates data
func (ok *Okx) GetLatestFundingRates(ctx context.Context, r *fundingrate.LatestRateRequest) ([]fundingrate.LatestRateResponse, error) {
	if r == nil {
		return nil, fmt.Errorf("%w LatestRateRequest", common.ErrNilPointer)
	}
	if r.Asset != asset.PerpetualSwap {
		return nil, fmt.Errorf("%w %v", futures.ErrNotPerpetualFuture, r.Asset)
	}
	if r.Pair.IsEmpty() {
		return nil, fmt.Errorf("%w, pair required", currency.ErrCurrencyPairEmpty)
	}
	format, err := ok.GetPairFormat(r.Asset, true)
	if err != nil {
		return nil, err
	}
	fPair := r.Pair.Format(format)
	pairRate := fundingrate.LatestRateResponse{
		TimeChecked: time.Now(),
		Exchange:    ok.Name,
		Asset:       r.Asset,
		Pair:        fPair,
	}
	fr, err := ok.GetSingleFundingRate(ctx, fPair.String())
	if err != nil {
		return nil, err
	}
	var fri time.Duration
	if len(ok.Features.Supports.FuturesCapabilities.SupportedFundingRateFrequencies) == 1 {
		// can infer funding rate interval from the only funding rate frequency defined
		for k := range ok.Features.Supports.FuturesCapabilities.SupportedFundingRateFrequencies {
			fri = k.Duration()
		}
	}
	pairRate.LatestRate = fundingrate.Rate{
		// okx funding rate is settlement time, not when it started
		Time: fr.FundingTime.Time().Add(-fri),
		Rate: fr.FundingRate.Decimal(),
	}
	if r.IncludePredictedRate {
		pairRate.TimeOfNextRate = fr.NextFundingTime.Time()
		pairRate.PredictedUpcomingRate = fundingrate.Rate{
			Time: fr.NextFundingTime.Time().Add(-fri),
			Rate: fr.NextFundingRate.Decimal(),
		}
	}
	return []fundingrate.LatestRateResponse{pairRate}, nil
}

// GetHistoricalFundingRates returns funding rates for a given asset and currency for a time period
func (ok *Okx) GetHistoricalFundingRates(ctx context.Context, r *fundingrate.HistoricalRatesRequest) (*fundingrate.HistoricalRates, error) {
	if r == nil {
		return nil, fmt.Errorf("%w HistoricalRatesRequest", common.ErrNilPointer)
	}
	requestLimit := 100
	sd := r.StartDate
	maxLookback := time.Now().Add(-ok.Features.Supports.FuturesCapabilities.MaximumFundingRateHistory)
	if r.StartDate.Before(maxLookback) {
		if r.RespectHistoryLimits {
			r.StartDate = maxLookback
		} else {
			return nil, fmt.Errorf("%w earliest date is %v", fundingrate.ErrFundingRateOutsideLimits, maxLookback)
		}
		if r.EndDate.Before(maxLookback) {
			return nil, futures.ErrGetFundingDataRequired
		}
		r.StartDate = maxLookback
	}
	format, err := ok.GetPairFormat(r.Asset, true)
	if err != nil {
		return nil, err
	}
	fPair := r.Pair.Format(format)
	pairRate := fundingrate.HistoricalRates{
		Exchange:  ok.Name,
		Asset:     r.Asset,
		Pair:      fPair,
		StartDate: r.StartDate,
		EndDate:   r.EndDate,
	}
	// map of time indexes, allowing for easy lookup of slice index from unix time data
	mti := make(map[int64]int)
	for {
		if sd.Equal(r.EndDate) || sd.After(r.EndDate) {
			break
		}
		var frh []FundingRateResponse
		frh, err = ok.GetFundingRateHistory(ctx, fPair.String(), sd, r.EndDate, int64(requestLimit))
		if err != nil {
			return nil, err
		}
		if len(frh) == 0 {
			break
		}
		for i := range frh {
			if r.IncludePayments {
				mti[frh[i].FundingTime.Time().Unix()] = i
			}
			pairRate.FundingRates = append(pairRate.FundingRates, fundingrate.Rate{
				Time: frh[i].FundingTime.Time(),
				Rate: frh[i].RealisedRate.Decimal(),
			})
		}
		if len(frh) < requestLimit {
			break
		}
		sd = frh[len(frh)-1].FundingTime.Time()
	}
	var fr *FundingRateResponse
	fr, err = ok.GetSingleFundingRate(ctx, fPair.String())
	if err != nil {
		return nil, err
	}
	if fr == nil {
		return nil, fmt.Errorf("%w GetSingleFundingRate", common.ErrNilPointer)
	}
	pairRate.LatestRate = fundingrate.Rate{
		Time: fr.FundingTime.Time(),
		Rate: fr.FundingRate.Decimal(),
	}
	pairRate.TimeOfNextRate = fr.NextFundingTime.Time()
	if r.IncludePredictedRate {
		pairRate.PredictedUpcomingRate = fundingrate.Rate{
			Time: fr.NextFundingTime.Time(),
			Rate: fr.NextFundingRate.Decimal(),
		}
	}
	if r.IncludePayments {
		pairRate.PaymentCurrency = r.Pair.Base
		if !r.PaymentCurrency.IsEmpty() {
			pairRate.PaymentCurrency = r.PaymentCurrency
		}
		sd = r.StartDate
		billDetailsFunc := ok.GetBillsDetail3Months
		if time.Since(r.StartDate) < kline.OneWeek.Duration() {
			billDetailsFunc = ok.GetBillsDetailLast7Days
		}
		for {
			if sd.Equal(r.EndDate) || sd.After(r.EndDate) {
				break
			}
			var fri time.Duration
			if len(ok.Features.Supports.FuturesCapabilities.SupportedFundingRateFrequencies) == 1 {
				// can infer funding rate interval from the only funding rate frequency defined
				for k := range ok.Features.Supports.FuturesCapabilities.SupportedFundingRateFrequencies {
					fri = k.Duration()
				}
			}
			var billDetails []BillsDetailResponse
			billDetails, err = billDetailsFunc(ctx, &BillsDetailQueryParameter{
				InstrumentType: ok.GetInstrumentTypeFromAssetItem(r.Asset),
				Currency:       pairRate.PaymentCurrency.String(),
				BillType:       137,
				BeginTime:      sd,
				EndTime:        r.EndDate,
				Limit:          int64(requestLimit),
			})
			if err != nil {
				return nil, err
			}
			for i := range billDetails {
				if index, okay := mti[billDetails[i].Timestamp.Time().Truncate(fri).Unix()]; okay {
					pairRate.FundingRates[index].Payment = billDetails[i].ProfitAndLoss.Decimal()
					continue
				}
			}
			if len(billDetails) < requestLimit {
				break
			}
			sd = billDetails[len(billDetails)-1].Timestamp.Time()
		}

		for i := range pairRate.FundingRates {
			pairRate.PaymentSum = pairRate.PaymentSum.Add(pairRate.FundingRates[i].Payment)
		}
	}
	return &pairRate, nil
}

// IsPerpetualFutureCurrency ensures a given asset and currency is a perpetual future
func (ok *Okx) IsPerpetualFutureCurrency(a asset.Item, _ currency.Pair) (bool, error) {
	return a == asset.PerpetualSwap, nil
}

// SetMarginType sets the default margin type for when opening a new position
// okx allows this to be set with an order, however this sets a default
func (ok *Okx) SetMarginType(_ context.Context, _ asset.Item, _ currency.Pair, _ margin.Type) error {
	return fmt.Errorf("%w margin type is set per order", common.ErrFunctionNotSupported)
}

// SetCollateralMode sets the collateral type for your account
func (ok *Okx) SetCollateralMode(_ context.Context, _ asset.Item, _ collateral.Mode) error {
	return fmt.Errorf("%w must be set via website", common.ErrFunctionNotSupported)
}

// GetCollateralMode returns the collateral type for your account
func (ok *Okx) GetCollateralMode(ctx context.Context, item asset.Item) (collateral.Mode, error) {
	if !ok.SupportsAsset(item) {
		return 0, fmt.Errorf("%w: %v", asset.ErrNotSupported, item)
	}
	cfg, err := ok.GetAccountConfiguration(ctx)
	if err != nil {
		return 0, err
	}
	switch cfg[0].AccountLevel {
	case 1:
		if item != asset.Spot {
			return 0, fmt.Errorf("%w %v", asset.ErrNotSupported, item)
		}
		fallthrough
	case 2:
		return collateral.SingleMode, nil
	case 3:
		return collateral.MultiMode, nil
	case 4:
		return collateral.PortfolioMode, nil
	default:
		return collateral.UnknownMode, fmt.Errorf("%w %v", order.ErrCollateralInvalid, cfg[0].AccountLevel)
	}
}

// ChangePositionMargin will modify a position/currencies margin parameters
func (ok *Okx) ChangePositionMargin(ctx context.Context, req *margin.PositionChangeRequest) (*margin.PositionChangeResponse, error) {
	if req == nil {
		return nil, fmt.Errorf("%w PositionChangeRequest", common.ErrNilPointer)
	}
	if !ok.SupportsAsset(req.Asset) {
		return nil, fmt.Errorf("%w: %v", asset.ErrNotSupported, req.Asset)
	}
	if req.NewAllocatedMargin == 0 {
		return nil, fmt.Errorf("%w %v %v", margin.ErrNewAllocatedMarginRequired, req.Asset, req.Pair)
	}
	if req.OriginalAllocatedMargin == 0 {
		return nil, margin.ErrOriginalPositionMarginRequired
	}
	if req.MarginType != margin.Isolated {
		return nil, fmt.Errorf("%w %v", margin.ErrMarginTypeUnsupported, req.MarginType)
	}
	pairFormat, err := ok.GetPairFormat(req.Asset, true)
	if err != nil {
		return nil, err
	}
	fPair := req.Pair.Format(pairFormat)
	marginType := "add"
	amt := req.NewAllocatedMargin - req.OriginalAllocatedMargin
	if req.NewAllocatedMargin < req.OriginalAllocatedMargin {
		marginType = "reduce"
		amt = req.OriginalAllocatedMargin - req.NewAllocatedMargin
	}
	if req.MarginSide == "" {
		req.MarginSide = "net"
	}
	r := &IncreaseDecreaseMarginInput{
		InstrumentID: fPair.String(),
		PositionSide: req.MarginSide,
		Type:         marginType,
		Amount:       amt,
	}

	if req.Asset == asset.Margin {
		r.Currency = req.Pair.Base.Item.Symbol
	}

	resp, err := ok.IncreaseDecreaseMargin(ctx, r)
	if err != nil {
		return nil, err
	}

	return &margin.PositionChangeResponse{
		Exchange:        ok.Name,
		Pair:            req.Pair,
		Asset:           req.Asset,
		AllocatedMargin: resp.Amount.Float64(),
		MarginType:      req.MarginType,
	}, nil
}

// GetFuturesPositionSummary returns position summary details for an active position
func (ok *Okx) GetFuturesPositionSummary(ctx context.Context, req *futures.PositionSummaryRequest) (*futures.PositionSummary, error) {
	if req == nil {
		return nil, fmt.Errorf("%w PositionSummaryRequest", common.ErrNilPointer)
	}
	if req.CalculateOffline {
		return nil, common.ErrCannotCalculateOffline
	}
	if !ok.SupportsAsset(req.Asset) || !req.Asset.IsFutures() {
		return nil, fmt.Errorf("%w %v", asset.ErrNotSupported, req.Asset)
	}
	fPair, err := ok.FormatExchangeCurrency(req.Pair, req.Asset)
	if err != nil {
		return nil, err
	}
	instrumentType := ok.GetInstrumentTypeFromAssetItem(req.Asset)

	var contracts []futures.Contract
	contracts, err = ok.GetFuturesContractDetails(ctx, req.Asset)
	if err != nil {
		return nil, err
	}
	multiplier := 1.0
	var contractSettlementType futures.ContractSettlementType
	for i := range contracts {
		if !contracts[i].Name.Equal(fPair) {
			continue
		}
		multiplier = contracts[i].Multiplier
		contractSettlementType = contracts[i].SettlementType
		break
	}

	positionSummaries, err := ok.GetPositions(ctx, instrumentType, fPair.String(), "")
	if err != nil {
		return nil, err
	}
	var positionSummary *AccountPosition
	for i := range positionSummaries {
		if positionSummaries[i].QuantityOfPosition.Float64() <= 0 {
			continue
		}
		positionSummary = &positionSummaries[i]
		break
	}
	if positionSummary == nil {
		return nil, fmt.Errorf("%w, received '%v', no positions found", errOnlyOneResponseExpected, len(positionSummaries))
	}
	marginMode := margin.Isolated
	if positionSummary.MarginMode == "cross" {
		marginMode = margin.Multi
	}

	acc, err := ok.AccountBalance(ctx, "")
	if err != nil {
		return nil, err
	}
	if len(acc) != 1 {
		return nil, fmt.Errorf("%w, received '%v'", errOnlyOneResponseExpected, len(acc))
	}
	var (
		freeCollateral, totalCollateral, equityOfCurrency, frozenBalance,
		availableEquity, cashBalance, discountEquity,
		equityUSD, totalEquity, isolatedEquity, isolatedLiabilities,
		isolatedUnrealisedProfit, notionalLeverage,
		strategyEquity decimal.Decimal
	)

	for i := range acc[0].Details {
		if acc[0].Details[i].Currency != positionSummary.Currency {
			continue
		}
		freeCollateral = acc[0].Details[i].AvailableBalance.Decimal()
		frozenBalance = acc[0].Details[i].FrozenBalance.Decimal()
		totalCollateral = freeCollateral.Add(frozenBalance)
		equityOfCurrency = acc[0].Details[i].EquityOfCurrency.Decimal()
		availableEquity = acc[0].Details[i].AvailableEquity.Decimal()
		cashBalance = acc[0].Details[i].CashBalance.Decimal()
		discountEquity = acc[0].Details[i].DiscountEquity.Decimal()
		equityUSD = acc[0].Details[i].EquityUsd.Decimal()
		totalEquity = acc[0].Details[i].TotalEquity.Decimal()
		isolatedEquity = acc[0].Details[i].IsoEquity.Decimal()
		isolatedLiabilities = acc[0].Details[i].IsolatedLiabilities.Decimal()
		isolatedUnrealisedProfit = acc[0].Details[i].IsoUpl.Decimal()
		notionalLeverage = acc[0].Details[i].NotionalLever.Decimal()
		strategyEquity = acc[0].Details[i].StrategyEquity.Decimal()

		break
	}
	collateralMode, err := ok.GetCollateralMode(ctx, req.Asset)
	if err != nil {
		return nil, err
	}
	return &futures.PositionSummary{
		Pair:            req.Pair,
		Asset:           req.Asset,
		MarginType:      marginMode,
		CollateralMode:  collateralMode,
		Currency:        currency.NewCode(positionSummary.Currency),
		AvailableEquity: availableEquity,
		CashBalance:     cashBalance,
		DiscountEquity:  discountEquity,
		EquityUSD:       equityUSD,

		IsolatedEquity:               isolatedEquity,
		IsolatedLiabilities:          isolatedLiabilities,
		IsolatedUPL:                  isolatedUnrealisedProfit,
		NotionalLeverage:             notionalLeverage,
		TotalEquity:                  totalEquity,
		StrategyEquity:               strategyEquity,
		IsolatedMargin:               positionSummary.Margin.Decimal(),
		NotionalSize:                 positionSummary.NotionalUsd.Decimal(),
		Leverage:                     positionSummary.Leverage.Decimal(),
		MaintenanceMarginRequirement: positionSummary.MaintenanceMarginRequirement.Decimal(),
		InitialMarginRequirement:     positionSummary.InitialMarginRequirement.Decimal(),
		EstimatedLiquidationPrice:    positionSummary.LiquidationPrice.Decimal(),
		CollateralUsed:               positionSummary.Margin.Decimal(),
		MarkPrice:                    positionSummary.MarkPrice.Decimal(),
		CurrentSize:                  positionSummary.QuantityOfPosition.Decimal().Mul(decimal.NewFromFloat(multiplier)),
		ContractSize:                 positionSummary.QuantityOfPosition.Decimal(),
		ContractMultiplier:           decimal.NewFromFloat(multiplier),
		ContractSettlementType:       contractSettlementType,
		AverageOpenPrice:             positionSummary.AveragePrice.Decimal(),
		UnrealisedPNL:                positionSummary.UPNL.Decimal(),
		MaintenanceMarginFraction:    positionSummary.MarginRatio.Decimal(),
		FreeCollateral:               freeCollateral,
		TotalCollateral:              totalCollateral,
		FrozenBalance:                frozenBalance,
		EquityOfCurrency:             equityOfCurrency,
	}, nil
}

// GetFuturesPositionOrders returns the orders for futures positions
func (ok *Okx) GetFuturesPositionOrders(ctx context.Context, req *futures.PositionsRequest) ([]futures.PositionResponse, error) {
	if req == nil {
		return nil, fmt.Errorf("%w PositionSummaryRequest", common.ErrNilPointer)
	}
	if !ok.SupportsAsset(req.Asset) || !req.Asset.IsFutures() {
		return nil, fmt.Errorf("%w %v", asset.ErrNotSupported, req.Asset)
	}
	if time.Since(req.StartDate) > ok.Features.Supports.MaximumOrderHistory {
		if req.RespectOrderHistoryLimits {
			req.StartDate = time.Now().Add(-ok.Features.Supports.MaximumOrderHistory)
		} else {
			return nil, fmt.Errorf("%w max lookup %v", futures.ErrOrderHistoryTooLarge, time.Now().Add(-ok.Features.Supports.MaximumOrderHistory))
		}
	}
	err := common.StartEndTimeCheck(req.StartDate, req.EndDate)
	if err != nil {
		return nil, err
	}
	resp := make([]futures.PositionResponse, len(req.Pairs))
	var contracts []futures.Contract
	contracts, err = ok.GetFuturesContractDetails(ctx, req.Asset)
	if err != nil {
		return nil, err
	}
	for i := range req.Pairs {
		fPair, err := ok.FormatExchangeCurrency(req.Pairs[i], req.Asset)
		if err != nil {
			return nil, err
		}
		instrumentType := ok.GetInstrumentTypeFromAssetItem(req.Asset)

		multiplier := 1.0
		var contractSettlementType futures.ContractSettlementType
		if req.Asset.IsFutures() {
			for j := range contracts {
				if !contracts[j].Name.Equal(fPair) {
					continue
				}
				multiplier = contracts[j].Multiplier
				contractSettlementType = contracts[j].SettlementType
				break
			}
		}

		resp[i] = futures.PositionResponse{
			Pair:                   req.Pairs[i],
			Asset:                  req.Asset,
			ContractSettlementType: contractSettlementType,
		}

		var positions []OrderDetail
		historyRequest := &OrderHistoryRequestParams{
			OrderListRequestParams: OrderListRequestParams{
				InstrumentType: instrumentType,
				InstrumentID:   fPair.String(),
				Start:          req.StartDate,
				End:            req.EndDate,
			},
		}
		if time.Since(req.StartDate) <= time.Hour*24*7 {
			positions, err = ok.Get7DayOrderHistory(ctx, historyRequest)
		} else {
			positions, err = ok.Get3MonthOrderHistory(ctx, historyRequest)
		}
		if err != nil {
			return nil, err
		}
		for j := range positions {
			if req.Pairs[i].String() != positions[j].InstrumentID {
				continue
			}
			var orderStatus order.Status
			orderStatus, err = order.StringToOrderStatus(strings.ToUpper(positions[j].State))
			if err != nil {
				log.Errorf(log.ExchangeSys, "%s %v", ok.Name, err)
			}
			orderSide := positions[j].Side
			var oType order.Type
			oType, err = ok.OrderTypeFromString(positions[j].OrderType)
			if err != nil {
				return nil, err
			}
			orderAmount := positions[j].Size
			if positions[j].QuantityType == "quote_ccy" {
				// Size is quote amount.
				orderAmount /= positions[j].AveragePrice
			}

			remainingAmount := float64(0)
			if orderStatus != order.Filled {
				remainingAmount = orderAmount.Float64() - positions[j].AccumulatedFillSize.Float64()
			}
			cost := positions[j].AveragePrice.Float64() * positions[j].AccumulatedFillSize.Float64()
			if multiplier != 1 {
				cost *= multiplier
			}
			resp[i].Orders = append(resp[i].Orders, order.Detail{
				Price:                positions[j].Price.Float64(),
				AverageExecutedPrice: positions[j].AveragePrice.Float64(),
				Amount:               orderAmount.Float64() * multiplier,
				ContractAmount:       orderAmount.Float64(),
				ExecutedAmount:       positions[j].AccumulatedFillSize.Float64(),
				RemainingAmount:      remainingAmount,
				Fee:                  positions[j].TransactionFee.Float64(),
				FeeAsset:             currency.NewCode(positions[j].FeeCurrency),
				Exchange:             ok.Name,
				OrderID:              positions[j].OrderID,
				ClientOrderID:        positions[j].ClientOrderID,
				Type:                 oType,
				Side:                 orderSide,
				Status:               orderStatus,
				AssetType:            req.Asset,
				Date:                 positions[j].CreationTime,
				LastUpdated:          positions[j].UpdateTime,
				Pair:                 req.Pairs[i],
				Cost:                 cost,
				CostAsset:            currency.NewCode(positions[j].RebateCurrency),
			})
		}
	}
	return resp, nil
}

// SetLeverage sets the account's initial leverage for the asset type and pair
func (ok *Okx) SetLeverage(ctx context.Context, item asset.Item, pair currency.Pair, marginType margin.Type, amount float64, orderSide order.Side) error {
	posSide := "net"
	switch item {
	case asset.Futures, asset.PerpetualSwap:
		if marginType == margin.Isolated {
			switch {
			case orderSide == order.UnknownSide:
				return errOrderSideRequired
			case orderSide.IsLong():
				posSide = "long"
			case orderSide.IsShort():
				posSide = "short"
			default:
				return fmt.Errorf("%w %v requires long/short", errInvalidOrderSide, orderSide)
			}
		}
		fallthrough
	case asset.Margin, asset.Options:
		instrumentID, err := ok.FormatSymbol(pair, item)
		if err != nil {
			return err
		}

		marginMode := ok.marginTypeToString(marginType)
		_, err = ok.SetLeverageRate(ctx, SetLeverageInput{
			Leverage:     amount,
			MarginMode:   marginMode,
			InstrumentID: instrumentID,
			PositionSide: posSide,
		})
		return err
	default:
		return fmt.Errorf("%w %v", asset.ErrNotSupported, item)
	}
}

// GetLeverage gets the account's initial leverage for the asset type and pair
func (ok *Okx) GetLeverage(ctx context.Context, item asset.Item, pair currency.Pair, marginType margin.Type, orderSide order.Side) (float64, error) {
	var inspectLeverage bool
	switch item {
	case asset.Futures, asset.PerpetualSwap:
		if marginType == margin.Isolated {
			switch {
			case orderSide == order.UnknownSide:
				return 0, errOrderSideRequired
			case orderSide.IsLong(), orderSide.IsShort():
				inspectLeverage = true
			default:
				return 0, fmt.Errorf("%w %v requires long/short", errInvalidOrderSide, orderSide)
			}
		}
		fallthrough
	case asset.Margin, asset.Options:
		instrumentID, err := ok.FormatSymbol(pair, item)
		if err != nil {
			return -1, err
		}
		marginMode := ok.marginTypeToString(marginType)
		lev, err := ok.GetLeverageRate(ctx, instrumentID, marginMode)
		if err != nil {
			return -1, err
		}
		if len(lev) == 0 {
			return -1, fmt.Errorf("%w %v %v %s", futures.ErrPositionNotFound, item, pair, marginType)
		}
		if inspectLeverage {
			for i := range lev {
				if lev[i].PositionSide == orderSide.Lower() {
					return lev[i].Leverage.Float64(), nil
				}
			}
		}

		// leverage is the same across positions
		return lev[0].Leverage.Float64(), nil
	default:
		return -1, fmt.Errorf("%w %v", asset.ErrNotSupported, item)
	}
}

// GetFuturesContractDetails returns details about futures contracts
func (ok *Okx) GetFuturesContractDetails(ctx context.Context, item asset.Item) ([]futures.Contract, error) {
	if !item.IsFutures() {
		return nil, futures.ErrNotFuturesAsset
	}
	if !ok.SupportsAsset(item) || item == asset.Options {
		return nil, fmt.Errorf("%w %v", asset.ErrNotSupported, item)
	}
	instType := ok.GetInstrumentTypeFromAssetItem(item)
	result, err := ok.GetInstruments(ctx, &InstrumentsFetchParams{
		InstrumentType: instType,
	})
	if err != nil {
		return nil, err
	}
	resp := make([]futures.Contract, len(result))
	for i := range result {
		var cp, underlying currency.Pair
		underlying, err = currency.NewPairFromString(result[i].Underlying)
		if err != nil {
			return nil, err
		}
		cp, err = currency.NewPairFromString(result[i].InstrumentID)
		if err != nil {
			return nil, err
		}
		settleCurr := currency.NewCode(result[i].SettlementCurrency)
		var ct futures.ContractType
		if item == asset.PerpetualSwap {
			ct = futures.Perpetual
		} else {
			switch result[i].Alias {
			case "this_week", "next_week":
				ct = futures.Weekly
			case "quarter", "next_quarter":
				ct = futures.Quarterly
			}
		}
		contractSettlementType := futures.Linear
		if result[i].SettlementCurrency == result[i].BaseCurrency {
			contractSettlementType = futures.Inverse
		}
		resp[i] = futures.Contract{
			Exchange:             ok.Name,
			Name:                 cp,
			Underlying:           underlying,
			Asset:                item,
			StartDate:            result[i].ListTime.Time,
			EndDate:              result[i].ExpTime.Time,
			IsActive:             result[i].State == "live",
			Status:               result[i].State,
			Type:                 ct,
			SettlementType:       contractSettlementType,
			SettlementCurrencies: currency.Currencies{settleCurr},
			MarginCurrency:       settleCurr,
			Multiplier:           result[i].ContractValue.Float64(),
			MaxLeverage:          result[i].MaxLeverage.Float64(),
		}
	}
	return resp, nil
}

// GetOpenInterest returns the open interest rate for a given asset pair
func (ok *Okx) GetOpenInterest(ctx context.Context, k ...key.PairAsset) ([]futures.OpenInterest, error) {
	for i := range k {
		if k[i].Asset != asset.Futures && k[i].Asset != asset.PerpetualSwap {
			// avoid API calls or returning errors after a successful retrieval
			return nil, fmt.Errorf("%w %v %v", asset.ErrNotSupported, k[i].Asset, k[i].Pair())
		}
	}
	if len(k) != 1 {
		var resp []futures.OpenInterest
		// TODO: Options support
		instTypes := map[string]asset.Item{
			"SWAP":    asset.PerpetualSwap,
			"FUTURES": asset.Futures,
		}
		for instType, v := range instTypes {
			oid, err := ok.GetOpenInterestData(ctx, instType, "", "")
			if err != nil {
				return nil, err
			}
			for j := range oid {
				p, isEnabled, err := ok.MatchSymbolCheckEnabled(oid[j].InstrumentID, v, true)
				if err != nil && !errors.Is(err, currency.ErrPairNotFound) {
					return nil, err
				}
				if !isEnabled {
					continue
				}
				var appendData bool
				for j := range k {
					if k[j].Pair().Equal(p) {
						appendData = true
						break
					}
				}
				if len(k) > 0 && !appendData {
					continue
				}
				resp = append(resp, futures.OpenInterest{
					Key: key.ExchangePairAsset{
						Exchange: ok.Name,
						Base:     p.Base.Item,
						Quote:    p.Quote.Item,
						Asset:    v,
					},
					OpenInterest: oid[j].OpenInterest.Float64(),
				})
			}
		}
		return resp, nil
	}
	resp := make([]futures.OpenInterest, 1)
	instTypes := map[asset.Item]string{
		asset.PerpetualSwap: "SWAP",
		asset.Futures:       "FUTURES",
	}
	pFmt, err := ok.FormatSymbol(k[0].Pair(), k[0].Asset)
	if err != nil {
		return nil, err
	}
	oid, err := ok.GetOpenInterestData(ctx, instTypes[k[0].Asset], "", pFmt)
	if err != nil {
		return nil, err
	}
	for i := range oid {
		p, isEnabled, err := ok.MatchSymbolCheckEnabled(oid[i].InstrumentID, k[0].Asset, true)
		if err != nil && !errors.Is(err, currency.ErrPairNotFound) {
			return nil, err
		}
		if !isEnabled {
			continue
		}
		resp[0] = futures.OpenInterest{
			Key: key.ExchangePairAsset{
				Exchange: ok.Name,
				Base:     p.Base.Item,
				Quote:    p.Quote.Item,
				Asset:    k[0].Asset,
			},
			OpenInterest: oid[i].OpenInterest.Float64(),
		}
	}
	return resp, nil
}<|MERGE_RESOLUTION|>--- conflicted
+++ resolved
@@ -36,13 +36,7 @@
 	"github.com/thrasher-corp/gocryptotrader/portfolio/withdraw"
 )
 
-<<<<<<< HEAD
 const okxWebsocketResponseMaxLimit = time.Second * 3
-=======
-const (
-	okxWebsocketResponseMaxLimit = time.Second * 3
-)
->>>>>>> 9657a570
 
 // SetDefaults sets the basic defaults for Okx
 func (ok *Okx) SetDefaults() {
