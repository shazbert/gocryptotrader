package okx

import (
	"context"
	"errors"
	"fmt"
	"math"
	"sort"
	"strconv"
	"strings"
	"sync"
	"time"

	"github.com/thrasher-corp/gocryptotrader/common"
	"github.com/thrasher-corp/gocryptotrader/config"
	"github.com/thrasher-corp/gocryptotrader/currency"
	exchange "github.com/thrasher-corp/gocryptotrader/exchanges"
	"github.com/thrasher-corp/gocryptotrader/exchanges/account"
	"github.com/thrasher-corp/gocryptotrader/exchanges/asset"
	"github.com/thrasher-corp/gocryptotrader/exchanges/deposit"
	"github.com/thrasher-corp/gocryptotrader/exchanges/fundingrate"
	"github.com/thrasher-corp/gocryptotrader/exchanges/kline"
	"github.com/thrasher-corp/gocryptotrader/exchanges/order"
	"github.com/thrasher-corp/gocryptotrader/exchanges/orderbook"
	"github.com/thrasher-corp/gocryptotrader/exchanges/protocol"
	"github.com/thrasher-corp/gocryptotrader/exchanges/request"
	"github.com/thrasher-corp/gocryptotrader/exchanges/stream"
	"github.com/thrasher-corp/gocryptotrader/exchanges/stream/buffer"
	"github.com/thrasher-corp/gocryptotrader/exchanges/ticker"
	"github.com/thrasher-corp/gocryptotrader/exchanges/trade"
	"github.com/thrasher-corp/gocryptotrader/log"
	"github.com/thrasher-corp/gocryptotrader/portfolio/withdraw"
)

const (
	okxWebsocketResponseMaxLimit = time.Second * 3
)

// GetDefaultConfig returns a default exchange config
func (ok *Okx) GetDefaultConfig(ctx context.Context) (*config.Exchange, error) {
	ok.SetDefaults()
	exchCfg := new(config.Exchange)
	exchCfg.Name = ok.Name
	exchCfg.HTTPTimeout = exchange.DefaultHTTPTimeout
	exchCfg.BaseCurrencies = ok.BaseCurrencies

	err := ok.SetupDefaults(exchCfg)
	if err != nil {
		return nil, err
	}

	if ok.Features.Supports.RESTCapabilities.AutoPairUpdates {
		err = ok.UpdateTradablePairs(ctx, true)
		if err != nil {
			return nil, err
		}
	}
	return exchCfg, nil
}

// SetDefaults sets the basic defaults for Okx
func (ok *Okx) SetDefaults() {
	ok.Name = "Okx"
	ok.Enabled = true
	ok.Verbose = true

	ok.WsRequestSemaphore = make(chan int, 20)
	ok.API.CredentialsValidator.RequiresKey = true
	ok.API.CredentialsValidator.RequiresSecret = true
	ok.API.CredentialsValidator.RequiresClientID = true
	pairFormat := &currency.PairFormat{
		Delimiter: currency.DashDelimiter,
		Uppercase: true,
	}
	err := ok.SetGlobalPairsManager(pairFormat, pairFormat, asset.Spot, asset.Futures, asset.PerpetualSwap, asset.Options, asset.Margin)
	if err != nil {
		log.Errorln(log.ExchangeSys, err)
	}

	// Fill out the capabilities/features that the exchange supports
	ok.Features = exchange.Features{
		Supports: exchange.FeaturesSupported{
			REST:      true,
			Websocket: true,
			RESTCapabilities: protocol.Features{
				TickerFetching:        true,
				OrderbookFetching:     true,
				AutoPairUpdates:       true,
				AccountInfo:           true,
				CryptoDeposit:         true,
				CryptoWithdrawalFee:   true,
				CryptoWithdrawal:      true,
				TradeFee:              true,
				SubmitOrder:           true,
				GetOrder:              true,
				GetOrders:             true,
				CancelOrder:           true,
				CancelOrders:          true,
				TradeFetching:         true,
				UserTradeHistory:      true,
				MultiChainDeposits:    true,
				MultiChainWithdrawals: true,
				KlineFetching:         true,
				DepositHistory:        true,
				WithdrawalHistory:     true,
				ModifyOrder:           true,
			},
			WebsocketCapabilities: protocol.Features{
				TickerFetching:         true,
				OrderbookFetching:      true,
				Subscribe:              true,
				Unsubscribe:            true,
				AuthenticatedEndpoints: true,
				AccountInfo:            true,
				GetOrders:              true,
				TradeFetching:          true,
				KlineFetching:          true,
				GetOrder:               true,
				SubmitOrder:            true,
				CancelOrder:            true,
				CancelOrders:           true,
				ModifyOrder:            true,
			},
<<<<<<< HEAD
			WebsocketMaxSubscriptionsPerConnectionSupported: 240,
			WithdrawPermissions:                             exchange.AutoWithdrawCrypto,
=======
			WithdrawPermissions: exchange.AutoWithdrawCrypto,
			FuturesCapabilities: exchange.FuturesCapabilities{
				FundingRates:              true,
				MaximumFundingRateHistory: kline.ThreeMonth.Duration(),
				FundingRateFrequency:      kline.EightHour.Duration(),
			},
>>>>>>> 5d5f88c8
		},
		Enabled: exchange.FeaturesEnabled{
			AutoPairUpdates: true,
			Kline: kline.ExchangeCapabilitiesEnabled{
				Intervals: kline.DeployExchangeIntervals(
					kline.IntervalCapacity{Interval: kline.OneMin},
					kline.IntervalCapacity{Interval: kline.ThreeMin},
					kline.IntervalCapacity{Interval: kline.FiveMin},
					kline.IntervalCapacity{Interval: kline.FifteenMin},
					kline.IntervalCapacity{Interval: kline.ThirtyMin},
					kline.IntervalCapacity{Interval: kline.OneHour},
					kline.IntervalCapacity{Interval: kline.TwoHour},
					kline.IntervalCapacity{Interval: kline.FourHour},
					kline.IntervalCapacity{Interval: kline.SixHour},
					kline.IntervalCapacity{Interval: kline.TwelveHour},
					kline.IntervalCapacity{Interval: kline.OneDay},
					kline.IntervalCapacity{Interval: kline.TwoDay},
					kline.IntervalCapacity{Interval: kline.ThreeDay},
					kline.IntervalCapacity{Interval: kline.FiveDay},
					kline.IntervalCapacity{Interval: kline.OneWeek},
					kline.IntervalCapacity{Interval: kline.OneMonth},
					kline.IntervalCapacity{Interval: kline.ThreeMonth},
					kline.IntervalCapacity{Interval: kline.SixMonth},
					kline.IntervalCapacity{Interval: kline.OneYear},
				),
				GlobalResultLimit: 100, // Reference: https://www.okx.com/docs-v5/en/#rest-api-market-data-get-candlesticks-history
			},
		},
	}
	ok.Requester, err = request.New(ok.Name,
		common.NewHTTPClientWithTimeout(exchange.DefaultHTTPTimeout),
		request.WithLimiter(SetRateLimit()))
	if err != nil {
		log.Errorln(log.ExchangeSys, err)
	}

	ok.API.Endpoints = ok.NewEndpoints()
	err = ok.API.Endpoints.SetDefaultEndpoints(map[exchange.URL]string{
		exchange.RestSpot:      okxAPIURL,
		exchange.WebsocketSpot: okxAPIWebsocketPublicURL,
	})
	if err != nil {
		log.Errorln(log.ExchangeSys, err)
	}

	ok.Websocket = stream.New()
	ok.WebsocketResponseMaxLimit = okxWebsocketResponseMaxLimit
	ok.WebsocketResponseCheckTimeout = okxWebsocketResponseMaxLimit
	ok.WebsocketOrderbookBufferLimit = exchange.DefaultWebsocketOrderbookBufferLimit
}

// Setup takes in the supplied exchange configuration details and sets params
func (ok *Okx) Setup(exch *config.Exchange) error {
	if err := exch.Validate(); err != nil {
		return err
	}
	if !exch.Enabled {
		ok.SetEnabled(false)
		return nil
	}
	if err := ok.SetupDefaults(exch); err != nil {
		return err
	}

	ok.WsResponseMultiplexer = wsRequestDataChannelsMultiplexer{
		WsResponseChannelsMap: make(map[string]*wsRequestInfo),
		Register:              make(chan *wsRequestInfo),
		Unregister:            make(chan string),
		Message:               make(chan *wsIncomingData),
		shutdown:              make(chan bool),
	}

	wsRunningEndpoint, err := ok.API.Endpoints.GetURL(exchange.WebsocketSpot)
	if err != nil {
		return err
	}
	if err := ok.Websocket.Setup(&stream.WebsocketSetup{
		ExchangeConfig:         exch,
		DefaultURL:             okxAPIWebsocketPublicURL,
		RunningURL:             wsRunningEndpoint,
		Connector:              ok.WsConnect,
		Subscriber:             ok.Subscribe,
		Unsubscriber:           ok.Unsubscribe,
		GenerateSubscriptions:  ok.GenerateDefaultSubscriptions,
		ConnectionMonitorDelay: exch.ConnectionMonitorDelay,
		Features:               &ok.Features.Supports.WebsocketCapabilities,
		OrderbookBufferConfig: buffer.Config{
			Checksum: ok.CalculateUpdateOrderbookChecksum,
		},
	}); err != nil {
		return err
	}

	go ok.WsResponseMultiplexer.Run()

	if err := ok.Websocket.SetupNewConnection(stream.ConnectionSetup{
		URL:                  okxAPIWebsocketPublicURL,
		ResponseCheckTimeout: exch.WebsocketResponseCheckTimeout,
		ResponseMaxLimit:     okxWebsocketResponseMaxLimit,
		RateLimit:            500,
	}); err != nil {
		return err
	}

	return ok.Websocket.SetupNewConnection(stream.ConnectionSetup{
		URL:                  okxAPIWebsocketPrivateURL,
		ResponseCheckTimeout: exch.WebsocketResponseCheckTimeout,
		ResponseMaxLimit:     okxWebsocketResponseMaxLimit,
		Authenticated:        true,
		RateLimit:            500,
	})
}

// Start starts the Okx go routine
func (ok *Okx) Start(ctx context.Context, wg *sync.WaitGroup) error {
	if wg == nil {
		return fmt.Errorf("%T %w", wg, common.ErrNilPointer)
	}
	wg.Add(1)
	go func() {
		ok.Run(ctx)
		wg.Done()
	}()
	return nil
}

// Run implements the Okx wrapper
func (ok *Okx) Run(ctx context.Context) {
	if ok.Verbose {
		log.Debugf(log.ExchangeSys,
			"%s Websocket: %s.",
			ok.Name,
			common.IsEnabled(ok.Websocket.IsEnabled()))
		ok.PrintEnabledPairs()
	}

	assetTypes := ok.GetAssetTypes(false)
	for i := range assetTypes {
		if err := ok.UpdateOrderExecutionLimits(ctx, assetTypes[i]); err != nil {
			log.Errorf(log.ExchangeSys,
				"%s failed to set exchange order execution limits. Err: %v",
				ok.Name,
				err)
		}
	}

	if ok.GetEnabledFeatures().AutoPairUpdates {
		if err := ok.UpdateTradablePairs(ctx, false); err != nil {
			log.Errorf(log.ExchangeSys,
				"%s failed to update tradable pairs. Err: %s",
				ok.Name,
				err)
		}
	}
}

// Shutdown calls Base.Shutdown and then shuts down the response multiplexer
func (ok *Okx) Shutdown() error {
	if err := ok.Base.Shutdown(); err != nil {
		return err
	}

	// Must happen after the Websocket shutdown in Base.Shutdown, so there are no new blocking writes to the multiplexer
	ok.WsResponseMultiplexer.Shutdown()

	return nil
}

// GetServerTime returns the current exchange server time.
func (ok *Okx) GetServerTime(ctx context.Context, _ asset.Item) (time.Time, error) {
	return ok.GetSystemTime(ctx)
}

// FetchTradablePairs returns a list of the exchanges tradable pairs
func (ok *Okx) FetchTradablePairs(ctx context.Context, a asset.Item) (currency.Pairs, error) {
	insts, err := ok.getInstrumentsForAsset(ctx, a)
	if err != nil {
		return nil, err
	}
	pairs := make([]currency.Pair, len(insts))
	for x := range insts {
		pairs[x], err = currency.NewPairDelimiter(insts[x].InstrumentID, ok.CurrencyPairs.ConfigFormat.Delimiter)
		if err != nil {
			return nil, err
		}
	}
	return pairs, nil
}

// UpdateTradablePairs updates the exchanges available pairs and stores them in the exchanges config
func (ok *Okx) UpdateTradablePairs(ctx context.Context, forceUpdate bool) error {
	assetTypes := ok.GetAssetTypes(false)
	for i := range assetTypes {
		pairs, err := ok.FetchTradablePairs(ctx, assetTypes[i])
		if err != nil {
			return fmt.Errorf("%w for asset %v", err, assetTypes[i])
		}
		err = ok.UpdatePairs(pairs, assetTypes[i], false, forceUpdate)
		if err != nil {
			return fmt.Errorf("%w for asset %v", err, assetTypes[i])
		}
	}
	return ok.EnsureOnePairEnabled()
}

// UpdateOrderExecutionLimits sets exchange execution order limits for an asset type
func (ok *Okx) UpdateOrderExecutionLimits(ctx context.Context, a asset.Item) error {
	insts, err := ok.getInstrumentsForAsset(ctx, a)
	if err != nil {
		return err
	}
	if len(insts) == 0 {
		return errNoInstrumentFound
	}
	limits := make([]order.MinMaxLevel, len(insts))
	for x := range insts {
		pair, err := currency.NewPairFromString(insts[x].InstrumentID)
		if err != nil {
			return err
		}

		limits[x] = order.MinMaxLevel{
			Pair:                   pair,
			Asset:                  a,
			PriceStepIncrementSize: insts[x].TickSize,
			MinimumBaseAmount:      insts[x].MinimumOrderSize,
		}
	}

	return ok.LoadLimits(limits)
}

// UpdateTicker updates and returns the ticker for a currency pair
func (ok *Okx) UpdateTicker(ctx context.Context, p currency.Pair, a asset.Item) (*ticker.Price, error) {
	format, err := ok.GetPairFormat(a, false)
	if err != nil {
		return nil, err
	}
	if p.IsEmpty() {
		return nil, currency.ErrCurrencyPairEmpty
	}
	instrumentID := format.Format(p)
	if !ok.SupportsAsset(a) {
		return nil, fmt.Errorf("%w: %v", asset.ErrNotSupported, a)
	}
	mdata, err := ok.GetTicker(ctx, instrumentID)
	if err != nil {
		return nil, err
	}
	var baseVolume, quoteVolume float64
	switch a {
	case asset.Spot, asset.Margin:
		baseVolume = mdata.Vol24H.Float64()
		quoteVolume = mdata.VolCcy24H.Float64()
	case asset.PerpetualSwap, asset.Futures, asset.Options:
		baseVolume = mdata.VolCcy24H.Float64()
		quoteVolume = mdata.Vol24H.Float64()
	default:
		return nil, fmt.Errorf("%w %v", asset.ErrNotSupported, a)
	}
	err = ticker.ProcessTicker(&ticker.Price{
		Last:         mdata.LastTradePrice.Float64(),
		High:         mdata.High24H.Float64(),
		Low:          mdata.Low24H.Float64(),
		Bid:          mdata.BestBidPrice.Float64(),
		BidSize:      mdata.BestBidSize.Float64(),
		Ask:          mdata.BestAskPrice.Float64(),
		AskSize:      mdata.BestAskSize.Float64(),
		Volume:       baseVolume,
		QuoteVolume:  quoteVolume,
		Open:         mdata.Open24H.Float64(),
		Pair:         p,
		ExchangeName: ok.Name,
		AssetType:    a,
	})
	if err != nil {
		return nil, err
	}
	return ticker.GetTicker(ok.Name, p, a)
}

// UpdateTickers updates all currency pairs of a given asset type
func (ok *Okx) UpdateTickers(ctx context.Context, assetType asset.Item) error {
	pairs, err := ok.GetEnabledPairs(assetType)
	if err != nil {
		return err
	}

	instrumentType := ok.GetInstrumentTypeFromAssetItem(assetType)
	if assetType == asset.Margin {
		instrumentType = okxInstTypeSpot
	}
	ticks, err := ok.GetTickers(ctx, instrumentType, "", "")
	if err != nil {
		return err
	}

	for y := range ticks {
		pair, err := ok.GetPairFromInstrumentID(ticks[y].InstrumentID)
		if err != nil {
			return err
		}
		for i := range pairs {
			pairFmt, err := ok.FormatExchangeCurrency(pairs[i], assetType)
			if err != nil {
				return err
			}
			if !pair.Equal(pairFmt) {
				continue
			}
			err = ticker.ProcessTicker(&ticker.Price{
				Last:         ticks[y].LastTradePrice.Float64(),
				High:         ticks[y].High24H.Float64(),
				Low:          ticks[y].Low24H.Float64(),
				Bid:          ticks[y].BestBidPrice.Float64(),
				BidSize:      ticks[y].BestBidSize.Float64(),
				Ask:          ticks[y].BestAskPrice.Float64(),
				AskSize:      ticks[y].BestAskSize.Float64(),
				Volume:       ticks[y].Vol24H.Float64(),
				QuoteVolume:  ticks[y].VolCcy24H.Float64(),
				Open:         ticks[y].Open24H.Float64(),
				Pair:         pairFmt,
				ExchangeName: ok.Name,
				AssetType:    assetType,
			})
			if err != nil {
				return err
			}
		}
	}
	return nil
}

// FetchTicker returns the ticker for a currency pair
func (ok *Okx) FetchTicker(ctx context.Context, p currency.Pair, assetType asset.Item) (*ticker.Price, error) {
	formattedPair, err := ok.FormatExchangeCurrency(p, assetType)
	if err != nil {
		return nil, err
	}
	tickerNew, err := ticker.GetTicker(ok.Name, formattedPair, assetType)
	if err != nil {
		return ok.UpdateTicker(ctx, p, assetType)
	}
	return tickerNew, nil
}

// FetchOrderbook returns orderbook base on the currency pair
func (ok *Okx) FetchOrderbook(ctx context.Context, pair currency.Pair, assetType asset.Item) (*orderbook.Base, error) {
	ob, err := orderbook.Get(ok.Name, pair, assetType)
	if err != nil {
		return ok.UpdateOrderbook(ctx, pair, assetType)
	}
	return ob, nil
}

// UpdateOrderbook updates and returns the orderbook for a currency pair
func (ok *Okx) UpdateOrderbook(ctx context.Context, pair currency.Pair, assetType asset.Item) (*orderbook.Base, error) {
	if pair.IsEmpty() {
		return nil, currency.ErrCurrencyPairEmpty
	}
	if err := ok.CurrencyPairs.IsAssetEnabled(assetType); err != nil {
		return nil, err
	}
	book := &orderbook.Base{
		Exchange:        ok.Name,
		Pair:            pair,
		Asset:           assetType,
		VerifyOrderbook: ok.CanVerifyOrderbook,
	}
	var orderbookNew *OrderBookResponse
	var err error
	err = ok.CurrencyPairs.IsAssetEnabled(assetType)
	if err != nil {
		return nil, err
	}
	var instrumentID string
	format, err := ok.GetPairFormat(assetType, false)
	if err != nil {
		return nil, err
	}
	if !pair.IsPopulated() {
		return nil, errIncompleteCurrencyPair
	}
	instrumentID = format.Format(pair)
	orderbookNew, err = ok.GetOrderBookDepth(ctx, instrumentID, 400)
	if err != nil {
		return book, err
	}

	orderBookD, err := orderbookNew.GetOrderBookResponseDetail()
	if err != nil {
		return nil, err
	}
	book.Bids = make(orderbook.Items, len(orderBookD.Bids))
	for x := range orderBookD.Bids {
		book.Bids[x] = orderbook.Item{
			Amount: orderBookD.Bids[x].BaseCurrencies,
			Price:  orderBookD.Bids[x].DepthPrice,
		}
	}
	book.Asks = make(orderbook.Items, len(orderBookD.Asks))
	for x := range orderBookD.Asks {
		book.Asks[x] = orderbook.Item{
			Amount: orderBookD.Asks[x].NumberOfContracts,
			Price:  orderBookD.Asks[x].DepthPrice,
		}
	}
	err = book.Process()
	if err != nil {
		return book, err
	}
	return orderbook.Get(ok.Name, pair, assetType)
}

// UpdateAccountInfo retrieves balances for all enabled currencies.
func (ok *Okx) UpdateAccountInfo(ctx context.Context, assetType asset.Item) (account.Holdings, error) {
	if err := ok.CurrencyPairs.IsAssetEnabled(assetType); err != nil {
		return account.Holdings{}, err
	}

	var info account.Holdings
	var acc account.SubAccount
	info.Exchange = ok.Name
	if !ok.SupportsAsset(assetType) {
		return info, fmt.Errorf("%w: %v", asset.ErrNotSupported, assetType)
	}
	accountBalances, err := ok.GetNonZeroBalances(ctx, "")
	if err != nil {
		return info, err
	}
	currencyBalances := []account.Balance{}
	for i := range accountBalances {
		for j := range accountBalances[i].Details {
			currencyBalances = append(currencyBalances, account.Balance{
				Currency: currency.NewCode(accountBalances[i].Details[j].Currency),
				Total:    accountBalances[i].Details[j].EquityOfCurrency.Float64(),
				Hold:     accountBalances[i].Details[j].FrozenBalance.Float64(),
				Free:     accountBalances[i].Details[j].AvailableBalance.Float64(),
			})
		}
	}
	acc.Currencies = currencyBalances
	acc.AssetType = assetType
	info.Accounts = append(info.Accounts, acc)
	creds, err := ok.GetCredentials(ctx)
	if err != nil {
		return info, err
	}
	if err := account.Process(&info, creds); err != nil {
		return account.Holdings{}, err
	}
	return info, nil
}

// FetchAccountInfo retrieves balances for all enabled currencies
func (ok *Okx) FetchAccountInfo(ctx context.Context, assetType asset.Item) (account.Holdings, error) {
	creds, err := ok.GetCredentials(ctx)
	if err != nil {
		return account.Holdings{}, err
	}
	acc, err := account.GetHoldings(ok.Name, creds, assetType)
	if err != nil {
		return ok.UpdateAccountInfo(ctx, assetType)
	}
	return acc, nil
}

// GetAccountFundingHistory returns funding history, deposits and withdrawals
func (ok *Okx) GetAccountFundingHistory(ctx context.Context) ([]exchange.FundingHistory, error) {
	depositHistories, err := ok.GetCurrencyDepositHistory(ctx, "", "", "", time.Time{}, time.Time{}, -1, 0)
	if err != nil {
		return nil, err
	}
	withdrawalHistories, err := ok.GetWithdrawalHistory(ctx, "", "", "", "", "", time.Time{}, time.Time{}, -5)
	if err != nil {
		return nil, err
	}
	resp := make([]exchange.FundingHistory, 0, len(depositHistories)+len(withdrawalHistories))
	for x := range depositHistories {
		resp = append(resp, exchange.FundingHistory{
			ExchangeName:    ok.Name,
			Status:          strconv.Itoa(depositHistories[x].State),
			Timestamp:       depositHistories[x].Timestamp.Time(),
			Currency:        depositHistories[x].Currency,
			Amount:          depositHistories[x].Amount,
			TransferType:    "deposit",
			CryptoToAddress: depositHistories[x].ToDepositAddress,
			CryptoTxID:      depositHistories[x].TransactionID,
		})
	}
	for x := range withdrawalHistories {
		resp = append(resp, exchange.FundingHistory{
			ExchangeName:    ok.Name,
			Status:          withdrawalHistories[x].StateOfWithdrawal,
			Timestamp:       withdrawalHistories[x].Timestamp.Time(),
			Currency:        withdrawalHistories[x].Currency,
			Amount:          withdrawalHistories[x].Amount,
			TransferType:    "withdrawal",
			CryptoToAddress: withdrawalHistories[x].ToReceivingAddress,
			CryptoTxID:      withdrawalHistories[x].TransactionID,
			TransferID:      withdrawalHistories[x].WithdrawalID,
			Fee:             withdrawalHistories[x].WithdrawalFee,
			CryptoChain:     withdrawalHistories[x].ChainName,
		})
	}
	return resp, nil
}

// GetWithdrawalsHistory returns previous withdrawals data
func (ok *Okx) GetWithdrawalsHistory(ctx context.Context, c currency.Code, _ asset.Item) ([]exchange.WithdrawalHistory, error) {
	withdrawals, err := ok.GetWithdrawalHistory(ctx, c.String(), "", "", "", "", time.Time{}, time.Time{}, -5)
	if err != nil {
		return nil, err
	}
	resp := make([]exchange.WithdrawalHistory, 0, len(withdrawals))
	for x := range withdrawals {
		resp = append(resp, exchange.WithdrawalHistory{
			Status:          withdrawals[x].StateOfWithdrawal,
			Timestamp:       withdrawals[x].Timestamp.Time(),
			Currency:        withdrawals[x].Currency,
			Amount:          withdrawals[x].Amount,
			TransferType:    "withdrawal",
			CryptoToAddress: withdrawals[x].ToReceivingAddress,
			CryptoTxID:      withdrawals[x].TransactionID,
			CryptoChain:     withdrawals[x].ChainName,
			TransferID:      withdrawals[x].WithdrawalID,
			Fee:             withdrawals[x].WithdrawalFee,
		})
	}
	return resp, nil
}

// GetRecentTrades returns the most recent trades for a currency and asset
func (ok *Okx) GetRecentTrades(ctx context.Context, p currency.Pair, assetType asset.Item) ([]trade.Data, error) {
	format, err := ok.GetPairFormat(assetType, false)
	if err != nil {
		return nil, err
	}
	if p.IsEmpty() {
		return nil, currency.ErrCurrencyPairEmpty
	}

	instrumentID := format.Format(p)
	tradeData, err := ok.GetTrades(ctx, instrumentID, 1000)
	if err != nil {
		return nil, err
	}

	resp := make([]trade.Data, len(tradeData))
	var side order.Side
	for x := range tradeData {
		side, err = order.StringToOrderSide(tradeData[x].Side)
		if err != nil {
			return nil, err
		}
		resp[x] = trade.Data{
			TID:          tradeData[x].TradeID,
			Exchange:     ok.Name,
			CurrencyPair: p,
			AssetType:    assetType,
			Side:         side,
			Price:        tradeData[x].Price,
			Amount:       tradeData[x].Quantity,
			Timestamp:    tradeData[x].Timestamp.Time(),
		}
	}
	if ok.IsSaveTradeDataEnabled() {
		err = trade.AddTradesToBuffer(ok.Name, resp...)
		if err != nil {
			return nil, err
		}
	}
	sort.Sort(trade.ByDate(resp))
	return resp, nil
}

// GetHistoricTrades retrieves historic trade data within the timeframe provided
func (ok *Okx) GetHistoricTrades(ctx context.Context, p currency.Pair, assetType asset.Item, timestampStart, timestampEnd time.Time) ([]trade.Data, error) {
	if timestampStart.Before(time.Now().Add(-kline.ThreeMonth.Duration())) {
		return nil, errOnlyThreeMonthsSupported
	}
	const limit = 100
	format, err := ok.GetPairFormat(assetType, false)
	if err != nil {
		return nil, err
	}
	if p.IsEmpty() {
		return nil, currency.ErrCurrencyPairEmpty
	}
	var resp []trade.Data
	instrumentID := format.Format(p)
	tradeIDEnd := ""
allTrades:
	for {
		var trades []TradeResponse
		trades, err = ok.GetTradesHistory(ctx, instrumentID, "", tradeIDEnd, limit)
		if err != nil {
			return nil, err
		}
		if len(trades) == 0 {
			break
		}
		for i := 0; i < len(trades); i++ {
			if timestampStart.Equal(trades[i].Timestamp.Time()) ||
				trades[i].Timestamp.Time().Before(timestampStart) ||
				tradeIDEnd == trades[len(trades)-1].TradeID {
				// reached end of trades to crawl
				break allTrades
			}
			var tradeSide order.Side
			tradeSide, err = order.StringToOrderSide(trades[i].Side)
			if err != nil {
				return nil, err
			}
			resp = append(resp, trade.Data{
				TID:          trades[i].TradeID,
				Exchange:     ok.Name,
				CurrencyPair: p,
				AssetType:    assetType,
				Price:        trades[i].Price,
				Amount:       trades[i].Quantity,
				Timestamp:    trades[i].Timestamp.Time(),
				Side:         tradeSide,
			})
		}
		tradeIDEnd = trades[len(trades)-1].TradeID
	}
	if ok.IsSaveTradeDataEnabled() {
		err = trade.AddTradesToBuffer(ok.Name, resp...)
		if err != nil {
			return nil, err
		}
	}
	sort.Sort(trade.ByDate(resp))
	return trade.FilterTradesByTime(resp, timestampStart, timestampEnd), nil
}

// SubmitOrder submits a new order
func (ok *Okx) SubmitOrder(ctx context.Context, s *order.Submit) (*order.SubmitResponse, error) {
	if err := s.Validate(); err != nil {
		return nil, err
	}
	if !ok.SupportsAsset(s.AssetType) {
		return nil, fmt.Errorf("%w: %v", asset.ErrNotSupported, s.AssetType)
	}
	if s.Amount <= 0 {
		return nil, fmt.Errorf("amount, or size (sz) of quantity to buy or sell hast to be greater than zero ")
	}
	format, err := ok.GetPairFormat(s.AssetType, false)
	if err != nil {
		return nil, err
	}
	if s.Pair.IsEmpty() {
		return nil, currency.ErrCurrencyPairEmpty
	}
	instrumentID := format.Format(s.Pair)
	var tradeMode string
	if s.AssetType != asset.Margin {
		tradeMode = "cash"
	}
	var sideType string
	if s.Side.IsLong() {
		sideType = order.Buy.Lower()
	} else {
		sideType = order.Sell.Lower()
	}

	amount := s.Amount
	var targetCurrency string
	if s.AssetType == asset.Spot && s.Type == order.Market {
		targetCurrency = "base_ccy" // Default to base currency
		if s.QuoteAmount > 0 {
			amount = s.QuoteAmount
			targetCurrency = "quote_ccy"
		}
	}

	var orderRequest = &PlaceOrderRequestParam{
		InstrumentID:          instrumentID,
		TradeMode:             tradeMode,
		Side:                  sideType,
		OrderType:             s.Type.Lower(),
		Amount:                amount,
		ClientSupplierOrderID: s.ClientOrderID,
		Price:                 s.Price,
		QuantityType:          targetCurrency,
	}
	switch s.Type.Lower() {
	case OkxOrderLimit, OkxOrderPostOnly, OkxOrderFOK, OkxOrderIOC:
		orderRequest.Price = s.Price
	}
	var placeOrderResponse *OrderData
	if s.AssetType == asset.PerpetualSwap || s.AssetType == asset.Futures {
		if s.Type.Lower() == "" {
			orderRequest.OrderType = OkxOrderOptimalLimitIOC
		}
		// TODO: handle positionSideLong while side is Short and positionSideShort while side is Long
		if s.Side.IsLong() {
			orderRequest.PositionSide = positionSideLong
		} else {
			orderRequest.PositionSide = positionSideShort
		}
	}
	if ok.Websocket.CanUseAuthenticatedWebsocketForWrapper() {
		placeOrderResponse, err = ok.WsPlaceOrder(orderRequest)
		if err != nil {
			return nil, err
		}
	} else {
		placeOrderResponse, err = ok.PlaceOrder(ctx, orderRequest, s.AssetType)
		if err != nil {
			return nil, err
		}
	}
	if err != nil {
		return nil, err
	}
	return s.DeriveSubmitResponse(placeOrderResponse.OrderID)
}

// ModifyOrder will allow of changing orderbook placement and limit to market conversion
func (ok *Okx) ModifyOrder(ctx context.Context, action *order.Modify) (*order.ModifyResponse, error) {
	if err := action.Validate(); err != nil {
		return nil, err
	}
	var err error
	if math.Mod(action.Amount, 1) != 0 {
		return nil, errors.New("okx contract amount can not be decimal")
	}
	format, err := ok.GetPairFormat(action.AssetType, false)
	if err != nil {
		return nil, err
	}
	if action.Pair.IsEmpty() {
		return nil, currency.ErrCurrencyPairEmpty
	}
	instrumentID := format.Format(action.Pair)
	if err != nil {
		return nil, err
	}
	amendRequest := AmendOrderRequestParams{
		InstrumentID:          instrumentID,
		NewQuantity:           action.Amount,
		OrderID:               action.OrderID,
		ClientSuppliedOrderID: action.ClientOrderID,
	}
	if ok.Websocket.CanUseAuthenticatedWebsocketForWrapper() {
		_, err = ok.WsAmendOrder(&amendRequest)
	} else {
		_, err = ok.AmendOrder(ctx, &amendRequest)
	}
	if err != nil {
		return nil, err
	}
	return action.DeriveModifyResponse()
}

// CancelOrder cancels an order by its corresponding ID number
func (ok *Okx) CancelOrder(ctx context.Context, ord *order.Cancel) error {
	if err := ord.Validate(ord.StandardCancel()); err != nil {
		return err
	}
	if !ok.SupportsAsset(ord.AssetType) {
		return fmt.Errorf("%w: %v", asset.ErrNotSupported, ord.AssetType)
	}
	format, err := ok.GetPairFormat(ord.AssetType, false)
	if err != nil {
		return err
	}
	if ord.Pair.IsEmpty() {
		return currency.ErrCurrencyPairEmpty
	}
	instrumentID := format.Format(ord.Pair)
	req := CancelOrderRequestParam{
		InstrumentID:          instrumentID,
		OrderID:               ord.OrderID,
		ClientSupplierOrderID: ord.ClientOrderID,
	}
	if ok.Websocket.CanUseAuthenticatedWebsocketForWrapper() {
		_, err = ok.WsCancelOrder(req)
	} else {
		_, err = ok.CancelSingleOrder(ctx, req)
	}
	return err
}

// CancelBatchOrders cancels orders by their corresponding ID numbers
func (ok *Okx) CancelBatchOrders(ctx context.Context, o []order.Cancel) (*order.CancelBatchResponse, error) {
	if len(o) > 20 {
		return nil, fmt.Errorf("%w, cannot cancel more than 20 orders", errExceedLimit)
	} else if len(o) == 0 {
		return nil, fmt.Errorf("%w, must have at least 1 cancel order", order.ErrCancelOrderIsNil)
	}
	cancelOrderParams := make([]CancelOrderRequestParam, len(o))
	var err error
	var format currency.PairFormat
	for x := range o {
		ord := o[x]
		err = ord.Validate(ord.StandardCancel())
		if err != nil {
			return nil, err
		}
		if !ok.SupportsAsset(ord.AssetType) {
			return nil, fmt.Errorf("%w: %v", asset.ErrNotSupported, ord.AssetType)
		}
		format, err = ok.GetPairFormat(ord.AssetType, true)

		var instrumentID string
		if err != nil {
			return nil, err
		}
		if !ord.Pair.IsPopulated() {
			return nil, errIncompleteCurrencyPair
		}
		instrumentID = format.Format(ord.Pair)
		if err != nil {
			return nil, err
		}
		cancelOrderParams[x] = CancelOrderRequestParam{
			InstrumentID:          instrumentID,
			OrderID:               ord.OrderID,
			ClientSupplierOrderID: ord.ClientOrderID,
		}
	}
	var canceledOrders []OrderData
	if ok.Websocket.CanUseAuthenticatedWebsocketForWrapper() {
		canceledOrders, err = ok.WsCancelMultipleOrder(cancelOrderParams)
	} else {
		canceledOrders, err = ok.CancelMultipleOrders(ctx, cancelOrderParams)
	}
	if err != nil {
		return nil, err
	}
	resp := &order.CancelBatchResponse{Status: make(map[string]string)}
	for x := range canceledOrders {
		resp.Status[canceledOrders[x].OrderID] = func() string {
			if canceledOrders[x].SCode != "0" && canceledOrders[x].SCode != "2" {
				return ""
			}
			return order.Cancelled.String()
		}()
	}
	return resp, nil
}

// CancelAllOrders cancels all orders associated with a currency pair
func (ok *Okx) CancelAllOrders(ctx context.Context, orderCancellation *order.Cancel) (order.CancelAllResponse, error) {
	err := orderCancellation.Validate()
	if err != nil {
		return order.CancelAllResponse{}, err
	}
	cancelAllResponse := order.CancelAllResponse{
		Status: map[string]string{},
	}
	var instrumentType string
	if orderCancellation.AssetType.IsValid() {
		err = ok.CurrencyPairs.IsAssetEnabled(orderCancellation.AssetType)
		if err != nil {
			return order.CancelAllResponse{}, err
		}
		instrumentType = ok.GetInstrumentTypeFromAssetItem(orderCancellation.AssetType)
	}
	var oType string
	if orderCancellation.Type != order.UnknownType && orderCancellation.Type != order.AnyType {
		oType, err = ok.OrderTypeString(orderCancellation.Type)
		if err != nil {
			return order.CancelAllResponse{}, err
		}
	}
	var curr string
	if orderCancellation.Pair.IsPopulated() {
		curr = orderCancellation.Pair.Upper().String()
	}
	myOrders, err := ok.GetOrderList(ctx, &OrderListRequestParams{
		InstrumentType: instrumentType,
		OrderType:      oType,
		InstrumentID:   curr,
	})
	if err != nil {
		return cancelAllResponse, err
	}
	cancelAllOrdersRequestParams := make([]CancelOrderRequestParam, len(myOrders))
ordersLoop:
	for x := range myOrders {
		switch {
		case orderCancellation.OrderID != "" || orderCancellation.ClientOrderID != "":
			if myOrders[x].OrderID == orderCancellation.OrderID ||
				myOrders[x].ClientSupplierOrderID == orderCancellation.ClientOrderID {
				cancelAllOrdersRequestParams[x] = CancelOrderRequestParam{
					OrderID:               myOrders[x].OrderID,
					ClientSupplierOrderID: myOrders[x].ClientSupplierOrderID,
				}
				break ordersLoop
			}
		case orderCancellation.Side == order.Buy || orderCancellation.Side == order.Sell:
			if myOrders[x].Side == order.Buy || myOrders[x].Side == order.Sell {
				cancelAllOrdersRequestParams[x] = CancelOrderRequestParam{
					OrderID:               myOrders[x].OrderID,
					ClientSupplierOrderID: myOrders[x].ClientSupplierOrderID,
				}
				continue
			}
		default:
			cancelAllOrdersRequestParams[x] = CancelOrderRequestParam{
				OrderID:               myOrders[x].OrderID,
				ClientSupplierOrderID: myOrders[x].ClientSupplierOrderID,
			}
		}
	}
	remaining := cancelAllOrdersRequestParams
	loop := int(math.Ceil(float64(len(remaining)) / 20.0))
	for b := 0; b < loop; b++ {
		var response []OrderData
		if len(remaining) > 20 {
			if ok.Websocket.CanUseAuthenticatedWebsocketForWrapper() {
				response, err = ok.WsCancelMultipleOrder(remaining[:20])
			} else {
				response, err = ok.CancelMultipleOrders(ctx, remaining[:20])
			}
			remaining = remaining[20:]
		} else {
			if ok.Websocket.CanUseAuthenticatedWebsocketForWrapper() {
				response, err = ok.WsCancelMultipleOrder(remaining)
			} else {
				response, err = ok.CancelMultipleOrders(ctx, remaining)
			}
		}
		if err != nil {
			if len(cancelAllResponse.Status) == 0 {
				return cancelAllResponse, err
			}
		}
		for y := range response {
			if response[y].SCode == "0" {
				cancelAllResponse.Status[response[y].OrderID] = order.Cancelled.String()
			} else {
				cancelAllResponse.Status[response[y].OrderID] = response[y].SMessage
			}
		}
	}
	return cancelAllResponse, nil
}

// GetOrderInfo returns order information based on order ID
func (ok *Okx) GetOrderInfo(ctx context.Context, orderID string, pair currency.Pair, assetType asset.Item) (*order.Detail, error) {
	if pair.IsEmpty() {
		return nil, currency.ErrCurrencyPairEmpty
	}
	if err := ok.CurrencyPairs.IsAssetEnabled(assetType); err != nil {
		return nil, err
	}

	format, err := ok.GetPairFormat(assetType, false)
	if err != nil {
		return nil, err
	}

	instrumentID := format.Format(pair)
	orderDetail, err := ok.GetOrderDetail(ctx, &OrderDetailRequestParam{
		InstrumentID: instrumentID,
		OrderID:      orderID,
	})
	if err != nil {
		return nil, err
	}
	status, err := order.StringToOrderStatus(orderDetail.State)
	if err != nil {
		return nil, err
	}
	orderType, err := ok.OrderTypeFromString(orderDetail.OrderType)
	if err != nil {
		return nil, err
	}

	return &order.Detail{
		Amount:         orderDetail.Size.Float64(),
		Exchange:       ok.Name,
		OrderID:        orderDetail.OrderID,
		ClientOrderID:  orderDetail.ClientSupplierOrderID,
		Side:           orderDetail.Side,
		Type:           orderType,
		Pair:           pair,
		Cost:           orderDetail.Price.Float64(),
		AssetType:      assetType,
		Status:         status,
		Price:          orderDetail.Price.Float64(),
		ExecutedAmount: orderDetail.RebateAmount.Float64(),
		Date:           orderDetail.CreationTime,
		LastUpdated:    orderDetail.UpdateTime,
	}, nil
}

// GetDepositAddress returns a deposit address for a specified currency
func (ok *Okx) GetDepositAddress(ctx context.Context, c currency.Code, _, chain string) (*deposit.Address, error) {
	response, err := ok.GetCurrencyDepositAddress(ctx, c.String())
	if err != nil {
		return nil, err
	}

	// Check if a specific chain was requested
	if chain != "" {
		for x := range response {
			if !strings.EqualFold(response[x].Chain, chain) {
				continue
			}
			return &deposit.Address{
				Address: response[x].Address,
				Tag:     response[x].Tag,
				Chain:   response[x].Chain,
			}, nil
		}
		return nil, fmt.Errorf("specified chain %s not found", chain)
	}

	// If no specific chain was requested, return the first selected address (mainnet addresses are returned first by default)
	for x := range response {
		if !response[x].Selected {
			continue
		}

		return &deposit.Address{
			Address: response[x].Address,
			Tag:     response[x].Tag,
			Chain:   response[x].Chain,
		}, nil
	}
	return nil, errDepositAddressNotFound
}

// WithdrawCryptocurrencyFunds returns a withdrawal ID when a withdrawal is submitted
func (ok *Okx) WithdrawCryptocurrencyFunds(ctx context.Context, withdrawRequest *withdraw.Request) (*withdraw.ExchangeResponse, error) {
	if err := withdrawRequest.Validate(); err != nil {
		return nil, err
	}
	input := WithdrawalInput{
		ChainName:             withdrawRequest.Crypto.Chain,
		Amount:                withdrawRequest.Amount,
		Currency:              withdrawRequest.Currency.String(),
		ToAddress:             withdrawRequest.Crypto.Address,
		TransactionFee:        withdrawRequest.Crypto.FeeAmount,
		WithdrawalDestination: "3",
	}
	resp, err := ok.Withdrawal(ctx, &input)
	if err != nil {
		return nil, err
	}
	return &withdraw.ExchangeResponse{
		ID: resp.WithdrawalID,
	}, nil
}

// WithdrawFiatFunds returns a withdrawal ID when a withdrawal is
// submitted
func (ok *Okx) WithdrawFiatFunds(_ context.Context, _ *withdraw.Request) (*withdraw.ExchangeResponse, error) {
	return nil, common.ErrFunctionNotSupported
}

// WithdrawFiatFundsToInternationalBank returns a withdrawal ID when a withdrawal is submitted
func (ok *Okx) WithdrawFiatFundsToInternationalBank(_ context.Context, _ *withdraw.Request) (*withdraw.ExchangeResponse, error) {
	return nil, common.ErrFunctionNotSupported
}

// GetActiveOrders retrieves any orders that are active/open
func (ok *Okx) GetActiveOrders(ctx context.Context, req *order.MultiOrderRequest) (order.FilteredOrders, error) {
	err := req.Validate()
	if err != nil {
		return nil, err
	}
	if !req.StartTime.IsZero() && req.StartTime.Before(time.Now().Add(-kline.ThreeMonth.Duration())) {
		return nil, errOnlyThreeMonthsSupported
	}
	if !ok.SupportsAsset(req.AssetType) {
		return nil, fmt.Errorf("%w: %v", asset.ErrNotSupported, req.AssetType)
	}
	instrumentType := ok.GetInstrumentTypeFromAssetItem(req.AssetType)
	var orderType string
	if req.Type != order.UnknownType && req.Type != order.AnyType {
		orderType, err = ok.OrderTypeString(req.Type)
		if err != nil {
			return nil, err
		}
	}
	endTime := req.EndTime
	var resp []order.Detail
allOrders:
	for {
		requestParam := &OrderListRequestParams{
			OrderType:      orderType,
			End:            endTime,
			InstrumentType: instrumentType,
		}
		var orderList []OrderDetail
		orderList, err = ok.GetOrderList(ctx, requestParam)
		if err != nil {
			return nil, err
		}
		if len(orderList) == 0 {
			break
		}
		for i := range orderList {
			if req.StartTime.Equal(orderList[i].CreationTime) ||
				orderList[i].CreationTime.Before(req.StartTime) ||
				endTime == orderList[i].CreationTime {
				// reached end of orders to crawl
				break allOrders
			}
			orderSide := orderList[i].Side
			var pair currency.Pair
			pair, err = ok.GetPairFromInstrumentID(orderList[i].InstrumentID)
			if err != nil {
				return nil, err
			}
			if len(req.Pairs) > 0 {
				x := 0
				for x = range req.Pairs {
					if req.Pairs[x].Equal(pair) {
						break
					}
				}
				if !req.Pairs[x].Equal(pair) {
					continue
				}
			}
			var orderStatus order.Status
			orderStatus, err = order.StringToOrderStatus(strings.ToUpper(orderList[i].State))
			if err != nil {
				return nil, err
			}
			var oType order.Type
			oType, err = ok.OrderTypeFromString(orderList[i].OrderType)
			if err != nil {
				return nil, err
			}
			resp = append(resp, order.Detail{
				Amount:          orderList[i].Size.Float64(),
				Pair:            pair,
				Price:           orderList[i].Price.Float64(),
				ExecutedAmount:  orderList[i].FillSize.Float64(),
				RemainingAmount: orderList[i].Size.Float64() - orderList[i].FillSize.Float64(),
				Fee:             orderList[i].TransactionFee.Float64(),
				FeeAsset:        currency.NewCode(orderList[i].FeeCurrency),
				Exchange:        ok.Name,
				OrderID:         orderList[i].OrderID,
				ClientOrderID:   orderList[i].ClientSupplierOrderID,
				Type:            oType,
				Side:            orderSide,
				Status:          orderStatus,
				AssetType:       req.AssetType,
				Date:            orderList[i].CreationTime,
				LastUpdated:     orderList[i].UpdateTime,
			})
		}
		if len(orderList) < 100 {
			// Since the we passed a limit of 0 to the method GetOrderList,
			// we expect 100 orders to be retrieved if the number of orders are more that 100.
			// If not, break out of the loop to not send another request.
			break
		}
		endTime = orderList[len(orderList)-1].CreationTime
	}
	return req.Filter(ok.Name, resp), nil
}

// GetOrderHistory retrieves account order information Can Limit response to specific order status
func (ok *Okx) GetOrderHistory(ctx context.Context, req *order.MultiOrderRequest) (order.FilteredOrders, error) {
	if err := req.Validate(); err != nil {
		return nil, err
	}
	if !req.StartTime.IsZero() && req.StartTime.Before(time.Now().Add(-kline.ThreeMonth.Duration())) {
		return nil, errOnlyThreeMonthsSupported
	}
	if len(req.Pairs) == 0 {
		return nil, errMissingAtLeast1CurrencyPair
	}
	if !ok.SupportsAsset(req.AssetType) {
		return nil, fmt.Errorf("%w: %v", asset.ErrNotSupported, req.AssetType)
	}
	instrumentType := ok.GetInstrumentTypeFromAssetItem(req.AssetType)
	endTime := req.EndTime
	var resp []order.Detail
allOrders:
	for {
		orderList, err := ok.Get3MonthOrderHistory(ctx, &OrderHistoryRequestParams{
			OrderListRequestParams: OrderListRequestParams{
				InstrumentType: instrumentType,
				End:            endTime,
			},
		})
		if err != nil {
			return nil, err
		}
		if len(orderList) == 0 {
			break
		}
		for i := range orderList {
			if req.StartTime.Equal(orderList[i].CreationTime) ||
				orderList[i].CreationTime.Before(req.StartTime) ||
				endTime == orderList[i].CreationTime {
				// reached end of orders to crawl
				break allOrders
			}
			var pair currency.Pair
			pair, err = ok.GetPairFromInstrumentID(orderList[i].InstrumentID)
			if err != nil {
				return nil, err
			}
			for j := range req.Pairs {
				if !req.Pairs[j].Equal(pair) {
					continue
				}
				var orderStatus order.Status
				orderStatus, err = order.StringToOrderStatus(strings.ToUpper(orderList[i].State))
				if err != nil {
					log.Errorf(log.ExchangeSys, "%s %v", ok.Name, err)
				}
				if orderStatus == order.Active {
					continue
				}
				orderSide := orderList[i].Side
				var oType order.Type
				oType, err = ok.OrderTypeFromString(orderList[i].OrderType)
				if err != nil {
					return nil, err
				}
				orderAmount := orderList[i].Size
				if orderList[i].QuantityType == "quote_ccy" {
					// Size is quote amount.
					orderAmount /= orderList[i].AveragePrice
				}

				remainingAmount := float64(0)
				if orderStatus != order.Filled {
					remainingAmount = orderAmount.Float64() - orderList[i].AccumulatedFillSize.Float64()
				}
				resp = append(resp, order.Detail{
					Price:                orderList[i].Price.Float64(),
					AverageExecutedPrice: orderList[i].AveragePrice.Float64(),
					Amount:               orderAmount.Float64(),
					ExecutedAmount:       orderList[i].AccumulatedFillSize.Float64(),
					RemainingAmount:      remainingAmount,
					Fee:                  orderList[i].TransactionFee.Float64(),
					FeeAsset:             currency.NewCode(orderList[i].FeeCurrency),
					Exchange:             ok.Name,
					OrderID:              orderList[i].OrderID,
					ClientOrderID:        orderList[i].ClientSupplierOrderID,
					Type:                 oType,
					Side:                 orderSide,
					Status:               orderStatus,
					AssetType:            req.AssetType,
					Date:                 orderList[i].CreationTime,
					LastUpdated:          orderList[i].UpdateTime,
					Pair:                 pair,
					Cost:                 orderList[i].AveragePrice.Float64() * orderList[i].AccumulatedFillSize.Float64(),
					CostAsset:            currency.NewCode(orderList[i].RebateCurrency),
				})
			}
		}
		if len(orderList) < 100 {
			break
		}
		endTime = orderList[len(orderList)-1].CreationTime
	}
	return req.Filter(ok.Name, resp), nil
}

// GetFeeByType returns an estimate of fee based on the type of transaction
func (ok *Okx) GetFeeByType(ctx context.Context, feeBuilder *exchange.FeeBuilder) (float64, error) {
	if feeBuilder == nil {
		return 0, fmt.Errorf("%T %w", feeBuilder, common.ErrNilPointer)
	}
	if !ok.AreCredentialsValid(ctx) && feeBuilder.FeeType == exchange.CryptocurrencyTradeFee {
		feeBuilder.FeeType = exchange.OfflineTradeFee
	}
	return ok.GetFee(ctx, feeBuilder)
}

// ValidateAPICredentials validates current credentials used for wrapper
func (ok *Okx) ValidateAPICredentials(ctx context.Context, assetType asset.Item) error {
	_, err := ok.UpdateAccountInfo(ctx, assetType)
	return ok.CheckTransientError(err)
}

// GetHistoricCandles returns candles between a time period for a set time interval
func (ok *Okx) GetHistoricCandles(ctx context.Context, pair currency.Pair, a asset.Item, interval kline.Interval, start, end time.Time) (*kline.Item, error) {
	req, err := ok.GetKlineRequest(pair, a, interval, start, end, false)
	if err != nil {
		return nil, err
	}

	candles, err := ok.GetCandlesticksHistory(ctx,
		req.RequestFormatted.Base.String()+
			currency.DashDelimiter+
			req.RequestFormatted.Quote.String(),
		req.ExchangeInterval,
		start.Add(-time.Nanosecond), // Start time not inclusive of candle.
		end,
		300)
	if err != nil {
		return nil, err
	}

	timeSeries := make([]kline.Candle, len(candles))
	for x := range candles {
		timeSeries[x] = kline.Candle{
			Time:   candles[x].OpenTime,
			Open:   candles[x].OpenPrice,
			High:   candles[x].HighestPrice,
			Low:    candles[x].LowestPrice,
			Close:  candles[x].ClosePrice,
			Volume: candles[x].Volume,
		}
	}
	return req.ProcessResponse(timeSeries)
}

// GetHistoricCandlesExtended returns candles between a time period for a set time interval
func (ok *Okx) GetHistoricCandlesExtended(ctx context.Context, pair currency.Pair, a asset.Item, interval kline.Interval, start, end time.Time) (*kline.Item, error) {
	req, err := ok.GetKlineExtendedRequest(pair, a, interval, start, end)
	if err != nil {
		return nil, err
	}

	count := kline.TotalCandlesPerInterval(req.Start, req.End, req.ExchangeInterval)
	if count > 1440 {
		return nil,
			fmt.Errorf("candles count: %d max lookback: %d, %w",
				count, 1440, kline.ErrRequestExceedsMaxLookback)
	}

	timeSeries := make([]kline.Candle, 0, req.Size())
	for y := range req.RangeHolder.Ranges {
		var candles []CandleStick
		candles, err = ok.GetCandlesticksHistory(ctx,
			req.RequestFormatted.Base.String()+
				currency.DashDelimiter+
				req.RequestFormatted.Quote.String(),
			req.ExchangeInterval,
			req.RangeHolder.Ranges[y].Start.Time.Add(-time.Nanosecond), // Start time not inclusive of candle.
			req.RangeHolder.Ranges[y].End.Time,
			300)
		if err != nil {
			return nil, err
		}
		for x := range candles {
			timeSeries = append(timeSeries, kline.Candle{
				Time:   candles[x].OpenTime,
				Open:   candles[x].OpenPrice,
				High:   candles[x].HighestPrice,
				Low:    candles[x].LowestPrice,
				Close:  candles[x].ClosePrice,
				Volume: candles[x].Volume,
			})
		}
	}
	return req.ProcessResponse(timeSeries)
}

// GetAvailableTransferChains returns the available transfer blockchains for the specific
// cryptocurrency
func (ok *Okx) GetAvailableTransferChains(ctx context.Context, cryptocurrency currency.Code) ([]string, error) {
	currencyChains, err := ok.GetFundingCurrencies(ctx)
	if err != nil {
		return nil, err
	}
	chains := make([]string, 0, len(currencyChains))
	for x := range currencyChains {
		if (!cryptocurrency.IsEmpty() && !strings.EqualFold(cryptocurrency.String(), currencyChains[x].Currency)) ||
			(!currencyChains[x].CanDeposit && !currencyChains[x].CanWithdraw) ||
			// Lightning network is currently not supported by transfer chains
			// as it is an invoice string which is generated per request and is
			// not a static address. TODO: Add a hook to generate a new invoice
			// string per request.
			(currencyChains[x].Chain != "" && currencyChains[x].Chain == "BTC-Lightning") {
			continue
		}
		chains = append(chains, currencyChains[x].Chain)
	}
	return chains, nil
}

// getInstrumentsForOptions returns the instruments for options asset type
func (ok *Okx) getInstrumentsForOptions(ctx context.Context) ([]Instrument, error) {
	underlyings, err := ok.GetPublicUnderlyings(context.Background(), okxInstTypeOption)
	if err != nil {
		return nil, err
	}
	var insts []Instrument
	for x := range underlyings {
		var instruments []Instrument
		instruments, err = ok.GetInstruments(ctx, &InstrumentsFetchParams{
			InstrumentType: okxInstTypeOption,
			Underlying:     underlyings[x],
		})
		if err != nil {
			return nil, err
		}
		insts = append(insts, instruments...)
	}
	return insts, nil
}

// getInstrumentsForAsset returns the instruments for an asset type
func (ok *Okx) getInstrumentsForAsset(ctx context.Context, a asset.Item) ([]Instrument, error) {
	if !ok.SupportsAsset(a) {
		return nil, fmt.Errorf("asset type of %s is not supported by %s", a, ok.Name)
	}

	var instType string
	switch a {
	case asset.Options:
		return ok.getInstrumentsForOptions(ctx)
	case asset.Spot:
		instType = okxInstTypeSpot
	case asset.Futures:
		instType = okxInstTypeFutures
	case asset.PerpetualSwap:
		instType = okxInstTypeSwap
	case asset.Margin:
		instType = okxInstTypeMargin
	}

	return ok.GetInstruments(ctx, &InstrumentsFetchParams{
		InstrumentType: instType,
	})
}

// GetLatestFundingRate returns the latest funding rate for a given asset and currency
func (ok *Okx) GetLatestFundingRate(ctx context.Context, r *fundingrate.LatestRateRequest) (*fundingrate.LatestRateResponse, error) {
	if r == nil {
		return nil, fmt.Errorf("%w LatestRateRequest", common.ErrNilPointer)
	}
	format, err := ok.GetPairFormat(r.Asset, true)
	if err != nil {
		return nil, err
	}
	fPair := r.Pair.Format(format)
	pairRate := fundingrate.LatestRateResponse{
		Exchange: ok.Name,
		Asset:    r.Asset,
		Pair:     fPair,
	}
	fr, err := ok.GetSingleFundingRate(ctx, fPair.String())
	if err != nil {
		return nil, err
	}
	pairRate.LatestRate = fundingrate.Rate{
		Time: fr.FundingTime.Time(),
		Rate: fr.FundingRate.Decimal(),
	}
	if r.IncludePredictedRate {
		pairRate.TimeOfNextRate = fr.NextFundingTime.Time()
		pairRate.PredictedUpcomingRate = fundingrate.Rate{
			Time: fr.NextFundingTime.Time(),
			Rate: fr.NextFundingRate.Decimal(),
		}
	}
	return &pairRate, nil
}

// GetFundingRates returns funding rates for a given asset and currency for a time period
func (ok *Okx) GetFundingRates(ctx context.Context, r *fundingrate.RatesRequest) (*fundingrate.Rates, error) {
	if r == nil {
		return nil, fmt.Errorf("%w RatesRequest", common.ErrNilPointer)
	}
	requestLimit := 100
	sd := r.StartDate
	maxLookback := time.Now().Add(-ok.Features.Supports.FuturesCapabilities.MaximumFundingRateHistory)
	if r.StartDate.Before(maxLookback) {
		if r.RespectHistoryLimits {
			r.StartDate = maxLookback
		} else {
			return nil, fmt.Errorf("%w earliest date is %v", fundingrate.ErrFundingRateOutsideLimits, maxLookback)
		}
		if r.EndDate.Before(maxLookback) {
			return nil, order.ErrGetFundingDataRequired
		}
		r.StartDate = maxLookback
	}
	format, err := ok.GetPairFormat(r.Asset, true)
	if err != nil {
		return nil, err
	}
	fPair := r.Pair.Format(format)
	pairRate := fundingrate.Rates{
		Exchange:  ok.Name,
		Asset:     r.Asset,
		Pair:      fPair,
		StartDate: r.StartDate,
		EndDate:   r.EndDate,
	}
	// map of time indexes, allowing for easy lookup of slice index from unix time data
	mti := make(map[int64]int)
	for {
		if sd.Equal(r.EndDate) || sd.After(r.EndDate) {
			break
		}
		var frh []FundingRateResponse
		frh, err = ok.GetFundingRateHistory(ctx, fPair.String(), sd, r.EndDate, int64(requestLimit))
		if err != nil {
			return nil, err
		}
		if len(frh) == 0 {
			break
		}
		for i := range frh {
			if r.IncludePayments {
				mti[frh[i].FundingTime.Time().Unix()] = i
			}
			pairRate.FundingRates = append(pairRate.FundingRates, fundingrate.Rate{
				Time: frh[i].FundingTime.Time(),
				Rate: frh[i].RealisedRate.Decimal(),
			})
		}
		if len(frh) < requestLimit {
			break
		}
		sd = frh[len(frh)-1].FundingTime.Time()
	}
	var fr *FundingRateResponse
	fr, err = ok.GetSingleFundingRate(ctx, fPair.String())
	if err != nil {
		return nil, err
	}
	if fr == nil {
		return nil, fmt.Errorf("%w GetSingleFundingRate", common.ErrNilPointer)
	}
	pairRate.LatestRate = fundingrate.Rate{
		Time: fr.FundingTime.Time(),
		Rate: fr.FundingRate.Decimal(),
	}
	pairRate.TimeOfNextRate = fr.NextFundingTime.Time()
	if r.IncludePredictedRate {
		pairRate.PredictedUpcomingRate = fundingrate.Rate{
			Time: fr.NextFundingTime.Time(),
			Rate: fr.NextFundingRate.Decimal(),
		}
	}
	if r.IncludePayments {
		pairRate.PaymentCurrency = r.Pair.Base
		if !r.PaymentCurrency.IsEmpty() {
			pairRate.PaymentCurrency = r.PaymentCurrency
		}
		sd = r.StartDate
		billDetailsFunc := ok.GetBillsDetail3Months
		if time.Since(r.StartDate) < kline.OneWeek.Duration() {
			billDetailsFunc = ok.GetBillsDetailLast7Days
		}
		for {
			if sd.Equal(r.EndDate) || sd.After(r.EndDate) {
				break
			}
			var billDetails []BillsDetailResponse
			billDetails, err = billDetailsFunc(ctx, &BillsDetailQueryParameter{
				InstrumentType: ok.GetInstrumentTypeFromAssetItem(r.Asset),
				Currency:       pairRate.PaymentCurrency.String(),
				BillType:       137,
				BeginTime:      sd,
				EndTime:        r.EndDate,
				Limit:          int64(requestLimit),
			})
			if err != nil {
				return nil, err
			}
			for i := range billDetails {
				if index, okay := mti[billDetails[i].Timestamp.Time().Truncate(ok.Features.Supports.FuturesCapabilities.FundingRateFrequency).Unix()]; okay {
					pairRate.FundingRates[index].Payment = billDetails[i].ProfitAndLoss.Decimal()
					continue
				}
			}
			if len(billDetails) < requestLimit {
				break
			}
			sd = billDetails[len(billDetails)-1].Timestamp.Time()
		}

		for i := range pairRate.FundingRates {
			pairRate.PaymentSum = pairRate.PaymentSum.Add(pairRate.FundingRates[i].Payment)
		}
	}
	return &pairRate, nil
}

// IsPerpetualFutureCurrency ensures a given asset and currency is a perpetual future
func (ok *Okx) IsPerpetualFutureCurrency(a asset.Item, _ currency.Pair) (bool, error) {
	return a == asset.PerpetualSwap, nil
}<|MERGE_RESOLUTION|>--- conflicted
+++ resolved
@@ -121,17 +121,13 @@
 				CancelOrders:           true,
 				ModifyOrder:            true,
 			},
-<<<<<<< HEAD
 			WebsocketMaxSubscriptionsPerConnectionSupported: 240,
 			WithdrawPermissions:                             exchange.AutoWithdrawCrypto,
-=======
-			WithdrawPermissions: exchange.AutoWithdrawCrypto,
 			FuturesCapabilities: exchange.FuturesCapabilities{
 				FundingRates:              true,
 				MaximumFundingRateHistory: kline.ThreeMonth.Duration(),
 				FundingRateFrequency:      kline.EightHour.Duration(),
 			},
->>>>>>> 5d5f88c8
 		},
 		Enabled: exchange.FeaturesEnabled{
 			AutoPairUpdates: true,
