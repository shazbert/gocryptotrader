--- conflicted
+++ resolved
@@ -154,11 +154,7 @@
 	}
 	ok.Requester, err = request.New(ok.Name,
 		common.NewHTTPClientWithTimeout(exchange.DefaultHTTPTimeout),
-<<<<<<< HEAD
-		request.WithLimiter(SetRateLimit(ok)))
-=======
 		request.WithLimiter(GetRateLimit()))
->>>>>>> a2eb02e5
 	if err != nil {
 		log.Errorln(log.ExchangeSys, err)
 	}
