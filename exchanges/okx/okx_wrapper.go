package okx

import (
	"context"
	"errors"
	"fmt"
	"math"
	"sort"
	"strconv"
	"strings"
	"sync"
	"time"

	"github.com/thrasher-corp/gocryptotrader/common"
	"github.com/thrasher-corp/gocryptotrader/config"
	"github.com/thrasher-corp/gocryptotrader/currency"
	exchange "github.com/thrasher-corp/gocryptotrader/exchanges"
	"github.com/thrasher-corp/gocryptotrader/exchanges/account"
	"github.com/thrasher-corp/gocryptotrader/exchanges/asset"
	"github.com/thrasher-corp/gocryptotrader/exchanges/deposit"
	"github.com/thrasher-corp/gocryptotrader/exchanges/kline"
	"github.com/thrasher-corp/gocryptotrader/exchanges/order"
	"github.com/thrasher-corp/gocryptotrader/exchanges/orderbook"
	"github.com/thrasher-corp/gocryptotrader/exchanges/protocol"
	"github.com/thrasher-corp/gocryptotrader/exchanges/request"
	"github.com/thrasher-corp/gocryptotrader/exchanges/stream"
	"github.com/thrasher-corp/gocryptotrader/exchanges/stream/buffer"
	"github.com/thrasher-corp/gocryptotrader/exchanges/ticker"
	"github.com/thrasher-corp/gocryptotrader/exchanges/trade"
	"github.com/thrasher-corp/gocryptotrader/log"
	"github.com/thrasher-corp/gocryptotrader/portfolio/withdraw"
)

const (
	okxWebsocketResponseMaxLimit = time.Second * 3
)

// GetDefaultConfig returns a default exchange config
func (ok *Okx) GetDefaultConfig() (*config.Exchange, error) {
	ok.SetDefaults()
	exchCfg := new(config.Exchange)
	exchCfg.Name = ok.Name
	exchCfg.HTTPTimeout = exchange.DefaultHTTPTimeout
	exchCfg.BaseCurrencies = ok.BaseCurrencies

	err := ok.Setup(exchCfg)
	if err != nil {
		return nil, err
	}

	if ok.Features.Supports.RESTCapabilities.AutoPairUpdates {
		err := ok.UpdateTradablePairs(context.TODO(), false)
		if err != nil {
			return nil, err
		}
	}
	return exchCfg, nil
}

// SetDefaults sets the basic defaults for Okx
func (ok *Okx) SetDefaults() {
	ok.Name = "Okx"
	ok.Enabled = true
	ok.Verbose = true

	ok.WsRequestSemaphore = make(chan int, 20)
	ok.API.CredentialsValidator.RequiresKey = true
	ok.API.CredentialsValidator.RequiresSecret = true
	ok.API.CredentialsValidator.RequiresClientID = true

	fmt1 := currency.PairStore{
		RequestFormat: &currency.PairFormat{Uppercase: true},
		ConfigFormat: &currency.PairFormat{
			Delimiter: currency.DashDelimiter,
			Uppercase: true,
		},
	}

	err := ok.SetGlobalPairsManager(fmt1.RequestFormat, fmt1.ConfigFormat, asset.Spot, asset.Futures, asset.PerpetualSwap, asset.Options, asset.Margin)
	if err != nil {
		log.Errorln(log.ExchangeSys, err)
	}

	// Fill out the capabilities/features that the exchange supports
	ok.Features = exchange.Features{
		Supports: exchange.FeaturesSupported{
			REST:      true,
			Websocket: true,
			RESTCapabilities: protocol.Features{
				TickerFetching:        true,
				OrderbookFetching:     true,
				AutoPairUpdates:       true,
				AccountInfo:           true,
				CryptoDeposit:         true,
				CryptoWithdrawalFee:   true,
				CryptoWithdrawal:      true,
				TradeFee:              true,
				SubmitOrder:           true,
				GetOrder:              true,
				GetOrders:             true,
				CancelOrder:           true,
				CancelOrders:          true,
				TradeFetching:         true,
				UserTradeHistory:      true,
				MultiChainDeposits:    true,
				MultiChainWithdrawals: true,
				KlineFetching:         true,
				DepositHistory:        true,
				WithdrawalHistory:     true,
				ModifyOrder:           true,
			},
			WebsocketCapabilities: protocol.Features{
				TickerFetching:         true,
				OrderbookFetching:      true,
				Subscribe:              true,
				Unsubscribe:            true,
				AuthenticatedEndpoints: true,
				AccountInfo:            true,
				GetOrders:              true,
				TradeFetching:          true,
				KlineFetching:          true,
				GetOrder:               true,
				SubmitOrder:            true,
				CancelOrder:            true,
				CancelOrders:           true,
				ModifyOrder:            true,
			},
			WithdrawPermissions: exchange.AutoWithdrawCrypto,
		},
		Enabled: exchange.FeaturesEnabled{
			AutoPairUpdates: true,
			Kline: kline.ExchangeCapabilitiesEnabled{
				Intervals: kline.DeployExchangeIntervals(
					kline.OneMin,
					kline.ThreeMin,
					kline.FiveMin,
					kline.FifteenMin,
					kline.ThirtyMin,
					kline.OneHour,
					kline.TwoHour,
					kline.FourHour,
					kline.SixHour,
					kline.TwelveHour,
					kline.OneDay,
					kline.ThreeDay,
					kline.OneWeek,
					kline.OneMonth,
					kline.ThreeMonth,
					kline.SixMonth,
					kline.OneYear,
				),
				ResultLimit: 300,
			},
		},
	}
	ok.Requester, err = request.New(ok.Name,
		common.NewHTTPClientWithTimeout(exchange.DefaultHTTPTimeout),
		request.WithLimiter(SetRateLimit()))
	if err != nil {
		log.Errorln(log.ExchangeSys, err)
	}

	ok.API.Endpoints = ok.NewEndpoints()
	err = ok.API.Endpoints.SetDefaultEndpoints(map[exchange.URL]string{
		exchange.RestSpot:      okxAPIURL,
		exchange.WebsocketSpot: okxAPIWebsocketPublicURL,
	})
	if err != nil {
		log.Errorln(log.ExchangeSys, err)
	}

	ok.Websocket = stream.New()
	ok.WebsocketResponseMaxLimit = okxWebsocketResponseMaxLimit
	ok.WebsocketResponseCheckTimeout = okxWebsocketResponseMaxLimit
	ok.WebsocketOrderbookBufferLimit = exchange.DefaultWebsocketOrderbookBufferLimit
}

// Setup takes in the supplied exchange configuration details and sets params
func (ok *Okx) Setup(exch *config.Exchange) error {
	err := exch.Validate()
	if err != nil {
		return err
	}
	if !exch.Enabled {
		ok.SetEnabled(false)
		return nil
	}
	err = ok.SetupDefaults(exch)
	if err != nil {
		return err
	}

	wsRunningEndpoint, err := ok.API.Endpoints.GetURL(exchange.WebsocketSpot)
	if err != nil {
		return err
	}
	err = ok.Websocket.Setup(&stream.WebsocketSetup{
		ExchangeConfig:        exch,
		DefaultURL:            okxAPIWebsocketPublicURL,
		RunningURL:            wsRunningEndpoint,
		Connector:             ok.WsConnect,
		Subscriber:            ok.Subscribe,
		Unsubscriber:          ok.Unsubscribe,
		GenerateSubscriptions: ok.GenerateDefaultSubscriptions,
		Features:              &ok.Features.Supports.WebsocketCapabilities,
		OrderbookBufferConfig: buffer.Config{
			Checksum: ok.CalculateUpdateOrderbookChecksum,
		},
	})

	if err != nil {
		return err
	}
	err = ok.Websocket.SetupNewConnection(stream.ConnectionSetup{
		URL:                  okxAPIWebsocketPublicURL,
		ResponseCheckTimeout: exch.WebsocketResponseCheckTimeout,
		ResponseMaxLimit:     okxWebsocketResponseMaxLimit,
		RateLimit:            500,
	})
	if err != nil {
		return err
	}
	return ok.Websocket.SetupNewConnection(stream.ConnectionSetup{
		URL:                  okxAPIWebsocketPrivateURL,
		ResponseCheckTimeout: exch.WebsocketResponseCheckTimeout,
		ResponseMaxLimit:     okxWebsocketResponseMaxLimit,
		Authenticated:        true,
		RateLimit:            500,
	})
}

// Start starts the Okx go routine
func (ok *Okx) Start(wg *sync.WaitGroup) error {
	if wg == nil {
		return fmt.Errorf("%T %w", wg, common.ErrNilPointer)
	}
	wg.Add(1)
	go func() {
		ok.Run()
		wg.Done()
	}()
	return nil
}

// Run implements the Okx wrapper
func (ok *Okx) Run() {
	if ok.Verbose {
		log.Debugf(log.ExchangeSys,
			"%s Websocket: %s.",
			ok.Name,
			common.IsEnabled(ok.Websocket.IsEnabled()))
		ok.PrintEnabledPairs()
	}

	if !ok.GetEnabledFeatures().AutoPairUpdates {
		return
	}
	err := ok.UpdateTradablePairs(context.TODO(), false)
	if err != nil {
		log.Errorf(log.ExchangeSys,
			"%s failed to update tradable pairs. Err: %s",
			ok.Name,
			err)
	}
}

// GetServerTime returns the current exchange server time.
func (ok *Okx) GetServerTime(ctx context.Context, ai asset.Item) (time.Time, error) {
	return ok.GetSystemTime(ctx)
}

// FetchTradablePairs returns a list of the exchanges tradable pairs
func (ok *Okx) FetchTradablePairs(ctx context.Context, a asset.Item) (currency.Pairs, error) {
	if !ok.SupportsAsset(a) {
		return nil, fmt.Errorf("asset type of %s is not supported by %s", a, ok.Name)
	}
	var insts []Instrument
	var err error
	switch a {
	case asset.Spot:
		insts, err = ok.GetInstruments(ctx, &InstrumentsFetchParams{
			InstrumentType: okxInstTypeSpot,
		})
	case asset.Futures:
		insts, err = ok.GetInstruments(ctx, &InstrumentsFetchParams{
			InstrumentType: okxInstTypeFutures,
		})
	case asset.PerpetualSwap:
		insts, err = ok.GetInstruments(ctx, &InstrumentsFetchParams{
			InstrumentType: okxInstTypeSwap,
		})
	case asset.Options:
		var underlyings []string
		underlyings, err = ok.GetPublicUnderlyings(context.Background(), okxInstTypeOption)
		if err != nil {
			return nil, err
		}
		for x := range underlyings {
			var instruments []Instrument
			instruments, err = ok.GetInstruments(ctx, &InstrumentsFetchParams{
				InstrumentType: okxInstTypeOption,
				Underlying:     underlyings[x],
			})
			if err != nil {
				return nil, err
			}
			insts = append(insts, instruments...)
		}
	case asset.Margin:
		insts, err = ok.GetInstruments(ctx, &InstrumentsFetchParams{
			InstrumentType: okxInstTypeMargin,
		})
	}
	if err != nil {
		return nil, err
	}
	if len(insts) == 0 {
		return nil, errNoInstrumentFound
	}
	pairs := make([]currency.Pair, len(insts))
	for x := range insts {
		pairs[x], err = currency.NewPairFromString(insts[x].InstrumentID)
		if err != nil {
			return nil, err
		}
	}
	return pairs, nil
}

// UpdateTradablePairs updates the exchanges available pairs and stores them in the exchanges config
func (ok *Okx) UpdateTradablePairs(ctx context.Context, forceUpdate bool) error {
	assetTypes := ok.GetAssetTypes(false)
	for i := range assetTypes {
		pairs, err := ok.FetchTradablePairs(ctx, assetTypes[i])
		if err != nil {
			return err
		}
		err = ok.UpdatePairs(pairs, assetTypes[i], false, forceUpdate)
		if err != nil {
			return err
		}
	}
	return nil
}

// UpdateTicker updates and returns the ticker for a currency pair
func (ok *Okx) UpdateTicker(ctx context.Context, p currency.Pair, a asset.Item) (*ticker.Price, error) {
	format, err := ok.GetPairFormat(a, false)
	if err != nil {
		return nil, err
	}
	if !p.IsPopulated() {
		return nil, errIncompleteCurrencyPair
	}
	instrumentID := format.Format(p)
	if !ok.SupportsAsset(a) {
		return nil, fmt.Errorf("%w: %v", asset.ErrNotSupported, a)
	}
	mdata, err := ok.GetTicker(ctx, instrumentID)
	if err != nil {
		return nil, err
	}
	var baseVolume float64
	var quoteVolume float64
	switch a {
	case asset.Spot, asset.Margin:
		baseVolume = mdata.Vol24H.Float64()
		quoteVolume = mdata.VolCcy24H.Float64()
	case asset.PerpetualSwap, asset.Futures, asset.Options:
		baseVolume = mdata.VolCcy24H.Float64()
		quoteVolume = mdata.Vol24H.Float64()
	default:
		return nil, fmt.Errorf("%w, asset type %s is not supported", errInvalidInstrumentType, a.String())
	}
	err = ticker.ProcessTicker(&ticker.Price{
		Last:         mdata.LastTradePrice.Float64(),
		High:         mdata.High24H.Float64(),
		Low:          mdata.Low24H.Float64(),
		Bid:          mdata.BidPrice.Float64(),
		Ask:          mdata.BestAskPrice.Float64(),
		Volume:       baseVolume,
		QuoteVolume:  quoteVolume,
		Open:         mdata.Open24H.Float64(),
		Pair:         p,
		ExchangeName: ok.Name,
		AssetType:    a,
	})
	if err != nil {
		return nil, err
	}
	return ticker.GetTicker(ok.Name, p, a)
}

// UpdateTickers updates all currency pairs of a given asset type
func (ok *Okx) UpdateTickers(ctx context.Context, assetType asset.Item) error {
	pairs, err := ok.GetEnabledPairs(assetType)
	if err != nil {
		return err
	}
	instrumentType := ok.GetInstrumentTypeFromAssetItem(assetType)
	ticks, err := ok.GetTickers(ctx, strings.ToUpper(instrumentType), "", "")
	if err != nil {
		return err
	}
	for y := range ticks {
		pair, err := ok.GetPairFromInstrumentID(ticks[y].InstrumentID)
		if err != nil {
			return err
		}
		for i := range pairs {
			pairFmt, err := ok.FormatExchangeCurrency(pairs[i], assetType)
			if err != nil {
				return err
			}
			if !pair.Equal(pairFmt) {
				continue
			}
			err = ticker.ProcessTicker(&ticker.Price{
				Last:         ticks[y].LastTradePrice.Float64(),
				High:         ticks[y].High24H.Float64(),
				Low:          ticks[y].Low24H.Float64(),
				Bid:          ticks[y].BidPrice.Float64(),
				Ask:          ticks[y].BestAskPrice.Float64(),
				Volume:       ticks[y].Vol24H.Float64(),
				QuoteVolume:  ticks[y].VolCcy24H.Float64(),
				Open:         ticks[y].Open24H.Float64(),
				Pair:         pairFmt,
				ExchangeName: ok.Name,
				AssetType:    assetType,
			})
			if err != nil {
				return err
			}
		}
	}
	return nil
}

// FetchTicker returns the ticker for a currency pair
func (ok *Okx) FetchTicker(ctx context.Context, p currency.Pair, assetType asset.Item) (*ticker.Price, error) {
	formattedPair, err := ok.FormatExchangeCurrency(p, assetType)
	if err != nil {
		return nil, err
	}
	tickerNew, err := ticker.GetTicker(ok.Name, formattedPair, assetType)
	if err != nil {
		return ok.UpdateTicker(ctx, p, assetType)
	}
	return tickerNew, nil
}

// FetchOrderbook returns orderbook base on the currency pair
func (ok *Okx) FetchOrderbook(ctx context.Context, pair currency.Pair, assetType asset.Item) (*orderbook.Base, error) {
	ob, err := orderbook.Get(ok.Name, pair, assetType)
	if err != nil {
		return ok.UpdateOrderbook(ctx, pair, assetType)
	}
	return ob, nil
}

// UpdateOrderbook updates and returns the orderbook for a currency pair
func (ok *Okx) UpdateOrderbook(ctx context.Context, pair currency.Pair, assetType asset.Item) (*orderbook.Base, error) {
	book := &orderbook.Base{
		Exchange:        ok.Name,
		Pair:            pair,
		Asset:           assetType,
		VerifyOrderbook: ok.CanVerifyOrderbook,
	}
	var orderbookNew *OrderBookResponse
	var err error
	if !ok.SupportsAsset(assetType) {
		return nil, fmt.Errorf("%w: %v", asset.ErrNotSupported, assetType)
	}
	var instrumentID string
	format, err := ok.GetPairFormat(assetType, false)
	if err != nil {
		return nil, err
	}
	if !pair.IsPopulated() {
		return nil, errIncompleteCurrencyPair
	}
	instrumentID = format.Format(pair)
	orderbookNew, err = ok.GetOrderBookDepth(ctx, instrumentID, 0)
	if err != nil {
		return book, err
	}

	orderBookD, err := orderbookNew.GetOrderBookResponseDetail()
	if err != nil {
		return nil, err
	}
	book.Bids = make(orderbook.Items, len(orderBookD.Bids))
	for x := range orderBookD.Bids {
		book.Bids[x] = orderbook.Item{
			Amount: orderBookD.Bids[x].BaseCurrencies,
			Price:  orderBookD.Bids[x].DepthPrice,
		}
	}
	book.Asks = make(orderbook.Items, len(orderBookD.Asks))
	for x := range orderBookD.Asks {
		book.Asks[x] = orderbook.Item{
			Amount: orderBookD.Asks[x].NumberOfContracts,
			Price:  orderBookD.Asks[x].DepthPrice,
		}
	}
	err = book.Process()
	if err != nil {
		return book, err
	}
	return orderbook.Get(ok.Name, pair, assetType)
}

// UpdateAccountInfo retrieves balances for all enabled currencies.
func (ok *Okx) UpdateAccountInfo(ctx context.Context, assetType asset.Item) (account.Holdings, error) {
	var info account.Holdings
	var acc account.SubAccount
	info.Exchange = ok.Name
	if !ok.SupportsAsset(assetType) {
		return info, fmt.Errorf("%w: %v", asset.ErrNotSupported, assetType)
	}
	balances, err := ok.GetBalance(ctx, "")
	if err != nil {
		return info, err
	}
	currencyBalance := make([]account.Balance, len(balances))
	for i := range balances {
		free := balances[i].AvailBal
		locked := balances[i].FrozenBalance
		currencyBalance[i] = account.Balance{
			Currency: currency.NewCode(balances[i].Currency),
			Total:    balances[i].Balance,
			Hold:     locked,
			Free:     free,
		}
	}
	acc.Currencies = currencyBalance
	acc.AssetType = assetType
	info.Accounts = append(info.Accounts, acc)
	creds, err := ok.GetCredentials(ctx)
	if err != nil {
		return info, err
	}
	if err := account.Process(&info, creds); err != nil {
		return account.Holdings{}, err
	}
	return info, nil
}

// FetchAccountInfo retrieves balances for all enabled currencies
func (ok *Okx) FetchAccountInfo(ctx context.Context, assetType asset.Item) (account.Holdings, error) {
	creds, err := ok.GetCredentials(ctx)
	if err != nil {
		return account.Holdings{}, err
	}
	acc, err := account.GetHoldings(ok.Name, creds, assetType)
	if err != nil {
		return ok.UpdateAccountInfo(ctx, assetType)
	}
	return acc, nil
}

// GetFundingHistory returns funding history, deposits and withdrawals
func (ok *Okx) GetFundingHistory(ctx context.Context) ([]exchange.FundHistory, error) {
	depositHistories, err := ok.GetCurrencyDepositHistory(ctx, "", "", "", time.Time{}, time.Time{}, -1, 0)
	if err != nil {
		return nil, err
	}
	withdrawalHistories, err := ok.GetWithdrawalHistory(ctx, "", "", "", "", "", time.Time{}, time.Time{}, -5)
	if err != nil {
		return nil, err
	}
	resp := make([]exchange.FundHistory, 0, len(depositHistories)+len(withdrawalHistories))
	for x := range depositHistories {
		resp = append(resp, exchange.FundHistory{
			ExchangeName:    ok.Name,
			Status:          strconv.Itoa(depositHistories[x].State),
			Timestamp:       depositHistories[x].Timestamp.Time(),
			Currency:        depositHistories[x].Currency,
			Amount:          depositHistories[x].Amount,
			TransferType:    "deposit",
			CryptoToAddress: depositHistories[x].ToDepositAddress,
			CryptoTxID:      depositHistories[x].TransactionID,
		})
	}
	for x := range withdrawalHistories {
		resp = append(resp, exchange.FundHistory{
			ExchangeName:    ok.Name,
			Status:          withdrawalHistories[x].StateOfWithdrawal,
			Timestamp:       withdrawalHistories[x].Timestamp.Time(),
			Currency:        withdrawalHistories[x].Currency,
			Amount:          withdrawalHistories[x].Amount,
			TransferType:    "withdrawal",
			CryptoToAddress: withdrawalHistories[x].ToReceivingAddress,
			CryptoTxID:      withdrawalHistories[x].TransactionID,
			TransferID:      withdrawalHistories[x].WithdrawalID,
			Fee:             withdrawalHistories[x].WithdrawalFee,
			CryptoChain:     withdrawalHistories[x].ChainName,
		})
	}
	return resp, nil
}

// GetWithdrawalsHistory returns previous withdrawals data
func (ok *Okx) GetWithdrawalsHistory(ctx context.Context, c currency.Code, _ asset.Item) (resp []exchange.WithdrawalHistory, err error) {
	withdrawals, err := ok.GetWithdrawalHistory(ctx, c.String(), "", "", "", "", time.Time{}, time.Time{}, -5)
	if err != nil {
		return nil, err
	}
	resp = make([]exchange.WithdrawalHistory, 0, len(withdrawals))
	for x := range withdrawals {
		resp = append(resp, exchange.WithdrawalHistory{
			Status:          withdrawals[x].StateOfWithdrawal,
			Timestamp:       withdrawals[x].Timestamp.Time(),
			Currency:        withdrawals[x].Currency,
			Amount:          withdrawals[x].Amount,
			TransferType:    "withdrawal",
			CryptoToAddress: withdrawals[x].ToReceivingAddress,
			CryptoTxID:      withdrawals[x].TransactionID,
			CryptoChain:     withdrawals[x].ChainName,
			TransferID:      withdrawals[x].WithdrawalID,
			Fee:             withdrawals[x].WithdrawalFee,
		})
	}
	return resp, nil
}

// GetRecentTrades returns the most recent trades for a currency and asset
func (ok *Okx) GetRecentTrades(ctx context.Context, p currency.Pair, assetType asset.Item) ([]trade.Data, error) {
	format, err := ok.GetPairFormat(assetType, false)
	if err != nil {
		return nil, err
	}
	if !p.IsPopulated() {
		return nil, errIncompleteCurrencyPair
	}
	instrumentID := format.Format(p)
	tradeData, err := ok.GetTrades(ctx, instrumentID, 1000)
	if err != nil {
		return nil, err
	}

	resp := make([]trade.Data, len(tradeData))
	var side order.Side
	for x := range tradeData {
		side, err = order.StringToOrderSide(tradeData[x].Side)
		if err != nil {
			return nil, err
		}
		resp[x] = trade.Data{
			TID:          tradeData[x].TradeID,
			Exchange:     ok.Name,
			CurrencyPair: p,
			AssetType:    assetType,
			Side:         side,
			Price:        tradeData[x].Price,
			Amount:       tradeData[x].Quantity,
			Timestamp:    tradeData[x].Timestamp.Time(),
		}
	}
	if ok.IsSaveTradeDataEnabled() {
		err = trade.AddTradesToBuffer(ok.Name, resp...)
		if err != nil {
			return nil, err
		}
	}
	sort.Sort(trade.ByDate(resp))
	return resp, nil
}

// GetHistoricTrades retrives historic trade data within the timeframe provided
func (ok *Okx) GetHistoricTrades(ctx context.Context, p currency.Pair, assetType asset.Item, timestampStart, timestampEnd time.Time) ([]trade.Data, error) {
	if timestampStart.Before(time.Now().Add(-kline.ThreeMonth.Duration())) {
		return nil, errOnlyThreeMonthsSupported
	}
	const limit = 100
	format, err := ok.GetPairFormat(assetType, false)
	if err != nil {
		return nil, err
	}
	if !p.IsPopulated() {
		return nil, errIncompleteCurrencyPair
	}
	var resp []trade.Data
	instrumentID := format.Format(p)
	tradeIDEnd := ""
allTrades:
	for {
		var trades []TradeResponse
		trades, err = ok.GetTradesHistory(ctx, instrumentID, "", tradeIDEnd, limit)
		if err != nil {
			return nil, err
		}
		if len(trades) == 0 {
			break
		}
		for i := 0; i < len(trades); i++ {
			if timestampStart.Equal(trades[i].Timestamp.Time()) ||
				trades[i].Timestamp.Time().Before(timestampStart) ||
				tradeIDEnd == trades[len(trades)-1].TradeID {
				// reached end of trades to crawl
				break allTrades
			}
			var tradeSide order.Side
			tradeSide, err = order.StringToOrderSide(trades[i].Side)
			if err != nil {
				return nil, err
			}
			resp = append(resp, trade.Data{
				TID:          trades[i].TradeID,
				Exchange:     ok.Name,
				CurrencyPair: p,
				AssetType:    assetType,
				Price:        trades[i].Price,
				Amount:       trades[i].Quantity,
				Timestamp:    trades[i].Timestamp.Time(),
				Side:         tradeSide,
			})
		}
		tradeIDEnd = trades[len(trades)-1].TradeID
	}
	if ok.IsSaveTradeDataEnabled() {
		err = trade.AddTradesToBuffer(ok.Name, resp...)
		if err != nil {
			return nil, err
		}
	}
	sort.Sort(trade.ByDate(resp))
	return trade.FilterTradesByTime(resp, timestampStart, timestampEnd), nil
}

// SubmitOrder submits a new order
func (ok *Okx) SubmitOrder(ctx context.Context, s *order.Submit) (*order.SubmitResponse, error) {
	if err := s.Validate(); err != nil {
		return nil, err
	}
	if !ok.SupportsAsset(s.AssetType) {
		return nil, fmt.Errorf("%w: %v", asset.ErrNotSupported, s.AssetType)
	}
	if s.Amount <= 0 {
		return nil, fmt.Errorf("amount, or size (sz) of quantity to buy or sell hast to be greater than zero ")
	}
	format, err := ok.GetPairFormat(s.AssetType, false)
	if err != nil {
		return nil, err
	}
	if !s.Pair.IsPopulated() {
		return nil, errIncompleteCurrencyPair
	}
	instrumentID := format.Format(s.Pair)
	var tradeMode string
	if s.AssetType != asset.Margin {
		tradeMode = "cash"
	}
	var sideType string
	if s.Side.IsLong() {
		sideType = order.Buy.Lower()
	} else {
		sideType = order.Sell.Lower()
	}
	var orderRequest = &PlaceOrderRequestParam{
		InstrumentID:          instrumentID,
		TradeMode:             tradeMode,
		Side:                  sideType,
		OrderType:             s.Type.Lower(),
		Amount:                s.Amount,
		ClientSupplierOrderID: s.ClientOrderID,
		Price:                 s.Price,
	}
	switch s.Type.Lower() {
	case OkxOrderLimit, OkxOrderPostOnly, OkxOrderFOK, OkxOrderIOC:
		orderRequest.Price = s.Price
	}
	var placeOrderResponse *OrderData
	if s.AssetType == asset.PerpetualSwap || s.AssetType == asset.Futures {
		if s.Type.Lower() == "" {
			orderRequest.OrderType = OkxOrderOptimalLimitIOC
		}
		// TODO: handle positionSideLong while side is Short and positionSideShort while side is Long
		if s.Side.IsLong() {
			orderRequest.PositionSide = positionSideLong
		} else {
			orderRequest.PositionSide = positionSideShort
		}
	}
	if ok.Websocket.CanUseAuthenticatedWebsocketForWrapper() {
		placeOrderResponse, err = ok.WsPlaceOrder(orderRequest)
		if err != nil {
			return nil, err
		}
	} else {
		placeOrderResponse, err = ok.PlaceOrder(ctx, orderRequest, s.AssetType)
		if err != nil {
			return nil, err
		}
	}
	if err != nil {
		return nil, err
	}
	return s.DeriveSubmitResponse(placeOrderResponse.OrderID)
}

// ModifyOrder will allow of changing orderbook placement and limit to market conversion
func (ok *Okx) ModifyOrder(ctx context.Context, action *order.Modify) (*order.ModifyResponse, error) {
	if err := action.Validate(); err != nil {
		return nil, err
	}
	var err error
	if math.Mod(action.Amount, 1) != 0 {
		return nil, errors.New("okx contract amount can not be decimal")
	}
	format, err := ok.GetPairFormat(action.AssetType, false)
	if err != nil {
		return nil, err
	}
	if !action.Pair.IsPopulated() {
		return nil, errIncompleteCurrencyPair
	}
	instrumentID := format.Format(action.Pair)
	if err != nil {
		return nil, err
	}
	amendRequest := AmendOrderRequestParams{
		InstrumentID:          instrumentID,
		NewQuantity:           action.Amount,
		OrderID:               action.OrderID,
		ClientSuppliedOrderID: action.ClientOrderID,
	}
	if ok.Websocket.CanUseAuthenticatedWebsocketForWrapper() {
		_, err = ok.WsAmendOrder(&amendRequest)
	} else {
		_, err = ok.AmendOrder(ctx, &amendRequest)
	}
	if err != nil {
		return nil, err
	}
	return action.DeriveModifyResponse()
}

// CancelOrder cancels an order by its corresponding ID number
func (ok *Okx) CancelOrder(ctx context.Context, ord *order.Cancel) error {
	if err := ord.Validate(ord.StandardCancel()); err != nil {
		return err
	}
	if !ok.SupportsAsset(ord.AssetType) {
		return fmt.Errorf("%w: %v", asset.ErrNotSupported, ord.AssetType)
	}
	format, err := ok.GetPairFormat(ord.AssetType, false)
	if err != nil {
		return err
	}
	if !ord.Pair.IsPopulated() {
		return errIncompleteCurrencyPair
	}
	instrumentID := format.Format(ord.Pair)
	req := CancelOrderRequestParam{
		InstrumentID:          instrumentID,
		OrderID:               ord.OrderID,
		ClientSupplierOrderID: ord.ClientOrderID,
	}
	if ok.Websocket.CanUseAuthenticatedWebsocketForWrapper() {
		_, err = ok.WsCancelOrder(req)
	} else {
		_, err = ok.CancelSingleOrder(ctx, req)
	}
	return err
}

// CancelBatchOrders cancels orders by their corresponding ID numbers
func (ok *Okx) CancelBatchOrders(ctx context.Context, orders []order.Cancel) (order.CancelBatchResponse, error) {
	var cancelBatchResponse order.CancelBatchResponse
	if len(orders) > 20 {
		return cancelBatchResponse, fmt.Errorf("%w, cannot cancel more than 20 orders", errExceedLimit)
	} else if len(orders) == 0 {
		return cancelBatchResponse, fmt.Errorf("%w, must have at least 1 cancel order", errNoOrderParameterPassed)
	}
	cancelOrderParams := []CancelOrderRequestParam{}
	var err error
	for x := range orders {
		ord := orders[x]
		err = ord.Validate(ord.StandardCancel())
		if err != nil {
			return cancelBatchResponse, err
		}
		if !ok.SupportsAsset(ord.AssetType) {
			return cancelBatchResponse, fmt.Errorf("%w: %v", asset.ErrNotSupported, ord.AssetType)
		}
		var instrumentID string
		var format currency.PairFormat
		format, err = ok.GetPairFormat(ord.AssetType, false)
		if err != nil {
			return cancelBatchResponse, err
		}
		if !ord.Pair.IsPopulated() {
			return cancelBatchResponse, errIncompleteCurrencyPair
		}
		instrumentID = format.Format(ord.Pair)
		if err != nil {
			return cancelBatchResponse, err
		}
		req := CancelOrderRequestParam{
			InstrumentID:          instrumentID,
			OrderID:               ord.OrderID,
			ClientSupplierOrderID: ord.ClientOrderID,
		}
		cancelOrderParams = append(cancelOrderParams, req)
	}
	var canceledOrders []OrderData
	if ok.Websocket.CanUseAuthenticatedWebsocketForWrapper() {
		canceledOrders, err = ok.WsCancelMultipleOrder(cancelOrderParams)
	} else {
		canceledOrders, err = ok.CancelMultipleOrders(ctx, cancelOrderParams)
	}
	if err != nil {
		return cancelBatchResponse, err
	}
	for x := range canceledOrders {
		cancelBatchResponse.Status[canceledOrders[x].OrderID] = func() string {
			if canceledOrders[x].SCode != "0" && canceledOrders[x].SCode != "2" {
				return ""
			}
			return order.Cancelled.String()
		}()
	}
	return cancelBatchResponse, nil
}

// CancelAllOrders cancels all orders associated with a currency pair
func (ok *Okx) CancelAllOrders(ctx context.Context, orderCancellation *order.Cancel) (order.CancelAllResponse, error) {
	err := orderCancellation.Validate()
	if err != nil {
		return order.CancelAllResponse{}, err
	}
	cancelAllResponse := order.CancelAllResponse{
		Status: map[string]string{},
	}
	var instrumentType string
	if orderCancellation.AssetType.IsValid() {
		err = ok.CurrencyPairs.IsAssetEnabled(orderCancellation.AssetType)
		if err != nil {
			return order.CancelAllResponse{}, err
		}
		instrumentType = ok.GetInstrumentTypeFromAssetItem(orderCancellation.AssetType)
	}
	var oType string
	if orderCancellation.Type != order.UnknownType && orderCancellation.Type != order.AnyType {
		oType, err = ok.OrderTypeString(orderCancellation.Type)
		if err != nil {
			return order.CancelAllResponse{}, err
		}
	}
	var curr string
	if orderCancellation.Pair.IsPopulated() {
		curr = orderCancellation.Pair.Upper().String()
	}
	myOrders, err := ok.GetOrderList(ctx, &OrderListRequestParams{
		InstrumentType: instrumentType,
		OrderType:      oType,
		InstrumentID:   curr,
	})
	if err != nil {
		return cancelAllResponse, err
	}
	cancelAllOrdersRequestParams := make([]CancelOrderRequestParam, len(myOrders))
ordersLoop:
	for x := range myOrders {
		switch {
		case orderCancellation.OrderID != "" || orderCancellation.ClientOrderID != "":
			if myOrders[x].OrderID == orderCancellation.OrderID ||
				myOrders[x].ClientSupplierOrderID == orderCancellation.ClientOrderID {
				cancelAllOrdersRequestParams[x] = CancelOrderRequestParam{
					OrderID:               myOrders[x].OrderID,
					ClientSupplierOrderID: myOrders[x].ClientSupplierOrderID,
				}
				break ordersLoop
			}
		case orderCancellation.Side == order.Buy || orderCancellation.Side == order.Sell:
			if myOrders[x].Side == order.Buy || myOrders[x].Side == order.Sell {
				cancelAllOrdersRequestParams[x] = CancelOrderRequestParam{
					OrderID:               myOrders[x].OrderID,
					ClientSupplierOrderID: myOrders[x].ClientSupplierOrderID,
				}
				continue
			}
		default:
			cancelAllOrdersRequestParams[x] = CancelOrderRequestParam{
				OrderID:               myOrders[x].OrderID,
				ClientSupplierOrderID: myOrders[x].ClientSupplierOrderID,
			}
		}
	}
	remaining := cancelAllOrdersRequestParams
	loop := int(math.Ceil(float64(len(remaining)) / 20.0))
	for b := 0; b < loop; b++ {
		var response []OrderData
		if len(remaining) > 20 {
			if ok.Websocket.CanUseAuthenticatedWebsocketForWrapper() {
				response, err = ok.WsCancelMultipleOrder(remaining[:20])
			} else {
				response, err = ok.CancelMultipleOrders(ctx, remaining[:20])
			}
			remaining = remaining[20:]
		} else {
			if ok.Websocket.CanUseAuthenticatedWebsocketForWrapper() {
				response, err = ok.WsCancelMultipleOrder(remaining)
			} else {
				response, err = ok.CancelMultipleOrders(ctx, remaining)
			}
		}
		if err != nil {
			if len(cancelAllResponse.Status) == 0 {
				return cancelAllResponse, err
			}
		}
		for y := range response {
			if response[y].SCode == "0" {
				cancelAllResponse.Status[response[y].OrderID] = order.Cancelled.String()
			} else {
				cancelAllResponse.Status[response[y].OrderID] = response[y].SMessage
			}
		}
	}
	return cancelAllResponse, nil
}

// GetOrderInfo returns order information based on order ID
func (ok *Okx) GetOrderInfo(ctx context.Context, orderID string, pair currency.Pair, assetType asset.Item) (order.Detail, error) {
	var respData order.Detail
	format, err := ok.GetPairFormat(assetType, false)
	if err != nil {
		return respData, err
	}
	if !pair.IsPopulated() {
		return respData, errIncompleteCurrencyPair
	}
	instrumentID := format.Format(pair)
	if !ok.SupportsAsset(assetType) {
		return respData, fmt.Errorf("%w: %v", asset.ErrNotSupported, assetType)
	}
	orderDetail, err := ok.GetOrderDetail(ctx, &OrderDetailRequestParam{
		InstrumentID: instrumentID,
		OrderID:      orderID,
	})
	if err != nil {
		return respData, err
	}
	status, err := order.StringToOrderStatus(orderDetail.State)
	if err != nil {
		return respData, err
	}
	orderType, err := ok.OrderTypeFromString(orderDetail.OrderType)
	if err != nil {
		return respData, err
	}

	return order.Detail{
		Amount:         orderDetail.Size.Float64(),
		Exchange:       ok.Name,
		OrderID:        orderDetail.OrderID,
		ClientOrderID:  orderDetail.ClientSupplierOrderID,
		Side:           orderDetail.Side,
		Type:           orderType,
		Pair:           pair,
		Cost:           orderDetail.Price.Float64(),
		AssetType:      assetType,
		Status:         status,
		Price:          orderDetail.Price.Float64(),
		ExecutedAmount: orderDetail.RebateAmount.Float64(),
		Date:           orderDetail.CreationTime,
		LastUpdated:    orderDetail.UpdateTime,
	}, err
}

// GetDepositAddress returns a deposit address for a specified currency
func (ok *Okx) GetDepositAddress(ctx context.Context, c currency.Code, _, chain string) (*deposit.Address, error) {
	response, err := ok.GetCurrencyDepositAddress(ctx, c.String())
	if err != nil {
		return nil, err
	}

	// Check if a specific chain was requested
	if chain != "" {
		for x := range response {
			if !strings.EqualFold(response[x].Chain, chain) {
				continue
			}
			return &deposit.Address{
				Address: response[x].Address,
				Tag:     response[x].Tag,
				Chain:   response[x].Chain,
			}, nil
		}
		return nil, fmt.Errorf("specified chain %s not found", chain)
	}

	// If no specific chain was requested, return the first selected address (mainnet addresses are returned first by default)
	for x := range response {
		if !response[x].Selected {
			continue
		}

		return &deposit.Address{
			Address: response[x].Address,
			Tag:     response[x].Tag,
			Chain:   response[x].Chain,
		}, nil
	}
	return nil, errDepositAddressNotFound
}

// WithdrawCryptocurrencyFunds returns a withdrawal ID when a withdrawal is submitted
func (ok *Okx) WithdrawCryptocurrencyFunds(ctx context.Context, withdrawRequest *withdraw.Request) (*withdraw.ExchangeResponse, error) {
	if err := withdrawRequest.Validate(); err != nil {
		return nil, err
	}
	input := WithdrawalInput{
		ChainName:             withdrawRequest.Crypto.Chain,
		Amount:                withdrawRequest.Amount,
		Currency:              withdrawRequest.Currency.String(),
		ToAddress:             withdrawRequest.Crypto.Address,
		TransactionFee:        withdrawRequest.Crypto.FeeAmount,
		WithdrawalDestination: "3",
	}
	resp, err := ok.Withdrawal(ctx, &input)
	if err != nil {
		return nil, err
	}
	return &withdraw.ExchangeResponse{
		ID: resp.WithdrawalID,
	}, nil
}

// WithdrawFiatFunds returns a withdrawal ID when a withdrawal is
// submitted
func (ok *Okx) WithdrawFiatFunds(ctx context.Context, withdrawRequest *withdraw.Request) (*withdraw.ExchangeResponse, error) {
	return nil, common.ErrFunctionNotSupported
}

// WithdrawFiatFundsToInternationalBank returns a withdrawal ID when a withdrawal is submitted
func (ok *Okx) WithdrawFiatFundsToInternationalBank(ctx context.Context, withdrawRequest *withdraw.Request) (*withdraw.ExchangeResponse, error) {
	return nil, common.ErrFunctionNotSupported
}

// GetActiveOrders retrieves any orders that are active/open
func (ok *Okx) GetActiveOrders(ctx context.Context, req *order.GetOrdersRequest) (order.FilteredOrders, error) {
	err := req.Validate()
	if err != nil {
		return nil, err
	}
	if !req.StartTime.IsZero() && req.StartTime.Before(time.Now().Add(-kline.ThreeMonth.Duration())) {
		return nil, errOnlyThreeMonthsSupported
	}
	if !ok.SupportsAsset(req.AssetType) {
		return nil, fmt.Errorf("%w: %v", asset.ErrNotSupported, req.AssetType)
	}
	instrumentType := ok.GetInstrumentTypeFromAssetItem(req.AssetType)
	var orderType string
	if req.Type != order.UnknownType && req.Type != order.AnyType {
		orderType, err = ok.OrderTypeString(req.Type)
		if err != nil {
			return nil, err
		}
	}
	endTime := req.EndTime
	var resp []order.Detail
allOrders:
	for {
		requestParam := &OrderListRequestParams{
			OrderType:      orderType,
			End:            endTime,
			InstrumentType: instrumentType,
		}
		var orderList []OrderDetail
		orderList, err = ok.GetOrderList(ctx, requestParam)
		if err != nil {
			return nil, err
		}
		if len(orderList) == 0 {
			break
		}
		for i := range orderList {
			if req.StartTime.Equal(orderList[i].CreationTime) ||
				orderList[i].CreationTime.Before(req.StartTime) ||
				endTime == orderList[i].CreationTime {
				// reached end of orders to crawl
				break allOrders
			}
			orderSide := orderList[i].Side
			var pair currency.Pair
			pair, err = ok.GetPairFromInstrumentID(orderList[i].InstrumentID)
			if err != nil {
				return nil, err
			}
			if len(req.Pairs) > 0 {
				x := 0
				for x = range req.Pairs {
					if req.Pairs[x].Equal(pair) {
						break
					}
				}
				if !req.Pairs[x].Equal(pair) {
					continue
				}
			}
			var orderStatus order.Status
			orderStatus, err = order.StringToOrderStatus(strings.ToUpper(orderList[i].State))
			if err != nil {
				return nil, err
			}
			var oType order.Type
			oType, err = ok.OrderTypeFromString(orderList[i].OrderType)
			if err != nil {
				return nil, err
			}
			resp = append(resp, order.Detail{
				Amount:          orderList[i].Size.Float64(),
				Pair:            pair,
				Price:           orderList[i].Price.Float64(),
				ExecutedAmount:  orderList[i].FillSize,
				RemainingAmount: orderList[i].Size.Float64() - orderList[i].FillSize,
				Fee:             orderList[i].TransactionFee.Float64(),
				FeeAsset:        currency.NewCode(orderList[i].FeeCurrency),
				Exchange:        ok.Name,
				OrderID:         orderList[i].OrderID,
				ClientOrderID:   orderList[i].ClientSupplierOrderID,
				Type:            oType,
				Side:            orderSide,
				Status:          orderStatus,
				AssetType:       req.AssetType,
				Date:            orderList[i].CreationTime,
				LastUpdated:     orderList[i].UpdateTime,
			})
		}
		if len(orderList) < 100 {
			// Since the we passed a limit of 0 to the method GetOrderList,
			// we expect 100 orders to be retrieved if the number of orders are more that 100.
			// If not, break out of the loop to not send another request.
			break
		}
		endTime = orderList[len(orderList)-1].CreationTime
	}
	return req.Filter(ok.Name, resp), nil
}

// GetOrderHistory retrieves account order information Can Limit response to specific order status
func (ok *Okx) GetOrderHistory(ctx context.Context, req *order.GetOrdersRequest) (order.FilteredOrders, error) {
	if err := req.Validate(); err != nil {
		return nil, err
	}
	if !req.StartTime.IsZero() && req.StartTime.Before(time.Now().Add(-kline.ThreeMonth.Duration())) {
		return nil, errOnlyThreeMonthsSupported
	}
	if len(req.Pairs) == 0 {
		return nil, errMissingAtLeast1CurrencyPair
	}
	if !ok.SupportsAsset(req.AssetType) {
		return nil, fmt.Errorf("%w: %v", asset.ErrNotSupported, req.AssetType)
	}
	instrumentType := strings.ToUpper(ok.GetInstrumentTypeFromAssetItem(req.AssetType))
	endTime := req.EndTime
	var resp []order.Detail
allOrders:
	for {
		orderList, err := ok.Get3MonthOrderHistory(ctx, &OrderHistoryRequestParams{
			OrderListRequestParams: OrderListRequestParams{
				InstrumentType: instrumentType,
				End:            endTime,
			},
		})
		if err != nil {
			return nil, err
		}
		if len(orderList) == 0 {
			break
		}
		for i := range orderList {
			if req.StartTime.Equal(orderList[i].CreationTime) ||
				orderList[i].CreationTime.Before(req.StartTime) ||
				endTime == orderList[i].CreationTime {
				// reached end of orders to crawl
				break allOrders
			}
			var pair currency.Pair
			pair, err = ok.GetPairFromInstrumentID(orderList[i].InstrumentID)
			if err != nil {
				return nil, err
			}
			for j := range req.Pairs {
				if !req.Pairs[j].Equal(pair) {
					continue
				}
				var orderStatus order.Status
				orderStatus, err = order.StringToOrderStatus(strings.ToUpper(orderList[i].State))
				if err != nil {
					log.Errorf(log.ExchangeSys, "%s %v", ok.Name, err)
				}
				if orderStatus == order.Active {
					continue
				}
				orderSide := orderList[i].Side
				var oType order.Type
				oType, err = ok.OrderTypeFromString(orderList[i].OrderType)
				if err != nil {
					return nil, err
				}
				orderAmount := orderList[i].Size
				if orderList[i].QuantityType == "quote_ccy" {
					// Size is quote amount.
					orderAmount /= orderList[i].AveragePrice
				}

				remainingAmount := float64(0)
				if orderStatus != order.Filled {
					remainingAmount = orderAmount.Float64() - orderList[i].AccumulatedFillSize.Float64()
				}
				resp = append(resp, order.Detail{
					Price:                orderList[i].Price.Float64(),
					AverageExecutedPrice: orderList[i].AveragePrice.Float64(),
					Amount:               orderAmount.Float64(),
					ExecutedAmount:       orderList[i].AccumulatedFillSize.Float64(),
					RemainingAmount:      remainingAmount,
					Fee:                  orderList[i].TransactionFee.Float64(),
					FeeAsset:             currency.NewCode(orderList[i].FeeCurrency),
					Exchange:             ok.Name,
					OrderID:              orderList[i].OrderID,
					ClientOrderID:        orderList[i].ClientSupplierOrderID,
					Type:                 oType,
					Side:                 orderSide,
					Status:               orderStatus,
					AssetType:            req.AssetType,
					Date:                 orderList[i].CreationTime,
					LastUpdated:          orderList[i].UpdateTime,
					Pair:                 pair,
					Cost:                 orderList[i].AveragePrice.Float64() * orderList[i].AccumulatedFillSize.Float64(),
					CostAsset:            currency.NewCode(orderList[i].RebateCurrency),
				})
			}
		}
		if len(orderList) < 100 {
			break
		}
		endTime = orderList[len(orderList)-1].CreationTime
	}
	return req.Filter(ok.Name, resp), nil
}

// GetFeeByType returns an estimate of fee based on the type of transaction
func (ok *Okx) GetFeeByType(ctx context.Context, feeBuilder *exchange.FeeBuilder) (float64, error) {
	if feeBuilder == nil {
		return 0, fmt.Errorf("%T %w", feeBuilder, common.ErrNilPointer)
	}
	if !ok.AreCredentialsValid(ctx) && feeBuilder.FeeType == exchange.CryptocurrencyTradeFee {
		feeBuilder.FeeType = exchange.OfflineTradeFee
	}
	return ok.GetFee(ctx, feeBuilder)
}

// ValidateCredentials validates current credentials used for wrapper
func (ok *Okx) ValidateCredentials(ctx context.Context, assetType asset.Item) error {
	_, err := ok.UpdateAccountInfo(ctx, assetType)
	return ok.CheckTransientError(err)
}

// GetHistoricCandles returns candles between a time period for a set time interval
func (ok *Okx) GetHistoricCandles(ctx context.Context, pair currency.Pair, a asset.Item, interval kline.Interval, start, end time.Time) (*kline.Item, error) {
	req, err := ok.GetKlineRequest(pair, a, interval, start, end)
	if err != nil {
		return nil, err
	}

	candles, err := ok.GetCandlesticksHistory(ctx,
		req.RequestFormatted.Base.String()+
			currency.DashDelimiter+
			req.RequestFormatted.Quote.String(),
		req.ExchangeInterval,
		start.Add(-time.Nanosecond), // Start time not inclusive of candle.
		end,
		300)
	if err != nil {
		return nil, err
	}

	timeSeries := make([]kline.Candle, len(candles))
	for x := range candles {
		timeSeries[x] = kline.Candle{
			Time:   candles[x].OpenTime,
			Open:   candles[x].OpenPrice,
			High:   candles[x].HighestPrice,
			Low:    candles[x].LowestPrice,
			Close:  candles[x].ClosePrice,
			Volume: candles[x].Volume,
		}
	}
	return req.ProcessResponse(timeSeries)
}

// GetHistoricCandlesExtended returns candles between a time period for a set time interval
func (ok *Okx) GetHistoricCandlesExtended(ctx context.Context, pair currency.Pair, a asset.Item, interval kline.Interval, start, end time.Time) (*kline.Item, error) {
	req, err := ok.GetKlineExtendedRequest(pair, a, interval, start, end)
	if err != nil {
		return nil, err
	}

	if count := kline.TotalCandlesPerInterval(start, end, req.ExchangeInterval); count > 1440 {
		return nil,
			fmt.Errorf("candles count: %d, exceeds max lookback limit for exchange: %d %w",
				count, 1440, kline.ErrRequestExceedsExchangeLimits)
	}

	timeSeries := make([]kline.Candle, 0, req.Size())
	for y := range req.Ranges {
		var candles []CandleStick
		candles, err = ok.GetCandlesticksHistory(ctx,
			req.RequestFormatted.Base.String()+
				currency.DashDelimiter+
				req.RequestFormatted.Quote.String(),
			req.ExchangeInterval,
			req.Ranges[y].Start.Time.Add(-time.Nanosecond), // Start time not inclusive of candle.
			req.Ranges[y].End.Time,
			300)
		if err != nil {
			return nil, err
		}
		for x := range candles {
			timeSeries = append(timeSeries, kline.Candle{
				Time:   candles[x].OpenTime,
				Open:   candles[x].OpenPrice,
				High:   candles[x].HighestPrice,
				Low:    candles[x].LowestPrice,
				Close:  candles[x].ClosePrice,
				Volume: candles[x].Volume,
			})
		}
	}
<<<<<<< HEAD
	return req.ProcessResponse(timeSeries)
=======
	ret.RemoveDuplicateCandlesByTime()
	ret.RemoveOutsideRange(start, end)
	ret.SortCandlesByTimestamp(false)
	return ret, nil
>>>>>>> 017cdf13
}

// GetAvailableTransferChains returns the available transfer blockchains for the specific
// cryptocurrency
func (ok *Okx) GetAvailableTransferChains(ctx context.Context, cryptocurrency currency.Code) ([]string, error) {
	currencyChains, err := ok.GetFundingCurrencies(ctx)
	if err != nil {
		return nil, err
	}
	chains := make([]string, 0, len(currencyChains))
	for x := range currencyChains {
		if !cryptocurrency.IsEmpty() && !strings.EqualFold(cryptocurrency.String(), currencyChains[x].Currency) {
			continue
		}
		chains = append(chains, currencyChains[x].Chain)
	}
	return chains, nil
}<|MERGE_RESOLUTION|>--- conflicted
+++ resolved
@@ -1431,14 +1431,7 @@
 			})
 		}
 	}
-<<<<<<< HEAD
 	return req.ProcessResponse(timeSeries)
-=======
-	ret.RemoveDuplicateCandlesByTime()
-	ret.RemoveOutsideRange(start, end)
-	ret.SortCandlesByTimestamp(false)
-	return ret, nil
->>>>>>> 017cdf13
 }
 
 // GetAvailableTransferChains returns the available transfer blockchains for the specific
