package okx

import (
<<<<<<< HEAD
	"strconv"
=======
	"encoding/json"
>>>>>>> 8fad9856
	"strings"

	"github.com/thrasher-corp/gocryptotrader/encoding/json"
	"github.com/thrasher-corp/gocryptotrader/exchanges/order"
)

// UnmarshalJSON decoder for OpenInterestResponse instance.
func (a *OpenInterest) UnmarshalJSON(data []byte) error {
	type Alias OpenInterest
	chil := &struct {
		*Alias
		InstrumentType string `json:"instType"`
	}{Alias: (*Alias)(a)}
	err := json.Unmarshal(data, chil)
	if err != nil {
		return err
	}
	chil.InstrumentType = strings.ToUpper(chil.InstrumentType)
	a.InstrumentType, err = assetTypeFromInstrumentType(chil.InstrumentType)
	return err
}

// MarshalJSON serialized QuoteLeg instance into bytes
func (a *QuoteLeg) MarshalJSON() ([]byte, error) {
	type Alias QuoteLeg
	chil := &struct {
		*Alias
		Side string `json:"side"`
	}{
		Alias: (*Alias)(a),
	}
	if a.Side == order.Buy {
		chil.Side = "buy"
	} else {
		chil.Side = "sell"
	}
	return json.Marshal(chil)
}<|MERGE_RESOLUTION|>--- conflicted
+++ resolved
@@ -1,11 +1,6 @@
 package okx
 
 import (
-<<<<<<< HEAD
-	"strconv"
-=======
-	"encoding/json"
->>>>>>> 8fad9856
 	"strings"
 
 	"github.com/thrasher-corp/gocryptotrader/encoding/json"
