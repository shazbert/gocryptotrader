--- conflicted
+++ resolved
@@ -1470,18 +1470,10 @@
 		}
 		// TODO: Handle position data
 	}
-<<<<<<< HEAD
-	if err := e.Websocket.DataHandler.Send(ctx, changes); err != nil {
-		return err
-	}
-	return account.ProcessChange(e.Name, changes, creds)
-=======
 	if err := e.Accounts.Save(ctx, subAccts, false); err != nil {
 		return err
 	}
-	e.Websocket.DataHandler <- subAccts
-	return nil
->>>>>>> 73e200e4
+	return e.Websocket.DataHandler.Send(ctx, subAccts)
 }
 
 // wsProcessPushData processes push data coming through the websocket channel
