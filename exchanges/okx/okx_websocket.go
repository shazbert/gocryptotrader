--- conflicted
+++ resolved
@@ -224,15 +224,8 @@
 	if err != nil {
 		return err
 	}
-<<<<<<< HEAD
-	ok.Websocket.Wg.Add(2)
-	go ok.wsFunnelConnectionData(ok.Websocket.Conn)
-	go ok.WsReadData(ctx)
-	go ok.WsResponseMultiplexer.Run()
-=======
 	ok.Websocket.Wg.Add(1)
-	go ok.wsReadData(ok.Websocket.Conn)
->>>>>>> 69d0f1d9
+	go ok.wsReadData(ctx, ok.Websocket.Conn)
 	if ok.Verbose {
 		log.Debugf(log.ExchangeSys, "Successful connection to %v\n",
 			ok.Websocket.GetWebsocketURL())
@@ -265,7 +258,7 @@
 		return fmt.Errorf("%v Websocket connection %v error. Error %v", ok.Name, okxAPIWebsocketPrivateURL, err)
 	}
 	ok.Websocket.Wg.Add(1)
-	go ok.wsReadData(ok.Websocket.AuthConn)
+	go ok.wsReadData(ctx, ok.Websocket.AuthConn)
 	ok.Websocket.AuthConn.SetupPingHandler(stream.PingHandler{
 		MessageType: websocket.TextMessage,
 		Message:     pingMsg,
@@ -339,14 +332,14 @@
 }
 
 // wsReadData sends msgs from public and auth websockets to data handler
-func (ok *Okx) wsReadData(ws stream.Connection) {
+func (ok *Okx) wsReadData(ctx context.Context, ws stream.Connection) {
 	defer ok.Websocket.Wg.Done()
 	for {
 		resp := ws.ReadMessage()
 		if resp.Raw == nil {
 			return
 		}
-		if err := ok.WsHandleData(resp.Raw); err != nil {
+		if err := ok.WsHandleData(ctx, resp.Raw); err != nil {
 			ok.Websocket.DataHandler <- err
 		}
 	}
@@ -535,37 +528,6 @@
 	return nil
 }
 
-<<<<<<< HEAD
-// WsReadData read coming messages thought the websocket connection and process the data.
-func (ok *Okx) WsReadData(ctx context.Context) {
-	defer ok.Websocket.Wg.Done()
-	for {
-		select {
-		case <-ok.Websocket.ShutdownC:
-			select {
-			case resp := <-responseStream:
-				err := ok.WsHandleData(ctx, resp.Raw)
-				if err != nil {
-					select {
-					case ok.Websocket.DataHandler <- err:
-					default:
-						log.Errorf(log.WebsocketMgr, "%s websocket handle data error: %v", ok.Name, err)
-					}
-				}
-			default:
-			}
-			return
-		case resp := <-responseStream:
-			err := ok.WsHandleData(ctx, resp.Raw)
-			if err != nil {
-				ok.Websocket.DataHandler <- err
-			}
-		}
-	}
-}
-
-=======
->>>>>>> 69d0f1d9
 // WsHandleData will read websocket raw data and pass to appropriate handler
 func (ok *Okx) WsHandleData(ctx context.Context, respRaw []byte) error {
 	var resp wsIncomingData
