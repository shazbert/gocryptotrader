package okx

import (
	"bytes"
	"context"
	"errors"
	"fmt"
	"hash/crc32"
	"net/http"
	"slices"
	"strconv"
	"strings"
	"text/template"
	"time"

<<<<<<< HEAD
	"github.com/buger/jsonparser"
	"github.com/gorilla/websocket"
=======
	gws "github.com/gorilla/websocket"
>>>>>>> 19b42c80
	"github.com/thrasher-corp/gocryptotrader/common"
	"github.com/thrasher-corp/gocryptotrader/common/crypto"
	"github.com/thrasher-corp/gocryptotrader/currency"
	"github.com/thrasher-corp/gocryptotrader/encoding/json"
	"github.com/thrasher-corp/gocryptotrader/exchanges/asset"
	"github.com/thrasher-corp/gocryptotrader/exchanges/kline"
	"github.com/thrasher-corp/gocryptotrader/exchanges/order"
	"github.com/thrasher-corp/gocryptotrader/exchanges/orderbook"
	"github.com/thrasher-corp/gocryptotrader/exchanges/request"
	"github.com/thrasher-corp/gocryptotrader/exchanges/subscription"
	"github.com/thrasher-corp/gocryptotrader/exchanges/ticker"
	"github.com/thrasher-corp/gocryptotrader/exchanges/trade"
	"github.com/thrasher-corp/gocryptotrader/internal/exchange/websocket"
	"github.com/thrasher-corp/gocryptotrader/log"
	"github.com/thrasher-corp/gocryptotrader/types"
)

var (
	pingMsg = []byte("ping")
	pongMsg = []byte("pong")

	authConnErrorCodes = []string{"60007", "60022", "60023", "60024", "60026", "63999", "60032", "60011", "60009", "60005", "60021", "60031"} // See: https://www.okx.com/docs-v5/en/#error-code-websocket-public
)

const (
	// wsOrderbookChecksumDelimiter to be used in validating checksum
	wsOrderbookChecksumDelimiter = ":"
	// allowableIterations use the first 25 bids and asks in the full load to form a string
	allowableIterations = 25
	// wsOrderbookSnapshot orderbook push data type 'snapshot'
	wsOrderbookSnapshot = "snapshot"
	// wsOrderbookUpdate orderbook push data type 'update'
	wsOrderbookUpdate = "update"
	// maxConnByteLen total length of multiple channels cannot exceed 4096 bytes.
	maxConnByteLen = 4096

	// Candlestick channels
	markPrice        = "mark-price-"
	indexCandlestick = "index-"
	candle           = "candle"

	// Subscriptions
	okxSpreadOrders = "sprd-orders"
	okxSpreadTrades = "sprd-trades"

	// Public Spread Subscriptions
	okxSpreadOrderbookLevel1 = "sprd-bbo-tbt"
	okxSpreadOrderbook       = "sprd-books5"
	okxSpreadPublicTrades    = "sprd-public-trades"
	okxSpreadPublicTicker    = "sprd-tickers"

	// Withdrawal Info Channel subscriptions
	okxWithdrawalInfo = "withdrawal-info"
	okxDepositInfo    = "deposit-info"

	// Ticker channel
	channelTickers                = "tickers"
	channelIndexTickers           = "index-tickers"
	channelStatus                 = "status"
	channelPublicStrucBlockTrades = "public-struc-block-trades"
	channelPublicBlockTrades      = "public-block-trades"
	channelBlockTickers           = "block-tickers"

	// Private Channels
	channelAccount              = "account"
	channelPositions            = "positions"
	channelBalanceAndPosition   = "balance_and_position"
	channelOrders               = "orders"
	channelAlgoOrders           = "orders-algo"
	channelAlgoAdvance          = "algo-advance"
	channelLiquidationWarning   = "liquidation-warning"
	channelAccountGreeks        = "account-greeks"
	channelRFQs                 = "rfqs"
	channelQuotes               = "quotes"
	channelStructureBlockTrades = "struc-block-trades"
	channelSpotGridOrder        = "grid-orders-spot"
	channelGridOrdersContract   = "grid-orders-contract"
	channelGridPositions        = "grid-positions"
	channelGridSubOrders        = "grid-sub-orders"
	channelRecurringBuy         = "algo-recurring-buy"
	liquidationOrders           = "liquidation-orders"
	adlWarning                  = "adl-warning"
	economicCalendar            = "economic-calendar"

	// Public channels
	channelInstruments     = "instruments"
	channelOpenInterest    = "open-interest"
	channelTrades          = "trades"
	channelAllTrades       = "trades-all"
	channelEstimatedPrice  = "estimated-price"
	channelMarkPrice       = "mark-price"
	channelPriceLimit      = "price-limit"
	channelOrderBooks      = "books"
	channelOptionTrades    = "option-trades"
	channelOrderBooks5     = "books5"
	channelOrderBooks50TBT = "books50-l2-tbt"
	channelOrderBooksTBT   = "books-l2-tbt"
	channelBBOTBT          = "bbo-tbt"
	channelOptSummary      = "opt-summary"
	channelFundingRate     = "funding-rate"

	// Candlestick lengths
	channelCandle1Y     = candle + "1Y"
	channelCandle6M     = candle + "6M"
	channelCandle3M     = candle + "3M"
	channelCandle1M     = candle + "1M"
	channelCandle1W     = candle + "1W"
	channelCandle1D     = candle + "1D"
	channelCandle2D     = candle + "2D"
	channelCandle3D     = candle + "3D"
	channelCandle5D     = candle + "5D"
	channelCandle12H    = candle + "12H"
	channelCandle6H     = candle + "6H"
	channelCandle4H     = candle + "4H"
	channelCandle2H     = candle + "2H"
	channelCandle1H     = candle + "1H"
	channelCandle30m    = candle + "30m"
	channelCandle15m    = candle + "15m"
	channelCandle5m     = candle + "5m"
	channelCandle3m     = candle + "3m"
	channelCandle1m     = candle + "1m"
	channelCandle1Yutc  = candle + "1Yutc"
	channelCandle3Mutc  = candle + "3Mutc"
	channelCandle1Mutc  = candle + "1Mutc"
	channelCandle1Wutc  = candle + "1Wutc"
	channelCandle1Dutc  = candle + "1Dutc"
	channelCandle2Dutc  = candle + "2Dutc"
	channelCandle3Dutc  = candle + "3Dutc"
	channelCandle5Dutc  = candle + "5Dutc"
	channelCandle12Hutc = candle + "12Hutc"
	channelCandle6Hutc  = candle + "6Hutc"

	// Index Candlesticks Channels
	channelIndexCandle1Y     = indexCandlestick + channelCandle1Y
	channelIndexCandle6M     = indexCandlestick + channelCandle6M
	channelIndexCandle3M     = indexCandlestick + channelCandle3M
	channelIndexCandle1M     = indexCandlestick + channelCandle1M
	channelIndexCandle1W     = indexCandlestick + channelCandle1W
	channelIndexCandle1D     = indexCandlestick + channelCandle1D
	channelIndexCandle2D     = indexCandlestick + channelCandle2D
	channelIndexCandle3D     = indexCandlestick + channelCandle3D
	channelIndexCandle5D     = indexCandlestick + channelCandle5D
	channelIndexCandle12H    = indexCandlestick + channelCandle12H
	channelIndexCandle6H     = indexCandlestick + channelCandle6H
	channelIndexCandle4H     = indexCandlestick + channelCandle4H
	channelIndexCandle2H     = indexCandlestick + channelCandle2H
	channelIndexCandle1H     = indexCandlestick + channelCandle1H
	channelIndexCandle30m    = indexCandlestick + channelCandle30m
	channelIndexCandle15m    = indexCandlestick + channelCandle15m
	channelIndexCandle5m     = indexCandlestick + channelCandle5m
	channelIndexCandle3m     = indexCandlestick + channelCandle3m
	channelIndexCandle1m     = indexCandlestick + channelCandle1m
	channelIndexCandle1Yutc  = indexCandlestick + channelCandle1Yutc
	channelIndexCandle3Mutc  = indexCandlestick + channelCandle3Mutc
	channelIndexCandle1Mutc  = indexCandlestick + channelCandle1Mutc
	channelIndexCandle1Wutc  = indexCandlestick + channelCandle1Wutc
	channelIndexCandle1Dutc  = indexCandlestick + channelCandle1Dutc
	channelIndexCandle2Dutc  = indexCandlestick + channelCandle2Dutc
	channelIndexCandle3Dutc  = indexCandlestick + channelCandle3Dutc
	channelIndexCandle5Dutc  = indexCandlestick + channelCandle5Dutc
	channelIndexCandle12Hutc = indexCandlestick + channelCandle12Hutc
	channelIndexCandle6Hutc  = indexCandlestick + channelCandle6Hutc

	// Mark price candlesticks channel
	channelMarkPriceCandle1Y     = markPrice + channelCandle1Y
	channelMarkPriceCandle6M     = markPrice + channelCandle6M
	channelMarkPriceCandle3M     = markPrice + channelCandle3M
	channelMarkPriceCandle1M     = markPrice + channelCandle1M
	channelMarkPriceCandle1W     = markPrice + channelCandle1W
	channelMarkPriceCandle1D     = markPrice + channelCandle1D
	channelMarkPriceCandle2D     = markPrice + channelCandle2D
	channelMarkPriceCandle3D     = markPrice + channelCandle3D
	channelMarkPriceCandle5D     = markPrice + channelCandle5D
	channelMarkPriceCandle12H    = markPrice + channelCandle12H
	channelMarkPriceCandle6H     = markPrice + channelCandle6H
	channelMarkPriceCandle4H     = markPrice + channelCandle4H
	channelMarkPriceCandle2H     = markPrice + channelCandle2H
	channelMarkPriceCandle1H     = markPrice + channelCandle1H
	channelMarkPriceCandle30m    = markPrice + channelCandle30m
	channelMarkPriceCandle15m    = markPrice + channelCandle15m
	channelMarkPriceCandle5m     = markPrice + channelCandle5m
	channelMarkPriceCandle3m     = markPrice + channelCandle3m
	channelMarkPriceCandle1m     = markPrice + channelCandle1m
	channelMarkPriceCandle1Yutc  = markPrice + channelCandle1Yutc
	channelMarkPriceCandle3Mutc  = markPrice + channelCandle3Mutc
	channelMarkPriceCandle1Mutc  = markPrice + channelCandle1Mutc
	channelMarkPriceCandle1Wutc  = markPrice + channelCandle1Wutc
	channelMarkPriceCandle1Dutc  = markPrice + channelCandle1Dutc
	channelMarkPriceCandle2Dutc  = markPrice + channelCandle2Dutc
	channelMarkPriceCandle3Dutc  = markPrice + channelCandle3Dutc
	channelMarkPriceCandle5Dutc  = markPrice + channelCandle5Dutc
	channelMarkPriceCandle12Hutc = markPrice + channelCandle12Hutc
	channelMarkPriceCandle6Hutc  = markPrice + channelCandle6Hutc

	// Copy trading websocket endpoints.
	copyTrading = "copytrading-notification"
)

var defaultSubscriptions = subscription.List{
	{Enabled: true, Asset: asset.All, Channel: subscription.AllTradesChannel},
	{Enabled: true, Asset: asset.All, Channel: subscription.OrderbookChannel},
	{Enabled: true, Asset: asset.All, Channel: subscription.TickerChannel},
	{Enabled: true, Asset: asset.All, Channel: subscription.MyOrdersChannel, Authenticated: true},
	{Enabled: true, Channel: subscription.MyAccountChannel, Authenticated: true},
}

var subscriptionNames = map[string]string{
	subscription.AllTradesChannel: channelTrades,
	subscription.OrderbookChannel: channelOrderBooks,
	subscription.TickerChannel:    channelTickers,
	subscription.MyAccountChannel: channelAccount,
	subscription.MyOrdersChannel:  channelOrders,
}

// WsConnect initiates a websocket connection
func (ok *Okx) WsConnect() error {
	if !ok.Websocket.IsEnabled() || !ok.IsEnabled() {
		return websocket.ErrWebsocketNotEnabled
	}
	var dialer gws.Dialer
	dialer.ReadBufferSize = 8192
	dialer.WriteBufferSize = 8192

	err := ok.Websocket.Conn.Dial(&dialer, http.Header{})
	if err != nil {
		return err
	}
	ok.Websocket.Wg.Add(1)
	go ok.wsReadData(ok.Websocket.Conn)
	if ok.Verbose {
		log.Debugf(log.ExchangeSys, "Successful connection to %v\n",
			ok.Websocket.GetWebsocketURL())
	}
	ok.Websocket.Conn.SetupPingHandler(request.Unset, websocket.PingHandler{
		MessageType: gws.TextMessage,
		Message:     pingMsg,
		Delay:       time.Second * 20,
	})
	if ok.Websocket.CanUseAuthenticatedEndpoints() {
		err = ok.WsAuth(context.TODO())
		if err != nil {
			log.Errorf(log.ExchangeSys, "Error connecting auth socket: %s\n", err.Error())
			ok.Websocket.SetCanUseAuthenticatedEndpoints(false)
		}
	}
	return nil
}

// WsAuth will connect to Okx's Private websocket connection and Authenticate with a login payload.
func (ok *Okx) WsAuth(ctx context.Context) error {
	if !ok.AreCredentialsValid(ctx) || !ok.Websocket.CanUseAuthenticatedEndpoints() {
		return fmt.Errorf("%v AuthenticatedWebsocketAPISupport not enabled", ok.Name)
	}
	creds, err := ok.GetCredentials(ctx)
	if err != nil {
		return err
	}
	var dialer gws.Dialer
	err = ok.Websocket.AuthConn.Dial(&dialer, http.Header{})
	if err != nil {
		return err
	}
	ok.Websocket.Wg.Add(1)
	go ok.wsReadData(ok.Websocket.AuthConn)
	ok.Websocket.AuthConn.SetupPingHandler(request.Unset, websocket.PingHandler{
		MessageType: gws.TextMessage,
		Message:     pingMsg,
		Delay:       time.Second * 20,
	})

	ok.Websocket.SetCanUseAuthenticatedEndpoints(true)
	timeUnix := time.Now()
	signPath := "/users/self/verify"
	hmac, err := crypto.GetHMAC(crypto.HashSHA256,
		[]byte(strconv.FormatInt(timeUnix.UTC().Unix(), 10)+http.MethodGet+signPath),
		[]byte(creds.Secret),
	)
	if err != nil {
		return err
	}
	base64Sign := crypto.Base64Encode(hmac)

	args := []WebsocketLoginData{
		{
			APIKey:     creds.Key,
			Passphrase: creds.ClientID,
			Timestamp:  timeUnix.Unix(),
			Sign:       base64Sign,
		},
	}

	return ok.SendAuthenticatedWebsocketRequest(ctx, request.Unset, "login-response", operationLogin, args, nil)
}

// wsReadData sends msgs from public and auth websockets to data handler
func (ok *Okx) wsReadData(ws websocket.Connection) {
	defer ok.Websocket.Wg.Done()
	for {
		resp := ws.ReadMessage()
		if resp.Raw == nil {
			return
		}
		if err := ok.WsHandleData(resp.Raw); err != nil {
			ok.Websocket.DataHandler <- err
		}
	}
}

// Subscribe sends a websocket subscription request to several channels to receive data.
func (ok *Okx) Subscribe(channelsToSubscribe subscription.List) error {
	return ok.handleSubscription(operationSubscribe, channelsToSubscribe)
}

// Unsubscribe sends a websocket unsubscription request to several channels to receive data.
func (ok *Okx) Unsubscribe(channelsToUnsubscribe subscription.List) error {
	return ok.handleSubscription(operationUnsubscribe, channelsToUnsubscribe)
}

// handleSubscription sends a subscription and unsubscription information thought the websocket endpoint.
// as of the okx, exchange this endpoint sends subscription and unsubscription messages but with a list of json objects.
func (ok *Okx) handleSubscription(operation string, subs subscription.List) error {
	reqs := WSSubscriptionInformationList{Operation: operation}
	authRequests := WSSubscriptionInformationList{Operation: operation}
	var channels subscription.List
	var authChannels subscription.List
	var errs error
	for i := 0; i < len(subs); i++ {
		s := subs[i]
		var arg SubscriptionInfo
		if err := json.Unmarshal([]byte(s.QualifiedChannel), &arg); err != nil {
			errs = common.AppendError(errs, err)
			continue
		}

		if s.Authenticated {
			authChannels = append(authChannels, s)
			authRequests.Arguments = append(authRequests.Arguments, arg)
			authChunk, err := json.Marshal(authRequests)
			if err != nil {
				return err
			}
			if len(authChunk) > maxConnByteLen {
				authRequests.Arguments = authRequests.Arguments[:len(authRequests.Arguments)-1]
				i--
				err = ok.Websocket.AuthConn.SendJSONMessage(context.TODO(), request.Unset, authRequests)
				if err != nil {
					return err
				}
				if operation == operationUnsubscribe {
					err = ok.Websocket.RemoveSubscriptions(ok.Websocket.AuthConn, channels...)
				} else {
					err = ok.Websocket.AddSuccessfulSubscriptions(ok.Websocket.AuthConn, channels...)
				}
				if err != nil {
					return err
				}
				authChannels = subscription.List{}
				authRequests.Arguments = []SubscriptionInfo{}
			}
		} else {
			channels = append(channels, s)
			reqs.Arguments = append(reqs.Arguments, arg)
			chunk, err := json.Marshal(reqs)
			if err != nil {
				return err
			}
			if len(chunk) > maxConnByteLen {
				i--
				err = ok.Websocket.Conn.SendJSONMessage(context.TODO(), request.Unset, reqs)
				if err != nil {
					return err
				}
				if operation == operationUnsubscribe {
					err = ok.Websocket.RemoveSubscriptions(ok.Websocket.Conn, channels...)
				} else {
					err = ok.Websocket.AddSuccessfulSubscriptions(ok.Websocket.Conn, channels...)
				}
				if err != nil {
					return err
				}
				channels = subscription.List{}
				reqs.Arguments = []SubscriptionInfo{}
				continue
			}
		}
	}

	if len(reqs.Arguments) > 0 {
		if err := ok.Websocket.Conn.SendJSONMessage(context.TODO(), request.Unset, reqs); err != nil {
			return err
		}
	}

	if len(authRequests.Arguments) > 0 && ok.Websocket.CanUseAuthenticatedEndpoints() {
		if err := ok.Websocket.AuthConn.SendJSONMessage(context.TODO(), request.Unset, authRequests); err != nil {
			return err
		}
	}

	channels = append(channels, authChannels...)
	if operation == operationUnsubscribe {
		return ok.Websocket.RemoveSubscriptions(ok.Websocket.Conn, channels...)
	}
	return ok.Websocket.AddSuccessfulSubscriptions(ok.Websocket.Conn, channels...)
}

// WsHandleData will read websocket raw data and pass to appropriate handler
func (ok *Okx) WsHandleData(respRaw []byte) error {
	if id, _ := jsonparser.GetString(respRaw, "id"); id != "" {
		return ok.Websocket.Match.RequireMatchWithData(id, respRaw)
	}

	var resp wsIncomingData
	err := json.Unmarshal(respRaw, &resp)
	if err != nil {
		if bytes.Equal(respRaw, pongMsg) {
			return nil
		}
		return fmt.Errorf("%w unmarshalling %v", err, respRaw)
	}
	if resp.Event != "" && (resp.Event == operationLogin || (resp.Event == "error" && slices.Contains(authConnErrorCodes, resp.StatusCode))) {
		return ok.Websocket.Match.RequireMatchWithData("login-response", respRaw)
	}
	if len(resp.Data) == 0 {
		return nil
	}
	switch resp.Argument.Channel {
	case channelCandle1Y, channelCandle6M, channelCandle3M, channelCandle1M, channelCandle1W,
		channelCandle1D, channelCandle2D, channelCandle3D, channelCandle5D, channelCandle12H,
		channelCandle6H, channelCandle4H, channelCandle2H, channelCandle1H, channelCandle30m,
		channelCandle15m, channelCandle5m, channelCandle3m, channelCandle1m, channelCandle1Yutc,
		channelCandle3Mutc, channelCandle1Mutc, channelCandle1Wutc, channelCandle1Dutc,
		channelCandle2Dutc, channelCandle3Dutc, channelCandle5Dutc, channelCandle12Hutc,
		channelCandle6Hutc:
		return ok.wsProcessCandles(respRaw)
	case channelIndexCandle1Y, channelIndexCandle6M, channelIndexCandle3M, channelIndexCandle1M,
		channelIndexCandle1W, channelIndexCandle1D, channelIndexCandle2D, channelIndexCandle3D,
		channelIndexCandle5D, channelIndexCandle12H, channelIndexCandle6H, channelIndexCandle4H,
		channelIndexCandle2H, channelIndexCandle1H, channelIndexCandle30m, channelIndexCandle15m,
		channelIndexCandle5m, channelIndexCandle3m, channelIndexCandle1m, channelIndexCandle1Yutc,
		channelIndexCandle3Mutc, channelIndexCandle1Mutc, channelIndexCandle1Wutc,
		channelIndexCandle1Dutc, channelIndexCandle2Dutc, channelIndexCandle3Dutc, channelIndexCandle5Dutc,
		channelIndexCandle12Hutc, channelIndexCandle6Hutc:
		return ok.wsProcessIndexCandles(respRaw)
	case channelTickers:
		return ok.wsProcessTickers(respRaw)
	case channelIndexTickers:
		var response WsIndexTicker
		return ok.wsProcessPushData(respRaw, &response)
	case channelStatus:
		var response WsSystemStatusResponse
		return ok.wsProcessPushData(respRaw, &response)
	case channelPublicStrucBlockTrades:
		var response WsPublicTradesResponse
		return ok.wsProcessPushData(respRaw, &response)
	case channelPublicBlockTrades:
		return ok.wsProcessBlockPublicTrades(respRaw)
	case channelBlockTickers:
		var response WsBlockTicker
		return ok.wsProcessPushData(respRaw, &response)
	case channelAccountGreeks:
		var response WsGreeks
		return ok.wsProcessPushData(respRaw, &response)
	case channelAccount:
		var response WsAccountChannelPushData
		return ok.wsProcessPushData(respRaw, &response)
	case channelPositions,
		channelLiquidationWarning:
		var response WsPositionResponse
		return ok.wsProcessPushData(respRaw, &response)
	case channelBalanceAndPosition:
		var response WsBalanceAndPosition
		return ok.wsProcessPushData(respRaw, &response)
	case channelOrders:
		return ok.wsProcessOrders(respRaw)
	case channelAlgoOrders:
		var response WsAlgoOrder
		return ok.wsProcessPushData(respRaw, &response)
	case channelAlgoAdvance:
		var response WsAdvancedAlgoOrder
		return ok.wsProcessPushData(respRaw, &response)
	case channelRFQs:
		var response WsRFQ
		return ok.wsProcessPushData(respRaw, &response)
	case channelQuotes:
		var response WsQuote
		return ok.wsProcessPushData(respRaw, &response)
	case channelStructureBlockTrades:
		var response WsStructureBlocTrade
		return ok.wsProcessPushData(respRaw, &response)
	case channelSpotGridOrder:
		var response WsSpotGridAlgoOrder
		return ok.wsProcessPushData(respRaw, &response)
	case channelGridOrdersContract:
		var response WsContractGridAlgoOrder
		return ok.wsProcessPushData(respRaw, &response)
	case channelGridPositions:
		var response WsContractGridAlgoOrder
		return ok.wsProcessPushData(respRaw, &response)
	case channelGridSubOrders:
		var response WsGridSubOrderData
		return ok.wsProcessPushData(respRaw, &response)
	case channelInstruments:
		var response WSInstrumentResponse
		return ok.wsProcessPushData(respRaw, &response)
	case channelOpenInterest:
		var response WSOpenInterestResponse
		return ok.wsProcessPushData(respRaw, &response)
	case channelTrades, channelAllTrades:
		return ok.wsProcessTrades(respRaw)
	case channelEstimatedPrice:
		var response WsDeliveryEstimatedPrice
		return ok.wsProcessPushData(respRaw, &response)
	case channelMarkPrice, channelPriceLimit:
		var response WsMarkPrice
		return ok.wsProcessPushData(respRaw, &response)
	case channelOrderBooks5:
		return ok.wsProcessOrderbook5(respRaw)
	case okxSpreadOrderbookLevel1,
		okxSpreadOrderbook:
		return ok.wsProcessSpreadOrderbook(respRaw)
	case okxSpreadPublicTrades:
		return ok.wsProcessPublicSpreadTrades(respRaw)
	case okxSpreadPublicTicker:
		return ok.wsProcessPublicSpreadTicker(respRaw)
	case channelOrderBooks,
		channelOrderBooks50TBT,
		channelBBOTBT,
		channelOrderBooksTBT:
		return ok.wsProcessOrderBooks(respRaw)
	case channelOptionTrades:
		return ok.wsProcessOptionTrades(respRaw)
	case channelOptSummary:
		var response WsOptionSummary
		return ok.wsProcessPushData(respRaw, &response)
	case channelFundingRate:
		var response WsFundingRate
		return ok.wsProcessPushData(respRaw, &response)
	case channelMarkPriceCandle1Y, channelMarkPriceCandle6M, channelMarkPriceCandle3M, channelMarkPriceCandle1M,
		channelMarkPriceCandle1W, channelMarkPriceCandle1D, channelMarkPriceCandle2D, channelMarkPriceCandle3D,
		channelMarkPriceCandle5D, channelMarkPriceCandle12H, channelMarkPriceCandle6H, channelMarkPriceCandle4H,
		channelMarkPriceCandle2H, channelMarkPriceCandle1H, channelMarkPriceCandle30m, channelMarkPriceCandle15m,
		channelMarkPriceCandle5m, channelMarkPriceCandle3m, channelMarkPriceCandle1m, channelMarkPriceCandle1Yutc,
		channelMarkPriceCandle3Mutc, channelMarkPriceCandle1Mutc, channelMarkPriceCandle1Wutc, channelMarkPriceCandle1Dutc,
		channelMarkPriceCandle2Dutc, channelMarkPriceCandle3Dutc, channelMarkPriceCandle5Dutc, channelMarkPriceCandle12Hutc,
		channelMarkPriceCandle6Hutc:
		return ok.wsHandleMarkPriceCandles(respRaw)
	case okxSpreadOrders:
		return ok.wsProcessSpreadOrders(respRaw)
	case okxSpreadTrades:
		return ok.wsProcessSpreadTrades(respRaw)
	case okxWithdrawalInfo:
		resp := &struct {
			Arguments SubscriptionInfo `json:"arg"`
			Data      []WsDepositInfo  `json:"data"`
		}{}
		return ok.wsProcessPushData(respRaw, resp)
	case okxDepositInfo:
		resp := &struct {
			Arguments SubscriptionInfo  `json:"arg"`
			Data      []WsWithdrawlInfo `json:"data"`
		}{}
		return ok.wsProcessPushData(respRaw, resp)
	case channelRecurringBuy:
		resp := &struct {
			Arguments SubscriptionInfo    `json:"arg"`
			Data      []RecurringBuyOrder `json:"data"`
		}{}
		return ok.wsProcessPushData(respRaw, resp)
	case liquidationOrders:
		var resp *LiquidationOrder
		return ok.wsProcessPushData(respRaw, &resp)
	case adlWarning:
		var resp ADLWarning
		return ok.wsProcessPushData(respRaw, &resp)
	case economicCalendar:
		var resp EconomicCalendarResponse
		return ok.wsProcessPushData(respRaw, &resp)
	case copyTrading:
		var resp CopyTradingNotification
		return ok.wsProcessPushData(respRaw, &resp)
	default:
		ok.Websocket.DataHandler <- websocket.UnhandledMessageWarning{Message: ok.Name + websocket.UnhandledMessage + string(respRaw)}
		return nil
	}
}

// wsProcessSpreadTrades handle and process spread order trades
func (ok *Okx) wsProcessSpreadTrades(respRaw []byte) error {
	if respRaw == nil {
		return common.ErrNilPointer
	}
	var resp WsSpreadOrderTrade
	err := json.Unmarshal(respRaw, &resp)
	if err != nil {
		return err
	}
	if len(resp.Data) == 0 {
		return kline.ErrNoTimeSeriesDataToConvert
	}
	pair, err := ok.GetPairFromInstrumentID(resp.Argument.SpreadID)
	if err != nil {
		return err
	}
	trades := make([]trade.Data, len(resp.Data))
	for x := range resp.Data {
		oSide, err := order.StringToOrderSide(resp.Data[x].Side)
		if err != nil {
			return err
		}
		trades[x] = trade.Data{
			Amount:       resp.Data[x].FillSize.Float64(),
			AssetType:    asset.Spread,
			CurrencyPair: pair,
			Exchange:     ok.Name,
			Side:         oSide,
			Timestamp:    resp.Data[x].Timestamp.Time(),
			TID:          resp.Data[x].TradeID,
			Price:        resp.Data[x].FillPrice.Float64(),
		}
	}
	return trade.AddTradesToBuffer(trades...)
}

// wsProcessSpreadOrders retrieve order information from the sprd-order Websocket channel.
// Data will not be pushed when first subscribed.
// Data will only be pushed when triggered by events such as placing/canceling order.
func (ok *Okx) wsProcessSpreadOrders(respRaw []byte) error {
	if respRaw == nil {
		return common.ErrNilPointer
	}
	resp := &struct {
		Argument SubscriptionInfo `json:"arg"`
		Data     []WsSpreadOrder  `json:"data"`
	}{}
	err := json.Unmarshal(respRaw, &resp)
	if err != nil {
		return err
	}
	if len(resp.Data) == 0 {
		return kline.ErrNoTimeSeriesDataToConvert
	}
	pair, err := ok.GetPairFromInstrumentID(resp.Argument.SpreadID)
	if err != nil {
		return err
	}

	orderDetails := make([]order.Detail, len(resp.Data))
	for x := range resp.Data {
		oSide, err := order.StringToOrderSide(resp.Data[x].Side)
		if err != nil {
			return err
		}
		oStatus, err := order.StringToOrderStatus(resp.Data[x].State)
		if err != nil {
			return err
		}
		oType, err := order.StringToOrderType(resp.Data[x].OrderType)
		if err != nil {
			return err
		}
		orderDetails[x] = order.Detail{
			AssetType:            asset.Spread,
			Amount:               resp.Data[x].Size.Float64(),
			AverageExecutedPrice: resp.Data[x].AveragePrice.Float64(),
			ClientOrderID:        resp.Data[x].ClientOrderID,
			Date:                 resp.Data[x].CreationTime.Time(),
			Exchange:             ok.Name,
			ExecutedAmount:       resp.Data[x].FillSize.Float64(),
			OrderID:              resp.Data[x].OrderID,
			Pair:                 pair,
			Price:                resp.Data[x].Price.Float64(),
			QuoteAmount:          resp.Data[x].Size.Float64() * resp.Data[x].Price.Float64(),
			RemainingAmount:      resp.Data[x].Size.Float64() - resp.Data[x].FillSize.Float64(),
			Side:                 oSide,
			Status:               oStatus,
			Type:                 oType,
			LastUpdated:          resp.Data[x].UpdateTime.Time(),
		}
	}
	ok.Websocket.DataHandler <- orderDetails
	return nil
}

// wsProcessIndexCandles processes index candlestick data
func (ok *Okx) wsProcessIndexCandles(respRaw []byte) error {
	if respRaw == nil {
		return common.ErrNilPointer
	}
	response := struct {
		Argument SubscriptionInfo  `json:"arg"`
		Data     [][5]types.Number `json:"data"`
	}{}
	err := json.Unmarshal(respRaw, &response)
	if err != nil {
		return err
	}
	if len(response.Data) == 0 {
		return kline.ErrNoTimeSeriesDataToConvert
	}

	pair, err := currency.NewPairFromString(response.Argument.InstrumentID)
	if err != nil {
		return err
	}
	var assets []asset.Item
	if response.Argument.InstrumentType != "" {
		assetType, err := assetTypeFromInstrumentType(response.Argument.InstrumentType)
		if err != nil {
			return err
		}
		assets = append(assets, assetType)
	} else {
		assets, err = ok.getAssetsFromInstrumentID(response.Argument.InstrumentID)
		if err != nil {
			return err
		}
	}
	candleInterval := strings.TrimPrefix(response.Argument.Channel, candle)
	for i := range response.Data {
		candlesData := response.Data[i]
		myCandle := websocket.KlineData{
			Pair:       pair,
			Exchange:   ok.Name,
			Timestamp:  time.UnixMilli(candlesData[0].Int64()),
			Interval:   candleInterval,
			OpenPrice:  candlesData[1].Float64(),
			HighPrice:  candlesData[2].Float64(),
			LowPrice:   candlesData[3].Float64(),
			ClosePrice: candlesData[4].Float64(),
		}
		for i := range assets {
			myCandle.AssetType = assets[i]
			ok.Websocket.DataHandler <- myCandle
		}
	}
	return nil
}

// wsProcessPublicSpreadTicker process spread order ticker push data.
func (ok *Okx) wsProcessPublicSpreadTicker(respRaw []byte) error {
	var resp WsSpreadPushData
	data := []WsSpreadPublicTicker{}
	resp.Data = &data
	err := json.Unmarshal(respRaw, &resp)
	if err != nil {
		return err
	}
	pair, err := currency.NewPairFromString(resp.Argument.SpreadID)
	if err != nil {
		return err
	}
	tickers := make([]ticker.Price, len(data))
	for x := range data {
		tickers[x] = ticker.Price{
			Last:         data[x].Last.Float64(),
			Bid:          data[x].BidPrice.Float64(),
			Ask:          data[x].AskPrice.Float64(),
			Pair:         pair,
			ExchangeName: ok.Name,
			AssetType:    asset.Spread,
			LastUpdated:  data[x].Timestamp.Time(),
		}
	}
	ok.Websocket.DataHandler <- tickers
	return nil
}

// wsProcessPublicSpreadTrades retrieve the recent trades data from sprd-public-trades.
// Data will be pushed whenever there is a trade.
// Every update contains only one trade.
func (ok *Okx) wsProcessPublicSpreadTrades(respRaw []byte) error {
	var resp WsSpreadPushData
	data := []WsSpreadPublicTrade{}
	resp.Data = data
	err := json.Unmarshal(respRaw, &resp)
	if err != nil {
		return err
	}
	pair, err := currency.NewPairFromString(resp.Argument.SpreadID)
	if err != nil {
		return err
	}
	trades := make([]trade.Data, len(data))
	for x := range data {
		oSide, err := order.StringToOrderSide(data[x].Side)
		if err != nil {
			return err
		}
		trades[x] = trade.Data{
			TID:          data[x].TradeID,
			Exchange:     ok.Name,
			CurrencyPair: pair,
			AssetType:    asset.Spread,
			Side:         oSide,
			Price:        data[x].Price.Float64(),
			Amount:       data[x].Size.Float64(),
			Timestamp:    data[x].Timestamp.Time(),
		}
	}
	return trade.AddTradesToBuffer(trades...)
}

// wsProcessSpreadOrderbook process spread orderbook data.
func (ok *Okx) wsProcessSpreadOrderbook(respRaw []byte) error {
	var resp WsSpreadOrderbook
	err := json.Unmarshal(respRaw, &resp)
	if err != nil {
		return err
	}
	pair, err := ok.GetPairFromInstrumentID(resp.Arg.SpreadID)
	if err != nil {
		return err
	}
	extractedResponse, err := resp.ExtractSpreadOrder()
	if err != nil {
		return err
	}
	for x := range extractedResponse.Data {
		err = ok.Websocket.Orderbook.LoadSnapshot(&orderbook.Base{
			Asset:           asset.Spread,
			Asks:            extractedResponse.Data[x].Asks,
			Bids:            extractedResponse.Data[x].Bids,
			LastUpdated:     resp.Data[x].Timestamp.Time(),
			Pair:            pair,
			Exchange:        ok.Name,
			VerifyOrderbook: ok.CanVerifyOrderbook,
		})
		if err != nil {
			return err
		}
	}
	return nil
}

// wsProcessOrderbook5 processes orderbook data
func (ok *Okx) wsProcessOrderbook5(data []byte) error {
	var resp WsOrderbook5
	err := json.Unmarshal(data, &resp)
	if err != nil {
		return err
	}

	if len(resp.Data) != 1 {
		return fmt.Errorf("%s - no data returned", ok.Name)
	}
	assets, err := ok.getAssetsFromInstrumentID(resp.Argument.InstrumentID)
	if err != nil {
		return err
	}

	pair, err := currency.NewPairFromString(resp.Argument.InstrumentID)
	if err != nil {
		return err
	}

	asks := make([]orderbook.Tranche, len(resp.Data[0].Asks))
	for x := range resp.Data[0].Asks {
		asks[x].Price = resp.Data[0].Asks[x][0].Float64()
		asks[x].Amount = resp.Data[0].Asks[x][1].Float64()
	}

	bids := make([]orderbook.Tranche, len(resp.Data[0].Bids))
	for x := range resp.Data[0].Bids {
		bids[x].Price = resp.Data[0].Bids[x][0].Float64()
		bids[x].Amount = resp.Data[0].Bids[x][1].Float64()
	}

	for x := range assets {
		err = ok.Websocket.Orderbook.LoadSnapshot(&orderbook.Base{
			Asset:           assets[x],
			Asks:            asks,
			Bids:            bids,
			LastUpdated:     resp.Data[0].Timestamp.Time(),
			Pair:            pair,
			Exchange:        ok.Name,
			VerifyOrderbook: ok.CanVerifyOrderbook,
		})
		if err != nil {
			return err
		}
	}
	return nil
}

// wsProcessOptionTrades handles options trade data
func (ok *Okx) wsProcessOptionTrades(data []byte) error {
	var resp WsOptionTrades
	err := json.Unmarshal(data, &resp)
	if err != nil {
		return err
	}
	trades := make([]trade.Data, len(resp.Data))
	for i := range resp.Data {
		var pair currency.Pair
		pair, err = ok.GetPairFromInstrumentID(resp.Data[i].InstrumentID)
		if err != nil {
			return err
		}
		oSide, err := order.StringToOrderSide(resp.Data[i].Side)
		if err != nil {
			return err
		}
		trades[i] = trade.Data{
			Amount:       resp.Data[i].Size.Float64(),
			AssetType:    asset.Options,
			CurrencyPair: pair,
			Exchange:     ok.Name,
			Side:         oSide,
			Timestamp:    resp.Data[i].Timestamp.Time(),
			TID:          resp.Data[i].TradeID,
			Price:        resp.Data[i].Price.Float64(),
		}
	}
	return trade.AddTradesToBuffer(trades...)
}

// wsProcessOrderBooks processes "snapshot" and "update" order book
func (ok *Okx) wsProcessOrderBooks(data []byte) error {
	var response WsOrderBook
	err := json.Unmarshal(data, &response)
	if err != nil {
		return err
	}
	if response.Argument.Channel == channelOrderBooks &&
		response.Action != wsOrderbookUpdate &&
		response.Action != wsOrderbookSnapshot {
		return fmt.Errorf("%w, %s", orderbook.ErrInvalidAction, response.Action)
	}
	var assets []asset.Item
	if response.Argument.InstrumentType != "" {
		assetType, err := assetTypeFromInstrumentType(response.Argument.InstrumentType)
		if err != nil {
			return err
		}
		assets = append(assets, assetType)
	} else {
		assets, err = ok.getAssetsFromInstrumentID(response.Argument.InstrumentID)
		if err != nil {
			return err
		}
	}
	pair, err := currency.NewPairFromString(response.Argument.InstrumentID)
	if err != nil {
		return err
	}
	if !pair.IsPopulated() {
		return currency.ErrCurrencyPairsEmpty
	}
	pair.Delimiter = currency.DashDelimiter
	for i := range response.Data {
		if response.Action == wsOrderbookSnapshot {
			err = ok.WsProcessSnapshotOrderBook(&response.Data[i], pair, assets)
		} else {
			if len(response.Data[i].Asks) == 0 && len(response.Data[i].Bids) == 0 {
				return nil
			}
			err = ok.WsProcessUpdateOrderbook(&response.Data[i], pair, assets)
		}
		if err != nil {
			if errors.Is(err, errInvalidChecksum) {
				err = ok.Subscribe(subscription.List{
					{
						Channel: response.Argument.Channel,
						Asset:   assets[0],
						Pairs:   currency.Pairs{pair},
					},
				})
				if err != nil {
					ok.Websocket.DataHandler <- err
				}
			} else {
				return err
			}
		}
	}
	if ok.Verbose {
		log.Debugf(log.ExchangeSys,
			"%s passed checksum for pair %v",
			ok.Name, pair,
		)
	}
	return nil
}

// WsProcessSnapshotOrderBook processes snapshot order books
func (ok *Okx) WsProcessSnapshotOrderBook(data *WsOrderBookData, pair currency.Pair, assets []asset.Item) error {
	signedChecksum, err := ok.CalculateOrderbookChecksum(data)
	if err != nil {
		return fmt.Errorf("%w %v: unable to calculate orderbook checksum: %s",
			errInvalidChecksum,
			pair,
			err)
	}
	if signedChecksum != uint32(data.Checksum) { //nolint:gosec // Requires type casting
		return fmt.Errorf("%w %v",
			errInvalidChecksum,
			pair)
	}

	asks, err := ok.AppendWsOrderbookItems(data.Asks)
	if err != nil {
		return err
	}
	bids, err := ok.AppendWsOrderbookItems(data.Bids)
	if err != nil {
		return err
	}
	for i := range assets {
		newOrderBook := orderbook.Base{
			Asset:           assets[i],
			Asks:            asks,
			Bids:            bids,
			LastUpdated:     data.Timestamp.Time(),
			Pair:            pair,
			Exchange:        ok.Name,
			VerifyOrderbook: ok.CanVerifyOrderbook,
		}
		err = ok.Websocket.Orderbook.LoadSnapshot(&newOrderBook)
		if err != nil {
			return err
		}
	}
	return nil
}

// WsProcessUpdateOrderbook updates an existing orderbook using websocket data
// After merging WS data, it will sort, validate and finally update the existing
// orderbook
func (ok *Okx) WsProcessUpdateOrderbook(data *WsOrderBookData, pair currency.Pair, assets []asset.Item) error {
	update := orderbook.Update{
		Pair:       pair,
		UpdateTime: data.Timestamp.Time(),
	}
	var err error
	update.Asks, err = ok.AppendWsOrderbookItems(data.Asks)
	if err != nil {
		return err
	}
	update.Bids, err = ok.AppendWsOrderbookItems(data.Bids)
	if err != nil {
		return err
	}
	update.Checksum = uint32(data.Checksum) //nolint:gosec // Requires type casting
	for i := range assets {
		ob := update
		ob.Asset = assets[i]
		err = ok.Websocket.Orderbook.Update(&ob)
		if err != nil {
			return err
		}
	}
	return nil
}

// AppendWsOrderbookItems adds websocket orderbook data bid/asks into an orderbook item array
func (ok *Okx) AppendWsOrderbookItems(entries [][4]types.Number) (orderbook.Tranches, error) {
	items := make(orderbook.Tranches, len(entries))
	for j := range entries {
		items[j] = orderbook.Tranche{Amount: entries[j][1].Float64(), Price: entries[j][0].Float64()}
	}
	return items, nil
}

// CalculateUpdateOrderbookChecksum alternates over the first 25 bid and ask
// entries of a merged orderbook. The checksum is made up of the price and the
// quantity with a semicolon (:) deliminating them. This will also work when
// there are less than 25 entries (for whatever reason)
// eg Bid:Ask:Bid:Ask:Ask:Ask
func (ok *Okx) CalculateUpdateOrderbookChecksum(orderbookData *orderbook.Base, checksumVal uint32) error {
	var checksum strings.Builder
	for i := range allowableIterations {
		if len(orderbookData.Bids)-1 >= i {
			price := strconv.FormatFloat(orderbookData.Bids[i].Price, 'f', -1, 64)
			amount := strconv.FormatFloat(orderbookData.Bids[i].Amount, 'f', -1, 64)
			checksum.WriteString(price + wsOrderbookChecksumDelimiter + amount + wsOrderbookChecksumDelimiter)
		}
		if len(orderbookData.Asks)-1 >= i {
			price := strconv.FormatFloat(orderbookData.Asks[i].Price, 'f', -1, 64)
			amount := strconv.FormatFloat(orderbookData.Asks[i].Amount, 'f', -1, 64)
			checksum.WriteString(price + wsOrderbookChecksumDelimiter + amount + wsOrderbookChecksumDelimiter)
		}
	}
	checksumStr := strings.TrimSuffix(checksum.String(), wsOrderbookChecksumDelimiter)
	if crc32.ChecksumIEEE([]byte(checksumStr)) != checksumVal {
		return fmt.Errorf("%s order book update checksum failed for pair %v", ok.Name, orderbookData.Pair)
	}
	return nil
}

// CalculateOrderbookChecksum alternates over the first 25 bid and ask entries from websocket data.
func (ok *Okx) CalculateOrderbookChecksum(orderbookData *WsOrderBookData) (uint32, error) {
	var checksum strings.Builder
	for i := range allowableIterations {
		if len(orderbookData.Bids)-1 >= i {
			bidPrice := orderbookData.Bids[i][0].String()
			bidAmount := orderbookData.Bids[i][1].String()
			checksum.WriteString(
				bidPrice +
					wsOrderbookChecksumDelimiter +
					bidAmount +
					wsOrderbookChecksumDelimiter)
		}
		if len(orderbookData.Asks)-1 >= i {
			askPrice := orderbookData.Asks[i][0].String()
			askAmount := orderbookData.Asks[i][1].String()
			checksum.WriteString(askPrice +
				wsOrderbookChecksumDelimiter +
				askAmount +
				wsOrderbookChecksumDelimiter)
		}
	}
	checksumStr := strings.TrimSuffix(checksum.String(), wsOrderbookChecksumDelimiter)
	return crc32.ChecksumIEEE([]byte(checksumStr)), nil
}

// wsHandleMarkPriceCandles processes candlestick mark price push data as a result of  subscription to "mark-price-candle*" channel.
func (ok *Okx) wsHandleMarkPriceCandles(data []byte) error {
	tempo := &struct {
		Argument SubscriptionInfo  `json:"arg"`
		Data     [][5]types.Number `json:"data"`
	}{}
	err := json.Unmarshal(data, tempo)
	if err != nil {
		return err
	}
	candles := make([]CandlestickMarkPrice, len(tempo.Data))
	for x := range tempo.Data {
		candles[x] = CandlestickMarkPrice{
			Timestamp:    time.UnixMilli(tempo.Data[x][0].Int64()),
			OpenPrice:    tempo.Data[x][1].Float64(),
			HighestPrice: tempo.Data[x][2].Float64(),
			LowestPrice:  tempo.Data[x][3].Float64(),
			ClosePrice:   tempo.Data[x][4].Float64(),
		}
	}
	ok.Websocket.DataHandler <- candles
	return nil
}

// wsProcessTrades handles a list of trade information.
func (ok *Okx) wsProcessTrades(data []byte) error {
	var response WsTradeOrder
	err := json.Unmarshal(data, &response)
	if err != nil {
		return err
	}

	saveTradeData := ok.IsSaveTradeDataEnabled()
	tradeFeed := ok.IsTradeFeedEnabled()
	if !saveTradeData && !tradeFeed {
		return nil
	}

	var assets []asset.Item
	if response.Argument.InstrumentType != "" {
		assetType, err := assetTypeFromInstrumentType(response.Argument.InstrumentType)
		if err != nil {
			return err
		}
		assets = append(assets, assetType)
	} else {
		assets, err = ok.getAssetsFromInstrumentID(response.Argument.InstrumentID)
		if err != nil {
			return err
		}
	}
	trades := make([]trade.Data, 0, len(response.Data)*len(assets))
	for i := range response.Data {
		pair, err := currency.NewPairFromString(response.Data[i].InstrumentID)
		if err != nil {
			return err
		}
		for j := range assets {
			trades = append(trades, trade.Data{
				Amount:       response.Data[i].Quantity.Float64(),
				AssetType:    assets[j],
				CurrencyPair: pair,
				Exchange:     ok.Name,
				Side:         response.Data[i].Side,
				Timestamp:    response.Data[i].Timestamp.Time().UTC(),
				TID:          response.Data[i].TradeID,
				Price:        response.Data[i].Price.Float64(),
			})
		}
	}
	if tradeFeed {
		for i := range trades {
			ok.Websocket.DataHandler <- trades[i]
		}
	}
	if saveTradeData {
		return trade.AddTradesToBuffer(trades...)
	}
	return nil
}

// wsProcessOrders handles websocket order push data responses.
func (ok *Okx) wsProcessOrders(respRaw []byte) error {
	var response WsOrderResponse
	err := json.Unmarshal(respRaw, &response)
	if err != nil {
		return err
	}
	a, err := assetTypeFromInstrumentType(response.Argument.InstrumentType)
	if err != nil {
		return err
	}
	for x := range response.Data {
		orderType, err := order.StringToOrderType(response.Data[x].OrderType)
		if err != nil {
			ok.Websocket.DataHandler <- order.ClassificationError{
				Exchange: ok.Name,
				OrderID:  response.Data[x].OrderID,
				Err:      err,
			}
		}
		orderStatus, err := order.StringToOrderStatus(response.Data[x].State)
		if err != nil {
			ok.Websocket.DataHandler <- order.ClassificationError{
				Exchange: ok.Name,
				OrderID:  response.Data[x].OrderID,
				Err:      err,
			}
		}
		pair, err := currency.NewPairFromString(response.Data[x].InstrumentID)
		if err != nil {
			return err
		}

		avgPrice := response.Data[x].AveragePrice.Float64()
		orderAmount := response.Data[x].Size.Float64()
		execAmount := response.Data[x].AccumulatedFillSize.Float64()

		var quoteAmount float64
		if response.Data[x].SizeType == "quote_ccy" {
			// Size is quote amount.
			quoteAmount = orderAmount
			if orderStatus == order.Filled {
				// We prefer to take execAmount over calculating from quoteAmount / avgPrice
				// because it avoids rounding issues
				orderAmount = execAmount
			} else {
				if avgPrice > 0 {
					orderAmount /= avgPrice
				} else {
					// Size not in Base, and we can't derive a sane value for it
					orderAmount = 0
				}
			}
		}

		var remainingAmount float64
		// Float64 rounding may lead to execAmount > orderAmount by a tiny fraction
		// noting that the order can be fully executed before it's marked as status Filled
		if orderStatus != order.Filled && orderAmount > execAmount {
			remainingAmount = orderAmount - execAmount
		}

		d := &order.Detail{
			Amount:               orderAmount,
			AssetType:            a,
			AverageExecutedPrice: avgPrice,
			ClientOrderID:        response.Data[x].ClientOrderID,
			Date:                 response.Data[x].CreationTime.Time(),
			Exchange:             ok.Name,
			ExecutedAmount:       execAmount,
			Fee:                  0.0 - response.Data[x].Fee.Float64(),
			FeeAsset:             response.Data[x].FeeCurrency,
			OrderID:              response.Data[x].OrderID,
			Pair:                 pair,
			Price:                response.Data[x].Price.Float64(),
			QuoteAmount:          quoteAmount,
			RemainingAmount:      remainingAmount,
			Side:                 response.Data[x].Side,
			Status:               orderStatus,
			Type:                 orderType,
		}
		if orderStatus == order.Filled {
			d.CloseTime = response.Data[x].FillTime.Time()
			if d.Amount == 0 {
				d.Amount = d.ExecutedAmount
			}
		}
		ok.Websocket.DataHandler <- d
	}
	return nil
}

// wsProcessCandles handler to get a list of candlestick messages.
func (ok *Okx) wsProcessCandles(respRaw []byte) error {
	if respRaw == nil {
		return common.ErrNilPointer
	}
	response := struct {
		Argument SubscriptionInfo  `json:"arg"`
		Data     [][7]types.Number `json:"data"`
	}{}
	err := json.Unmarshal(respRaw, &response)
	if err != nil {
		return err
	}
	if len(response.Data) == 0 {
		return kline.ErrNoTimeSeriesDataToConvert
	}
	pair, err := currency.NewPairFromString(response.Argument.InstrumentID)
	if err != nil {
		return err
	}
	var assets []asset.Item
	if response.Argument.InstrumentType != "" {
		assetType, err := assetTypeFromInstrumentType(response.Argument.InstrumentType)
		if err != nil {
			return err
		}
		assets = append(assets, assetType)
	} else {
		assets, err = ok.getAssetsFromInstrumentID(response.Argument.InstrumentID)
		if err != nil {
			return err
		}
	}
	candleInterval := strings.TrimPrefix(response.Argument.Channel, candle)
	for i := range response.Data {
		for j := range assets {
			ok.Websocket.DataHandler <- websocket.KlineData{
				Timestamp:  time.UnixMilli(response.Data[i][0].Int64()),
				Pair:       pair,
				AssetType:  assets[j],
				Exchange:   ok.Name,
				Interval:   candleInterval,
				OpenPrice:  response.Data[i][1].Float64(),
				ClosePrice: response.Data[i][4].Float64(),
				HighPrice:  response.Data[i][2].Float64(),
				LowPrice:   response.Data[i][3].Float64(),
				Volume:     response.Data[i][5].Float64(),
			}
		}
	}
	return nil
}

// wsProcessTickers handles the trade ticker information.
func (ok *Okx) wsProcessTickers(data []byte) error {
	var response WSTickerResponse
	err := json.Unmarshal(data, &response)
	if err != nil {
		return err
	}
	for i := range response.Data {
		var assets []asset.Item
		if response.Argument.InstrumentType != "" {
			assetType, err := assetTypeFromInstrumentType(response.Argument.InstrumentType)
			if err != nil {
				return err
			}
			assets = append(assets, assetType)
		} else {
			assets, err = ok.getAssetsFromInstrumentID(response.Argument.InstrumentID)
			if err != nil {
				return err
			}
		}
		c, err := currency.NewPairFromString(response.Data[i].InstrumentID)
		if err != nil {
			return err
		}
		var baseVolume float64
		var quoteVolume float64
		if cap(assets) == 2 {
			baseVolume = response.Data[i].Vol24H.Float64()
			quoteVolume = response.Data[i].VolCcy24H.Float64()
		} else {
			baseVolume = response.Data[i].VolCcy24H.Float64()
			quoteVolume = response.Data[i].Vol24H.Float64()
		}
		for j := range assets {
			tickData := &ticker.Price{
				ExchangeName: ok.Name,
				Open:         response.Data[i].Open24H.Float64(),
				Volume:       baseVolume,
				QuoteVolume:  quoteVolume,
				High:         response.Data[i].High24H.Float64(),
				Low:          response.Data[i].Low24H.Float64(),
				Bid:          response.Data[i].BestBidPrice.Float64(),
				Ask:          response.Data[i].BestAskPrice.Float64(),
				BidSize:      response.Data[i].BestBidSize.Float64(),
				AskSize:      response.Data[i].BestAskSize.Float64(),
				Last:         response.Data[i].LastTradePrice.Float64(),
				AssetType:    assets[j],
				Pair:         c,
				LastUpdated:  response.Data[i].TickerDataGenerationTime.Time(),
			}
			ok.Websocket.DataHandler <- tickData
		}
	}
	return nil
}

// generateSubscriptions returns a list of subscriptions from the configured subscriptions feature
func (ok *Okx) generateSubscriptions() (subscription.List, error) {
	return ok.Features.Subscriptions.ExpandTemplates(ok)
}

// GetSubscriptionTemplate returns a subscription channel template
func (ok *Okx) GetSubscriptionTemplate(_ *subscription.Subscription) (*template.Template, error) {
	return template.New("master.tmpl").Funcs(template.FuncMap{
		"channelName":     channelName,
		"isSymbolChannel": isSymbolChannel,
		"isAssetChannel":  isAssetChannel,
		"instType":        GetInstrumentTypeFromAssetItem,
	}).Parse(subTplText)
}

// wsProcessBlockPublicTrades handles the recent block trades data by individual legs.
func (ok *Okx) wsProcessBlockPublicTrades(data []byte) error {
	var resp PublicBlockTrades
	err := json.Unmarshal(data, &resp)
	if err != nil {
		return err
	}
	trades := make([]trade.Data, len(resp.Data))
	for i := range resp.Data {
		var pair currency.Pair
		pair, err = ok.GetPairFromInstrumentID(resp.Data[i].InstrumentID)
		if err != nil {
			return err
		}
		oSide, err := order.StringToOrderSide(resp.Data[i].Side)
		if err != nil {
			return err
		}
		trades[i] = trade.Data{
			Amount:       resp.Data[i].Size.Float64(),
			AssetType:    asset.Options,
			CurrencyPair: pair,
			Exchange:     ok.Name,
			Side:         oSide,
			Timestamp:    resp.Data[i].Timestamp.Time(),
			TID:          resp.Data[i].TradeID,
			Price:        resp.Data[i].Price.Float64(),
		}
	}
	return trade.AddTradesToBuffer(trades...)
}

// wsProcessPushData processes push data coming through the websocket channel
func (ok *Okx) wsProcessPushData(data []byte, resp any) error {
	if err := json.Unmarshal(data, resp); err != nil {
		return err
	}
	ok.Websocket.DataHandler <- resp
	return nil
}

<<<<<<< HEAD
=======
// Websocket Trade methods

// WsPlaceOrder places an order thought the websocket connection stream, and returns a SubmitResponse and error message.
func (ok *Okx) WsPlaceOrder(ctx context.Context, arg *PlaceOrderRequestParam) (*OrderData, error) {
	if arg == nil || *arg == (PlaceOrderRequestParam{}) {
		return nil, common.ErrNilPointer
	}
	err := ok.validatePlaceOrderParams(arg)
	if err != nil {
		return nil, err
	}
	if !ok.AreCredentialsValid(ctx) || !ok.Websocket.CanUseAuthenticatedEndpoints() {
		return nil, errWebsocketStreamNotAuthenticated
	}
	randomID, err := common.GenerateRandomString(32, common.SmallLetters, common.CapitalLetters, common.NumberCharacters)
	if err != nil {
		return nil, err
	}
	input := WsOperationInput{
		ID:        randomID,
		Arguments: []PlaceOrderRequestParam{*arg},
		Operation: okxOpOrder,
	}
	err = ok.Websocket.AuthConn.SendJSONMessage(context.TODO(), placeOrderEPL, input)
	if err != nil {
		return nil, err
	}
	timer := time.NewTimer(ok.WebsocketResponseMaxLimit)
	wsResponse := make(chan *wsIncomingData)
	ok.WsResponseMultiplexer.Register <- &wsRequestInfo{
		ID:   randomID,
		Chan: wsResponse,
	}
	defer func() { ok.WsResponseMultiplexer.Unregister <- randomID }()
	for {
		select {
		case data := <-wsResponse:
			if data.Operation == okxOpOrder && data.ID == input.ID {
				var dataHolder *OrderData
				err = ok.handleIncomingData(data, &dataHolder)
				if err != nil {
					return nil, err
				}
				if data.StatusCode == "1" {
					return nil, fmt.Errorf("error code:%s error message: %s", dataHolder.StatusCode, dataHolder.StatusMessage)
				}
				return dataHolder, nil
			}
			continue
		case <-timer.C:
			timer.Stop()
			return nil, fmt.Errorf("%s websocket connection: timeout waiting for response with an operation: %v",
				ok.Name,
				input.Operation)
		}
	}
}

// WsPlaceMultipleOrders creates an order through the websocket
func (ok *Okx) WsPlaceMultipleOrders(ctx context.Context, args []PlaceOrderRequestParam) ([]OrderData, error) {
	if len(args) == 0 {
		return nil, order.ErrSubmissionIsNil
	}
	var err error
	for x := range args {
		arg := args[x]
		err = ok.validatePlaceOrderParams(&arg)
		if err != nil {
			return nil, err
		}
	}
	if !ok.AreCredentialsValid(ctx) || !ok.Websocket.CanUseAuthenticatedEndpoints() {
		return nil, errWebsocketStreamNotAuthenticated
	}
	randomID, err := common.GenerateRandomString(4, common.NumberCharacters)
	if err != nil {
		return nil, err
	}
	input := WsOperationInput{
		ID:        randomID,
		Arguments: args,
		Operation: okxOpBatchOrders,
	}
	err = ok.Websocket.AuthConn.SendJSONMessage(context.TODO(), placeMultipleOrdersEPL, input)
	if err != nil {
		return nil, err
	}
	timer := time.NewTimer(ok.WebsocketResponseMaxLimit)
	wsResponse := make(chan *wsIncomingData)
	ok.WsResponseMultiplexer.Register <- &wsRequestInfo{
		ID:   randomID,
		Chan: wsResponse,
	}
	defer func() { ok.WsResponseMultiplexer.Unregister <- randomID }()
	for {
		select {
		case data := <-wsResponse:
			if data.Operation == okxOpBatchOrders && data.ID == input.ID {
				if data.StatusCode == "0" || data.StatusCode == "2" {
					var resp *WsPlaceOrderResponse
					resp, err = data.copyToPlaceOrderResponse()
					if err != nil {
						return nil, err
					}
					return resp.Data, nil
				}
				var resp WsOrderActionResponse
				err = resp.populateFromIncomingData(data)
				if err != nil {
					return nil, err
				}
				err = json.Unmarshal(data.Data, &(resp.Data))
				if err != nil {
					return nil, err
				}
				if len(data.Data) == 0 {
					return nil, fmt.Errorf("error code:%s error message: %v", data.StatusCode, ErrorCodes[data.StatusCode])
				}
				var errs error
				for x := range resp.Data {
					if resp.Data[x].StatusCode != "0" {
						errs = common.AppendError(errs, fmt.Errorf("error code:%s error message: %s", resp.Data[x].StatusCode, resp.Data[x].StatusMessage))
					}
				}
				return nil, errs
			}
			continue
		case <-timer.C:
			timer.Stop()
			return nil, fmt.Errorf("%s websocket connection: timeout waiting for response with an operation: %v",
				ok.Name,
				input.Operation)
		}
	}
}

// WsCancelOrder websocket function to cancel a trade order
func (ok *Okx) WsCancelOrder(ctx context.Context, arg *CancelOrderRequestParam) (*OrderData, error) {
	if arg == nil || *arg == (CancelOrderRequestParam{}) {
		return nil, common.ErrNilPointer
	}
	if arg.InstrumentID == "" {
		return nil, errMissingInstrumentID
	}
	if arg.OrderID == "" && arg.ClientOrderID == "" {
		return nil, order.ErrOrderIDNotSet
	}
	if !ok.AreCredentialsValid(ctx) || !ok.Websocket.CanUseAuthenticatedEndpoints() {
		return nil, errWebsocketStreamNotAuthenticated
	}
	randomID, err := common.GenerateRandomString(4, common.NumberCharacters)
	if err != nil {
		return nil, err
	}
	input := WsOperationInput{
		ID:        randomID,
		Arguments: []CancelOrderRequestParam{*arg},
		Operation: okxOpCancelOrder,
	}
	err = ok.Websocket.AuthConn.SendJSONMessage(ctx, cancelOrderEPL, input)
	if err != nil {
		return nil, err
	}
	timer := time.NewTimer(ok.WebsocketResponseMaxLimit)
	wsResponse := make(chan *wsIncomingData)
	ok.WsResponseMultiplexer.Register <- &wsRequestInfo{
		ID:   randomID,
		Chan: wsResponse,
	}
	defer func() { ok.WsResponseMultiplexer.Unregister <- randomID }()
	for {
		select {
		case data := <-wsResponse:
			if data.Operation == okxOpCancelOrder && data.ID == input.ID {
				var dataHolder *OrderData
				err = ok.handleIncomingData(data, &dataHolder)
				if err != nil {
					return nil, err
				}
				if data.StatusCode == "1" {
					return nil, fmt.Errorf("error code:%s error message: %s", dataHolder.StatusCode, dataHolder.StatusMessage)
				}
				return dataHolder, nil
			}
			continue
		case <-timer.C:
			timer.Stop()
			return nil, fmt.Errorf("%s websocket connection: timeout waiting for response with an operation: %v",
				ok.Name,
				input.Operation)
		}
	}
}

// WsCancelMultipleOrder cancel multiple order through the websocket channel.
func (ok *Okx) WsCancelMultipleOrder(ctx context.Context, args []CancelOrderRequestParam) ([]OrderData, error) {
	for x := range args {
		arg := args[x]
		if arg.InstrumentID == "" {
			return nil, errMissingInstrumentID
		}
		if arg.OrderID == "" && arg.ClientOrderID == "" {
			return nil, order.ErrOrderIDNotSet
		}
	}
	if !ok.AreCredentialsValid(ctx) || !ok.Websocket.CanUseAuthenticatedEndpoints() {
		return nil, errWebsocketStreamNotAuthenticated
	}
	randomID, err := common.GenerateRandomString(4, common.NumberCharacters)
	if err != nil {
		return nil, err
	}
	input := WsOperationInput{
		ID:        randomID,
		Arguments: args,
		Operation: okxOpBatchCancelOrders,
	}
	err = ok.Websocket.AuthConn.SendJSONMessage(context.TODO(), cancelMultipleOrdersEPL, input)
	if err != nil {
		return nil, err
	}
	timer := time.NewTimer(ok.WebsocketResponseMaxLimit)
	wsResponse := make(chan *wsIncomingData)
	ok.WsResponseMultiplexer.Register <- &wsRequestInfo{
		ID:   randomID,
		Chan: wsResponse,
	}
	defer func() { ok.WsResponseMultiplexer.Unregister <- randomID }()
	for {
		select {
		case data := <-wsResponse:
			if data.Operation == okxOpBatchCancelOrders && data.ID == input.ID {
				if data.StatusCode == "0" || data.StatusCode == "2" {
					var resp *WsPlaceOrderResponse
					resp, err = data.copyToPlaceOrderResponse()
					if err != nil {
						return nil, err
					}
					return resp.Data, nil
				}
				if len(data.Data) == 0 {
					return nil, fmt.Errorf("error code:%s error message: %v", data.StatusCode, ErrorCodes[data.StatusCode])
				}
				var resp WsOrderActionResponse
				err = resp.populateFromIncomingData(data)
				if err != nil {
					return nil, err
				}
				err = json.Unmarshal(data.Data, &(resp.Data))
				if err != nil {
					return nil, err
				}
				var errs error
				for x := range resp.Data {
					if resp.Data[x].StatusCode != "0" {
						errs = common.AppendError(errs, fmt.Errorf("error code:%s error message: %v", resp.Data[x].StatusCode, resp.Data[x].StatusMessage))
					}
				}
				return nil, errs
			}
			continue
		case <-timer.C:
			timer.Stop()
			return nil, fmt.Errorf("%s websocket connection: timeout waiting for response with an operation: %v",
				ok.Name,
				input.Operation)
		}
	}
}

// WsAmendOrder method to amend trade order using a request thought the websocket channel.
func (ok *Okx) WsAmendOrder(ctx context.Context, arg *AmendOrderRequestParams) (*OrderData, error) {
	if arg == nil {
		return nil, common.ErrNilPointer
	}
	if arg.InstrumentID == "" {
		return nil, errMissingInstrumentID
	}
	if arg.ClientOrderID == "" && arg.OrderID == "" {
		return nil, order.ErrOrderIDNotSet
	}
	if arg.NewQuantity <= 0 && arg.NewPrice <= 0 {
		return nil, errInvalidNewSizeOrPriceInformation
	}
	if !ok.AreCredentialsValid(ctx) || !ok.Websocket.CanUseAuthenticatedEndpoints() {
		return nil, errWebsocketStreamNotAuthenticated
	}
	randomID, err := common.GenerateRandomString(4, common.NumberCharacters)
	if err != nil {
		return nil, err
	}
	input := WsOperationInput{
		ID:        randomID,
		Operation: okxOpAmendOrder,
		Arguments: []AmendOrderRequestParams{*arg},
	}
	err = ok.Websocket.AuthConn.SendJSONMessage(ctx, amendOrderEPL, input)
	if err != nil {
		return nil, err
	}
	timer := time.NewTimer(ok.WebsocketResponseMaxLimit)
	wsResponse := make(chan *wsIncomingData)
	ok.WsResponseMultiplexer.Register <- &wsRequestInfo{
		ID:   randomID,
		Chan: wsResponse,
	}
	defer func() { ok.WsResponseMultiplexer.Unregister <- randomID }()
	for {
		select {
		case data := <-wsResponse:
			if data.Operation == okxOpAmendOrder && data.ID == input.ID {
				var dataHolder *OrderData
				err = ok.handleIncomingData(data, &dataHolder)
				if err != nil {
					return nil, err
				}
				if data.StatusCode == "1" {
					return nil, fmt.Errorf("error code:%s error message: %s", dataHolder.StatusCode, dataHolder.StatusMessage)
				}
				return dataHolder, nil
			}
			continue
		case <-timer.C:
			timer.Stop()
			return nil, fmt.Errorf("%s websocket connection: timeout waiting for response with an operation: %v",
				ok.Name,
				input.Operation)
		}
	}
}

// WsAmendMultipleOrders a request through the websocket connection to amend multiple trade orders.
func (ok *Okx) WsAmendMultipleOrders(ctx context.Context, args []AmendOrderRequestParams) ([]OrderData, error) {
	for x := range args {
		if args[x].InstrumentID == "" {
			return nil, errMissingInstrumentID
		}
		if args[x].ClientOrderID == "" && args[x].OrderID == "" {
			return nil, order.ErrOrderIDNotSet
		}
		if args[x].NewQuantity <= 0 && args[x].NewPrice <= 0 {
			return nil, errInvalidNewSizeOrPriceInformation
		}
	}
	if !ok.AreCredentialsValid(ctx) || !ok.Websocket.CanUseAuthenticatedEndpoints() {
		return nil, errWebsocketStreamNotAuthenticated
	}
	randomID, err := common.GenerateRandomString(4, common.NumberCharacters)
	if err != nil {
		return nil, err
	}
	input := &WsOperationInput{
		ID:        randomID,
		Operation: okxOpBatchAmendOrders,
		Arguments: args,
	}
	err = ok.Websocket.AuthConn.SendJSONMessage(ctx, amendMultipleOrdersEPL, input)
	if err != nil {
		return nil, err
	}
	timer := time.NewTimer(ok.WebsocketResponseMaxLimit)
	wsResponse := make(chan *wsIncomingData)
	ok.WsResponseMultiplexer.Register <- &wsRequestInfo{
		ID:   randomID,
		Chan: wsResponse,
	}
	defer func() { ok.WsResponseMultiplexer.Unregister <- randomID }()
	for {
		select {
		case data := <-wsResponse:
			if data.Operation == okxOpBatchAmendOrders && data.ID == input.ID {
				if data.StatusCode == "0" || data.StatusCode == "2" {
					var resp *WsPlaceOrderResponse
					resp, err = data.copyToPlaceOrderResponse()
					if err != nil {
						return nil, err
					}
					return resp.Data, nil
				}
				if len(data.Data) == 0 {
					return nil, fmt.Errorf("error code:%s error message: %v", data.StatusCode, ErrorCodes[data.StatusCode])
				}
				var resp WsOrderActionResponse
				err = resp.populateFromIncomingData(data)
				if err != nil {
					return nil, err
				}
				err = json.Unmarshal(data.Data, &(resp.Data))
				if err != nil {
					return nil, err
				}
				var errs error
				for x := range resp.Data {
					if resp.Data[x].StatusCode != "0" {
						errs = common.AppendError(errs, fmt.Errorf("error code:%s error message: %v", resp.Data[x].StatusCode, resp.Data[x].StatusMessage))
					}
				}
				return nil, errs
			}
			continue
		case <-timer.C:
			timer.Stop()
			return nil, fmt.Errorf("%s websocket connection: timeout waiting for response with an operation: %v",
				ok.Name,
				input.Operation)
		}
	}
}

// WsMassCancelOrders cancel all the MMP pending orders of an instrument family.
// Only applicable to Option in Portfolio Margin mode, and MMP privilege is required.
func (ok *Okx) WsMassCancelOrders(ctx context.Context, args []CancelMassReqParam) (bool, error) {
	for x := range args {
		if args[x] == (CancelMassReqParam{}) {
			return false, common.ErrEmptyParams
		}
		if args[x].InstrumentType == "" {
			return false, fmt.Errorf("%w, instrument type can not be empty", errInvalidInstrumentType)
		}
		if args[x].InstrumentFamily == "" {
			return false, errInstrumentFamilyRequired
		}
	}
	if !ok.AreCredentialsValid(ctx) || !ok.Websocket.CanUseAuthenticatedEndpoints() {
		return false, errWebsocketStreamNotAuthenticated
	}
	randomID, err := common.GenerateRandomString(4, common.NumberCharacters)
	if err != nil {
		return false, err
	}
	input := &WsOperationInput{
		ID:        randomID,
		Operation: okxOpMassCancelOrder,
		Arguments: args,
	}
	err = ok.Websocket.AuthConn.SendJSONMessage(ctx, request.Unset, input)
	if err != nil {
		return false, err
	}
	timer := time.NewTimer(ok.WebsocketResponseMaxLimit)
	wsResponse := make(chan *wsIncomingData)
	ok.WsResponseMultiplexer.Register <- &wsRequestInfo{
		ID:   randomID,
		Chan: wsResponse,
	}
	defer func() { ok.WsResponseMultiplexer.Unregister <- randomID }()
	for {
		select {
		case data := <-wsResponse:
			if data.Operation == okxOpMassCancelOrder && data.ID == input.ID {
				if data.StatusCode == "0" || data.StatusCode == "2" {
					resp := []struct {
						Result bool `json:"result"`
					}{}
					err := json.Unmarshal(data.Data, &resp)
					if err != nil {
						return false, err
					}
					if len(data.Data) == 0 {
						return false, fmt.Errorf("error code:%s message: %v", data.StatusCode, ErrorCodes[data.StatusCode])
					}
					return resp[0].Result, nil
				}
				return false, fmt.Errorf("error code:%s message: %v", data.StatusCode, data.Message)
			}
			continue
		case <-timer.C:
			timer.Stop()
			return false, fmt.Errorf("%s websocket connection: timeout waiting for response with an operation: %v",
				ok.Name,
				input.Operation)
		}
	}
}

// Run this functions distributes websocket request responses to
func (m *wsRequestDataChannelsMultiplexer) Run() {
	tickerData := time.NewTicker(time.Second)
	for {
		select {
		case <-m.shutdown:
			// We've consumed the shutdown, so create a new chan for subsequent runs
			m.shutdown = make(chan bool)
			return
		case <-tickerData.C:
			for x, myChan := range m.WsResponseChannelsMap {
				if myChan == nil {
					delete(m.WsResponseChannelsMap, x)
				}
			}
		case id := <-m.Unregister:
			delete(m.WsResponseChannelsMap, id)
		case reg := <-m.Register:
			m.WsResponseChannelsMap[reg.ID] = reg
		case msg := <-m.Message:
			if msg.ID != "" && m.WsResponseChannelsMap[msg.ID] != nil {
				m.WsResponseChannelsMap[msg.ID].Chan <- msg
				continue
			}
			for _, myChan := range m.WsResponseChannelsMap {
				if (msg.Event == "error" || myChan.Event == operationLogin) &&
					(msg.StatusCode == "60009" || msg.StatusCode == "60004" || msg.StatusCode == "60022" || msg.StatusCode == "0") &&
					strings.Contains(msg.Message, myChan.Channel) {
					myChan.Chan <- msg
					continue
				} else if msg.Event != myChan.Event ||
					msg.Argument.Channel != myChan.Channel ||
					msg.Argument.InstrumentType != myChan.InstrumentType ||
					msg.Argument.InstrumentID != myChan.InstrumentID {
					continue
				}
				myChan.Chan <- msg
				break
			}
		}
	}
}

// Shutdown causes the multiplexer to exit its Run loop
// All channels are left open, but websocket shutdown first will ensure no more messages block on multiplexer reading
func (m *wsRequestDataChannelsMultiplexer) Shutdown() {
	close(m.shutdown)
}

// wsChannelSubscription sends a subscription or unsubscription request for different channels through the websocket
func (ok *Okx) wsChannelSubscription(ctx context.Context, operation, channel string, assetType asset.Item, pair currency.Pair, tInstrumentType, tInstrumentID, tUnderlying bool) error {
	if operation != operationSubscribe && operation != operationUnsubscribe {
		return errInvalidWebsocketEvent
	}
	if channel == "" {
		return errMissingValidChannelInformation
	}
	var underlying string
	var instrumentID string
	var instrumentType string
	var format currency.PairFormat
	var err error
	if tInstrumentType {
		instrumentType = GetInstrumentTypeFromAssetItem(assetType)
		if instrumentType != instTypeSpot &&
			instrumentType != instTypeMargin &&
			instrumentType != instTypeSwap &&
			instrumentType != instTypeFutures &&
			instrumentType != instTypeOption {
			instrumentType = instTypeANY
		}
	}
	if tUnderlying {
		if !pair.IsEmpty() {
			underlying, _ = ok.GetUnderlying(pair, assetType)
		}
	}
	if tInstrumentID {
		format, err = ok.GetPairFormat(assetType, false)
		if err != nil {
			return err
		}
		if !pair.IsPopulated() {
			return currency.ErrCurrencyPairsEmpty
		}
		instrumentID = format.Format(pair)
	}
	input := &SubscriptionOperationInput{
		Operation: operation,
		Arguments: []SubscriptionInfo{
			{
				Channel:        channel,
				InstrumentType: instrumentType,
				Underlying:     underlying,
				InstrumentID:   instrumentID,
			},
		},
	}
	ok.WsRequestSemaphore <- 1
	defer func() { <-ok.WsRequestSemaphore }()
	return ok.Websocket.Conn.SendJSONMessage(ctx, request.Unset, input)
}

// Private Channel Websocket methods

// wsAuthChannelSubscription send a subscription or unsubscription request for different channels through the websocket
func (ok *Okx) wsAuthChannelSubscription(ctx context.Context, operation, channel string, assetType asset.Item, pair currency.Pair, uid, algoID string, params wsSubscriptionParameters) error {
	if operation != operationSubscribe && operation != operationUnsubscribe {
		return errInvalidWebsocketEvent
	}
	var underlying string
	var instrumentID string
	var instrumentType string
	var ccy string
	if params.InstrumentType {
		instrumentType = GetInstrumentTypeFromAssetItem(assetType)
		if instrumentType != instTypeMargin &&
			instrumentType != instTypeSwap &&
			instrumentType != instTypeFutures &&
			instrumentType != instTypeOption {
			instrumentType = instTypeANY
		}
	}
	if params.Underlying {
		if !pair.IsEmpty() {
			underlying, _ = ok.GetUnderlying(pair, assetType)
		}
	}
	if params.InstrumentID {
		if !pair.IsPopulated() {
			return currency.ErrCurrencyPairsEmpty
		}
		format, err := ok.GetPairFormat(assetType, false)
		if err != nil {
			return err
		}
		instrumentID = format.Format(pair)
	}
	if params.Currency {
		if !pair.IsEmpty() {
			if !pair.Base.IsEmpty() {
				ccy = strings.ToUpper(pair.Base.String())
			} else {
				ccy = strings.ToUpper(pair.Quote.String())
			}
		}
	}
	if channel == "" {
		return errMissingValidChannelInformation
	}
	input := &SubscriptionOperationInput{
		Operation: operation,
		Arguments: []SubscriptionInfo{
			{
				Channel:        channel,
				InstrumentType: instrumentType,
				Underlying:     underlying,
				InstrumentID:   instrumentID,
				AlgoID:         algoID,
				Currency:       ccy,
				UID:            uid,
			},
		},
	}
	ok.WsRequestSemaphore <- 1
	defer func() { <-ok.WsRequestSemaphore }()
	return ok.Websocket.AuthConn.SendJSONMessage(ctx, request.Unset, input)
}

// WsAccountSubscription retrieve account information. Data will be pushed when triggered by
// events such as placing order, canceling order, transaction execution, etc.
// It will also be pushed in regular interval according to subscription granularity.
func (ok *Okx) WsAccountSubscription(ctx context.Context, operation string, assetType asset.Item, pair currency.Pair) error {
	return ok.wsAuthChannelSubscription(ctx, operation, channelAccount, assetType, pair, "", "", wsSubscriptionParameters{Currency: true})
}

// WsPositionChannel retrieve the position data. The first snapshot will be sent in accordance with the granularity of the subscription. Data will be pushed when certain actions, such placing or canceling an order, trigger it. It will also be pushed periodically based on the granularity of the subscription.
func (ok *Okx) WsPositionChannel(ctx context.Context, operation string, assetType asset.Item, pair currency.Pair) error {
	return ok.wsAuthChannelSubscription(ctx, operation, channelPositions, assetType, pair, "", "", wsSubscriptionParameters{InstrumentType: true})
}

// BalanceAndPositionSubscription retrieve account balance and position information. Data will be pushed when triggered by events such as filled order, funding transfer.
func (ok *Okx) BalanceAndPositionSubscription(ctx context.Context, operation, uid string) error {
	return ok.wsAuthChannelSubscription(ctx, operation, channelBalanceAndPosition, asset.Empty, currency.EMPTYPAIR, uid, "", wsSubscriptionParameters{})
}

// WsOrderChannel for subscribing for orders.
func (ok *Okx) WsOrderChannel(ctx context.Context, operation string, assetType asset.Item, pair currency.Pair, _ string) error {
	return ok.wsAuthChannelSubscription(ctx, operation, channelOrders, assetType, pair, "", "", wsSubscriptionParameters{InstrumentType: true, InstrumentID: true, Underlying: true})
}

// AlgoOrdersSubscription for subscribing to algo - order channels
func (ok *Okx) AlgoOrdersSubscription(ctx context.Context, operation string, assetType asset.Item, pair currency.Pair) error {
	return ok.wsAuthChannelSubscription(ctx, operation, channelAlgoOrders, assetType, pair, "", "", wsSubscriptionParameters{InstrumentType: true, InstrumentID: true, Underlying: true})
}

// AdvanceAlgoOrdersSubscription algo order subscription to retrieve advance algo orders (including Iceberg order, TWAP order, Trailing order). Data will be pushed when first subscribed. Data will be pushed when triggered by events such as placing/canceling order.
func (ok *Okx) AdvanceAlgoOrdersSubscription(ctx context.Context, operation string, assetType asset.Item, pair currency.Pair, algoID string) error {
	return ok.wsAuthChannelSubscription(ctx, operation, channelAlgoAdvance, assetType, pair, "", algoID, wsSubscriptionParameters{InstrumentType: true, InstrumentID: true})
}

// PositionRiskWarningSubscription this push channel is only used as a risk warning, and is not recommended as a risk judgment for strategic trading
// In the case that the market is not moving violently, there may be the possibility that the position has been liquidated at the same time that this message is pushed.
func (ok *Okx) PositionRiskWarningSubscription(ctx context.Context, operation string, assetType asset.Item, pair currency.Pair) error {
	return ok.wsAuthChannelSubscription(ctx, operation, channelLiquidationWarning, assetType, pair, "", "", wsSubscriptionParameters{InstrumentType: true, InstrumentID: true, Underlying: true})
}

// AccountGreeksSubscription algo order subscription to retrieve account greeks information. Data will be pushed when triggered by events such as increase/decrease positions or cash balance in account, and will also be pushed in regular interval according to subscription granularity.
func (ok *Okx) AccountGreeksSubscription(ctx context.Context, operation string, pair currency.Pair) error {
	return ok.wsAuthChannelSubscription(ctx, operation, channelAccountGreeks, asset.Empty, pair, "", "", wsSubscriptionParameters{Currency: true})
}

// RFQSubscription subscription to retrieve RFQ updates on RFQ orders.
func (ok *Okx) RFQSubscription(ctx context.Context, operation, uid string) error {
	return ok.wsAuthChannelSubscription(ctx, operation, channelRFQs, asset.Empty, currency.EMPTYPAIR, uid, "", wsSubscriptionParameters{})
}

// QuotesSubscription subscription to retrieve Quote subscription
func (ok *Okx) QuotesSubscription(ctx context.Context, operation string) error {
	return ok.wsAuthChannelSubscription(ctx, operation, channelQuotes, asset.Empty, currency.EMPTYPAIR, "", "", wsSubscriptionParameters{})
}

// StructureBlockTradesSubscription to retrieve Structural block subscription
func (ok *Okx) StructureBlockTradesSubscription(ctx context.Context, operation string) error {
	return ok.wsAuthChannelSubscription(ctx, operation, channelStructureBlockTrades, asset.Empty, currency.EMPTYPAIR, "", "", wsSubscriptionParameters{})
}

// SpotGridAlgoOrdersSubscription to retrieve spot grid algo orders. Data will be pushed when first subscribed. Data will be pushed when triggered by events such as placing/canceling order.
func (ok *Okx) SpotGridAlgoOrdersSubscription(ctx context.Context, operation string, assetType asset.Item, pair currency.Pair, algoID string) error {
	return ok.wsAuthChannelSubscription(ctx, operation, channelSpotGridOrder, assetType, pair, "", algoID, wsSubscriptionParameters{InstrumentType: true, Underlying: true})
}

// ContractGridAlgoOrders to retrieve contract grid algo orders. Data will be pushed when first subscribed. Data will be pushed when triggered by events such as placing/canceling order.
func (ok *Okx) ContractGridAlgoOrders(ctx context.Context, operation string, assetType asset.Item, pair currency.Pair, algoID string) error {
	return ok.wsAuthChannelSubscription(ctx, operation, channelGridOrdersContract, assetType, pair, "", algoID, wsSubscriptionParameters{InstrumentType: true, Underlying: true})
}

// GridPositionsSubscription to retrieve grid positions. Data will be pushed when first subscribed. Data will be pushed when triggered by events such as placing/canceling order.
func (ok *Okx) GridPositionsSubscription(ctx context.Context, operation, algoID string) error {
	return ok.wsAuthChannelSubscription(ctx, operation, channelGridPositions, asset.Empty, currency.EMPTYPAIR, "", algoID, wsSubscriptionParameters{})
}

// GridSubOrders to retrieve grid sub orders. Data will be pushed when first subscribed. Data will be pushed when triggered by events such as placing order.
func (ok *Okx) GridSubOrders(ctx context.Context, operation, algoID string) error {
	return ok.wsAuthChannelSubscription(ctx, operation, channelGridSubOrders, asset.Empty, currency.EMPTYPAIR, "", algoID, wsSubscriptionParameters{})
}

// Public Websocket stream subscription

// InstrumentsSubscription to subscribe for instruments. The full instrument list will be pushed
// for the first time after subscription. Subsequently, the instruments will be pushed if there is any change to the instrument’s state (such as delivery of FUTURES,
// exercise of OPTION, listing of new contracts / trading pairs, trading suspension, etc.).
func (ok *Okx) InstrumentsSubscription(ctx context.Context, operation string, assetType asset.Item, pair currency.Pair) error {
	return ok.wsChannelSubscription(ctx, operation, channelInstruments, assetType, pair, true, false, false)
}

// TickersSubscription subscribing to "ticker" channel to retrieve the last traded price, bid price, ask price and 24-hour trading volume of instruments. Data will be pushed every 100 ms.
func (ok *Okx) TickersSubscription(ctx context.Context, operation string, assetType asset.Item, pair currency.Pair) error {
	return ok.wsChannelSubscription(ctx, operation, channelTickers, assetType, pair, false, true, false)
}

// OpenInterestSubscription to subscribe or unsubscribe to "open-interest" channel to retrieve the open interest. Data will be pushed every 3 seconds.
func (ok *Okx) OpenInterestSubscription(ctx context.Context, operation string, assetType asset.Item, pair currency.Pair) error {
	if assetType != asset.Futures && assetType != asset.Options && assetType != asset.PerpetualSwap {
		return fmt.Errorf("%w, received '%v' only FUTURES, SWAP and OPTION asset types are supported", errInvalidInstrumentType, assetType)
	}
	return ok.wsChannelSubscription(ctx, operation, channelOpenInterest, assetType, pair, false, true, false)
}

// CandlesticksSubscription to subscribe or unsubscribe to "candle" channels to retrieve the candlesticks data of an instrument. the push frequency is the fastest interval 500ms push the data.
func (ok *Okx) CandlesticksSubscription(ctx context.Context, operation, channel string, assetType asset.Item, pair currency.Pair) error {
	if _, okay := candlestickChannelsMap[channel]; !okay {
		return errMissingValidChannelInformation
	}
	return ok.wsChannelSubscription(ctx, operation, channel, assetType, pair, false, true, false)
}

// TradesSubscription to subscribe or unsubscribe to "trades" channel to retrieve the recent trades data. Data will be pushed whenever there is a trade. Every update contain only one trade.
func (ok *Okx) TradesSubscription(ctx context.Context, operation string, assetType asset.Item, pair currency.Pair) error {
	return ok.wsChannelSubscription(ctx, operation, channelTrades, assetType, pair, false, true, false)
}

// EstimatedDeliveryExercisePriceSubscription to subscribe or unsubscribe to "estimated-price" channel to retrieve the estimated delivery/exercise price of FUTURES contracts and OPTION.
func (ok *Okx) EstimatedDeliveryExercisePriceSubscription(ctx context.Context, operation string, assetType asset.Item, pair currency.Pair) error {
	if assetType != asset.Futures && assetType != asset.Options {
		return fmt.Errorf("%w, received '%v' only FUTURES and OPTION asset types are supported", errInvalidInstrumentType, assetType)
	}
	return ok.wsChannelSubscription(ctx, operation, channelEstimatedPrice, assetType, pair, true, true, false)
}

// MarkPriceSubscription to subscribe or unsubscribe to the "mark-price" to retrieve the mark price. Data will be pushed every 200 ms when the mark price changes, and will be pushed every 10 seconds when the mark price does not change.
func (ok *Okx) MarkPriceSubscription(ctx context.Context, operation string, assetType asset.Item, pair currency.Pair) error {
	return ok.wsChannelSubscription(ctx, operation, channelMarkPrice, assetType, pair, false, true, false)
}

// MarkPriceCandlesticksSubscription to subscribe or unsubscribe to "mark-price-candles" channels to retrieve the candlesticks data of the mark price. Data will be pushed every 500 ms.
func (ok *Okx) MarkPriceCandlesticksSubscription(ctx context.Context, operation, channel string, assetType asset.Item, pair currency.Pair) error {
	if _, okay := candlesticksMarkPriceMap[channel]; !okay {
		return fmt.Errorf("%w channel: %v", errMissingValidChannelInformation, channel)
	}
	return ok.wsChannelSubscription(ctx, operation, channel, assetType, pair, false, true, false)
}

// PriceLimitSubscription subscribe or unsubscribe to "price-limit" channel to retrieve the maximum buy price and minimum sell price of the instrument. Data will be pushed every 5 seconds when there are changes in limits, and will not be pushed when there is no changes on limit.
func (ok *Okx) PriceLimitSubscription(ctx context.Context, operation string, assetType asset.Item, pair currency.Pair) error {
	if operation != operationSubscribe && operation != operationUnsubscribe {
		return errInvalidWebsocketEvent
	}
	return ok.wsChannelSubscription(ctx, operation, channelPriceLimit, assetType, pair, false, true, false)
}

// OrderBooksSubscription subscribe or unsubscribe to "books*" channel to retrieve order book data.
func (ok *Okx) OrderBooksSubscription(ctx context.Context, operation, channel string, assetType asset.Item, pair currency.Pair) error {
	if channel != channelOrderBooks && channel != channelOrderBooks5 && channel != channelOrderBooks50TBT && channel != channelOrderBooksTBT && channel != channelBBOTBT {
		return fmt.Errorf("%w channel: %v", errMissingValidChannelInformation, channel)
	}
	return ok.wsChannelSubscription(ctx, operation, channel, assetType, pair, false, true, false)
}

// OptionSummarySubscription a method to subscribe or unsubscribe to "opt-summary" channel
// to retrieve detailed pricing information of all OPTION contracts. Data will be pushed at once.
func (ok *Okx) OptionSummarySubscription(ctx context.Context, operation string, pair currency.Pair) error {
	return ok.wsChannelSubscription(ctx, operation, channelOptSummary, asset.Options, pair, false, false, true)
}

// FundingRateSubscription a method to subscribe and unsubscribe to "funding-rate" channel.
// retrieve funding rate. Data will be pushed in 30s to 90s.
func (ok *Okx) FundingRateSubscription(ctx context.Context, operation string, assetType asset.Item, pair currency.Pair) error {
	return ok.wsChannelSubscription(ctx, operation, channelFundingRate, assetType, pair, false, true, false)
}

// IndexCandlesticksSubscription a method to subscribe and unsubscribe to "index-candle*" channel
// to retrieve the candlesticks data of the index. Data will be pushed every 500 ms.
func (ok *Okx) IndexCandlesticksSubscription(ctx context.Context, operation, channel string, assetType asset.Item, pair currency.Pair) error {
	if _, okay := candlesticksIndexPriceMap[channel]; !okay {
		return fmt.Errorf("%w channel: %v", errMissingValidChannelInformation, channel)
	}
	return ok.wsChannelSubscription(ctx, operation, channel, assetType, pair, false, true, false)
}

// IndexTickerChannel a method to subscribe and unsubscribe to "index-tickers" channel
func (ok *Okx) IndexTickerChannel(ctx context.Context, operation string, assetType asset.Item, pair currency.Pair) error {
	return ok.wsChannelSubscription(ctx, operation, channelIndexTickers, assetType, pair, false, true, false)
}

// StatusSubscription get the status of system maintenance and push when the system maintenance status changes.
// First subscription: "Push the latest change data"; every time there is a state change, push the changed content
func (ok *Okx) StatusSubscription(ctx context.Context, operation string, assetType asset.Item, pair currency.Pair) error {
	return ok.wsChannelSubscription(ctx, operation, channelStatus, assetType, pair, false, false, false)
}

// PublicStructureBlockTradesSubscription a method to subscribe or unsubscribe to "public-struc-block-trades" channel
func (ok *Okx) PublicStructureBlockTradesSubscription(ctx context.Context, operation string, assetType asset.Item, pair currency.Pair) error {
	return ok.wsChannelSubscription(ctx, operation, channelPublicStrucBlockTrades, assetType, pair, false, false, false)
}

// BlockTickerSubscription a method to subscribe and unsubscribe to a "block-tickers" channel to retrieve the latest block trading volume in the last 24 hours.
// The data will be pushed when triggered by transaction execution event. In addition, it will also be pushed in 5 minutes interval according to subscription granularity.
func (ok *Okx) BlockTickerSubscription(ctx context.Context, operation string, assetType asset.Item, pair currency.Pair) error {
	return ok.wsChannelSubscription(ctx, operation, channelBlockTickers, assetType, pair, false, true, false)
}

// PublicBlockTradesSubscription a method to subscribe and unsubscribe to a "public-block-trades" channel to retrieve the recent block trades data by individual legs.
// Each leg in a block trade is pushed in a separate update. Data will be pushed whenever there is a block trade.
func (ok *Okx) PublicBlockTradesSubscription(ctx context.Context, operation string, assetType asset.Item, pair currency.Pair) error {
	return ok.wsChannelSubscription(ctx, operation, channelPublicBlockTrades, assetType, pair, false, true, false)
}

// Websocket Spread Trade methods

// handleIncomingData extracts the incoming data to the dataHolder interface after few checks and return nil or return error message otherwise
func (ok *Okx) handleIncomingData(data *wsIncomingData, dataHolder any) error {
	if data.StatusCode == "0" || data.StatusCode == "1" {
		err := data.copyResponseToInterface(dataHolder)
		if err != nil {
			return err
		}
		if dataHolder == nil {
			return fmt.Errorf("%w, invalid incoming data", common.ErrNoResponse)
		}
		return nil
	}
	return fmt.Errorf("error code:%s error message: %v", data.StatusCode, ErrorCodes[data.StatusCode])
}

// WsPlaceSpreadOrder places a spread order thought the websocket connection stream, and returns a SubmitResponse and error message.
func (ok *Okx) WsPlaceSpreadOrder(ctx context.Context, arg *SpreadOrderParam) (*SpreadOrderResponse, error) {
	if arg == nil || *arg == (SpreadOrderParam{}) {
		return nil, common.ErrNilPointer
	}
	err := ok.validatePlaceSpreadOrderParam(arg)
	if err != nil {
		return nil, err
	}
	if !ok.AreCredentialsValid(ctx) || !ok.Websocket.CanUseAuthenticatedEndpoints() {
		return nil, errWebsocketStreamNotAuthenticated
	}
	randomID, err := common.GenerateRandomString(32, common.SmallLetters, common.CapitalLetters, common.NumberCharacters)
	if err != nil {
		return nil, err
	}
	input := WsOperationInput{
		ID:        randomID,
		Arguments: []SpreadOrderParam{*arg},
		Operation: okxSpreadOrder,
	}
	err = ok.Websocket.AuthConn.SendJSONMessage(ctx, request.UnAuth, input)
	if err != nil {
		return nil, err
	}
	timer := time.NewTimer(ok.WebsocketResponseMaxLimit)
	wsResponse := make(chan *wsIncomingData)
	ok.WsResponseMultiplexer.Register <- &wsRequestInfo{
		ID:   randomID,
		Chan: wsResponse,
	}
	defer func() { ok.WsResponseMultiplexer.Unregister <- randomID }()
	for {
		select {
		case data := <-wsResponse:
			if data.Operation == okxSpreadOrder && data.ID == input.ID {
				var dataHolder *SpreadOrderResponse
				err = ok.handleIncomingData(data, &dataHolder)
				if err != nil {
					return nil, err
				}
				if data.StatusCode == "1" {
					return nil, fmt.Errorf("error code:%s message: %s", dataHolder.StatusCode, dataHolder.StatusMessage)
				}
				return dataHolder, nil
			}
			continue
		case <-timer.C:
			timer.Stop()
			return nil, fmt.Errorf("%s websocket connection: timeout waiting for response with an operation: %v",
				ok.Name,
				input.Operation)
		}
	}
}

// WsAmandSpreadOrder amends incomplete spread order through the websocket channel.
func (ok *Okx) WsAmandSpreadOrder(ctx context.Context, arg *AmendSpreadOrderParam) (*SpreadOrderResponse, error) {
	if arg == nil || *arg == (AmendSpreadOrderParam{}) {
		return nil, common.ErrEmptyParams
	}
	if arg.OrderID == "" && arg.ClientOrderID == "" {
		return nil, order.ErrOrderIDNotSet
	}
	if arg.NewPrice == 0 && arg.NewSize == 0 {
		return nil, errSizeOrPriceIsRequired
	}
	if !ok.AreCredentialsValid(ctx) || !ok.Websocket.CanUseAuthenticatedEndpoints() {
		return nil, errWebsocketStreamNotAuthenticated
	}
	randomID, err := common.GenerateRandomString(32, common.SmallLetters, common.CapitalLetters, common.NumberCharacters)
	if err != nil {
		return nil, err
	}
	input := WsOperationInput{
		ID:        randomID,
		Arguments: []AmendSpreadOrderParam{*arg},
		Operation: okxSpreadAmendOrder,
	}
	err = ok.Websocket.AuthConn.SendJSONMessage(ctx, request.UnAuth, input)
	if err != nil {
		return nil, err
	}
	timer := time.NewTimer(ok.WebsocketResponseMaxLimit)
	wsResponse := make(chan *wsIncomingData)
	ok.WsResponseMultiplexer.Register <- &wsRequestInfo{
		ID:   randomID,
		Chan: wsResponse,
	}
	defer func() { ok.WsResponseMultiplexer.Unregister <- randomID }()
	for {
		select {
		case data := <-wsResponse:
			if data.Operation == okxSpreadAmendOrder && data.ID == input.ID {
				var dataHolder *SpreadOrderResponse
				err = ok.handleIncomingData(data, &dataHolder)
				if err != nil {
					return nil, err
				}
				if data.StatusCode == "1" {
					return nil, fmt.Errorf("error code:%s message: %s", dataHolder.StatusCode, dataHolder.StatusMessage)
				}
				return dataHolder, nil
			}
			continue
		case <-timer.C:
			timer.Stop()
			return nil, fmt.Errorf("%s websocket connection: timeout waiting for response with an operation: %v",
				ok.Name,
				input.Operation)
		}
	}
}

// WsCancelSpreadOrder cancels an incomplete spread order through the websocket connection.
func (ok *Okx) WsCancelSpreadOrder(ctx context.Context, orderID, clientOrderID string) (*SpreadOrderResponse, error) {
	if orderID == "" && clientOrderID == "" {
		return nil, order.ErrOrderIDNotSet
	}
	if !ok.AreCredentialsValid(ctx) || !ok.Websocket.CanUseAuthenticatedEndpoints() {
		return nil, errWebsocketStreamNotAuthenticated
	}
	arg := make(map[string]string)
	if orderID != "" {
		arg["ordId"] = orderID
	}
	if clientOrderID != "" {
		arg["clOrdId"] = clientOrderID
	}
	randomID, err := common.GenerateRandomString(32, common.SmallLetters, common.CapitalLetters, common.NumberCharacters)
	if err != nil {
		return nil, err
	}
	input := WsOperationInput{
		ID:        randomID,
		Arguments: []map[string]string{arg},
		Operation: okxSpreadCancelOrder,
	}
	err = ok.Websocket.AuthConn.SendJSONMessage(ctx, request.UnAuth, input)
	if err != nil {
		return nil, err
	}
	timer := time.NewTimer(ok.WebsocketResponseMaxLimit)
	wsResponse := make(chan *wsIncomingData)
	ok.WsResponseMultiplexer.Register <- &wsRequestInfo{
		ID:   randomID,
		Chan: wsResponse,
	}
	defer func() { ok.WsResponseMultiplexer.Unregister <- randomID }()
	for {
		select {
		case data := <-wsResponse:
			if data.Operation == okxSpreadCancelOrder && data.ID == input.ID {
				var dataHolder *SpreadOrderResponse
				err = ok.handleIncomingData(data, &dataHolder)
				if err != nil {
					return nil, err
				}
				if data.StatusCode == "1" {
					return nil, fmt.Errorf("error code:%s message: %s", dataHolder.StatusCode, dataHolder.StatusMessage)
				}
				return dataHolder, nil
			}
			continue
		case <-timer.C:
			timer.Stop()
			return nil, fmt.Errorf("%s websocket connection: timeout waiting for response with an operation: %v",
				ok.Name,
				input.Operation)
		}
	}
}

// WsCancelAllSpreadOrders cancels all spread orders and return success message through the websocket channel.
func (ok *Okx) WsCancelAllSpreadOrders(ctx context.Context, spreadID string) (bool, error) {
	if !ok.AreCredentialsValid(ctx) || !ok.Websocket.CanUseAuthenticatedEndpoints() {
		return false, errWebsocketStreamNotAuthenticated
	}
	arg := make(map[string]string, 1)
	if spreadID != "" {
		arg["sprdId"] = spreadID
	}
	randomID, err := common.GenerateRandomString(32, common.SmallLetters, common.CapitalLetters, common.NumberCharacters)
	if err != nil {
		return false, err
	}
	input := WsOperationInput{
		ID:        randomID,
		Arguments: []map[string]string{arg},
		Operation: okxSpreadCancelAllOrders,
	}
	err = ok.Websocket.AuthConn.SendJSONMessage(ctx, request.UnAuth, input)
	if err != nil {
		return false, err
	}
	timer := time.NewTimer(ok.WebsocketResponseMaxLimit)
	wsResponse := make(chan *wsIncomingData)
	ok.WsResponseMultiplexer.Register <- &wsRequestInfo{
		ID:   randomID,
		Chan: wsResponse,
	}
	defer func() { ok.WsResponseMultiplexer.Unregister <- randomID }()
	for {
		select {
		case data := <-wsResponse:
			if data.Operation == okxSpreadCancelAllOrders && data.ID == input.ID {
				dataHolder := &ResponseSuccess{}
				err = ok.handleIncomingData(data, &dataHolder)
				if err != nil {
					return false, err
				}
				if data.StatusCode == "1" {
					return false, fmt.Errorf("error code:%s message: %s", dataHolder.StatusCode, dataHolder.StatusMessage)
				}
				return dataHolder.Result, nil
			}
			continue
		case <-timer.C:
			timer.Stop()
			return false, fmt.Errorf("%s websocket connection: timeout waiting for response with an operation: %v",
				ok.Name,
				input.Operation)
		}
	}
}

>>>>>>> 19b42c80
// channelName converts global subscription channel names to exchange specific names
func channelName(s *subscription.Subscription) string {
	if s, ok := subscriptionNames[s.Channel]; ok {
		return s
	}
	return s.Channel
}

// isAssetChannel returns if the channel expects one Asset per subscription
func isAssetChannel(s *subscription.Subscription) bool {
	return s.Channel == subscription.MyOrdersChannel
}

// isSymbolChannel returns if the channel expects one Symbol per subscription
func isSymbolChannel(s *subscription.Subscription) bool {
	switch s.Channel {
	case subscription.CandlesChannel, subscription.TickerChannel, subscription.OrderbookChannel, subscription.AllTradesChannel, channelFundingRate:
		return true
	}
	return false
}

const subTplText = `
{{- with $name := channelName $.S }}
	{{- range $asset, $pairs := $.AssetPairs }}
		{{- if isAssetChannel $.S -}}
			{"channel":"{{ $name }}","instType":"{{ instType $asset }}"}
		{{- else if isSymbolChannel $.S }}
			{{- range $p := $pairs -}}
				{"channel":"{{ $name }}","instID":"{{ $p }}"}
				{{ $.PairSeparator }}
			{{- end -}}
		{{- else }}
			{"channel":"{{ $name }}"
			{{- with $algoId := index $.S.Params "algoId" -}} ,"algoId":"{{ $algoId }}" {{- end -}}
			}
		{{- end }}
	{{- $.AssetSeparator }}
	{{- end }}
{{- end }}
`<|MERGE_RESOLUTION|>--- conflicted
+++ resolved
@@ -13,12 +13,8 @@
 	"text/template"
 	"time"
 
-<<<<<<< HEAD
 	"github.com/buger/jsonparser"
-	"github.com/gorilla/websocket"
-=======
 	gws "github.com/gorilla/websocket"
->>>>>>> 19b42c80
 	"github.com/thrasher-corp/gocryptotrader/common"
 	"github.com/thrasher-corp/gocryptotrader/common/crypto"
 	"github.com/thrasher-corp/gocryptotrader/currency"
@@ -1474,1095 +1470,6 @@
 	return nil
 }
 
-<<<<<<< HEAD
-=======
-// Websocket Trade methods
-
-// WsPlaceOrder places an order thought the websocket connection stream, and returns a SubmitResponse and error message.
-func (ok *Okx) WsPlaceOrder(ctx context.Context, arg *PlaceOrderRequestParam) (*OrderData, error) {
-	if arg == nil || *arg == (PlaceOrderRequestParam{}) {
-		return nil, common.ErrNilPointer
-	}
-	err := ok.validatePlaceOrderParams(arg)
-	if err != nil {
-		return nil, err
-	}
-	if !ok.AreCredentialsValid(ctx) || !ok.Websocket.CanUseAuthenticatedEndpoints() {
-		return nil, errWebsocketStreamNotAuthenticated
-	}
-	randomID, err := common.GenerateRandomString(32, common.SmallLetters, common.CapitalLetters, common.NumberCharacters)
-	if err != nil {
-		return nil, err
-	}
-	input := WsOperationInput{
-		ID:        randomID,
-		Arguments: []PlaceOrderRequestParam{*arg},
-		Operation: okxOpOrder,
-	}
-	err = ok.Websocket.AuthConn.SendJSONMessage(context.TODO(), placeOrderEPL, input)
-	if err != nil {
-		return nil, err
-	}
-	timer := time.NewTimer(ok.WebsocketResponseMaxLimit)
-	wsResponse := make(chan *wsIncomingData)
-	ok.WsResponseMultiplexer.Register <- &wsRequestInfo{
-		ID:   randomID,
-		Chan: wsResponse,
-	}
-	defer func() { ok.WsResponseMultiplexer.Unregister <- randomID }()
-	for {
-		select {
-		case data := <-wsResponse:
-			if data.Operation == okxOpOrder && data.ID == input.ID {
-				var dataHolder *OrderData
-				err = ok.handleIncomingData(data, &dataHolder)
-				if err != nil {
-					return nil, err
-				}
-				if data.StatusCode == "1" {
-					return nil, fmt.Errorf("error code:%s error message: %s", dataHolder.StatusCode, dataHolder.StatusMessage)
-				}
-				return dataHolder, nil
-			}
-			continue
-		case <-timer.C:
-			timer.Stop()
-			return nil, fmt.Errorf("%s websocket connection: timeout waiting for response with an operation: %v",
-				ok.Name,
-				input.Operation)
-		}
-	}
-}
-
-// WsPlaceMultipleOrders creates an order through the websocket
-func (ok *Okx) WsPlaceMultipleOrders(ctx context.Context, args []PlaceOrderRequestParam) ([]OrderData, error) {
-	if len(args) == 0 {
-		return nil, order.ErrSubmissionIsNil
-	}
-	var err error
-	for x := range args {
-		arg := args[x]
-		err = ok.validatePlaceOrderParams(&arg)
-		if err != nil {
-			return nil, err
-		}
-	}
-	if !ok.AreCredentialsValid(ctx) || !ok.Websocket.CanUseAuthenticatedEndpoints() {
-		return nil, errWebsocketStreamNotAuthenticated
-	}
-	randomID, err := common.GenerateRandomString(4, common.NumberCharacters)
-	if err != nil {
-		return nil, err
-	}
-	input := WsOperationInput{
-		ID:        randomID,
-		Arguments: args,
-		Operation: okxOpBatchOrders,
-	}
-	err = ok.Websocket.AuthConn.SendJSONMessage(context.TODO(), placeMultipleOrdersEPL, input)
-	if err != nil {
-		return nil, err
-	}
-	timer := time.NewTimer(ok.WebsocketResponseMaxLimit)
-	wsResponse := make(chan *wsIncomingData)
-	ok.WsResponseMultiplexer.Register <- &wsRequestInfo{
-		ID:   randomID,
-		Chan: wsResponse,
-	}
-	defer func() { ok.WsResponseMultiplexer.Unregister <- randomID }()
-	for {
-		select {
-		case data := <-wsResponse:
-			if data.Operation == okxOpBatchOrders && data.ID == input.ID {
-				if data.StatusCode == "0" || data.StatusCode == "2" {
-					var resp *WsPlaceOrderResponse
-					resp, err = data.copyToPlaceOrderResponse()
-					if err != nil {
-						return nil, err
-					}
-					return resp.Data, nil
-				}
-				var resp WsOrderActionResponse
-				err = resp.populateFromIncomingData(data)
-				if err != nil {
-					return nil, err
-				}
-				err = json.Unmarshal(data.Data, &(resp.Data))
-				if err != nil {
-					return nil, err
-				}
-				if len(data.Data) == 0 {
-					return nil, fmt.Errorf("error code:%s error message: %v", data.StatusCode, ErrorCodes[data.StatusCode])
-				}
-				var errs error
-				for x := range resp.Data {
-					if resp.Data[x].StatusCode != "0" {
-						errs = common.AppendError(errs, fmt.Errorf("error code:%s error message: %s", resp.Data[x].StatusCode, resp.Data[x].StatusMessage))
-					}
-				}
-				return nil, errs
-			}
-			continue
-		case <-timer.C:
-			timer.Stop()
-			return nil, fmt.Errorf("%s websocket connection: timeout waiting for response with an operation: %v",
-				ok.Name,
-				input.Operation)
-		}
-	}
-}
-
-// WsCancelOrder websocket function to cancel a trade order
-func (ok *Okx) WsCancelOrder(ctx context.Context, arg *CancelOrderRequestParam) (*OrderData, error) {
-	if arg == nil || *arg == (CancelOrderRequestParam{}) {
-		return nil, common.ErrNilPointer
-	}
-	if arg.InstrumentID == "" {
-		return nil, errMissingInstrumentID
-	}
-	if arg.OrderID == "" && arg.ClientOrderID == "" {
-		return nil, order.ErrOrderIDNotSet
-	}
-	if !ok.AreCredentialsValid(ctx) || !ok.Websocket.CanUseAuthenticatedEndpoints() {
-		return nil, errWebsocketStreamNotAuthenticated
-	}
-	randomID, err := common.GenerateRandomString(4, common.NumberCharacters)
-	if err != nil {
-		return nil, err
-	}
-	input := WsOperationInput{
-		ID:        randomID,
-		Arguments: []CancelOrderRequestParam{*arg},
-		Operation: okxOpCancelOrder,
-	}
-	err = ok.Websocket.AuthConn.SendJSONMessage(ctx, cancelOrderEPL, input)
-	if err != nil {
-		return nil, err
-	}
-	timer := time.NewTimer(ok.WebsocketResponseMaxLimit)
-	wsResponse := make(chan *wsIncomingData)
-	ok.WsResponseMultiplexer.Register <- &wsRequestInfo{
-		ID:   randomID,
-		Chan: wsResponse,
-	}
-	defer func() { ok.WsResponseMultiplexer.Unregister <- randomID }()
-	for {
-		select {
-		case data := <-wsResponse:
-			if data.Operation == okxOpCancelOrder && data.ID == input.ID {
-				var dataHolder *OrderData
-				err = ok.handleIncomingData(data, &dataHolder)
-				if err != nil {
-					return nil, err
-				}
-				if data.StatusCode == "1" {
-					return nil, fmt.Errorf("error code:%s error message: %s", dataHolder.StatusCode, dataHolder.StatusMessage)
-				}
-				return dataHolder, nil
-			}
-			continue
-		case <-timer.C:
-			timer.Stop()
-			return nil, fmt.Errorf("%s websocket connection: timeout waiting for response with an operation: %v",
-				ok.Name,
-				input.Operation)
-		}
-	}
-}
-
-// WsCancelMultipleOrder cancel multiple order through the websocket channel.
-func (ok *Okx) WsCancelMultipleOrder(ctx context.Context, args []CancelOrderRequestParam) ([]OrderData, error) {
-	for x := range args {
-		arg := args[x]
-		if arg.InstrumentID == "" {
-			return nil, errMissingInstrumentID
-		}
-		if arg.OrderID == "" && arg.ClientOrderID == "" {
-			return nil, order.ErrOrderIDNotSet
-		}
-	}
-	if !ok.AreCredentialsValid(ctx) || !ok.Websocket.CanUseAuthenticatedEndpoints() {
-		return nil, errWebsocketStreamNotAuthenticated
-	}
-	randomID, err := common.GenerateRandomString(4, common.NumberCharacters)
-	if err != nil {
-		return nil, err
-	}
-	input := WsOperationInput{
-		ID:        randomID,
-		Arguments: args,
-		Operation: okxOpBatchCancelOrders,
-	}
-	err = ok.Websocket.AuthConn.SendJSONMessage(context.TODO(), cancelMultipleOrdersEPL, input)
-	if err != nil {
-		return nil, err
-	}
-	timer := time.NewTimer(ok.WebsocketResponseMaxLimit)
-	wsResponse := make(chan *wsIncomingData)
-	ok.WsResponseMultiplexer.Register <- &wsRequestInfo{
-		ID:   randomID,
-		Chan: wsResponse,
-	}
-	defer func() { ok.WsResponseMultiplexer.Unregister <- randomID }()
-	for {
-		select {
-		case data := <-wsResponse:
-			if data.Operation == okxOpBatchCancelOrders && data.ID == input.ID {
-				if data.StatusCode == "0" || data.StatusCode == "2" {
-					var resp *WsPlaceOrderResponse
-					resp, err = data.copyToPlaceOrderResponse()
-					if err != nil {
-						return nil, err
-					}
-					return resp.Data, nil
-				}
-				if len(data.Data) == 0 {
-					return nil, fmt.Errorf("error code:%s error message: %v", data.StatusCode, ErrorCodes[data.StatusCode])
-				}
-				var resp WsOrderActionResponse
-				err = resp.populateFromIncomingData(data)
-				if err != nil {
-					return nil, err
-				}
-				err = json.Unmarshal(data.Data, &(resp.Data))
-				if err != nil {
-					return nil, err
-				}
-				var errs error
-				for x := range resp.Data {
-					if resp.Data[x].StatusCode != "0" {
-						errs = common.AppendError(errs, fmt.Errorf("error code:%s error message: %v", resp.Data[x].StatusCode, resp.Data[x].StatusMessage))
-					}
-				}
-				return nil, errs
-			}
-			continue
-		case <-timer.C:
-			timer.Stop()
-			return nil, fmt.Errorf("%s websocket connection: timeout waiting for response with an operation: %v",
-				ok.Name,
-				input.Operation)
-		}
-	}
-}
-
-// WsAmendOrder method to amend trade order using a request thought the websocket channel.
-func (ok *Okx) WsAmendOrder(ctx context.Context, arg *AmendOrderRequestParams) (*OrderData, error) {
-	if arg == nil {
-		return nil, common.ErrNilPointer
-	}
-	if arg.InstrumentID == "" {
-		return nil, errMissingInstrumentID
-	}
-	if arg.ClientOrderID == "" && arg.OrderID == "" {
-		return nil, order.ErrOrderIDNotSet
-	}
-	if arg.NewQuantity <= 0 && arg.NewPrice <= 0 {
-		return nil, errInvalidNewSizeOrPriceInformation
-	}
-	if !ok.AreCredentialsValid(ctx) || !ok.Websocket.CanUseAuthenticatedEndpoints() {
-		return nil, errWebsocketStreamNotAuthenticated
-	}
-	randomID, err := common.GenerateRandomString(4, common.NumberCharacters)
-	if err != nil {
-		return nil, err
-	}
-	input := WsOperationInput{
-		ID:        randomID,
-		Operation: okxOpAmendOrder,
-		Arguments: []AmendOrderRequestParams{*arg},
-	}
-	err = ok.Websocket.AuthConn.SendJSONMessage(ctx, amendOrderEPL, input)
-	if err != nil {
-		return nil, err
-	}
-	timer := time.NewTimer(ok.WebsocketResponseMaxLimit)
-	wsResponse := make(chan *wsIncomingData)
-	ok.WsResponseMultiplexer.Register <- &wsRequestInfo{
-		ID:   randomID,
-		Chan: wsResponse,
-	}
-	defer func() { ok.WsResponseMultiplexer.Unregister <- randomID }()
-	for {
-		select {
-		case data := <-wsResponse:
-			if data.Operation == okxOpAmendOrder && data.ID == input.ID {
-				var dataHolder *OrderData
-				err = ok.handleIncomingData(data, &dataHolder)
-				if err != nil {
-					return nil, err
-				}
-				if data.StatusCode == "1" {
-					return nil, fmt.Errorf("error code:%s error message: %s", dataHolder.StatusCode, dataHolder.StatusMessage)
-				}
-				return dataHolder, nil
-			}
-			continue
-		case <-timer.C:
-			timer.Stop()
-			return nil, fmt.Errorf("%s websocket connection: timeout waiting for response with an operation: %v",
-				ok.Name,
-				input.Operation)
-		}
-	}
-}
-
-// WsAmendMultipleOrders a request through the websocket connection to amend multiple trade orders.
-func (ok *Okx) WsAmendMultipleOrders(ctx context.Context, args []AmendOrderRequestParams) ([]OrderData, error) {
-	for x := range args {
-		if args[x].InstrumentID == "" {
-			return nil, errMissingInstrumentID
-		}
-		if args[x].ClientOrderID == "" && args[x].OrderID == "" {
-			return nil, order.ErrOrderIDNotSet
-		}
-		if args[x].NewQuantity <= 0 && args[x].NewPrice <= 0 {
-			return nil, errInvalidNewSizeOrPriceInformation
-		}
-	}
-	if !ok.AreCredentialsValid(ctx) || !ok.Websocket.CanUseAuthenticatedEndpoints() {
-		return nil, errWebsocketStreamNotAuthenticated
-	}
-	randomID, err := common.GenerateRandomString(4, common.NumberCharacters)
-	if err != nil {
-		return nil, err
-	}
-	input := &WsOperationInput{
-		ID:        randomID,
-		Operation: okxOpBatchAmendOrders,
-		Arguments: args,
-	}
-	err = ok.Websocket.AuthConn.SendJSONMessage(ctx, amendMultipleOrdersEPL, input)
-	if err != nil {
-		return nil, err
-	}
-	timer := time.NewTimer(ok.WebsocketResponseMaxLimit)
-	wsResponse := make(chan *wsIncomingData)
-	ok.WsResponseMultiplexer.Register <- &wsRequestInfo{
-		ID:   randomID,
-		Chan: wsResponse,
-	}
-	defer func() { ok.WsResponseMultiplexer.Unregister <- randomID }()
-	for {
-		select {
-		case data := <-wsResponse:
-			if data.Operation == okxOpBatchAmendOrders && data.ID == input.ID {
-				if data.StatusCode == "0" || data.StatusCode == "2" {
-					var resp *WsPlaceOrderResponse
-					resp, err = data.copyToPlaceOrderResponse()
-					if err != nil {
-						return nil, err
-					}
-					return resp.Data, nil
-				}
-				if len(data.Data) == 0 {
-					return nil, fmt.Errorf("error code:%s error message: %v", data.StatusCode, ErrorCodes[data.StatusCode])
-				}
-				var resp WsOrderActionResponse
-				err = resp.populateFromIncomingData(data)
-				if err != nil {
-					return nil, err
-				}
-				err = json.Unmarshal(data.Data, &(resp.Data))
-				if err != nil {
-					return nil, err
-				}
-				var errs error
-				for x := range resp.Data {
-					if resp.Data[x].StatusCode != "0" {
-						errs = common.AppendError(errs, fmt.Errorf("error code:%s error message: %v", resp.Data[x].StatusCode, resp.Data[x].StatusMessage))
-					}
-				}
-				return nil, errs
-			}
-			continue
-		case <-timer.C:
-			timer.Stop()
-			return nil, fmt.Errorf("%s websocket connection: timeout waiting for response with an operation: %v",
-				ok.Name,
-				input.Operation)
-		}
-	}
-}
-
-// WsMassCancelOrders cancel all the MMP pending orders of an instrument family.
-// Only applicable to Option in Portfolio Margin mode, and MMP privilege is required.
-func (ok *Okx) WsMassCancelOrders(ctx context.Context, args []CancelMassReqParam) (bool, error) {
-	for x := range args {
-		if args[x] == (CancelMassReqParam{}) {
-			return false, common.ErrEmptyParams
-		}
-		if args[x].InstrumentType == "" {
-			return false, fmt.Errorf("%w, instrument type can not be empty", errInvalidInstrumentType)
-		}
-		if args[x].InstrumentFamily == "" {
-			return false, errInstrumentFamilyRequired
-		}
-	}
-	if !ok.AreCredentialsValid(ctx) || !ok.Websocket.CanUseAuthenticatedEndpoints() {
-		return false, errWebsocketStreamNotAuthenticated
-	}
-	randomID, err := common.GenerateRandomString(4, common.NumberCharacters)
-	if err != nil {
-		return false, err
-	}
-	input := &WsOperationInput{
-		ID:        randomID,
-		Operation: okxOpMassCancelOrder,
-		Arguments: args,
-	}
-	err = ok.Websocket.AuthConn.SendJSONMessage(ctx, request.Unset, input)
-	if err != nil {
-		return false, err
-	}
-	timer := time.NewTimer(ok.WebsocketResponseMaxLimit)
-	wsResponse := make(chan *wsIncomingData)
-	ok.WsResponseMultiplexer.Register <- &wsRequestInfo{
-		ID:   randomID,
-		Chan: wsResponse,
-	}
-	defer func() { ok.WsResponseMultiplexer.Unregister <- randomID }()
-	for {
-		select {
-		case data := <-wsResponse:
-			if data.Operation == okxOpMassCancelOrder && data.ID == input.ID {
-				if data.StatusCode == "0" || data.StatusCode == "2" {
-					resp := []struct {
-						Result bool `json:"result"`
-					}{}
-					err := json.Unmarshal(data.Data, &resp)
-					if err != nil {
-						return false, err
-					}
-					if len(data.Data) == 0 {
-						return false, fmt.Errorf("error code:%s message: %v", data.StatusCode, ErrorCodes[data.StatusCode])
-					}
-					return resp[0].Result, nil
-				}
-				return false, fmt.Errorf("error code:%s message: %v", data.StatusCode, data.Message)
-			}
-			continue
-		case <-timer.C:
-			timer.Stop()
-			return false, fmt.Errorf("%s websocket connection: timeout waiting for response with an operation: %v",
-				ok.Name,
-				input.Operation)
-		}
-	}
-}
-
-// Run this functions distributes websocket request responses to
-func (m *wsRequestDataChannelsMultiplexer) Run() {
-	tickerData := time.NewTicker(time.Second)
-	for {
-		select {
-		case <-m.shutdown:
-			// We've consumed the shutdown, so create a new chan for subsequent runs
-			m.shutdown = make(chan bool)
-			return
-		case <-tickerData.C:
-			for x, myChan := range m.WsResponseChannelsMap {
-				if myChan == nil {
-					delete(m.WsResponseChannelsMap, x)
-				}
-			}
-		case id := <-m.Unregister:
-			delete(m.WsResponseChannelsMap, id)
-		case reg := <-m.Register:
-			m.WsResponseChannelsMap[reg.ID] = reg
-		case msg := <-m.Message:
-			if msg.ID != "" && m.WsResponseChannelsMap[msg.ID] != nil {
-				m.WsResponseChannelsMap[msg.ID].Chan <- msg
-				continue
-			}
-			for _, myChan := range m.WsResponseChannelsMap {
-				if (msg.Event == "error" || myChan.Event == operationLogin) &&
-					(msg.StatusCode == "60009" || msg.StatusCode == "60004" || msg.StatusCode == "60022" || msg.StatusCode == "0") &&
-					strings.Contains(msg.Message, myChan.Channel) {
-					myChan.Chan <- msg
-					continue
-				} else if msg.Event != myChan.Event ||
-					msg.Argument.Channel != myChan.Channel ||
-					msg.Argument.InstrumentType != myChan.InstrumentType ||
-					msg.Argument.InstrumentID != myChan.InstrumentID {
-					continue
-				}
-				myChan.Chan <- msg
-				break
-			}
-		}
-	}
-}
-
-// Shutdown causes the multiplexer to exit its Run loop
-// All channels are left open, but websocket shutdown first will ensure no more messages block on multiplexer reading
-func (m *wsRequestDataChannelsMultiplexer) Shutdown() {
-	close(m.shutdown)
-}
-
-// wsChannelSubscription sends a subscription or unsubscription request for different channels through the websocket
-func (ok *Okx) wsChannelSubscription(ctx context.Context, operation, channel string, assetType asset.Item, pair currency.Pair, tInstrumentType, tInstrumentID, tUnderlying bool) error {
-	if operation != operationSubscribe && operation != operationUnsubscribe {
-		return errInvalidWebsocketEvent
-	}
-	if channel == "" {
-		return errMissingValidChannelInformation
-	}
-	var underlying string
-	var instrumentID string
-	var instrumentType string
-	var format currency.PairFormat
-	var err error
-	if tInstrumentType {
-		instrumentType = GetInstrumentTypeFromAssetItem(assetType)
-		if instrumentType != instTypeSpot &&
-			instrumentType != instTypeMargin &&
-			instrumentType != instTypeSwap &&
-			instrumentType != instTypeFutures &&
-			instrumentType != instTypeOption {
-			instrumentType = instTypeANY
-		}
-	}
-	if tUnderlying {
-		if !pair.IsEmpty() {
-			underlying, _ = ok.GetUnderlying(pair, assetType)
-		}
-	}
-	if tInstrumentID {
-		format, err = ok.GetPairFormat(assetType, false)
-		if err != nil {
-			return err
-		}
-		if !pair.IsPopulated() {
-			return currency.ErrCurrencyPairsEmpty
-		}
-		instrumentID = format.Format(pair)
-	}
-	input := &SubscriptionOperationInput{
-		Operation: operation,
-		Arguments: []SubscriptionInfo{
-			{
-				Channel:        channel,
-				InstrumentType: instrumentType,
-				Underlying:     underlying,
-				InstrumentID:   instrumentID,
-			},
-		},
-	}
-	ok.WsRequestSemaphore <- 1
-	defer func() { <-ok.WsRequestSemaphore }()
-	return ok.Websocket.Conn.SendJSONMessage(ctx, request.Unset, input)
-}
-
-// Private Channel Websocket methods
-
-// wsAuthChannelSubscription send a subscription or unsubscription request for different channels through the websocket
-func (ok *Okx) wsAuthChannelSubscription(ctx context.Context, operation, channel string, assetType asset.Item, pair currency.Pair, uid, algoID string, params wsSubscriptionParameters) error {
-	if operation != operationSubscribe && operation != operationUnsubscribe {
-		return errInvalidWebsocketEvent
-	}
-	var underlying string
-	var instrumentID string
-	var instrumentType string
-	var ccy string
-	if params.InstrumentType {
-		instrumentType = GetInstrumentTypeFromAssetItem(assetType)
-		if instrumentType != instTypeMargin &&
-			instrumentType != instTypeSwap &&
-			instrumentType != instTypeFutures &&
-			instrumentType != instTypeOption {
-			instrumentType = instTypeANY
-		}
-	}
-	if params.Underlying {
-		if !pair.IsEmpty() {
-			underlying, _ = ok.GetUnderlying(pair, assetType)
-		}
-	}
-	if params.InstrumentID {
-		if !pair.IsPopulated() {
-			return currency.ErrCurrencyPairsEmpty
-		}
-		format, err := ok.GetPairFormat(assetType, false)
-		if err != nil {
-			return err
-		}
-		instrumentID = format.Format(pair)
-	}
-	if params.Currency {
-		if !pair.IsEmpty() {
-			if !pair.Base.IsEmpty() {
-				ccy = strings.ToUpper(pair.Base.String())
-			} else {
-				ccy = strings.ToUpper(pair.Quote.String())
-			}
-		}
-	}
-	if channel == "" {
-		return errMissingValidChannelInformation
-	}
-	input := &SubscriptionOperationInput{
-		Operation: operation,
-		Arguments: []SubscriptionInfo{
-			{
-				Channel:        channel,
-				InstrumentType: instrumentType,
-				Underlying:     underlying,
-				InstrumentID:   instrumentID,
-				AlgoID:         algoID,
-				Currency:       ccy,
-				UID:            uid,
-			},
-		},
-	}
-	ok.WsRequestSemaphore <- 1
-	defer func() { <-ok.WsRequestSemaphore }()
-	return ok.Websocket.AuthConn.SendJSONMessage(ctx, request.Unset, input)
-}
-
-// WsAccountSubscription retrieve account information. Data will be pushed when triggered by
-// events such as placing order, canceling order, transaction execution, etc.
-// It will also be pushed in regular interval according to subscription granularity.
-func (ok *Okx) WsAccountSubscription(ctx context.Context, operation string, assetType asset.Item, pair currency.Pair) error {
-	return ok.wsAuthChannelSubscription(ctx, operation, channelAccount, assetType, pair, "", "", wsSubscriptionParameters{Currency: true})
-}
-
-// WsPositionChannel retrieve the position data. The first snapshot will be sent in accordance with the granularity of the subscription. Data will be pushed when certain actions, such placing or canceling an order, trigger it. It will also be pushed periodically based on the granularity of the subscription.
-func (ok *Okx) WsPositionChannel(ctx context.Context, operation string, assetType asset.Item, pair currency.Pair) error {
-	return ok.wsAuthChannelSubscription(ctx, operation, channelPositions, assetType, pair, "", "", wsSubscriptionParameters{InstrumentType: true})
-}
-
-// BalanceAndPositionSubscription retrieve account balance and position information. Data will be pushed when triggered by events such as filled order, funding transfer.
-func (ok *Okx) BalanceAndPositionSubscription(ctx context.Context, operation, uid string) error {
-	return ok.wsAuthChannelSubscription(ctx, operation, channelBalanceAndPosition, asset.Empty, currency.EMPTYPAIR, uid, "", wsSubscriptionParameters{})
-}
-
-// WsOrderChannel for subscribing for orders.
-func (ok *Okx) WsOrderChannel(ctx context.Context, operation string, assetType asset.Item, pair currency.Pair, _ string) error {
-	return ok.wsAuthChannelSubscription(ctx, operation, channelOrders, assetType, pair, "", "", wsSubscriptionParameters{InstrumentType: true, InstrumentID: true, Underlying: true})
-}
-
-// AlgoOrdersSubscription for subscribing to algo - order channels
-func (ok *Okx) AlgoOrdersSubscription(ctx context.Context, operation string, assetType asset.Item, pair currency.Pair) error {
-	return ok.wsAuthChannelSubscription(ctx, operation, channelAlgoOrders, assetType, pair, "", "", wsSubscriptionParameters{InstrumentType: true, InstrumentID: true, Underlying: true})
-}
-
-// AdvanceAlgoOrdersSubscription algo order subscription to retrieve advance algo orders (including Iceberg order, TWAP order, Trailing order). Data will be pushed when first subscribed. Data will be pushed when triggered by events such as placing/canceling order.
-func (ok *Okx) AdvanceAlgoOrdersSubscription(ctx context.Context, operation string, assetType asset.Item, pair currency.Pair, algoID string) error {
-	return ok.wsAuthChannelSubscription(ctx, operation, channelAlgoAdvance, assetType, pair, "", algoID, wsSubscriptionParameters{InstrumentType: true, InstrumentID: true})
-}
-
-// PositionRiskWarningSubscription this push channel is only used as a risk warning, and is not recommended as a risk judgment for strategic trading
-// In the case that the market is not moving violently, there may be the possibility that the position has been liquidated at the same time that this message is pushed.
-func (ok *Okx) PositionRiskWarningSubscription(ctx context.Context, operation string, assetType asset.Item, pair currency.Pair) error {
-	return ok.wsAuthChannelSubscription(ctx, operation, channelLiquidationWarning, assetType, pair, "", "", wsSubscriptionParameters{InstrumentType: true, InstrumentID: true, Underlying: true})
-}
-
-// AccountGreeksSubscription algo order subscription to retrieve account greeks information. Data will be pushed when triggered by events such as increase/decrease positions or cash balance in account, and will also be pushed in regular interval according to subscription granularity.
-func (ok *Okx) AccountGreeksSubscription(ctx context.Context, operation string, pair currency.Pair) error {
-	return ok.wsAuthChannelSubscription(ctx, operation, channelAccountGreeks, asset.Empty, pair, "", "", wsSubscriptionParameters{Currency: true})
-}
-
-// RFQSubscription subscription to retrieve RFQ updates on RFQ orders.
-func (ok *Okx) RFQSubscription(ctx context.Context, operation, uid string) error {
-	return ok.wsAuthChannelSubscription(ctx, operation, channelRFQs, asset.Empty, currency.EMPTYPAIR, uid, "", wsSubscriptionParameters{})
-}
-
-// QuotesSubscription subscription to retrieve Quote subscription
-func (ok *Okx) QuotesSubscription(ctx context.Context, operation string) error {
-	return ok.wsAuthChannelSubscription(ctx, operation, channelQuotes, asset.Empty, currency.EMPTYPAIR, "", "", wsSubscriptionParameters{})
-}
-
-// StructureBlockTradesSubscription to retrieve Structural block subscription
-func (ok *Okx) StructureBlockTradesSubscription(ctx context.Context, operation string) error {
-	return ok.wsAuthChannelSubscription(ctx, operation, channelStructureBlockTrades, asset.Empty, currency.EMPTYPAIR, "", "", wsSubscriptionParameters{})
-}
-
-// SpotGridAlgoOrdersSubscription to retrieve spot grid algo orders. Data will be pushed when first subscribed. Data will be pushed when triggered by events such as placing/canceling order.
-func (ok *Okx) SpotGridAlgoOrdersSubscription(ctx context.Context, operation string, assetType asset.Item, pair currency.Pair, algoID string) error {
-	return ok.wsAuthChannelSubscription(ctx, operation, channelSpotGridOrder, assetType, pair, "", algoID, wsSubscriptionParameters{InstrumentType: true, Underlying: true})
-}
-
-// ContractGridAlgoOrders to retrieve contract grid algo orders. Data will be pushed when first subscribed. Data will be pushed when triggered by events such as placing/canceling order.
-func (ok *Okx) ContractGridAlgoOrders(ctx context.Context, operation string, assetType asset.Item, pair currency.Pair, algoID string) error {
-	return ok.wsAuthChannelSubscription(ctx, operation, channelGridOrdersContract, assetType, pair, "", algoID, wsSubscriptionParameters{InstrumentType: true, Underlying: true})
-}
-
-// GridPositionsSubscription to retrieve grid positions. Data will be pushed when first subscribed. Data will be pushed when triggered by events such as placing/canceling order.
-func (ok *Okx) GridPositionsSubscription(ctx context.Context, operation, algoID string) error {
-	return ok.wsAuthChannelSubscription(ctx, operation, channelGridPositions, asset.Empty, currency.EMPTYPAIR, "", algoID, wsSubscriptionParameters{})
-}
-
-// GridSubOrders to retrieve grid sub orders. Data will be pushed when first subscribed. Data will be pushed when triggered by events such as placing order.
-func (ok *Okx) GridSubOrders(ctx context.Context, operation, algoID string) error {
-	return ok.wsAuthChannelSubscription(ctx, operation, channelGridSubOrders, asset.Empty, currency.EMPTYPAIR, "", algoID, wsSubscriptionParameters{})
-}
-
-// Public Websocket stream subscription
-
-// InstrumentsSubscription to subscribe for instruments. The full instrument list will be pushed
-// for the first time after subscription. Subsequently, the instruments will be pushed if there is any change to the instrument’s state (such as delivery of FUTURES,
-// exercise of OPTION, listing of new contracts / trading pairs, trading suspension, etc.).
-func (ok *Okx) InstrumentsSubscription(ctx context.Context, operation string, assetType asset.Item, pair currency.Pair) error {
-	return ok.wsChannelSubscription(ctx, operation, channelInstruments, assetType, pair, true, false, false)
-}
-
-// TickersSubscription subscribing to "ticker" channel to retrieve the last traded price, bid price, ask price and 24-hour trading volume of instruments. Data will be pushed every 100 ms.
-func (ok *Okx) TickersSubscription(ctx context.Context, operation string, assetType asset.Item, pair currency.Pair) error {
-	return ok.wsChannelSubscription(ctx, operation, channelTickers, assetType, pair, false, true, false)
-}
-
-// OpenInterestSubscription to subscribe or unsubscribe to "open-interest" channel to retrieve the open interest. Data will be pushed every 3 seconds.
-func (ok *Okx) OpenInterestSubscription(ctx context.Context, operation string, assetType asset.Item, pair currency.Pair) error {
-	if assetType != asset.Futures && assetType != asset.Options && assetType != asset.PerpetualSwap {
-		return fmt.Errorf("%w, received '%v' only FUTURES, SWAP and OPTION asset types are supported", errInvalidInstrumentType, assetType)
-	}
-	return ok.wsChannelSubscription(ctx, operation, channelOpenInterest, assetType, pair, false, true, false)
-}
-
-// CandlesticksSubscription to subscribe or unsubscribe to "candle" channels to retrieve the candlesticks data of an instrument. the push frequency is the fastest interval 500ms push the data.
-func (ok *Okx) CandlesticksSubscription(ctx context.Context, operation, channel string, assetType asset.Item, pair currency.Pair) error {
-	if _, okay := candlestickChannelsMap[channel]; !okay {
-		return errMissingValidChannelInformation
-	}
-	return ok.wsChannelSubscription(ctx, operation, channel, assetType, pair, false, true, false)
-}
-
-// TradesSubscription to subscribe or unsubscribe to "trades" channel to retrieve the recent trades data. Data will be pushed whenever there is a trade. Every update contain only one trade.
-func (ok *Okx) TradesSubscription(ctx context.Context, operation string, assetType asset.Item, pair currency.Pair) error {
-	return ok.wsChannelSubscription(ctx, operation, channelTrades, assetType, pair, false, true, false)
-}
-
-// EstimatedDeliveryExercisePriceSubscription to subscribe or unsubscribe to "estimated-price" channel to retrieve the estimated delivery/exercise price of FUTURES contracts and OPTION.
-func (ok *Okx) EstimatedDeliveryExercisePriceSubscription(ctx context.Context, operation string, assetType asset.Item, pair currency.Pair) error {
-	if assetType != asset.Futures && assetType != asset.Options {
-		return fmt.Errorf("%w, received '%v' only FUTURES and OPTION asset types are supported", errInvalidInstrumentType, assetType)
-	}
-	return ok.wsChannelSubscription(ctx, operation, channelEstimatedPrice, assetType, pair, true, true, false)
-}
-
-// MarkPriceSubscription to subscribe or unsubscribe to the "mark-price" to retrieve the mark price. Data will be pushed every 200 ms when the mark price changes, and will be pushed every 10 seconds when the mark price does not change.
-func (ok *Okx) MarkPriceSubscription(ctx context.Context, operation string, assetType asset.Item, pair currency.Pair) error {
-	return ok.wsChannelSubscription(ctx, operation, channelMarkPrice, assetType, pair, false, true, false)
-}
-
-// MarkPriceCandlesticksSubscription to subscribe or unsubscribe to "mark-price-candles" channels to retrieve the candlesticks data of the mark price. Data will be pushed every 500 ms.
-func (ok *Okx) MarkPriceCandlesticksSubscription(ctx context.Context, operation, channel string, assetType asset.Item, pair currency.Pair) error {
-	if _, okay := candlesticksMarkPriceMap[channel]; !okay {
-		return fmt.Errorf("%w channel: %v", errMissingValidChannelInformation, channel)
-	}
-	return ok.wsChannelSubscription(ctx, operation, channel, assetType, pair, false, true, false)
-}
-
-// PriceLimitSubscription subscribe or unsubscribe to "price-limit" channel to retrieve the maximum buy price and minimum sell price of the instrument. Data will be pushed every 5 seconds when there are changes in limits, and will not be pushed when there is no changes on limit.
-func (ok *Okx) PriceLimitSubscription(ctx context.Context, operation string, assetType asset.Item, pair currency.Pair) error {
-	if operation != operationSubscribe && operation != operationUnsubscribe {
-		return errInvalidWebsocketEvent
-	}
-	return ok.wsChannelSubscription(ctx, operation, channelPriceLimit, assetType, pair, false, true, false)
-}
-
-// OrderBooksSubscription subscribe or unsubscribe to "books*" channel to retrieve order book data.
-func (ok *Okx) OrderBooksSubscription(ctx context.Context, operation, channel string, assetType asset.Item, pair currency.Pair) error {
-	if channel != channelOrderBooks && channel != channelOrderBooks5 && channel != channelOrderBooks50TBT && channel != channelOrderBooksTBT && channel != channelBBOTBT {
-		return fmt.Errorf("%w channel: %v", errMissingValidChannelInformation, channel)
-	}
-	return ok.wsChannelSubscription(ctx, operation, channel, assetType, pair, false, true, false)
-}
-
-// OptionSummarySubscription a method to subscribe or unsubscribe to "opt-summary" channel
-// to retrieve detailed pricing information of all OPTION contracts. Data will be pushed at once.
-func (ok *Okx) OptionSummarySubscription(ctx context.Context, operation string, pair currency.Pair) error {
-	return ok.wsChannelSubscription(ctx, operation, channelOptSummary, asset.Options, pair, false, false, true)
-}
-
-// FundingRateSubscription a method to subscribe and unsubscribe to "funding-rate" channel.
-// retrieve funding rate. Data will be pushed in 30s to 90s.
-func (ok *Okx) FundingRateSubscription(ctx context.Context, operation string, assetType asset.Item, pair currency.Pair) error {
-	return ok.wsChannelSubscription(ctx, operation, channelFundingRate, assetType, pair, false, true, false)
-}
-
-// IndexCandlesticksSubscription a method to subscribe and unsubscribe to "index-candle*" channel
-// to retrieve the candlesticks data of the index. Data will be pushed every 500 ms.
-func (ok *Okx) IndexCandlesticksSubscription(ctx context.Context, operation, channel string, assetType asset.Item, pair currency.Pair) error {
-	if _, okay := candlesticksIndexPriceMap[channel]; !okay {
-		return fmt.Errorf("%w channel: %v", errMissingValidChannelInformation, channel)
-	}
-	return ok.wsChannelSubscription(ctx, operation, channel, assetType, pair, false, true, false)
-}
-
-// IndexTickerChannel a method to subscribe and unsubscribe to "index-tickers" channel
-func (ok *Okx) IndexTickerChannel(ctx context.Context, operation string, assetType asset.Item, pair currency.Pair) error {
-	return ok.wsChannelSubscription(ctx, operation, channelIndexTickers, assetType, pair, false, true, false)
-}
-
-// StatusSubscription get the status of system maintenance and push when the system maintenance status changes.
-// First subscription: "Push the latest change data"; every time there is a state change, push the changed content
-func (ok *Okx) StatusSubscription(ctx context.Context, operation string, assetType asset.Item, pair currency.Pair) error {
-	return ok.wsChannelSubscription(ctx, operation, channelStatus, assetType, pair, false, false, false)
-}
-
-// PublicStructureBlockTradesSubscription a method to subscribe or unsubscribe to "public-struc-block-trades" channel
-func (ok *Okx) PublicStructureBlockTradesSubscription(ctx context.Context, operation string, assetType asset.Item, pair currency.Pair) error {
-	return ok.wsChannelSubscription(ctx, operation, channelPublicStrucBlockTrades, assetType, pair, false, false, false)
-}
-
-// BlockTickerSubscription a method to subscribe and unsubscribe to a "block-tickers" channel to retrieve the latest block trading volume in the last 24 hours.
-// The data will be pushed when triggered by transaction execution event. In addition, it will also be pushed in 5 minutes interval according to subscription granularity.
-func (ok *Okx) BlockTickerSubscription(ctx context.Context, operation string, assetType asset.Item, pair currency.Pair) error {
-	return ok.wsChannelSubscription(ctx, operation, channelBlockTickers, assetType, pair, false, true, false)
-}
-
-// PublicBlockTradesSubscription a method to subscribe and unsubscribe to a "public-block-trades" channel to retrieve the recent block trades data by individual legs.
-// Each leg in a block trade is pushed in a separate update. Data will be pushed whenever there is a block trade.
-func (ok *Okx) PublicBlockTradesSubscription(ctx context.Context, operation string, assetType asset.Item, pair currency.Pair) error {
-	return ok.wsChannelSubscription(ctx, operation, channelPublicBlockTrades, assetType, pair, false, true, false)
-}
-
-// Websocket Spread Trade methods
-
-// handleIncomingData extracts the incoming data to the dataHolder interface after few checks and return nil or return error message otherwise
-func (ok *Okx) handleIncomingData(data *wsIncomingData, dataHolder any) error {
-	if data.StatusCode == "0" || data.StatusCode == "1" {
-		err := data.copyResponseToInterface(dataHolder)
-		if err != nil {
-			return err
-		}
-		if dataHolder == nil {
-			return fmt.Errorf("%w, invalid incoming data", common.ErrNoResponse)
-		}
-		return nil
-	}
-	return fmt.Errorf("error code:%s error message: %v", data.StatusCode, ErrorCodes[data.StatusCode])
-}
-
-// WsPlaceSpreadOrder places a spread order thought the websocket connection stream, and returns a SubmitResponse and error message.
-func (ok *Okx) WsPlaceSpreadOrder(ctx context.Context, arg *SpreadOrderParam) (*SpreadOrderResponse, error) {
-	if arg == nil || *arg == (SpreadOrderParam{}) {
-		return nil, common.ErrNilPointer
-	}
-	err := ok.validatePlaceSpreadOrderParam(arg)
-	if err != nil {
-		return nil, err
-	}
-	if !ok.AreCredentialsValid(ctx) || !ok.Websocket.CanUseAuthenticatedEndpoints() {
-		return nil, errWebsocketStreamNotAuthenticated
-	}
-	randomID, err := common.GenerateRandomString(32, common.SmallLetters, common.CapitalLetters, common.NumberCharacters)
-	if err != nil {
-		return nil, err
-	}
-	input := WsOperationInput{
-		ID:        randomID,
-		Arguments: []SpreadOrderParam{*arg},
-		Operation: okxSpreadOrder,
-	}
-	err = ok.Websocket.AuthConn.SendJSONMessage(ctx, request.UnAuth, input)
-	if err != nil {
-		return nil, err
-	}
-	timer := time.NewTimer(ok.WebsocketResponseMaxLimit)
-	wsResponse := make(chan *wsIncomingData)
-	ok.WsResponseMultiplexer.Register <- &wsRequestInfo{
-		ID:   randomID,
-		Chan: wsResponse,
-	}
-	defer func() { ok.WsResponseMultiplexer.Unregister <- randomID }()
-	for {
-		select {
-		case data := <-wsResponse:
-			if data.Operation == okxSpreadOrder && data.ID == input.ID {
-				var dataHolder *SpreadOrderResponse
-				err = ok.handleIncomingData(data, &dataHolder)
-				if err != nil {
-					return nil, err
-				}
-				if data.StatusCode == "1" {
-					return nil, fmt.Errorf("error code:%s message: %s", dataHolder.StatusCode, dataHolder.StatusMessage)
-				}
-				return dataHolder, nil
-			}
-			continue
-		case <-timer.C:
-			timer.Stop()
-			return nil, fmt.Errorf("%s websocket connection: timeout waiting for response with an operation: %v",
-				ok.Name,
-				input.Operation)
-		}
-	}
-}
-
-// WsAmandSpreadOrder amends incomplete spread order through the websocket channel.
-func (ok *Okx) WsAmandSpreadOrder(ctx context.Context, arg *AmendSpreadOrderParam) (*SpreadOrderResponse, error) {
-	if arg == nil || *arg == (AmendSpreadOrderParam{}) {
-		return nil, common.ErrEmptyParams
-	}
-	if arg.OrderID == "" && arg.ClientOrderID == "" {
-		return nil, order.ErrOrderIDNotSet
-	}
-	if arg.NewPrice == 0 && arg.NewSize == 0 {
-		return nil, errSizeOrPriceIsRequired
-	}
-	if !ok.AreCredentialsValid(ctx) || !ok.Websocket.CanUseAuthenticatedEndpoints() {
-		return nil, errWebsocketStreamNotAuthenticated
-	}
-	randomID, err := common.GenerateRandomString(32, common.SmallLetters, common.CapitalLetters, common.NumberCharacters)
-	if err != nil {
-		return nil, err
-	}
-	input := WsOperationInput{
-		ID:        randomID,
-		Arguments: []AmendSpreadOrderParam{*arg},
-		Operation: okxSpreadAmendOrder,
-	}
-	err = ok.Websocket.AuthConn.SendJSONMessage(ctx, request.UnAuth, input)
-	if err != nil {
-		return nil, err
-	}
-	timer := time.NewTimer(ok.WebsocketResponseMaxLimit)
-	wsResponse := make(chan *wsIncomingData)
-	ok.WsResponseMultiplexer.Register <- &wsRequestInfo{
-		ID:   randomID,
-		Chan: wsResponse,
-	}
-	defer func() { ok.WsResponseMultiplexer.Unregister <- randomID }()
-	for {
-		select {
-		case data := <-wsResponse:
-			if data.Operation == okxSpreadAmendOrder && data.ID == input.ID {
-				var dataHolder *SpreadOrderResponse
-				err = ok.handleIncomingData(data, &dataHolder)
-				if err != nil {
-					return nil, err
-				}
-				if data.StatusCode == "1" {
-					return nil, fmt.Errorf("error code:%s message: %s", dataHolder.StatusCode, dataHolder.StatusMessage)
-				}
-				return dataHolder, nil
-			}
-			continue
-		case <-timer.C:
-			timer.Stop()
-			return nil, fmt.Errorf("%s websocket connection: timeout waiting for response with an operation: %v",
-				ok.Name,
-				input.Operation)
-		}
-	}
-}
-
-// WsCancelSpreadOrder cancels an incomplete spread order through the websocket connection.
-func (ok *Okx) WsCancelSpreadOrder(ctx context.Context, orderID, clientOrderID string) (*SpreadOrderResponse, error) {
-	if orderID == "" && clientOrderID == "" {
-		return nil, order.ErrOrderIDNotSet
-	}
-	if !ok.AreCredentialsValid(ctx) || !ok.Websocket.CanUseAuthenticatedEndpoints() {
-		return nil, errWebsocketStreamNotAuthenticated
-	}
-	arg := make(map[string]string)
-	if orderID != "" {
-		arg["ordId"] = orderID
-	}
-	if clientOrderID != "" {
-		arg["clOrdId"] = clientOrderID
-	}
-	randomID, err := common.GenerateRandomString(32, common.SmallLetters, common.CapitalLetters, common.NumberCharacters)
-	if err != nil {
-		return nil, err
-	}
-	input := WsOperationInput{
-		ID:        randomID,
-		Arguments: []map[string]string{arg},
-		Operation: okxSpreadCancelOrder,
-	}
-	err = ok.Websocket.AuthConn.SendJSONMessage(ctx, request.UnAuth, input)
-	if err != nil {
-		return nil, err
-	}
-	timer := time.NewTimer(ok.WebsocketResponseMaxLimit)
-	wsResponse := make(chan *wsIncomingData)
-	ok.WsResponseMultiplexer.Register <- &wsRequestInfo{
-		ID:   randomID,
-		Chan: wsResponse,
-	}
-	defer func() { ok.WsResponseMultiplexer.Unregister <- randomID }()
-	for {
-		select {
-		case data := <-wsResponse:
-			if data.Operation == okxSpreadCancelOrder && data.ID == input.ID {
-				var dataHolder *SpreadOrderResponse
-				err = ok.handleIncomingData(data, &dataHolder)
-				if err != nil {
-					return nil, err
-				}
-				if data.StatusCode == "1" {
-					return nil, fmt.Errorf("error code:%s message: %s", dataHolder.StatusCode, dataHolder.StatusMessage)
-				}
-				return dataHolder, nil
-			}
-			continue
-		case <-timer.C:
-			timer.Stop()
-			return nil, fmt.Errorf("%s websocket connection: timeout waiting for response with an operation: %v",
-				ok.Name,
-				input.Operation)
-		}
-	}
-}
-
-// WsCancelAllSpreadOrders cancels all spread orders and return success message through the websocket channel.
-func (ok *Okx) WsCancelAllSpreadOrders(ctx context.Context, spreadID string) (bool, error) {
-	if !ok.AreCredentialsValid(ctx) || !ok.Websocket.CanUseAuthenticatedEndpoints() {
-		return false, errWebsocketStreamNotAuthenticated
-	}
-	arg := make(map[string]string, 1)
-	if spreadID != "" {
-		arg["sprdId"] = spreadID
-	}
-	randomID, err := common.GenerateRandomString(32, common.SmallLetters, common.CapitalLetters, common.NumberCharacters)
-	if err != nil {
-		return false, err
-	}
-	input := WsOperationInput{
-		ID:        randomID,
-		Arguments: []map[string]string{arg},
-		Operation: okxSpreadCancelAllOrders,
-	}
-	err = ok.Websocket.AuthConn.SendJSONMessage(ctx, request.UnAuth, input)
-	if err != nil {
-		return false, err
-	}
-	timer := time.NewTimer(ok.WebsocketResponseMaxLimit)
-	wsResponse := make(chan *wsIncomingData)
-	ok.WsResponseMultiplexer.Register <- &wsRequestInfo{
-		ID:   randomID,
-		Chan: wsResponse,
-	}
-	defer func() { ok.WsResponseMultiplexer.Unregister <- randomID }()
-	for {
-		select {
-		case data := <-wsResponse:
-			if data.Operation == okxSpreadCancelAllOrders && data.ID == input.ID {
-				dataHolder := &ResponseSuccess{}
-				err = ok.handleIncomingData(data, &dataHolder)
-				if err != nil {
-					return false, err
-				}
-				if data.StatusCode == "1" {
-					return false, fmt.Errorf("error code:%s message: %s", dataHolder.StatusCode, dataHolder.StatusMessage)
-				}
-				return dataHolder.Result, nil
-			}
-			continue
-		case <-timer.C:
-			timer.Stop()
-			return false, fmt.Errorf("%s websocket connection: timeout waiting for response with an operation: %v",
-				ok.Name,
-				input.Operation)
-		}
-	}
-}
-
->>>>>>> 19b42c80
 // channelName converts global subscription channel names to exchange specific names
 func channelName(s *subscription.Subscription) string {
 	if s, ok := subscriptionNames[s.Channel]; ok {
