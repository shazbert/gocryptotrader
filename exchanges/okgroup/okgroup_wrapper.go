package okgroup

import (
	"errors"
	"fmt"
	"strconv"
	"strings"

	"github.com/thrasher-corp/gocryptotrader/common"
	"github.com/thrasher-corp/gocryptotrader/config"
	"github.com/thrasher-corp/gocryptotrader/currency"
	exchange "github.com/thrasher-corp/gocryptotrader/exchanges"
	"github.com/thrasher-corp/gocryptotrader/exchanges/account"
	"github.com/thrasher-corp/gocryptotrader/exchanges/asset"
	"github.com/thrasher-corp/gocryptotrader/exchanges/order"
	"github.com/thrasher-corp/gocryptotrader/exchanges/orderbook"
	"github.com/thrasher-corp/gocryptotrader/exchanges/websocket/wshandler"
	"github.com/thrasher-corp/gocryptotrader/portfolio/withdraw"
)

// Note: GoCryptoTrader wrapper funcs currently only support SPOT trades.
// Therefore this OKGroup_Wrapper can be shared between OKEX and OKCoin.
// When circumstances change, wrapper funcs can be split appropriately

// Setup sets user exchange configuration settings
func (o *OKGroup) Setup(exch *config.ExchangeConfig) error {
	if !exch.Enabled {
		o.SetEnabled(false)
		return nil
	}

	err := o.SetupDefaults(exch)
	if err != nil {
		return err
	}

	err = o.Websocket.Setup(&wshandler.WebsocketSetup{
		Enabled:                          exch.Features.Enabled.Websocket,
		Verbose:                          exch.Verbose,
		AuthenticatedWebsocketAPISupport: exch.API.AuthenticatedWebsocketSupport,
		WebsocketTimeout:                 exch.WebsocketTrafficTimeout,
		DefaultURL:                       o.API.Endpoints.WebsocketURL,
		ExchangeName:                     exch.Name,
		RunningURL:                       exch.API.Endpoints.WebsocketURL,
		Connector:                        o.WsConnect,
		Subscriber:                       o.Subscribe,
		UnSubscriber:                     o.Unsubscribe,
		Features:                         &o.Features.Supports.WebsocketCapabilities,
	})
	if err != nil {
		return err
	}

	o.WebsocketConn = &wshandler.WebsocketConnection{
		ExchangeName:         o.Name,
		URL:                  o.Websocket.GetWebsocketURL(),
		ProxyURL:             o.Websocket.GetProxyAddress(),
		Verbose:              o.Verbose,
		RateLimit:            okGroupWsRateLimit,
		ResponseCheckTimeout: exch.WebsocketResponseCheckTimeout,
		ResponseMaxLimit:     exch.WebsocketResponseMaxLimit,
	}

	o.Websocket.Orderbook.Setup(
		exch.WebsocketOrderbookBufferLimit,
		false,
		false,
		false,
		false,
		exch.Name)
	return nil
}

// FetchOrderbook returns orderbook base on the currency pair
func (o *OKGroup) FetchOrderbook(p currency.Pair, assetType asset.Item) (*orderbook.Base, error) {
	ob, err := orderbook.Get(o.Name, p, assetType)
	if err != nil {
		return o.UpdateOrderbook(p, assetType)
	}
	return ob, nil
}

// UpdateOrderbook updates and returns the orderbook for a currency pair
func (o *OKGroup) UpdateOrderbook(p currency.Pair, a asset.Item) (*orderbook.Base, error) {
	orderBook := new(orderbook.Base)
	if a == asset.Index {
		return orderBook, errors.New("no orderbooks for index")
	}

	fpair, err := o.FormatExchangeCurrency(p, a)
	if err != nil {
		return nil, err
	}

	orderbookNew, err := o.GetOrderBook(GetOrderBookRequest{
		InstrumentID: fpair.String(),
	}, a)
	if err != nil {
		return orderBook, err
	}

	for x := range orderbookNew.Bids {
		amount, convErr := strconv.ParseFloat(orderbookNew.Bids[x][1], 64)
		if convErr != nil {
			return orderBook, err
		}
		price, convErr := strconv.ParseFloat(orderbookNew.Bids[x][0], 64)
		if convErr != nil {
			return orderBook, err
		}

		var liquidationOrders, orderCount int64
		// Contract specific variables
		if len(orderbookNew.Bids[x]) == 4 {
			liquidationOrders, convErr = strconv.ParseInt(orderbookNew.Bids[x][2], 10, 64)
			if convErr != nil {
				return orderBook, err
			}

			orderCount, convErr = strconv.ParseInt(orderbookNew.Bids[x][3], 10, 64)
			if convErr != nil {
				return orderBook, err
			}
		}

		orderBook.Bids = append(orderBook.Bids, orderbook.Item{
			Amount:            amount,
			Price:             price,
			LiquidationOrders: liquidationOrders,
			OrderCount:        orderCount,
		})
	}

	for x := range orderbookNew.Asks {
		amount, convErr := strconv.ParseFloat(orderbookNew.Asks[x][1], 64)
		if convErr != nil {
			return orderBook, err
		}
		price, convErr := strconv.ParseFloat(orderbookNew.Asks[x][0], 64)
		if convErr != nil {
			return orderBook, err
		}

		var liquidationOrders, orderCount int64
		// Contract specific variables
		if len(orderbookNew.Asks[x]) == 4 {
			liquidationOrders, convErr = strconv.ParseInt(orderbookNew.Asks[x][2], 10, 64)
			if convErr != nil {
				return orderBook, err
			}

			orderCount, convErr = strconv.ParseInt(orderbookNew.Asks[x][3], 10, 64)
			if convErr != nil {
				return orderBook, err
			}
		}

		orderBook.Asks = append(orderBook.Asks, orderbook.Item{
			Amount:            amount,
			Price:             price,
			LiquidationOrders: liquidationOrders,
			OrderCount:        orderCount,
		})
	}

	orderBook.Pair = p
	orderBook.AssetType = a
	orderBook.ExchangeName = o.Name

	err = orderBook.Process()
	if err != nil {
		return orderBook, err
	}

	return orderbook.Get(o.Name, p, a)
}

// UpdateAccountInfo retrieves balances for all enabled currencies
func (o *OKGroup) UpdateAccountInfo() (account.Holdings, error) {
	currencies, err := o.GetSpotTradingAccounts()
	if err != nil {
		return account.Holdings{}, err
	}

	var resp account.Holdings
	resp.Exchange = o.Name
	currencyAccount := account.SubAccount{}

	for i := range currencies {
		hold, parseErr := strconv.ParseFloat(currencies[i].Hold, 64)
		if parseErr != nil {
			return resp, parseErr
		}
		totalValue, parseErr := strconv.ParseFloat(currencies[i].Balance, 64)
		if parseErr != nil {
			return resp, parseErr
		}
		currencyAccount.Currencies = append(currencyAccount.Currencies,
			account.Balance{
				CurrencyName: currency.NewCode(currencies[i].Currency),
				Hold:         hold,
				TotalValue:   totalValue,
			})
	}

	resp.Accounts = append(resp.Accounts, currencyAccount)

	err = account.Process(&resp)
	if err != nil {
		return resp, err
	}

	return resp, nil
}

// FetchAccountInfo retrieves balances for all enabled currencies
func (o *OKGroup) FetchAccountInfo() (account.Holdings, error) {
	acc, err := account.GetHoldings(o.Name)
	if err != nil {
		return o.UpdateAccountInfo()
	}

	return acc, nil
}

// GetFundingHistory returns funding history, deposits and
// withdrawals
func (o *OKGroup) GetFundingHistory() (resp []exchange.FundHistory, err error) {
	accountDepositHistory, err := o.GetAccountDepositHistory("")
	if err != nil {
		return
	}
	for x := range accountDepositHistory {
		orderStatus := ""
		switch accountDepositHistory[x].Status {
		case 0:
			orderStatus = "waiting"
		case 1:
			orderStatus = "confirmation account"
		case 2:
			orderStatus = "recharge success"
		}

		resp = append(resp, exchange.FundHistory{
			Amount:       accountDepositHistory[x].Amount,
			Currency:     accountDepositHistory[x].Currency,
			ExchangeName: o.Name,
			Status:       orderStatus,
			Timestamp:    accountDepositHistory[x].Timestamp,
			TransferID:   accountDepositHistory[x].TransactionID,
			TransferType: "deposit",
		})
	}
	accountWithdrawlHistory, err := o.GetAccountWithdrawalHistory("")
	for i := range accountWithdrawlHistory {
		resp = append(resp, exchange.FundHistory{
			Amount:       accountWithdrawlHistory[i].Amount,
			Currency:     accountWithdrawlHistory[i].Currency,
			ExchangeName: o.Name,
			Status:       OrderStatus[accountWithdrawlHistory[i].Status],
			Timestamp:    accountWithdrawlHistory[i].Timestamp,
			TransferID:   accountWithdrawlHistory[i].TransactionID,
			TransferType: "withdrawal",
		})
	}
	return resp, err
}

// GetExchangeHistory returns historic trade data since exchange opening.
func (o *OKGroup) GetExchangeHistory(p currency.Pair, assetType asset.Item) ([]exchange.TradeHistory, error) {
	return nil, common.ErrNotYetImplemented
}

// SubmitOrder submits a new order
func (o *OKGroup) SubmitOrder(s *order.Submit) (order.SubmitResponse, error) {
	err := s.Validate()
	if err != nil {
		return order.SubmitResponse{}, err
	}

	fpair, err := o.FormatExchangeCurrency(s.Pair, asset.Spot)
	if err != nil {
		return order.SubmitResponse{}, err
	}

	request := PlaceOrderRequest{
		ClientOID:    s.ClientID,
<<<<<<< HEAD
		InstrumentID: fpair.String(),
		Side:         s.OrderSide.Lower(),
		Type:         s.OrderType.Lower(),
=======
		InstrumentID: o.FormatExchangeCurrency(s.Pair, asset.Spot).String(),
		Side:         s.Side.Lower(),
		Type:         s.Type.Lower(),
>>>>>>> 1deeca99
		Size:         strconv.FormatFloat(s.Amount, 'f', -1, 64),
	}
	if s.Type == order.Limit {
		request.Price = strconv.FormatFloat(s.Price, 'f', -1, 64)
	}

	orderResponse, err := o.PlaceSpotOrder(&request)
	if err != nil {
		return order.SubmitResponse{}, err
	}

	var resp order.SubmitResponse
	resp.IsOrderPlaced = orderResponse.Result
	resp.OrderID = orderResponse.OrderID
	if s.Type == order.Market {
		resp.FullyMatched = true
	}

	return resp, nil
}

// ModifyOrder will allow of changing orderbook placement and limit to
// market conversion
func (o *OKGroup) ModifyOrder(action *order.Modify) (string, error) {
	return "", common.ErrFunctionNotSupported
}

// CancelOrder cancels an order by its corresponding ID number
func (o *OKGroup) CancelOrder(orderCancellation *order.Cancel) (err error) {
	orderID, err := strconv.ParseInt(orderCancellation.ID, 10, 64)
	if err != nil {
		return
	}

	fpair, err := o.FormatExchangeCurrency(orderCancellation.Pair, asset.Spot)
	if err != nil {
		return
	}

	orderCancellationResponse, err := o.CancelSpotOrder(CancelSpotOrderRequest{
<<<<<<< HEAD
		InstrumentID: fpair.String(),
		OrderID:      orderID,
=======
		InstrumentID: o.FormatExchangeCurrency(orderCancellation.Pair,
			asset.Spot).String(),
		OrderID: orderID,
>>>>>>> 1deeca99
	})

	if !orderCancellationResponse.Result {
		err = fmt.Errorf("order %d failed to be cancelled",
			orderCancellationResponse.OrderID)
	}

	return
}

// CancelAllOrders cancels all orders associated with a currency pair
<<<<<<< HEAD
func (o *OKGroup) CancelAllOrders(orderCancellation *order.Cancel) (order.CancelAllResponse, error) {
	orderIDs := strings.Split(orderCancellation.OrderID, ",")
	resp := order.CancelAllResponse{}
=======
func (o *OKGroup) CancelAllOrders(orderCancellation *order.Cancel) (resp order.CancelAllResponse, err error) {
	orderIDs := strings.Split(orderCancellation.ID, ",")
>>>>>>> 1deeca99
	resp.Status = make(map[string]string)
	var orderIDNumbers []int64
	for i := range orderIDs {
		orderIDNumber, err := strconv.ParseInt(orderIDs[i], 10, 64)
		if err != nil {
			resp.Status[orderIDs[i]] = err.Error()
			continue
		}
		orderIDNumbers = append(orderIDNumbers, orderIDNumber)
	}

	fpair, err := o.FormatExchangeCurrency(orderCancellation.Pair, asset.Spot)
	if err != nil {
		return resp, err
	}

	cancelOrdersResponse, err := o.CancelMultipleSpotOrders(CancelMultipleSpotOrdersRequest{
<<<<<<< HEAD
		InstrumentID: fpair.String(),
		OrderIDs:     orderIDNumbers,
=======
		InstrumentID: o.FormatExchangeCurrency(orderCancellation.Pair,
			asset.Spot).String(),
		OrderIDs: orderIDNumbers,
>>>>>>> 1deeca99
	})
	if err != nil {
		return resp, err
	}

	for x := range cancelOrdersResponse {
		for y := range cancelOrdersResponse[x] {
			resp.Status[strconv.FormatInt(cancelOrdersResponse[x][y].OrderID, 10)] = strconv.FormatBool(cancelOrdersResponse[x][y].Result)
		}
	}

	return resp, err
}

// GetOrderInfo returns information on a current open order
func (o *OKGroup) GetOrderInfo(orderID string) (resp order.Detail, err error) {
	mOrder, err := o.GetSpotOrder(GetSpotOrderRequest{OrderID: orderID})
	if err != nil {
		return
	}

	format, err := o.GetPairFormat(asset.Spot, false)
	if err != nil {
		return resp, err
	}

	resp = order.Detail{
		Amount: mOrder.Size,
		Pair: currency.NewPairDelimiter(mOrder.InstrumentID,
<<<<<<< HEAD
			format.Delimiter),
=======
			o.GetPairFormat(asset.Spot, false).Delimiter),
>>>>>>> 1deeca99
		Exchange:       o.Name,
		Date:           mOrder.Timestamp,
		ExecutedAmount: mOrder.FilledSize,
		Status:         order.Status(mOrder.Status),
		Side:           order.Side(mOrder.Side),
	}
	return
}

// GetDepositAddress returns a deposit address for a specified currency
func (o *OKGroup) GetDepositAddress(p currency.Code, accountID string) (string, error) {
	wallet, err := o.GetAccountDepositAddressForCurrency(p.Lower().String())
	if err != nil || len(wallet) == 0 {
		return "", err
	}
	return wallet[0].Address, nil
}

// WithdrawCryptocurrencyFunds returns a withdrawal ID when a withdrawal is
// submitted
func (o *OKGroup) WithdrawCryptocurrencyFunds(withdrawRequest *withdraw.Request) (*withdraw.ExchangeResponse, error) {
	withdrawal, err := o.AccountWithdraw(AccountWithdrawRequest{
		Amount:      withdrawRequest.Amount,
		Currency:    withdrawRequest.Currency.Lower().String(),
		Destination: 4, // 1, 2, 3 are all internal
		Fee:         withdrawRequest.Crypto.FeeAmount,
		ToAddress:   withdrawRequest.Crypto.Address,
		TradePwd:    withdrawRequest.TradePassword,
	})
	if err != nil {
		return nil, err
	}
	if !withdrawal.Result {
		return nil,
			fmt.Errorf("could not withdraw currency %s to %s, no error specified",
				withdrawRequest.Currency,
				withdrawRequest.Crypto.Address)
	}

	return &withdraw.ExchangeResponse{
		ID: strconv.FormatInt(withdrawal.WithdrawalID, 10),
	}, nil
}

// WithdrawFiatFunds returns a withdrawal ID when a
// withdrawal is submitted
func (o *OKGroup) WithdrawFiatFunds(withdrawRequest *withdraw.Request) (*withdraw.ExchangeResponse, error) {
	return nil, common.ErrFunctionNotSupported
}

// WithdrawFiatFundsToInternationalBank returns a withdrawal ID when a
// withdrawal is submitted
func (o *OKGroup) WithdrawFiatFundsToInternationalBank(withdrawRequest *withdraw.Request) (*withdraw.ExchangeResponse, error) {
	return nil, common.ErrFunctionNotSupported
}

// GetActiveOrders retrieves any orders that are active/open
func (o *OKGroup) GetActiveOrders(req *order.GetOrdersRequest) (resp []order.Detail, err error) {
<<<<<<< HEAD
	for x := range req.Currencies {
		fpair, err := o.FormatExchangeCurrency(req.Currencies[x], asset.Spot)
		if err != nil {
			return nil, err
		}
		spotOpenOrders, err := o.GetSpotOpenOrders(GetSpotOpenOrdersRequest{
			InstrumentID: fpair.String(),
=======
	for x := range req.Pairs {
		spotOpenOrders, err := o.GetSpotOpenOrders(GetSpotOpenOrdersRequest{
			InstrumentID: o.FormatExchangeCurrency(req.Pairs[x],
				asset.Spot).String(),
>>>>>>> 1deeca99
		})
		if err != nil {
			return resp, err
		}
		for i := range spotOpenOrders {
			resp = append(resp, order.Detail{
				ID:             spotOpenOrders[i].OrderID,
				Price:          spotOpenOrders[i].Price,
				Amount:         spotOpenOrders[i].Size,
<<<<<<< HEAD
				Pair:           req.Currencies[x],
=======
				Pair:           req.Pairs[x],
>>>>>>> 1deeca99
				Exchange:       o.Name,
				Side:           order.Side(spotOpenOrders[i].Side),
				Type:           order.Type(spotOpenOrders[i].Type),
				ExecutedAmount: spotOpenOrders[i].FilledSize,
				Date:           spotOpenOrders[i].Timestamp,
				Status:         order.Status(spotOpenOrders[i].Status),
			})
		}
	}

	return
}

// GetOrderHistory retrieves account order information
// Can Limit response to specific order status
func (o *OKGroup) GetOrderHistory(req *order.GetOrdersRequest) (resp []order.Detail, err error) {
<<<<<<< HEAD
	for x := range req.Currencies {
		fpair, err := o.FormatExchangeCurrency(req.Currencies[x], asset.Spot)
		if err != nil {
			return nil, err
		}
		spotOpenOrders, err := o.GetSpotOrders(GetSpotOrdersRequest{
			Status:       strings.Join([]string{"filled", "cancelled", "failure"}, "|"),
			InstrumentID: fpair.String(),
=======
	for x := range req.Pairs {
		spotOpenOrders, err := o.GetSpotOrders(GetSpotOrdersRequest{
			Status: strings.Join([]string{"filled", "cancelled", "failure"}, "|"),
			InstrumentID: o.FormatExchangeCurrency(req.Pairs[x],
				asset.Spot).String(),
>>>>>>> 1deeca99
		})
		if err != nil {
			return resp, err
		}
		for i := range spotOpenOrders {
			resp = append(resp, order.Detail{
				ID:             spotOpenOrders[i].OrderID,
				Price:          spotOpenOrders[i].Price,
				Amount:         spotOpenOrders[i].Size,
<<<<<<< HEAD
				Pair:           req.Currencies[x],
=======
				Pair:           req.Pairs[x],
>>>>>>> 1deeca99
				Exchange:       o.Name,
				Side:           order.Side(spotOpenOrders[i].Side),
				Type:           order.Type(spotOpenOrders[i].Type),
				ExecutedAmount: spotOpenOrders[i].FilledSize,
				Date:           spotOpenOrders[i].Timestamp,
				Status:         order.Status(spotOpenOrders[i].Status),
			})
		}
	}

	return
}

// GetWebsocket returns a pointer to the exchange websocket
func (o *OKGroup) GetWebsocket() (*wshandler.Websocket, error) {
	return o.Websocket, nil
}

// GetFeeByType returns an estimate of fee based on type of transaction
func (o *OKGroup) GetFeeByType(feeBuilder *exchange.FeeBuilder) (float64, error) {
	if !o.AllowAuthenticatedRequest() && // Todo check connection status
		feeBuilder.FeeType == exchange.CryptocurrencyTradeFee {
		feeBuilder.FeeType = exchange.OfflineTradeFee
	}
	return o.GetFee(feeBuilder)
}

// GetWithdrawCapabilities returns the types of withdrawal methods permitted by the exchange
func (o *OKGroup) GetWithdrawCapabilities() uint32 {
	return o.GetWithdrawPermissions()
}

// SubscribeToWebsocketChannels appends to ChannelsToSubscribe
// which lets websocket.manageSubscriptions handle subscribing
func (o *OKGroup) SubscribeToWebsocketChannels(channels []wshandler.WebsocketChannelSubscription) error {
	o.Websocket.SubscribeToChannels(channels)
	return nil
}

// UnsubscribeToWebsocketChannels removes from ChannelsToSubscribe
// which lets websocket.manageSubscriptions handle unsubscribing
func (o *OKGroup) UnsubscribeToWebsocketChannels(channels []wshandler.WebsocketChannelSubscription) error {
	o.Websocket.RemoveSubscribedChannels(channels)
	return nil
}

// GetSubscriptions returns a copied list of subscriptions
func (o *OKGroup) GetSubscriptions() ([]wshandler.WebsocketChannelSubscription, error) {
	return o.Websocket.GetSubscriptions(), nil
}

// AuthenticateWebsocket sends an authentication message to the websocket
func (o *OKGroup) AuthenticateWebsocket() error {
	return o.WsLogin()
}

// ValidateCredentials validates current credentials used for wrapper
// functionality
func (o *OKGroup) ValidateCredentials() error {
	_, err := o.UpdateAccountInfo()
	return o.CheckTransientError(err)
}<|MERGE_RESOLUTION|>--- conflicted
+++ resolved
@@ -285,15 +285,9 @@
 
 	request := PlaceOrderRequest{
 		ClientOID:    s.ClientID,
-<<<<<<< HEAD
 		InstrumentID: fpair.String(),
-		Side:         s.OrderSide.Lower(),
-		Type:         s.OrderType.Lower(),
-=======
-		InstrumentID: o.FormatExchangeCurrency(s.Pair, asset.Spot).String(),
 		Side:         s.Side.Lower(),
 		Type:         s.Type.Lower(),
->>>>>>> 1deeca99
 		Size:         strconv.FormatFloat(s.Amount, 'f', -1, 64),
 	}
 	if s.Type == order.Limit {
@@ -334,14 +328,8 @@
 	}
 
 	orderCancellationResponse, err := o.CancelSpotOrder(CancelSpotOrderRequest{
-<<<<<<< HEAD
 		InstrumentID: fpair.String(),
 		OrderID:      orderID,
-=======
-		InstrumentID: o.FormatExchangeCurrency(orderCancellation.Pair,
-			asset.Spot).String(),
-		OrderID: orderID,
->>>>>>> 1deeca99
 	})
 
 	if !orderCancellationResponse.Result {
@@ -353,14 +341,9 @@
 }
 
 // CancelAllOrders cancels all orders associated with a currency pair
-<<<<<<< HEAD
 func (o *OKGroup) CancelAllOrders(orderCancellation *order.Cancel) (order.CancelAllResponse, error) {
-	orderIDs := strings.Split(orderCancellation.OrderID, ",")
+	orderIDs := strings.Split(orderCancellation.ID, ",")
 	resp := order.CancelAllResponse{}
-=======
-func (o *OKGroup) CancelAllOrders(orderCancellation *order.Cancel) (resp order.CancelAllResponse, err error) {
-	orderIDs := strings.Split(orderCancellation.ID, ",")
->>>>>>> 1deeca99
 	resp.Status = make(map[string]string)
 	var orderIDNumbers []int64
 	for i := range orderIDs {
@@ -378,14 +361,8 @@
 	}
 
 	cancelOrdersResponse, err := o.CancelMultipleSpotOrders(CancelMultipleSpotOrdersRequest{
-<<<<<<< HEAD
 		InstrumentID: fpair.String(),
 		OrderIDs:     orderIDNumbers,
-=======
-		InstrumentID: o.FormatExchangeCurrency(orderCancellation.Pair,
-			asset.Spot).String(),
-		OrderIDs: orderIDNumbers,
->>>>>>> 1deeca99
 	})
 	if err != nil {
 		return resp, err
@@ -413,13 +390,8 @@
 	}
 
 	resp = order.Detail{
-		Amount: mOrder.Size,
-		Pair: currency.NewPairDelimiter(mOrder.InstrumentID,
-<<<<<<< HEAD
-			format.Delimiter),
-=======
-			o.GetPairFormat(asset.Spot, false).Delimiter),
->>>>>>> 1deeca99
+		Amount:         mOrder.Size,
+		Pair:           currency.NewPairDelimiter(mOrder.InstrumentID, format.Delimiter),
 		Exchange:       o.Name,
 		Date:           mOrder.Timestamp,
 		ExecutedAmount: mOrder.FilledSize,
@@ -478,20 +450,13 @@
 
 // GetActiveOrders retrieves any orders that are active/open
 func (o *OKGroup) GetActiveOrders(req *order.GetOrdersRequest) (resp []order.Detail, err error) {
-<<<<<<< HEAD
-	for x := range req.Currencies {
-		fpair, err := o.FormatExchangeCurrency(req.Currencies[x], asset.Spot)
+	for x := range req.Pairs {
+		fpair, err := o.FormatExchangeCurrency(req.Pairs[x], asset.Spot)
 		if err != nil {
 			return nil, err
 		}
 		spotOpenOrders, err := o.GetSpotOpenOrders(GetSpotOpenOrdersRequest{
 			InstrumentID: fpair.String(),
-=======
-	for x := range req.Pairs {
-		spotOpenOrders, err := o.GetSpotOpenOrders(GetSpotOpenOrdersRequest{
-			InstrumentID: o.FormatExchangeCurrency(req.Pairs[x],
-				asset.Spot).String(),
->>>>>>> 1deeca99
 		})
 		if err != nil {
 			return resp, err
@@ -501,11 +466,7 @@
 				ID:             spotOpenOrders[i].OrderID,
 				Price:          spotOpenOrders[i].Price,
 				Amount:         spotOpenOrders[i].Size,
-<<<<<<< HEAD
-				Pair:           req.Currencies[x],
-=======
 				Pair:           req.Pairs[x],
->>>>>>> 1deeca99
 				Exchange:       o.Name,
 				Side:           order.Side(spotOpenOrders[i].Side),
 				Type:           order.Type(spotOpenOrders[i].Type),
@@ -522,22 +483,14 @@
 // GetOrderHistory retrieves account order information
 // Can Limit response to specific order status
 func (o *OKGroup) GetOrderHistory(req *order.GetOrdersRequest) (resp []order.Detail, err error) {
-<<<<<<< HEAD
-	for x := range req.Currencies {
-		fpair, err := o.FormatExchangeCurrency(req.Currencies[x], asset.Spot)
+	for x := range req.Pairs {
+		fpair, err := o.FormatExchangeCurrency(req.Pairs[x], asset.Spot)
 		if err != nil {
 			return nil, err
 		}
 		spotOpenOrders, err := o.GetSpotOrders(GetSpotOrdersRequest{
 			Status:       strings.Join([]string{"filled", "cancelled", "failure"}, "|"),
 			InstrumentID: fpair.String(),
-=======
-	for x := range req.Pairs {
-		spotOpenOrders, err := o.GetSpotOrders(GetSpotOrdersRequest{
-			Status: strings.Join([]string{"filled", "cancelled", "failure"}, "|"),
-			InstrumentID: o.FormatExchangeCurrency(req.Pairs[x],
-				asset.Spot).String(),
->>>>>>> 1deeca99
 		})
 		if err != nil {
 			return resp, err
@@ -547,11 +500,7 @@
 				ID:             spotOpenOrders[i].OrderID,
 				Price:          spotOpenOrders[i].Price,
 				Amount:         spotOpenOrders[i].Size,
-<<<<<<< HEAD
-				Pair:           req.Currencies[x],
-=======
 				Pair:           req.Pairs[x],
->>>>>>> 1deeca99
 				Exchange:       o.Name,
 				Side:           order.Side(spotOpenOrders[i].Side),
 				Type:           order.Type(spotOpenOrders[i].Type),
