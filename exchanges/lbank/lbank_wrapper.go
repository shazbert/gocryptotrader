package lbank

import (
	"context"
	"fmt"
	"sort"
	"strconv"
	"strings"
	"sync"
	"time"

	"github.com/thrasher-corp/gocryptotrader/common"
	"github.com/thrasher-corp/gocryptotrader/config"
	"github.com/thrasher-corp/gocryptotrader/currency"
	exchange "github.com/thrasher-corp/gocryptotrader/exchanges"
	"github.com/thrasher-corp/gocryptotrader/exchanges/account"
	"github.com/thrasher-corp/gocryptotrader/exchanges/asset"
	"github.com/thrasher-corp/gocryptotrader/exchanges/fee"
	"github.com/thrasher-corp/gocryptotrader/exchanges/kline"
	"github.com/thrasher-corp/gocryptotrader/exchanges/order"
	"github.com/thrasher-corp/gocryptotrader/exchanges/orderbook"
	"github.com/thrasher-corp/gocryptotrader/exchanges/protocol"
	"github.com/thrasher-corp/gocryptotrader/exchanges/request"
	"github.com/thrasher-corp/gocryptotrader/exchanges/ticker"
	"github.com/thrasher-corp/gocryptotrader/exchanges/trade"
	"github.com/thrasher-corp/gocryptotrader/log"
	"github.com/thrasher-corp/gocryptotrader/portfolio/withdraw"
)

// GetDefaultConfig returns a default exchange config
func (l *Lbank) GetDefaultConfig() (*config.ExchangeConfig, error) {
	l.SetDefaults()
	exchCfg := new(config.ExchangeConfig)
	exchCfg.Name = l.Name
	exchCfg.HTTPTimeout = exchange.DefaultHTTPTimeout
	exchCfg.BaseCurrencies = l.BaseCurrencies

	err := l.SetupDefaults(exchCfg)
	if err != nil {
		return nil, err
	}

	if l.Features.Supports.RESTCapabilities.AutoPairUpdates {
		err = l.UpdateTradablePairs(context.TODO(), true)
		if err != nil {
			return nil, err
		}
	}

	return exchCfg, nil
}

// SetDefaults sets the basic defaults for Lbank
func (l *Lbank) SetDefaults() {
	l.Name = "Lbank"
	l.Enabled = true
	l.Verbose = true
	l.API.CredentialsValidator.RequiresKey = true
	l.API.CredentialsValidator.RequiresSecret = true

	requestFmt := &currency.PairFormat{Delimiter: currency.UnderscoreDelimiter}
	configFmt := &currency.PairFormat{Delimiter: currency.UnderscoreDelimiter}
	err := l.SetGlobalPairsManager(requestFmt, configFmt, asset.Spot)
	if err != nil {
		log.Errorln(log.ExchangeSys, err)
	}

	l.Features = exchange.Features{
		Supports: exchange.FeaturesSupported{
			REST: true,
			RESTCapabilities: protocol.Features{
				TickerBatching:      true,
				TickerFetching:      true,
				KlineFetching:       true,
				TradeFetching:       true,
				OrderbookFetching:   true,
				AutoPairUpdates:     true,
				AccountInfo:         true,
				GetOrder:            true,
				GetOrders:           true,
				CancelOrder:         true,
				SubmitOrder:         true,
				WithdrawalHistory:   true,
				UserTradeHistory:    true,
				CryptoWithdrawal:    true,
				TradeFee:            true,
				CryptoWithdrawalFee: true,
			},
			WithdrawPermissions: exchange.AutoWithdrawCryptoWithAPIPermission |
				exchange.NoFiatWithdrawals,
		},
		Enabled: exchange.FeaturesEnabled{
			AutoPairUpdates: true,
			Kline: kline.ExchangeCapabilitiesEnabled{
				Intervals: map[string]bool{
					kline.OneMin.Word():     true,
					kline.FiveMin.Word():    true,
					kline.FifteenMin.Word(): true,
					kline.ThirtyMin.Word():  true,
					kline.OneHour.Word():    true,
					kline.FourHour.Word():   true,
					kline.EightHour.Word():  true,
					kline.TwelveHour.Word(): true,
					kline.OneDay.Word():     true,
					kline.OneWeek.Word():    true,
				},
				ResultLimit: 2000,
			},
		},
	}
	l.Requester = request.New(l.Name,
		common.NewHTTPClientWithTimeout(exchange.DefaultHTTPTimeout))
	l.API.Endpoints = l.NewEndpoints()
	err = l.API.Endpoints.SetDefaultEndpoints(map[exchange.URL]string{
		exchange.RestSpot: lbankAPIURL,
	})
	if err != nil {
		log.Errorln(log.ExchangeSys, err)
	}
}

// Setup sets exchange configuration profile
func (l *Lbank) Setup(exch *config.ExchangeConfig) error {
	if !exch.Enabled {
		l.SetEnabled(false)
		return nil
	}

	err := l.SetupDefaults(exch)
	if err != nil {
		return err
	}

	err = l.Fees.LoadStatic(fee.Options{
		Commission: map[asset.Item]fee.Commission{
			asset.Spot: {Maker: 0.002, Taker: 0.002},
		},
	})
	if err != nil {
		return err
	}

	if l.API.AuthenticatedSupport {
		err = l.loadPrivKey()
		if err != nil {
			l.API.AuthenticatedSupport = false
			log.Errorf(log.ExchangeSys, "%s couldn't load private key, setting authenticated support to false", l.Name)
		}
	}
	return nil
}

// Start starts the Lbank go routine
func (l *Lbank) Start(wg *sync.WaitGroup) {
	wg.Add(1)
	go func() {
		l.Run()
		wg.Done()
	}()
}

// Run implements the Lbank wrapper
func (l *Lbank) Run() {
	if l.Verbose {
		l.PrintEnabledPairs()
	}

	if !l.GetEnabledFeatures().AutoPairUpdates {
		return
	}

	err := l.UpdateTradablePairs(context.TODO(), false)
	if err != nil {
		log.Errorf(log.ExchangeSys, "%s failed to update tradable pairs. Err: %s", l.Name, err)
	}
}

// FetchTradablePairs returns a list of the exchanges tradable pairs
func (l *Lbank) FetchTradablePairs(ctx context.Context, asset asset.Item) ([]string, error) {
	currencies, err := l.GetCurrencyPairs(ctx)
	if err != nil {
		return nil, err
	}
	return currencies, nil
}

// UpdateTradablePairs updates the exchanges available pairs and stores
// them in the exchanges config
func (l *Lbank) UpdateTradablePairs(ctx context.Context, forceUpdate bool) error {
	pairs, err := l.FetchTradablePairs(ctx, asset.Spot)
	if err != nil {
		return err
	}

	p, err := currency.NewPairsFromStrings(pairs)
	if err != nil {
		return err
	}
	return l.UpdatePairs(p, asset.Spot, false, forceUpdate)
}

// UpdateTickers updates the ticker for all currency pairs of a given asset type
func (l *Lbank) UpdateTickers(ctx context.Context, a asset.Item) error {
	tickerInfo, err := l.GetTickers(ctx)
	if err != nil {
		return err
	}
	pairs, err := l.GetEnabledPairs(a)
	if err != nil {
		return err
	}
	for i := range pairs {
		for j := range tickerInfo {
			if !pairs[i].Equal(tickerInfo[j].Symbol) {
				continue
			}

			err = ticker.ProcessTicker(&ticker.Price{
				Last:         tickerInfo[j].Ticker.Latest,
				High:         tickerInfo[j].Ticker.High,
				Low:          tickerInfo[j].Ticker.Low,
				Volume:       tickerInfo[j].Ticker.Volume,
				Pair:         tickerInfo[j].Symbol,
				LastUpdated:  time.Unix(0, tickerInfo[j].Timestamp),
				ExchangeName: l.Name,
				AssetType:    a})
			if err != nil {
				return err
			}
		}
	}
	return nil
}

// UpdateTicker updates and returns the ticker for a currency pair
func (l *Lbank) UpdateTicker(ctx context.Context, p currency.Pair, a asset.Item) (*ticker.Price, error) {
	err := l.UpdateTickers(ctx, a)
	if err != nil {
		return nil, err
	}
	return ticker.GetTicker(l.Name, p, a)
}

// FetchTicker returns the ticker for a currency pair
func (l *Lbank) FetchTicker(ctx context.Context, p currency.Pair, assetType asset.Item) (*ticker.Price, error) {
	fpair, err := l.FormatExchangeCurrency(p, assetType)
	if err != nil {
		return nil, err
	}

	tickerNew, err := ticker.GetTicker(l.Name, fpair, assetType)
	if err != nil {
		return l.UpdateTicker(ctx, p, assetType)
	}
	return tickerNew, nil
}

// FetchOrderbook returns orderbook base on the currency pair
func (l *Lbank) FetchOrderbook(ctx context.Context, c currency.Pair, assetType asset.Item) (*orderbook.Base, error) {
	ob, err := orderbook.Get(l.Name, c, assetType)
	if err != nil {
		return l.UpdateOrderbook(ctx, c, assetType)
	}
	return ob, nil
}

// UpdateOrderbook updates and returns the orderbook for a currency pair
func (l *Lbank) UpdateOrderbook(ctx context.Context, p currency.Pair, assetType asset.Item) (*orderbook.Base, error) {
	book := &orderbook.Base{
		Exchange:        l.Name,
		Pair:            p,
		Asset:           assetType,
		VerifyOrderbook: l.CanVerifyOrderbook,
	}
	fpair, err := l.FormatExchangeCurrency(p, assetType)
	if err != nil {
		return book, err
	}

	a, err := l.GetMarketDepths(ctx, fpair.String(), "60", "1")
	if err != nil {
		return book, err
	}
	for i := range a.Data.Asks {
		price, convErr := strconv.ParseFloat(a.Data.Asks[i][0], 64)
		if convErr != nil {
			return book, convErr
		}
		amount, convErr := strconv.ParseFloat(a.Data.Asks[i][1], 64)
		if convErr != nil {
			return book, convErr
		}
		book.Asks = append(book.Asks, orderbook.Item{
			Price:  price,
			Amount: amount})
	}
	for i := range a.Data.Bids {
		price, convErr := strconv.ParseFloat(a.Data.Bids[i][0], 64)
		if convErr != nil {
			return book, convErr
		}
		amount, convErr := strconv.ParseFloat(a.Data.Bids[i][1], 64)
		if convErr != nil {
			return book, convErr
		}
		book.Bids = append(book.Bids, orderbook.Item{
			Price:  price,
			Amount: amount})
	}
	err = book.Process()
	if err != nil {
		return book, err
	}
	return orderbook.Get(l.Name, p, assetType)
}

// UpdateAccountInfo retrieves balances for all enabled currencies for the
// Lbank exchange
func (l *Lbank) UpdateAccountInfo(ctx context.Context, assetType asset.Item) (account.Holdings, error) {
	var info account.Holdings
	data, err := l.GetUserInfo(ctx)
	if err != nil {
		return info, err
	}
	var acc account.SubAccount
	for key, val := range data.Info.Asset {
		c := currency.NewCode(key)
		hold, ok := data.Info.Freeze[key]
		if !ok {
			return info, fmt.Errorf("hold data not found with %s", key)
		}
		totalVal, parseErr := strconv.ParseFloat(val, 64)
		if parseErr != nil {
			return info, parseErr
		}
		totalHold, parseErr := strconv.ParseFloat(hold, 64)
		if parseErr != nil {
			return info, parseErr
		}
		acc.Currencies = append(acc.Currencies, account.Balance{
			CurrencyName: c,
			TotalValue:   totalVal,
			Hold:         totalHold})
	}

	info.Accounts = append(info.Accounts, acc)
	info.Exchange = l.Name

	err = account.Process(&info)
	if err != nil {
		return account.Holdings{}, err
	}
	return info, nil
}

// FetchAccountInfo retrieves balances for all enabled currencies
func (l *Lbank) FetchAccountInfo(ctx context.Context, assetType asset.Item) (account.Holdings, error) {
	acc, err := account.GetHoldings(l.Name, assetType)
	if err != nil {
		return l.UpdateAccountInfo(ctx, assetType)
	}
	return acc, nil
}

// GetFundingHistory returns funding history, deposits and
// withdrawals
func (l *Lbank) GetFundingHistory(ctx context.Context) ([]exchange.FundHistory, error) {
	return nil, common.ErrFunctionNotSupported
}

// GetWithdrawalsHistory returns previous withdrawals data
func (l *Lbank) GetWithdrawalsHistory(ctx context.Context, c currency.Code) (resp []exchange.WithdrawalHistory, err error) {
	return nil, common.ErrNotYetImplemented
}

// GetRecentTrades returns the most recent trades for a currency and asset
func (l *Lbank) GetRecentTrades(ctx context.Context, p currency.Pair, assetType asset.Item) ([]trade.Data, error) {
	return l.GetHistoricTrades(ctx, p, assetType, time.Now().Add(-time.Minute*15), time.Now())
}

// GetHistoricTrades returns historic trade data within the timeframe provided
func (l *Lbank) GetHistoricTrades(ctx context.Context, p currency.Pair, assetType asset.Item, timestampStart, timestampEnd time.Time) ([]trade.Data, error) {
	if err := common.StartEndTimeCheck(timestampStart, timestampEnd); err != nil {
		return nil, fmt.Errorf("invalid time range supplied. Start: %v End %v %w", timestampStart, timestampEnd, err)
	}
	var err error
	p, err = l.FormatExchangeCurrency(p, assetType)
	if err != nil {
		return nil, err
	}
	var resp []trade.Data
	ts := timestampStart
	limit := 600
allTrades:
	for {
		var tradeData []TradeResponse
		tradeData, err = l.GetTrades(ctx,
			p.String(),
			int64(limit),
			ts.UnixNano()/int64(time.Millisecond))
		if err != nil {
			return nil, err
		}
		for i := range tradeData {
			tradeTime := time.Unix(0, tradeData[i].DateMS*int64(time.Millisecond))
			if tradeTime.Before(timestampStart) || tradeTime.After(timestampEnd) {
				break allTrades
			}
			side := order.Buy
			if strings.Contains(tradeData[i].Type, "sell") {
				side = order.Sell
			}
			resp = append(resp, trade.Data{
				Exchange:     l.Name,
				TID:          tradeData[i].TID,
				CurrencyPair: p,
				AssetType:    assetType,
				Side:         side,
				Price:        tradeData[i].Price,
				Amount:       tradeData[i].Amount,
				Timestamp:    tradeTime,
			})
			if i == len(tradeData)-1 {
				if ts.Equal(tradeTime) {
					// reached end of trades to crawl
					break allTrades
				}
				ts = tradeTime
			}
		}
		if len(tradeData) != limit {
			break allTrades
		}
	}

	err = l.AddTradesToBuffer(resp...)
	if err != nil {
		return nil, err
	}

	sort.Sort(trade.ByDate(resp))
	return trade.FilterTradesByTime(resp, timestampStart, timestampEnd), nil
}

// SubmitOrder submits a new order
func (l *Lbank) SubmitOrder(ctx context.Context, s *order.Submit) (order.SubmitResponse, error) {
	var resp order.SubmitResponse
	if err := s.Validate(); err != nil {
		return resp, err
	}

	if s.Side != order.Buy && s.Side != order.Sell {
		return resp,
			fmt.Errorf("%s order side is not supported by the exchange",
				s.Side)
	}

	fpair, err := l.FormatExchangeCurrency(s.Pair, asset.Spot)
	if err != nil {
		return resp, err
	}

	tempResp, err := l.CreateOrder(ctx,
		fpair.String(),
		s.Side.String(),
		s.Amount,
		s.Price)
	if err != nil {
		return resp, err
	}
	resp.IsOrderPlaced = true
	resp.OrderID = tempResp.OrderID
	if s.Type == order.Market {
		resp.FullyMatched = true
	}
	return resp, nil
}

// ModifyOrder will allow of changing orderbook placement and limit to
// market conversion
func (l *Lbank) ModifyOrder(ctx context.Context, action *order.Modify) (order.Modify, error) {
	return order.Modify{}, common.ErrFunctionNotSupported
}

// CancelOrder cancels an order by its corresponding ID number
func (l *Lbank) CancelOrder(ctx context.Context, o *order.Cancel) error {
	if err := o.Validate(o.StandardCancel()); err != nil {
		return err
	}
	fpair, err := l.FormatExchangeCurrency(o.Pair, o.AssetType)
	if err != nil {
		return err
	}
	_, err = l.RemoveOrder(ctx, fpair.String(), o.ID)
	return err
}

// CancelBatchOrders cancels an orders by their corresponding ID numbers
func (l *Lbank) CancelBatchOrders(ctx context.Context, o []order.Cancel) (order.CancelBatchResponse, error) {
	return order.CancelBatchResponse{}, common.ErrNotYetImplemented
}

// CancelAllOrders cancels all orders associated with a currency pair
func (l *Lbank) CancelAllOrders(ctx context.Context, o *order.Cancel) (order.CancelAllResponse, error) {
	if err := o.Validate(); err != nil {
		return order.CancelAllResponse{}, err
	}

	var resp order.CancelAllResponse
	orderIDs, err := l.getAllOpenOrderID(ctx)
	if err != nil {
		return resp, nil
	}

	for key := range orderIDs {
		if key != o.Pair.String() {
			continue
		}
		var x, y = 0, 0
		var input string
		var tempSlice []string
		for x <= len(orderIDs[key]) {
			x++
			for y != x {
				tempSlice = append(tempSlice, orderIDs[key][y])
				if y%3 == 0 {
					input = strings.Join(tempSlice, ",")
					CancelResponse, err2 := l.RemoveOrder(ctx, key, input)
					if err2 != nil {
						return resp, err2
					}
					tempStringSuccess := strings.Split(CancelResponse.Success, ",")
					for k := range tempStringSuccess {
						resp.Status[tempStringSuccess[k]] = "Cancelled"
					}
					tempStringError := strings.Split(CancelResponse.Err, ",")
					for l := range tempStringError {
						resp.Status[tempStringError[l]] = "Failed"
					}
					tempSlice = tempSlice[:0]
					y++
				}
				y++
			}
			input = strings.Join(tempSlice, ",")
			CancelResponse, err2 := l.RemoveOrder(ctx, key, input)
			if err2 != nil {
				return resp, err2
			}
			tempStringSuccess := strings.Split(CancelResponse.Success, ",")
			for k := range tempStringSuccess {
				resp.Status[tempStringSuccess[k]] = "Cancelled"
			}
			tempStringError := strings.Split(CancelResponse.Err, ",")
			for l := range tempStringError {
				resp.Status[tempStringError[l]] = "Failed"
			}
			tempSlice = tempSlice[:0]
		}
	}
	return resp, nil
}

// GetOrderInfo returns order information based on order ID
func (l *Lbank) GetOrderInfo(ctx context.Context, orderID string, pair currency.Pair, assetType asset.Item) (order.Detail, error) {
	var resp order.Detail
	orderIDs, err := l.getAllOpenOrderID(ctx)
	if err != nil {
		return resp, err
	}

	for key, val := range orderIDs {
		for i := range val {
			if val[i] != orderID {
				continue
			}
			tempResp, err := l.QueryOrder(ctx, key, orderID)
			if err != nil {
				return resp, err
			}
			resp.Exchange = l.Name
			resp.Pair, err = currency.NewPairFromString(key)
			if err != nil {
				return order.Detail{}, err
			}

			if strings.EqualFold(tempResp.Orders[0].Type, order.Buy.String()) {
				resp.Side = order.Buy
			} else {
				resp.Side = order.Sell
			}
			z := tempResp.Orders[0].Status
			switch {
			case z == -1:
				resp.Status = "cancelled"
			case z == 0:
				resp.Status = "on trading"
			case z == 1:
				resp.Status = "filled partially"
			case z == 2:
				resp.Status = "Filled totally"
			case z == 4:
				resp.Status = "Cancelling"
			default:
				resp.Status = "Invalid Order Status"
			}
			resp.Price = tempResp.Orders[0].Price
			resp.Amount = tempResp.Orders[0].Amount
			resp.ExecutedAmount = tempResp.Orders[0].DealAmount
			resp.RemainingAmount = tempResp.Orders[0].Amount - tempResp.Orders[0].DealAmount
<<<<<<< HEAD
			// TODO: Verify value
			resp.Fee, err = l.Fees.CalculateTaker(tempResp.Orders[0].Price,
				tempResp.Orders[0].Amount,
				asset.Spot)
=======
			resp.Fee, err = l.GetFeeByType(ctx,
				&exchange.FeeBuilder{
					FeeType:       exchange.CryptocurrencyTradeFee,
					Amount:        tempResp.Orders[0].Amount,
					PurchasePrice: tempResp.Orders[0].Price})
>>>>>>> fd600972
			if err != nil {
				return resp, err
			}
		}
	}
	return resp, nil
}

// GetDepositAddress returns a deposit address for a specified currency
func (l *Lbank) GetDepositAddress(ctx context.Context, c currency.Code, accountID string) (string, error) {
	return "", common.ErrFunctionNotSupported
}

// WithdrawCryptocurrencyFunds returns a withdrawal ID when a withdrawal is
// submitted
func (l *Lbank) WithdrawCryptocurrencyFunds(ctx context.Context, withdrawRequest *withdraw.Request) (*withdraw.ExchangeResponse, error) {
	if err := withdrawRequest.Validate(); err != nil {
		return nil, err
	}
	resp, err := l.Withdraw(ctx,
		withdrawRequest.Crypto.Address, withdrawRequest.Currency.String(),
		strconv.FormatFloat(withdrawRequest.Amount, 'f', -1, 64),
		"",
		withdrawRequest.Description,
		"")
	if err != nil {
		return nil, err
	}
	return &withdraw.ExchangeResponse{
		ID: resp.WithdrawID,
	}, err
}

// WithdrawFiatFunds returns a withdrawal ID when a withdrawal is
// submitted
func (l *Lbank) WithdrawFiatFunds(_ context.Context, _ *withdraw.Request) (*withdraw.ExchangeResponse, error) {
	return nil, common.ErrFunctionNotSupported
}

// WithdrawFiatFundsToInternationalBank returns a withdrawal ID when a withdrawal is
// submitted
func (l *Lbank) WithdrawFiatFundsToInternationalBank(_ context.Context, _ *withdraw.Request) (*withdraw.ExchangeResponse, error) {
	return nil, common.ErrFunctionNotSupported
}

// GetActiveOrders retrieves any orders that are active/open
func (l *Lbank) GetActiveOrders(ctx context.Context, getOrdersRequest *order.GetOrdersRequest) ([]order.Detail, error) {
	if err := getOrdersRequest.Validate(); err != nil {
		return nil, err
	}

	var finalResp []order.Detail
	var resp order.Detail
	tempData, err := l.getAllOpenOrderID(ctx)
	if err != nil {
		return finalResp, err
	}

	for key, val := range tempData {
		for x := range val {
			tempResp, err := l.QueryOrder(ctx, key, val[x])
			if err != nil {
				return finalResp, err
			}
			resp.Exchange = l.Name
			resp.Pair, err = currency.NewPairFromString(key)
			if err != nil {
				return nil, err
			}

			if strings.EqualFold(tempResp.Orders[0].Type, order.Buy.String()) {
				resp.Side = order.Buy
			} else {
				resp.Side = order.Sell
			}
			z := tempResp.Orders[0].Status
			switch {
			case z == -1:
				resp.Status = "cancelled"
			case z == 1:
				resp.Status = "on trading"
			case z == 2:
				resp.Status = "filled partially"
			case z == 3:
				resp.Status = "Filled totally"
			case z == 4:
				resp.Status = "Cancelling"
			default:
				resp.Status = "Invalid Order Status"
			}
			resp.Price = tempResp.Orders[0].Price
			resp.Amount = tempResp.Orders[0].Amount
			resp.Date = time.Unix(tempResp.Orders[0].CreateTime, 0)
			resp.ExecutedAmount = tempResp.Orders[0].DealAmount
			resp.RemainingAmount = tempResp.Orders[0].Amount - tempResp.Orders[0].DealAmount
<<<<<<< HEAD
			// TODO: verify value
			resp.Fee, err = l.Fees.CalculateTaker(tempResp.Orders[0].Price,
				tempResp.Orders[0].Amount,
				asset.Spot)
=======
			resp.Fee, err = l.GetFeeByType(ctx,
				&exchange.FeeBuilder{
					FeeType:       exchange.CryptocurrencyTradeFee,
					Amount:        tempResp.Orders[0].Amount,
					PurchasePrice: tempResp.Orders[0].Price})
>>>>>>> fd600972
			if err != nil {
				return nil, err
			}
			for y := int(0); y < len(getOrdersRequest.Pairs); y++ {
				if getOrdersRequest.Pairs[y].String() != key {
					continue
				}
				if getOrdersRequest.Side == "ANY" {
					finalResp = append(finalResp, resp)
					continue
				}
				if strings.EqualFold(getOrdersRequest.Side.String(),
					tempResp.Orders[0].Type) {
					finalResp = append(finalResp, resp)
				}
			}
		}
	}
	return finalResp, nil
}

// GetOrderHistory retrieves account order information *
// Can Limit response to specific order status
func (l *Lbank) GetOrderHistory(ctx context.Context, getOrdersRequest *order.GetOrdersRequest) ([]order.Detail, error) {
	if err := getOrdersRequest.Validate(); err != nil {
		return nil, err
	}

	var finalResp []order.Detail
	var resp order.Detail
	var tempCurr currency.Pairs
	if len(getOrdersRequest.Pairs) == 0 {
		var err error
		tempCurr, err = l.GetEnabledPairs(asset.Spot)
		if err != nil {
			return nil, err
		}
	} else {
		tempCurr = getOrdersRequest.Pairs
	}
	for a := range tempCurr {
		fpair, err := l.FormatExchangeCurrency(tempCurr[a], asset.Spot)
		if err != nil {
			return nil, err
		}

		b := int64(1)
		tempResp, err := l.QueryOrderHistory(ctx,
			fpair.String(), strconv.FormatInt(b, 10), "200")
		if err != nil {
			return finalResp, err
		}
		for len(tempResp.Orders) != 0 {
			tempResp, err = l.QueryOrderHistory(ctx,
				fpair.String(), strconv.FormatInt(b, 10), "200")
			if err != nil {
				return finalResp, err
			}
			for x := 0; x < len(tempResp.Orders); x++ {
				resp.Exchange = l.Name
				resp.Pair, err = currency.NewPairFromString(tempResp.Orders[x].Symbol)
				if err != nil {
					return nil, err
				}

				if strings.EqualFold(tempResp.Orders[x].Type, order.Buy.String()) {
					resp.Side = order.Buy
				} else {
					resp.Side = order.Sell
				}
				z := tempResp.Orders[x].Status
				switch {
				case z == -1:
					resp.Status = "cancelled"
				case z == 1:
					resp.Status = "on trading"
				case z == 2:
					resp.Status = "filled partially"
				case z == 3:
					resp.Status = "Filled totally"
				case z == 4:
					resp.Status = "Cancelling"
				default:
					resp.Status = "Invalid Order Status"
				}
				resp.Price = tempResp.Orders[x].Price
				resp.Amount = tempResp.Orders[x].Amount
				resp.Date = time.Unix(tempResp.Orders[x].CreateTime, 0)
				resp.ExecutedAmount = tempResp.Orders[x].DealAmount
				resp.RemainingAmount = tempResp.Orders[x].Price - tempResp.Orders[x].DealAmount
<<<<<<< HEAD
				// TODO: Verify this value
				resp.Fee, err = l.Fees.CalculateTaker(tempResp.Orders[x].Price,
					tempResp.Orders[x].Amount,
					asset.Spot)
=======
				resp.Fee, err = l.GetFeeByType(ctx,
					&exchange.FeeBuilder{
						FeeType:       exchange.CryptocurrencyTradeFee,
						Amount:        tempResp.Orders[x].Amount,
						PurchasePrice: tempResp.Orders[x].Price})
>>>>>>> fd600972
				if err != nil {
					resp.Fee = lbankFeeNotFound
				}
				finalResp = append(finalResp, resp)
				b++
			}
		}
	}
	return finalResp, nil
}

<<<<<<< HEAD
=======
// GetFeeByType returns an estimate of fee based on the type of transaction *
func (l *Lbank) GetFeeByType(ctx context.Context, feeBuilder *exchange.FeeBuilder) (float64, error) {
	var resp float64
	if feeBuilder.FeeType == exchange.CryptocurrencyTradeFee {
		return feeBuilder.Amount * feeBuilder.PurchasePrice * 0.002, nil
	}
	if feeBuilder.FeeType == exchange.CryptocurrencyWithdrawalFee {
		withdrawalFee, err := l.GetWithdrawConfig(ctx,
			feeBuilder.Pair.Base.Lower().String())
		if err != nil {
			return resp, err
		}
		for i := range withdrawalFee {
			if !strings.EqualFold(withdrawalFee[i].AssetCode, feeBuilder.Pair.Base.String()) {
				continue
			}
			if withdrawalFee[i].Fee == "" {
				return 0, nil
			}
			resp, err = strconv.ParseFloat(withdrawalFee[i].Fee, 64)
			if err != nil {
				return resp, err
			}
		}
	}
	return resp, nil
}

>>>>>>> fd600972
// GetAllOpenOrderID returns all open orders by currency pairs
func (l *Lbank) getAllOpenOrderID(ctx context.Context) (map[string][]string, error) {
	allPairs, err := l.GetEnabledPairs(asset.Spot)
	if err != nil {
		return nil, err
	}
	resp := make(map[string][]string)
	for a := range allPairs {
		fpair, err := l.FormatExchangeCurrency(allPairs[a], asset.Spot)
		if err != nil {
			return nil, err
		}
		b := int64(1)
		tempResp, err := l.GetOpenOrders(ctx,
			fpair.String(),
			strconv.FormatInt(b, 10),
			"200")
		if err != nil {
			return resp, err
		}
		tempData := len(tempResp.Orders)
		for tempData != 0 {
			tempResp, err = l.GetOpenOrders(ctx,
				fpair.String(),
				strconv.FormatInt(b, 10),
				"200")
			if err != nil {
				return resp, err
			}

			if len(tempResp.Orders) == 0 {
				return resp, nil
			}

			for c := 0; c < tempData; c++ {
				resp[fpair.String()] = append(resp[fpair.String()],
					tempResp.Orders[c].OrderID)
			}
			tempData = len(tempResp.Orders)
			b++
		}
	}
	return resp, nil
}

// ValidateCredentials validates current credentials used for wrapper
// functionality
func (l *Lbank) ValidateCredentials(ctx context.Context, assetType asset.Item) error {
	_, err := l.UpdateAccountInfo(ctx, assetType)
	return l.CheckTransientError(err)
}

// FormatExchangeKlineInterval returns Interval to exchange formatted string
func (l *Lbank) FormatExchangeKlineInterval(in kline.Interval) string {
	switch in {
	case kline.OneMin, kline.ThreeMin,
		kline.FiveMin, kline.FifteenMin, kline.ThirtyMin:
		return "minute" + in.Short()[:len(in.Short())-1]
	case kline.OneHour, kline.FourHour,
		kline.EightHour, kline.TwelveHour:
		return "hour" + in.Short()[:len(in.Short())-1]
	case kline.OneDay:
		return "day1"
	case kline.OneWeek:
		return "week1"
	}
	return ""
}

// GetHistoricCandles returns candles between a time period for a set time interval
func (l *Lbank) GetHistoricCandles(ctx context.Context, pair currency.Pair, a asset.Item, start, end time.Time, interval kline.Interval) (kline.Item, error) {
	if err := l.ValidateKline(pair, a, interval); err != nil {
		return kline.Item{}, err
	}

	formattedPair, err := l.FormatExchangeCurrency(pair, a)
	if err != nil {
		return kline.Item{}, err
	}

	data, err := l.GetKlines(ctx,
		formattedPair.String(),
		strconv.FormatInt(int64(l.Features.Enabled.Kline.ResultLimit), 10),
		l.FormatExchangeKlineInterval(interval),
		strconv.FormatInt(start.Unix(), 10))
	if err != nil {
		return kline.Item{}, err
	}

	ret := kline.Item{
		Exchange: l.Name,
		Pair:     pair,
		Asset:    a,
		Interval: interval,
	}

	for x := range data {
		ret.Candles = append(ret.Candles, kline.Candle{
			Time:   time.Unix(data[x].TimeStamp, 0),
			Open:   data[x].OpenPrice,
			High:   data[x].HigestPrice,
			Low:    data[x].LowestPrice,
			Close:  data[x].ClosePrice,
			Volume: data[x].TradingVolume,
		})
	}

	ret.SortCandlesByTimestamp(false)
	return ret, nil
}

// GetHistoricCandlesExtended returns candles between a time period for a set time interval
func (l *Lbank) GetHistoricCandlesExtended(ctx context.Context, pair currency.Pair, a asset.Item, start, end time.Time, interval kline.Interval) (kline.Item, error) {
	if err := l.ValidateKline(pair, a, interval); err != nil {
		return kline.Item{}, err
	}

	ret := kline.Item{
		Exchange: l.Name,
		Pair:     pair,
		Asset:    a,
		Interval: interval,
	}

	dates, err := kline.CalculateCandleDateRanges(start, end, interval, l.Features.Enabled.Kline.ResultLimit)
	if err != nil {
		return kline.Item{}, err
	}
	formattedPair, err := l.FormatExchangeCurrency(pair, a)
	if err != nil {
		return kline.Item{}, err
	}

	for x := range dates.Ranges {
		var data []KlineResponse
		data, err = l.GetKlines(ctx,
			formattedPair.String(),
			strconv.FormatInt(int64(l.Features.Enabled.Kline.ResultLimit), 10),
			l.FormatExchangeKlineInterval(interval),
			strconv.FormatInt(dates.Ranges[x].Start.Ticks, 10))
		if err != nil {
			return kline.Item{}, err
		}
		for i := range data {
			if data[i].TimeStamp < dates.Ranges[x].Start.Ticks || data[i].TimeStamp > dates.Ranges[x].End.Ticks {
				continue
			}
			ret.Candles = append(ret.Candles, kline.Candle{
				Time:   time.Unix(data[i].TimeStamp, 0).UTC(),
				Open:   data[i].OpenPrice,
				High:   data[i].HigestPrice,
				Low:    data[i].LowestPrice,
				Close:  data[i].ClosePrice,
				Volume: data[i].TradingVolume,
			})
		}
	}

	dates.SetHasDataFromCandles(ret.Candles)
	summary := dates.DataSummary(false)
	if len(summary) > 0 {
		log.Warnf(log.ExchangeSys, "%v - %v", l.Name, summary)
	}
	ret.RemoveDuplicates()
	ret.RemoveOutsideRange(start, end)
	ret.SortCandlesByTimestamp(false)
	return ret, nil
}

// UpdateFees updates current fees associated with account
func (l *Lbank) UpdateFees(a asset.Item) error {
	if a != asset.Spot {
		return common.ErrNotYetImplemented
	}
	// TODO: Integrate getwithdrawalfees
	// fee, err := l.GetWithdrawConfig()
	return common.ErrNotYetImplemented
}<|MERGE_RESOLUTION|>--- conflicted
+++ resolved
@@ -608,18 +608,11 @@
 			resp.Amount = tempResp.Orders[0].Amount
 			resp.ExecutedAmount = tempResp.Orders[0].DealAmount
 			resp.RemainingAmount = tempResp.Orders[0].Amount - tempResp.Orders[0].DealAmount
-<<<<<<< HEAD
 			// TODO: Verify value
-			resp.Fee, err = l.Fees.CalculateTaker(tempResp.Orders[0].Price,
+			resp.Fee, err = l.Fees.CalculateTaker(ctx,
+				tempResp.Orders[0].Price,
 				tempResp.Orders[0].Amount,
 				asset.Spot)
-=======
-			resp.Fee, err = l.GetFeeByType(ctx,
-				&exchange.FeeBuilder{
-					FeeType:       exchange.CryptocurrencyTradeFee,
-					Amount:        tempResp.Orders[0].Amount,
-					PurchasePrice: tempResp.Orders[0].Price})
->>>>>>> fd600972
 			if err != nil {
 				return resp, err
 			}
@@ -715,18 +708,11 @@
 			resp.Date = time.Unix(tempResp.Orders[0].CreateTime, 0)
 			resp.ExecutedAmount = tempResp.Orders[0].DealAmount
 			resp.RemainingAmount = tempResp.Orders[0].Amount - tempResp.Orders[0].DealAmount
-<<<<<<< HEAD
 			// TODO: verify value
-			resp.Fee, err = l.Fees.CalculateTaker(tempResp.Orders[0].Price,
+			resp.Fee, err = l.Fees.CalculateTaker(ctx,
+				tempResp.Orders[0].Price,
 				tempResp.Orders[0].Amount,
 				asset.Spot)
-=======
-			resp.Fee, err = l.GetFeeByType(ctx,
-				&exchange.FeeBuilder{
-					FeeType:       exchange.CryptocurrencyTradeFee,
-					Amount:        tempResp.Orders[0].Amount,
-					PurchasePrice: tempResp.Orders[0].Price})
->>>>>>> fd600972
 			if err != nil {
 				return nil, err
 			}
@@ -817,18 +803,11 @@
 				resp.Date = time.Unix(tempResp.Orders[x].CreateTime, 0)
 				resp.ExecutedAmount = tempResp.Orders[x].DealAmount
 				resp.RemainingAmount = tempResp.Orders[x].Price - tempResp.Orders[x].DealAmount
-<<<<<<< HEAD
 				// TODO: Verify this value
-				resp.Fee, err = l.Fees.CalculateTaker(tempResp.Orders[x].Price,
+				resp.Fee, err = l.Fees.CalculateTaker(ctx,
+					tempResp.Orders[x].Price,
 					tempResp.Orders[x].Amount,
 					asset.Spot)
-=======
-				resp.Fee, err = l.GetFeeByType(ctx,
-					&exchange.FeeBuilder{
-						FeeType:       exchange.CryptocurrencyTradeFee,
-						Amount:        tempResp.Orders[x].Amount,
-						PurchasePrice: tempResp.Orders[x].Price})
->>>>>>> fd600972
 				if err != nil {
 					resp.Fee = lbankFeeNotFound
 				}
@@ -840,37 +819,6 @@
 	return finalResp, nil
 }
 
-<<<<<<< HEAD
-=======
-// GetFeeByType returns an estimate of fee based on the type of transaction *
-func (l *Lbank) GetFeeByType(ctx context.Context, feeBuilder *exchange.FeeBuilder) (float64, error) {
-	var resp float64
-	if feeBuilder.FeeType == exchange.CryptocurrencyTradeFee {
-		return feeBuilder.Amount * feeBuilder.PurchasePrice * 0.002, nil
-	}
-	if feeBuilder.FeeType == exchange.CryptocurrencyWithdrawalFee {
-		withdrawalFee, err := l.GetWithdrawConfig(ctx,
-			feeBuilder.Pair.Base.Lower().String())
-		if err != nil {
-			return resp, err
-		}
-		for i := range withdrawalFee {
-			if !strings.EqualFold(withdrawalFee[i].AssetCode, feeBuilder.Pair.Base.String()) {
-				continue
-			}
-			if withdrawalFee[i].Fee == "" {
-				return 0, nil
-			}
-			resp, err = strconv.ParseFloat(withdrawalFee[i].Fee, 64)
-			if err != nil {
-				return resp, err
-			}
-		}
-	}
-	return resp, nil
-}
-
->>>>>>> fd600972
 // GetAllOpenOrderID returns all open orders by currency pairs
 func (l *Lbank) getAllOpenOrderID(ctx context.Context) (map[string][]string, error) {
 	allPairs, err := l.GetEnabledPairs(asset.Spot)
