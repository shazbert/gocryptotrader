--- conflicted
+++ resolved
@@ -380,22 +380,6 @@
 	}
 }
 
-<<<<<<< HEAD
-=======
-func TestGetFeeByType(t *testing.T) {
-	t.Parallel()
-	cp := currency.NewPairWithDelimiter(currency.BTC.String(), currency.USDT.String(), "_")
-	var input exchange.FeeBuilder
-	input.Amount = 2
-	input.FeeType = exchange.CryptocurrencyWithdrawalFee
-	input.Pair = cp
-	_, err := l.GetFeeByType(context.Background(), &input)
-	if err != nil {
-		t.Error(err)
-	}
-}
-
->>>>>>> fd600972
 func TestGetAccountInfo(t *testing.T) {
 	t.Parallel()
 	if !areTestAPIKeysSet() {
