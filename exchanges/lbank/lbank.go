package lbank

import (
	"bytes"
	"crypto"
	"crypto/rand"
	"crypto/rsa"
	"crypto/x509"
	"encoding/json"
	"encoding/pem"
	"errors"
	"fmt"
	"net/http"
	"net/url"
	"strconv"
	"strings"

	"github.com/thrasher-corp/gocryptotrader/common"
	gctcrypto "github.com/thrasher-corp/gocryptotrader/common/crypto"
	"github.com/thrasher-corp/gocryptotrader/currency"
	exchange "github.com/thrasher-corp/gocryptotrader/exchanges"
	"github.com/thrasher-corp/gocryptotrader/exchanges/order"
	"github.com/thrasher-corp/gocryptotrader/exchanges/request"
	"github.com/thrasher-corp/gocryptotrader/exchanges/websocket/wshandler"
)

// Lbank is the overarching type across this package
type Lbank struct {
	exchange.Base
	privateKey    *rsa.PrivateKey
	WebsocketConn *wshandler.WebsocketConnection
}

const (
	lbankAPIURL      = "https://api.lbkex.com"
	lbankAPIVersion  = "1"
	lbankFeeNotFound = 0.0

	// Public endpoints
	lbankTicker         = "ticker.do"
	lbankCurrencyPairs  = "currencyPairs.do"
	lbankMarketDepths   = "depth.do"
	lbankTrades         = "trades.do"
	lbankKlines         = "kline.do"
	lbankPairInfo       = "accuracy.do"
	lbankUSD2CNYRate    = "usdToCny.do"
	lbankWithdrawConfig = "withdrawConfigs.do"

	// Authenticated endpoints
	lbankUserInfo                = "user_info.do"
	lbankPlaceOrder              = "create_order.do"
	lbankCancelOrder             = "cancel_order.do"
	lbankQueryOrder              = "orders_info.do"
	lbankQueryHistoryOrder       = "orders_info_history.do"
	lbankOrderTransactionDetails = "order_transaction_detail.do"
	lbankPastTransactions        = "transaction_history.do"
	lbankOpeningOrders           = "orders_info_no_deal.do"
	lbankWithdrawalRecords       = "withdraws.do"
	lbankWithdraw                = "withdraw.do"
	lbankRevokeWithdraw          = "withdrawCancel.do"
)

// GetTicker returns a ticker for the specified symbol
// symbol: eth_btc
func (l *Lbank) GetTicker(symbol string) (TickerResponse, error) {
	var t TickerResponse
	params := url.Values{}
	params.Set("symbol", symbol)
	path := fmt.Sprintf("%s/v%s/%s?%s", l.API.Endpoints.URL, lbankAPIVersion, lbankTicker, params.Encode())
	return t, l.SendHTTPRequest(path, &t)
}

// GetTickers returns all tickers
func (l *Lbank) GetTickers() ([]TickerResponse, error) {
	var t []TickerResponse
	params := url.Values{}
	params.Set("symbol", "all")
	path := fmt.Sprintf("%s/v%s/%s?%s", l.API.Endpoints.URL, lbankAPIVersion, lbankTicker, params.Encode())
	return t, l.SendHTTPRequest(path, &t)
}

// GetCurrencyPairs returns a list of supported currency pairs by the exchange
func (l *Lbank) GetCurrencyPairs() ([]string, error) {
	path := fmt.Sprintf("%s/v%s/%s", l.API.Endpoints.URL, lbankAPIVersion,
		lbankCurrencyPairs)
	var result []string
	return result, l.SendHTTPRequest(path, &result)
}

// GetMarketDepths returns arrays of asks, bids and timestamp
func (l *Lbank) GetMarketDepths(symbol, size, merge string) (MarketDepthResponse, error) {
	var m MarketDepthResponse
	params := url.Values{}
	params.Set("symbol", symbol)
	params.Set("size", size)
	params.Set("merge", merge)
	path := fmt.Sprintf("%s/v%s/%s?%s", l.API.Endpoints.URL, lbankAPIVersion, lbankMarketDepths, params.Encode())
	return m, l.SendHTTPRequest(path, &m)
}

// GetTrades returns an array of available trades regarding a particular exchange
func (l *Lbank) GetTrades(symbol, size, time string) ([]TradeResponse, error) {
	var g []TradeResponse
	params := url.Values{}
	params.Set("symbol", symbol)
	params.Set("size", size)
	params.Set("time", time)
	path := fmt.Sprintf("%s/v%s/%s?%s", l.API.Endpoints.URL, lbankAPIVersion, lbankTrades, params.Encode())
	return g, l.SendHTTPRequest(path, &g)
}

// GetKlines returns kline data
func (l *Lbank) GetKlines(symbol, size, klineType, time string) ([]KlineResponse, error) {
	var klineTemp interface{}
	var k []KlineResponse
	params := url.Values{}
	params.Set("symbol", symbol)
	params.Set("size", size)
	params.Set("type", klineType)
	params.Set("time", time)
	path := fmt.Sprintf("%s/v%s/%s?%s", l.API.Endpoints.URL, lbankAPIVersion, lbankKlines, params.Encode())
	err := l.SendHTTPRequest(path, &klineTemp)
	if err != nil {
		return k, err
	}

	resp, ok := klineTemp.([]interface{})
	if !ok {
		return nil, errors.New("response received is invalid")
	}

	for i := range resp {
		resp2, ok := resp[i].([]interface{})
		if !ok {
			return nil, errors.New("response received is invalid")
		}
		var tempResp KlineResponse
		for x := range resp2 {
			switch x {
			case 0:
				tempResp.TimeStamp = int64(resp2[x].(float64))
			case 1:
				if val, ok := resp2[x].(int64); ok {
					tempResp.OpenPrice = float64(val)
				} else {
					tempResp.OpenPrice = resp2[x].(float64)
				}
			case 2:
				if val, ok := resp2[x].(int64); ok {
					tempResp.HigestPrice = float64(val)
				} else {
					tempResp.HigestPrice = resp2[x].(float64)
				}
			case 3:
				if val, ok := resp2[x].(int64); ok {
					tempResp.LowestPrice = float64(val)
				} else {
					tempResp.LowestPrice = resp2[x].(float64)
				}

			case 4:
				if val, ok := resp2[x].(int64); ok {
					tempResp.ClosePrice = float64(val)
				} else {
					tempResp.ClosePrice = resp2[x].(float64)
				}

			case 5:
				if val, ok := resp2[x].(int64); ok {
					tempResp.TradingVolume = float64(val)
				} else {
					tempResp.TradingVolume = resp2[x].(float64)
				}
			}
		}
		k = append(k, tempResp)
	}
	return k, nil
}

// GetUserInfo gets users account info
func (l *Lbank) GetUserInfo() (InfoFinalResponse, error) {
	var resp InfoFinalResponse
	path := fmt.Sprintf("%s/v%s/%s?", l.API.Endpoints.URL, lbankAPIVersion, lbankUserInfo)
	err := l.SendAuthHTTPRequest(http.MethodPost, path, nil, &resp)
	if err != nil {
		return resp, err
	}

	if resp.Error != 0 {
		return resp, ErrorCapture(resp.Error)
	}

	return resp, nil
}

// CreateOrder creates an order
func (l *Lbank) CreateOrder(pair, side string, amount, price float64) (CreateOrderResponse, error) {
	var resp CreateOrderResponse
	if !strings.EqualFold(side, order.Buy.String()) &&
		!strings.EqualFold(side, order.Sell.String()) {
		return resp, errors.New("side type invalid can only be 'buy' or 'sell'")
	}
	if amount <= 0 {
		return resp, errors.New("amount can't be smaller than or equal to 0")
	}
	if price <= 0 {
		return resp, errors.New("price can't be smaller than or equal to 0")
	}
	params := url.Values{}

	params.Set("symbol", pair)
	params.Set("type", strings.ToLower(side))
	params.Set("price", strconv.FormatFloat(price, 'f', -1, 64))
	params.Set("amount", strconv.FormatFloat(amount, 'f', -1, 64))
	path := fmt.Sprintf("%s/v%s/%s?", l.API.Endpoints.URL, lbankAPIVersion, lbankPlaceOrder)
	err := l.SendAuthHTTPRequest(http.MethodPost, path, params, &resp)
	if err != nil {
		return resp, err
	}

	if resp.Error != 0 {
		return resp, ErrorCapture(resp.Error)
	}

	return resp, nil
}

// RemoveOrder cancels a given order
func (l *Lbank) RemoveOrder(pair, orderID string) (RemoveOrderResponse, error) {
	var resp RemoveOrderResponse
	params := url.Values{}
	params.Set("symbol", pair)
	params.Set("order_id", orderID)
	path := fmt.Sprintf("%s/v%s/%s", l.API.Endpoints.URL, lbankAPIVersion, lbankCancelOrder)
	err := l.SendAuthHTTPRequest(http.MethodPost, path, params, &resp)
	if err != nil {
		return resp, err
	}

	if resp.Error != 0 {
		return resp, ErrorCapture(resp.Error)
	}

	return resp, nil
}

// QueryOrder finds out information about orders (can pass up to 3 comma separated values to this)
// Lbank returns an empty string as their []OrderResponse instead of returning an empty array, so when len(tempResp.Orders) > 2 its not empty and should be unmarshalled separately
func (l *Lbank) QueryOrder(pair, orderIDs string) (QueryOrderFinalResponse, error) {
	var resp QueryOrderFinalResponse
	var tempResp QueryOrderResponse
	params := url.Values{}
	params.Set("symbol", pair)
	params.Set("order_id", orderIDs)
	path := fmt.Sprintf("%s/v%s/%s?", l.API.Endpoints.URL, lbankAPIVersion, lbankQueryOrder)
	err := l.SendAuthHTTPRequest(http.MethodPost, path, params, &tempResp)
	if err != nil {
		return resp, err
	}

	var totalOrders []OrderResponse
	if len(tempResp.Orders) > 2 {
		err = json.Unmarshal(tempResp.Orders, &totalOrders)
		if err != nil {
			return resp, err
		}
	}
	resp.ErrCapture = tempResp.ErrCapture
	resp.Orders = totalOrders

	if err != nil {
		return resp, err
	}

	if resp.Error != 0 {
		return resp, ErrorCapture(resp.Error)
	}

	return resp, nil
}

// QueryOrderHistory finds order info in the past 2 days
// Lbank returns an empty string as their []OrderResponse instead of returning an empty array, so when len(tempResp.Orders) > 2 its not empty and should be unmarshalled separately
func (l *Lbank) QueryOrderHistory(pair, pageNumber, pageLength string) (OrderHistoryFinalResponse, error) {
	var resp OrderHistoryFinalResponse
	var tempResp OrderHistoryResponse
	params := url.Values{}
	params.Set("symbol", pair)
	params.Set("current_page", pageNumber)
	params.Set("page_length", pageLength)
	path := fmt.Sprintf("%s/v%s/%s?", l.API.Endpoints.URL, lbankAPIVersion, lbankQueryHistoryOrder)
	err := l.SendAuthHTTPRequest(http.MethodPost, path, params, &tempResp)
	if err != nil {
		return resp, err
	}

	var totalOrders []OrderResponse
	if len(tempResp.Orders) > 2 {
		err = json.Unmarshal(tempResp.Orders, &totalOrders)
		if err != nil {
			return resp, err
		}
	}
	resp.ErrCapture = tempResp.ErrCapture
	resp.PageLength = tempResp.PageLength
	resp.Orders = totalOrders
	resp.CurrentPage = tempResp.CurrentPage

	if resp.Error != 0 {
		return resp, ErrorCapture(resp.Error)
	}

	return resp, nil
}

// GetPairInfo finds information about all trading pairs
func (l *Lbank) GetPairInfo() ([]PairInfoResponse, error) {
	var resp []PairInfoResponse
	path := fmt.Sprintf("%s/v%s/%s?", l.API.Endpoints.URL, lbankAPIVersion, lbankPairInfo)
	return resp, l.SendHTTPRequest(path, &resp)
}

// OrderTransactionDetails gets info about transactions
func (l *Lbank) OrderTransactionDetails(symbol, orderID string) (TransactionHistoryResp, error) {
	var resp TransactionHistoryResp
	params := url.Values{}
	params.Set("symbol", symbol)
	params.Set("order_id", orderID)
	path := fmt.Sprintf("%s/v%s/%s?", l.API.Endpoints.URL, lbankAPIVersion, lbankOrderTransactionDetails)
	err := l.SendAuthHTTPRequest(http.MethodPost, path, params, &resp)
	if err != nil {
		return resp, err
	}

	if resp.Error != 0 {
		return resp, ErrorCapture(resp.Error)
	}

	return resp, nil
}

// TransactionHistory stores info about transactions
func (l *Lbank) TransactionHistory(symbol, transactionType, startDate, endDate, from, direct, size string) (TransactionHistoryResp, error) {
	var resp TransactionHistoryResp
	params := url.Values{}
	params.Set("symbol", symbol)
	params.Set("type", transactionType)
	params.Set("start_date", startDate)
	params.Set("end_date", endDate)
	params.Set("from", from)
	params.Set("direct", direct)
	params.Set("size", size)
	path := fmt.Sprintf("%s/v%s/%s?", l.API.Endpoints.URL, lbankAPIVersion, lbankPastTransactions)
	err := l.SendAuthHTTPRequest(http.MethodPost, path, params, &resp)
	if err != nil {
		return resp, err
	}

	if resp.Error != 0 {
		return resp, ErrorCapture(resp.Error)
	}

	return resp, nil
}

// GetOpenOrders gets opening orders
// Lbank returns an empty string as their []OrderResponse instead of returning an empty array, so when len(tempResp.Orders) > 2 its not empty and should be unmarshalled separately
func (l *Lbank) GetOpenOrders(pair, pageNumber, pageLength string) (OpenOrderFinalResponse, error) {
	var resp OpenOrderFinalResponse
	var tempResp OpenOrderResponse
	params := url.Values{}
	params.Set("symbol", pair)
	params.Set("current_page", pageNumber)
	params.Set("page_length", pageLength)
	path := fmt.Sprintf("%s/v%s/%s", l.API.Endpoints.URL, lbankAPIVersion, lbankOpeningOrders)
	err := l.SendAuthHTTPRequest(http.MethodPost, path, params, &tempResp)
	if err != nil {
		return resp, err
	}

	var totalOrders []OrderResponse
	if len(tempResp.Orders) > 2 {
		err = json.Unmarshal(tempResp.Orders, &totalOrders)
		if err != nil {
			return resp, err
		}
	}
	resp.ErrCapture = tempResp.ErrCapture
	resp.PageLength = tempResp.PageLength
	resp.PageNumber = tempResp.PageNumber
	resp.Orders = totalOrders

	if resp.Error != 0 {
		return resp, ErrorCapture(resp.Error)
	}

	return resp, nil
}

// USD2RMBRate finds USD-CNY Rate
func (l *Lbank) USD2RMBRate() (ExchangeRateResponse, error) {
	var resp ExchangeRateResponse
	path := fmt.Sprintf("%s/v%s/%s", l.API.Endpoints.URL, lbankAPIVersion, lbankUSD2CNYRate)
	return resp, l.SendHTTPRequest(path, &resp)
}

// GetWithdrawConfig gets information about withdrawals
func (l *Lbank) GetWithdrawConfig(assetCode string) ([]WithdrawConfigResponse, error) {
	var resp []WithdrawConfigResponse
	params := url.Values{}
	params.Set("assetCode", assetCode)
	path := fmt.Sprintf("%s/v%s/%s?%s", l.API.Endpoints.URL, lbankAPIVersion, lbankWithdrawConfig, params.Encode())
	return resp, l.SendHTTPRequest(path, &resp)
}

// Withdraw sends a withdrawal request
func (l *Lbank) Withdraw(account, assetCode, amount, memo, mark, withdrawType string) (WithdrawResponse, error) {
	var resp WithdrawResponse
	params := url.Values{}
	params.Set("account", account)
	params.Set("assetCode", assetCode)
	params.Set("amount", amount)
	if memo != "" {
		params.Set("memo", memo)
	}
	if mark != "" {
		params.Set("mark", mark)
	}
	if withdrawType != "" {
		params.Set("type", withdrawType)
	}
	path := fmt.Sprintf("%s/v%s/%s", l.API.Endpoints.URL, lbankAPIVersion,
		lbankWithdraw)
	err := l.SendAuthHTTPRequest(http.MethodPost, path, params, &resp)
	if err != nil {
		return resp, err
	}

	if resp.Error != 0 {
		return resp, ErrorCapture(resp.Error)
	}

	return resp, nil
}

// RevokeWithdraw cancels the withdrawal given the withdrawalID
func (l *Lbank) RevokeWithdraw(withdrawID string) (RevokeWithdrawResponse, error) {
	var resp RevokeWithdrawResponse
	params := url.Values{}
	if withdrawID != "" {
		params.Set("withdrawId", withdrawID)
	}
	path := fmt.Sprintf("%s/v%s/%s?", l.API.Endpoints.URL, lbankAPIVersion, lbankRevokeWithdraw)
	err := l.SendAuthHTTPRequest(http.MethodPost, path, params, &resp)
	if err != nil {
		return resp, err
	}

	if resp.Error != 0 {
		return resp, ErrorCapture(resp.Error)
	}

	return resp, nil
}

// GetWithdrawalRecords gets withdrawal records
func (l *Lbank) GetWithdrawalRecords(assetCode, status, pageNo, pageSize string) (WithdrawalResponse, error) {
	var resp WithdrawalResponse
	params := url.Values{}
	params.Set("assetCode", assetCode)
	params.Set("status", status)
	params.Set("pageNo", pageNo)
	params.Set("pageSize", pageSize)
	path := fmt.Sprintf("%s/v%s/%s", l.API.Endpoints.URL, lbankAPIVersion, lbankWithdrawalRecords)
	err := l.SendAuthHTTPRequest(http.MethodPost, path, params, &resp)
	if err != nil {
		return resp, err
	}

	if resp.Error != 0 {
		return resp, ErrorCapture(resp.Error)
	}

	return resp, nil
}

// ErrorCapture captures errors
func ErrorCapture(code int64) error {
	msg, ok := errorCodes[code]
	if !ok {
		return fmt.Errorf("undefined code please check api docs for error code definition: %v", code)
	}
	return errors.New(msg)
}

// SendHTTPRequest sends an unauthenticated HTTP request
func (l *Lbank) SendHTTPRequest(path string, result interface{}) error {
	return l.SendPayload(&request.Item{
		Method:        http.MethodGet,
		Path:          path,
		Result:        result,
		Verbose:       l.Verbose,
		HTTPDebugging: l.HTTPDebugging,
		HTTPRecording: l.HTTPRecording,
	})
}

func (l *Lbank) loadPrivKey() error {
	key := strings.Join([]string{
		"-----BEGIN RSA PRIVATE KEY-----",
		l.API.Credentials.Secret,
		"-----END RSA PRIVATE KEY-----",
	}, "\n")

	block, _ := pem.Decode([]byte(key))
	if block == nil {
		return errors.New("pem block is nil")
	}

	p, err := x509.ParsePKCS8PrivateKey(block.Bytes)
	if err != nil {
		return fmt.Errorf("unable to decode priv key: %s", err)
	}

	var ok bool
	l.privateKey, ok = p.(*rsa.PrivateKey)
	if !ok {
		return errors.New("unable to parse RSA private key")
	}
	return nil
}

func (l *Lbank) sign(data string) (string, error) {
	if l.privateKey == nil {
		return "", errors.New("private key not loaded")
	}
	md5hash := gctcrypto.GetMD5([]byte(data))
	m := strings.ToUpper(gctcrypto.HexEncodeToString(md5hash))
	s := gctcrypto.GetSHA256([]byte(m))
	r, err := rsa.SignPKCS1v15(rand.Reader, l.privateKey, crypto.SHA256, s)
	if err != nil {
		return "", err
	}
	return gctcrypto.Base64Encode(r), nil
}

// SendAuthHTTPRequest sends an authenticated request
func (l *Lbank) SendAuthHTTPRequest(method, endpoint string, vals url.Values, result interface{}) error {
	if !l.AllowAuthenticatedRequest() {
		return fmt.Errorf(exchange.WarningAuthenticatedRequestWithoutCredentialsSet, l.Name)
	}

	if vals == nil {
		vals = url.Values{}
	}

	vals.Set("api_key", l.API.Credentials.Key)
	sig, err := l.sign(vals.Encode())
	if err != nil {
		return err
	}

	vals.Set("sign", sig)
	payload := vals.Encode()
	headers := make(map[string]string)
	headers["Content-Type"] = "application/x-www-form-urlencoded"

<<<<<<< HEAD
	return l.SendPayload(&request.Item{
		Method:        method,
		Path:          endpoint,
		Headers:       headers,
		Body:          bytes.NewBufferString(payload),
		Result:        result,
		AuthRequest:   true,
		Verbose:       l.Verbose,
		HTTPDebugging: l.HTTPDebugging,
		HTTPRecording: l.HTTPRecording,
	})
=======
	return l.SendPayload(method,
		endpoint,
		headers,
		bytes.NewBufferString(payload),
		&result,
		true,
		false,
		l.Verbose,
		l.HTTPDebugging,
		l.HTTPRecording)
}

// GetHistoriCandles returns _rangesize_ number of candles for the given _granularity_ and _pair_ starting from the latest available
func (l *Lbank) GetHistoricCandles(pair currency.Pair, rangesize, granularity int64) ([]exchange.Candle, error) {
	return nil, common.ErrFunctionNotSupported
>>>>>>> 5ac5ec8f
}<|MERGE_RESOLUTION|>--- conflicted
+++ resolved
@@ -566,7 +566,6 @@
 	headers := make(map[string]string)
 	headers["Content-Type"] = "application/x-www-form-urlencoded"
 
-<<<<<<< HEAD
 	return l.SendPayload(&request.Item{
 		Method:        method,
 		Path:          endpoint,
@@ -578,21 +577,9 @@
 		HTTPDebugging: l.HTTPDebugging,
 		HTTPRecording: l.HTTPRecording,
 	})
-=======
-	return l.SendPayload(method,
-		endpoint,
-		headers,
-		bytes.NewBufferString(payload),
-		&result,
-		true,
-		false,
-		l.Verbose,
-		l.HTTPDebugging,
-		l.HTTPRecording)
 }
 
 // GetHistoriCandles returns _rangesize_ number of candles for the given _granularity_ and _pair_ starting from the latest available
 func (l *Lbank) GetHistoricCandles(pair currency.Pair, rangesize, granularity int64) ([]exchange.Candle, error) {
 	return nil, common.ErrFunctionNotSupported
->>>>>>> 5ac5ec8f
 }