package bybit

import (
<<<<<<< HEAD
	"context"
	"encoding/json"
=======
>>>>>>> 9a726883
	"net/http"
	"strconv"

	"github.com/gorilla/websocket"
	"github.com/thrasher-corp/gocryptotrader/currency"
	"github.com/thrasher-corp/gocryptotrader/encoding/json"
	"github.com/thrasher-corp/gocryptotrader/exchanges/asset"
	"github.com/thrasher-corp/gocryptotrader/exchanges/stream"
	"github.com/thrasher-corp/gocryptotrader/exchanges/subscription"
)

// WsOptionsConnect connects to options a websocket feed
func (by *Bybit) WsOptionsConnect() error {
	if !by.Websocket.IsEnabled() || !by.IsEnabled() || !by.IsAssetWebsocketSupported(asset.Options) {
		return stream.ErrWebsocketNotEnabled
	}
	by.Websocket.Conn.SetURL(optionPublic)
	var dialer websocket.Dialer
	err := by.Websocket.Conn.Dial(&dialer, http.Header{})
	if err != nil {
		return err
	}
	pingMessage := PingMessage{Operation: "ping", RequestID: strconv.FormatInt(by.Websocket.Conn.GenerateMessageID(false), 10)}
	pingData, err := json.Marshal(pingMessage)
	if err != nil {
		return err
	}
	by.Websocket.Conn.SetupPingHandler(stream.PingHandler{
		MessageType: websocket.TextMessage,
		Message:     pingData,
		Delay:       bybitWebsocketTimer,
	})

	by.Websocket.Wg.Add(1)
	go by.wsReadData(asset.Options, by.Websocket.Conn)
	return nil
}

// GenerateOptionsDefaultSubscriptions generates default subscription
func (by *Bybit) GenerateOptionsDefaultSubscriptions() (subscription.List, error) {
	var subscriptions subscription.List
	var channels = []string{chanOrderbook, chanPublicTrade, chanPublicTicker}
	pairs, err := by.GetEnabledPairs(asset.Options)
	if err != nil {
		return nil, err
	}
	for z := range pairs {
		for x := range channels {
			subscriptions = append(subscriptions,
				&subscription.Subscription{
					Channel: channels[x],
					Pairs:   currency.Pairs{pairs[z]},
					Asset:   asset.Options,
				})
		}
	}
	return subscriptions, nil
}

// OptionSubscribe sends a subscription message to options public channels.
func (by *Bybit) OptionSubscribe(channelSubscriptions subscription.List) error {
	return by.handleOptionsPayloadSubscription("subscribe", channelSubscriptions)
}

// OptionUnsubscribe sends an unsubscription messages through options public channels.
func (by *Bybit) OptionUnsubscribe(channelSubscriptions subscription.List) error {
	return by.handleOptionsPayloadSubscription("unsubscribe", channelSubscriptions)
}

func (by *Bybit) handleOptionsPayloadSubscription(operation string, channelSubscriptions subscription.List) error {
	payloads, err := by.handleSubscriptions(asset.Options, operation, channelSubscriptions)
	if err != nil {
		return err
	}
	for a := range payloads {
		// The options connection does not send the subscription request id back with the subscription notification payload
		// therefore the code doesn't wait for the response to check whether the subscription is successful or not.
		err = by.Websocket.Conn.SendJSONMessage(context.TODO(), payloads[a])
		if err != nil {
			return err
		}
	}
	return nil
}<|MERGE_RESOLUTION|>--- conflicted
+++ resolved
@@ -1,11 +1,7 @@
 package bybit
 
 import (
-<<<<<<< HEAD
 	"context"
-	"encoding/json"
-=======
->>>>>>> 9a726883
 	"net/http"
 	"strconv"
 
