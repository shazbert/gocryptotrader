package bybit

import (
	"context"
	"encoding/hex"
	"fmt"
	"net/http"
	"strconv"
	"strings"
	"text/template"
	"time"

	gws "github.com/gorilla/websocket"
	"github.com/thrasher-corp/gocryptotrader/common"
	"github.com/thrasher-corp/gocryptotrader/common/crypto"
	"github.com/thrasher-corp/gocryptotrader/currency"
	"github.com/thrasher-corp/gocryptotrader/encoding/json"
	"github.com/thrasher-corp/gocryptotrader/exchange/websocket"
	"github.com/thrasher-corp/gocryptotrader/exchanges/account"
	"github.com/thrasher-corp/gocryptotrader/exchanges/asset"
	"github.com/thrasher-corp/gocryptotrader/exchanges/fill"
	"github.com/thrasher-corp/gocryptotrader/exchanges/kline"
	"github.com/thrasher-corp/gocryptotrader/exchanges/order"
	"github.com/thrasher-corp/gocryptotrader/exchanges/orderbook"
	"github.com/thrasher-corp/gocryptotrader/exchanges/request"
	"github.com/thrasher-corp/gocryptotrader/exchanges/subscription"
	"github.com/thrasher-corp/gocryptotrader/exchanges/ticker"
	"github.com/thrasher-corp/gocryptotrader/exchanges/trade"
)

const (
	bybitWebsocketTimer = 20 * time.Second

	// Public v5 channels
	chanOrderbook           = "orderbook"
	chanPublicTrade         = "publicTrade"
	chanPublicTicker        = "tickers"
	chanKline               = "kline"
	chanLiquidation         = "liquidation"
	chanLeverageTokenKline  = "kline_lt"
	chanLeverageTokenTicker = "tickers_lt"
	chanLeverageTokenNav    = "lt"

	// Private v5 channels
	chanPositions = "position"
	chanExecution = "execution"
	chanOrder     = "order"
	chanWallet    = "wallet"
	chanGreeks    = "greeks"
	chanDCP       = "dcp"

	spotPublic    = "wss://stream.bybit.com/v5/public/spot"
	linearPublic  = "wss://stream.bybit.com/v5/public/linear"  // USDT, USDC perpetual & USDC Futures
	inversePublic = "wss://stream.bybit.com/v5/public/inverse" // Inverse contract
	optionPublic  = "wss://stream.bybit.com/v5/public/option"  // USDC Option

	// Main-net private
	websocketPrivate = "wss://stream.bybit.com/v5/private"
)

var defaultSubscriptions = subscription.List{
	{Enabled: true, Asset: asset.Spot, Channel: subscription.TickerChannel},
	{Enabled: true, Asset: asset.Spot, Channel: subscription.OrderbookChannel, Levels: 50},
	{Enabled: true, Asset: asset.Spot, Channel: subscription.AllTradesChannel},
	{Enabled: true, Asset: asset.Spot, Channel: subscription.CandlesChannel, Interval: kline.OneHour},
	{Enabled: true, Asset: asset.Spot, Authenticated: true, Channel: subscription.MyOrdersChannel},
	{Enabled: true, Asset: asset.Spot, Authenticated: true, Channel: subscription.MyWalletChannel},
	{Enabled: true, Asset: asset.Spot, Authenticated: true, Channel: subscription.MyTradesChannel},
}

var subscriptionNames = map[string]string{
	subscription.TickerChannel:    chanPublicTicker,
	subscription.OrderbookChannel: chanOrderbook,
	subscription.AllTradesChannel: chanPublicTrade,
	subscription.MyOrdersChannel:  chanOrder,
	subscription.MyTradesChannel:  chanExecution,
	subscription.MyWalletChannel:  chanWallet,
	subscription.CandlesChannel:   chanKline,
}

// WsConnect connects to a websocket feed
func (by *Bybit) WsConnect() error {
	if !by.Websocket.IsEnabled() || !by.IsEnabled() || !by.IsAssetWebsocketSupported(asset.Spot) {
		return websocket.ErrWebsocketNotEnabled
	}
	var dialer gws.Dialer
	err := by.Websocket.Conn.Dial(&dialer, http.Header{})
	if err != nil {
		return err
	}
	by.Websocket.Conn.SetupPingHandler(request.Unset, websocket.PingHandler{
		MessageType: gws.TextMessage,
		Message:     []byte(`{"op": "ping"}`),
		Delay:       bybitWebsocketTimer,
	})

	by.Websocket.Wg.Add(1)
	go by.wsReadData(asset.Spot, by.Websocket.Conn)
	if by.Websocket.CanUseAuthenticatedEndpoints() {
		err = by.WsAuth(context.TODO())
		if err != nil {
			by.Websocket.DataHandler <- err
			by.Websocket.SetCanUseAuthenticatedEndpoints(false)
		}
	}
	return nil
}

// WsAuth sends an authentication message to receive auth data
func (by *Bybit) WsAuth(ctx context.Context) error {
	creds, err := by.GetCredentials(ctx)
	if err != nil {
		return err
	}

	var dialer gws.Dialer
	if err := by.Websocket.AuthConn.Dial(&dialer, http.Header{}); err != nil {
		return err
	}

	by.Websocket.AuthConn.SetupPingHandler(request.Unset, websocket.PingHandler{
		MessageType: gws.TextMessage,
		Message:     []byte(`{"op":"ping"}`),
		Delay:       bybitWebsocketTimer,
	})

	by.Websocket.Wg.Add(1)
	go by.wsReadData(asset.Spot, by.Websocket.AuthConn)

	intNonce := time.Now().Add(time.Hour * 6).UnixMilli()
	strNonce := strconv.FormatInt(intNonce, 10)
	hmac, err := crypto.GetHMAC(
		crypto.HashSHA256,
		[]byte("GET/realtime"+strNonce),
		[]byte(creds.Secret),
	)
	if err != nil {
		return err
	}
	sign := hex.EncodeToString(hmac)
	req := Authenticate{
		RequestID: strconv.FormatInt(by.Websocket.AuthConn.GenerateMessageID(false), 10),
		Operation: "auth",
		Args:      []any{creds.Key, intNonce, sign},
	}
	resp, err := by.Websocket.AuthConn.SendMessageReturnResponse(context.TODO(), request.Unset, req.RequestID, req)
	if err != nil {
		return err
	}
	var response SubscriptionResponse
	err = json.Unmarshal(resp, &response)
	if err != nil {
		return err
	}
	if !response.Success {
		return fmt.Errorf("%s with request ID %s msg: %s", response.Operation, response.RequestID, response.RetMsg)
	}
	return nil
}

// Subscribe sends a websocket message to receive data from the channel
func (by *Bybit) Subscribe(channelsToSubscribe subscription.List) error {
	return by.handleSpotSubscription("subscribe", channelsToSubscribe)
}

func (by *Bybit) handleSubscriptions(operation string, subs subscription.List) (args []SubscriptionArgument, err error) {
	subs, err = subs.ExpandTemplates(by)
	if err != nil {
		return
	}

	for _, list := range []subscription.List{subs.Public(), subs.Private()} {
		for _, b := range common.Batch(list, 10) {
			args = append(args, SubscriptionArgument{
				auth:           b[0].Authenticated,
				Operation:      operation,
				RequestID:      strconv.FormatInt(by.Websocket.Conn.GenerateMessageID(false), 10),
				Arguments:      b.QualifiedChannels(),
				associatedSubs: b,
			})
		}
	}

	return
}

// Unsubscribe sends a websocket message to stop receiving data from the channel
func (by *Bybit) Unsubscribe(channelsToUnsubscribe subscription.List) error {
	return by.handleSpotSubscription("unsubscribe", channelsToUnsubscribe)
}

func (by *Bybit) handleSpotSubscription(operation string, channelsToSubscribe subscription.List) error {
	payloads, err := by.handleSubscriptions(operation, channelsToSubscribe)
	if err != nil {
		return err
	}
	for a := range payloads {
		var response []byte
		if payloads[a].auth {
			response, err = by.Websocket.AuthConn.SendMessageReturnResponse(context.TODO(), request.Unset, payloads[a].RequestID, payloads[a])
			if err != nil {
				return err
			}
		} else {
			response, err = by.Websocket.Conn.SendMessageReturnResponse(context.TODO(), request.Unset, payloads[a].RequestID, payloads[a])
			if err != nil {
				return err
			}
		}
		var resp SubscriptionResponse
		err = json.Unmarshal(response, &resp)
		if err != nil {
			return err
		}
		if !resp.Success {
			return fmt.Errorf("%s with request ID %s msg: %s", resp.Operation, resp.RequestID, resp.RetMsg)
		}

		var conn websocket.Connection
		if payloads[a].auth {
			conn = by.Websocket.AuthConn
		} else {
			conn = by.Websocket.Conn
		}

		if operation == "unsubscribe" {
			err = by.Websocket.RemoveSubscriptions(conn, payloads[a].associatedSubs...)
		} else {
			err = by.Websocket.AddSubscriptions(conn, payloads[a].associatedSubs...)
		}
		if err != nil {
			return err
		}
	}
	return nil
}

// generateSubscriptions generates default subscription
func (by *Bybit) generateSubscriptions() (subscription.List, error) {
	return by.Features.Subscriptions.ExpandTemplates(by)
}

// GetSubscriptionTemplate returns a subscription channel template
func (by *Bybit) GetSubscriptionTemplate(_ *subscription.Subscription) (*template.Template, error) {
	return template.New("master.tmpl").Funcs(template.FuncMap{
		"channelName":          channelName,
		"isSymbolChannel":      isSymbolChannel,
		"intervalToString":     intervalToString,
		"getCategoryName":      getCategoryName,
		"isCategorisedChannel": isCategorisedChannel,
	}).Parse(subTplText)
}

// wsReadData receives and passes on websocket messages for processing
func (by *Bybit) wsReadData(assetType asset.Item, ws websocket.Connection) {
	defer by.Websocket.Wg.Done()
	for {
		select {
		case <-by.Websocket.ShutdownC:
			return
		default:
			resp := ws.ReadMessage()
			if resp.Raw == nil {
				return
			}
			err := by.wsHandleData(assetType, resp.Raw)
			if err != nil {
				by.Websocket.DataHandler <- err
			}
		}
	}
}

func (by *Bybit) wsHandleData(assetType asset.Item, respRaw []byte) error {
	var result WebsocketResponse
	err := json.Unmarshal(respRaw, &result)
	if err != nil {
		return err
	}
	if result.Topic == "" {
		switch result.Operation {
		case "subscribe", "unsubscribe", "auth":
			if result.RequestID != "" {
				if !by.Websocket.Match.IncomingWithData(result.RequestID, respRaw) {
					return fmt.Errorf("could not match subscription with id %s data %s", result.RequestID, respRaw)
				}
			}
		case "ping", "pong":
		default:
			by.Websocket.DataHandler <- websocket.UnhandledMessageWarning{
				Message: string(respRaw),
			}
			return nil
		}
		return nil
	}
	topicSplit := strings.Split(result.Topic, ".")
	if len(topicSplit) == 0 {
		return errInvalidPushData
	}
	switch topicSplit[0] {
	case chanOrderbook:
		return by.wsProcessOrderbook(assetType, &result)
	case chanPublicTrade:
		return by.wsProcessPublicTrade(assetType, &result)
	case chanPublicTicker:
		return by.wsProcessPublicTicker(assetType, &result)
	case chanKline:
		return by.wsProcessKline(assetType, &result, topicSplit)
	case chanLiquidation:
		return by.wsProcessLiquidation(&result)
	case chanLeverageTokenKline:
		return by.wsProcessLeverageTokenKline(assetType, &result, topicSplit)
	case chanLeverageTokenTicker:
		return by.wsProcessLeverageTokenTicker(assetType, &result)
	case chanLeverageTokenNav:
		return by.wsLeverageTokenNav(&result)
	case chanPositions:
		return by.wsProcessPosition(&result)
	case chanExecution:
		return by.wsProcessExecution(asset.Spot, &result)
	case chanOrder:
		return by.wsProcessOrder(asset.Spot, &result)
	case chanWallet:
		return by.wsProcessWalletPushData(asset.Spot, respRaw)
	case chanGreeks:
		return by.wsProcessGreeks(respRaw)
	case chanDCP:
		return nil
	}
	return fmt.Errorf("unhandled stream data %s", string(respRaw))
}

func (by *Bybit) wsProcessGreeks(resp []byte) error {
	var result GreeksResponse
	err := json.Unmarshal(resp, &result)
	if err != nil {
		return err
	}
	by.Websocket.DataHandler <- &result
	return nil
}

func (by *Bybit) wsProcessWalletPushData(assetType asset.Item, resp []byte) error {
	var result WebsocketWallet
	err := json.Unmarshal(resp, &result)
	if err != nil {
		return err
	}
	creds, err := by.GetCredentials(context.TODO())
	if err != nil {
		return err
	}
	var changes []account.Change
	for x := range result.Data {
		for y := range result.Data[x].Coin {
			changes = append(changes, account.Change{
				AssetType: assetType,
				Balance: &account.Balance{
					Currency:  currency.NewCode(result.Data[x].Coin[y].Coin),
					Total:     result.Data[x].Coin[y].WalletBalance.Float64(),
					Free:      result.Data[x].Coin[y].WalletBalance.Float64(),
					UpdatedAt: result.CreationTime.Time(),
				},
			})
		}
	}
	by.Websocket.DataHandler <- changes
	return account.ProcessChange(by.Name, changes, creds)
}

// wsProcessOrder the order stream to see changes to your orders in real-time.
func (by *Bybit) wsProcessOrder(assetType asset.Item, resp *WebsocketResponse) error {
	var result WsOrders
	err := json.Unmarshal(resp.Data, &result)
	if err != nil {
		return err
	}
	execution := make([]order.Detail, len(result))
	for x := range result {
		cp, err := by.MatchSymbolWithAvailablePairs(result[x].Symbol, assetType, hasPotentialDelimiter(assetType))
		if err != nil {
			return err
		}
		orderType, err := order.StringToOrderType(result[x].OrderType)
		if err != nil {
			return err
		}
		side, err := order.StringToOrderSide(result[x].Side)
		if err != nil {
			return err
		}
		execution[x] = order.Detail{
			Amount:         result[x].Qty.Float64(),
			Exchange:       by.Name,
			OrderID:        result[x].OrderID,
			ClientOrderID:  result[x].OrderLinkID,
			Side:           side,
			Type:           orderType,
			Pair:           cp,
			Cost:           result[x].CumExecQty.Float64() * result[x].AvgPrice.Float64(),
			AssetType:      assetType,
			Status:         StringToOrderStatus(result[x].OrderStatus),
			Price:          result[x].Price.Float64(),
			ExecutedAmount: result[x].CumExecQty.Float64(),
			Date:           result[x].CreatedTime.Time(),
			LastUpdated:    result[x].UpdatedTime.Time(),
		}
	}
	by.Websocket.DataHandler <- execution
	return nil
}

func (by *Bybit) wsProcessExecution(assetType asset.Item, resp *WebsocketResponse) error {
	var result WsExecutions
	err := json.Unmarshal(resp.Data, &result)
	if err != nil {
		return err
	}
	executions := make([]fill.Data, len(result))
	for x := range result {
		cp, err := by.MatchSymbolWithAvailablePairs(result[x].Symbol, assetType, hasPotentialDelimiter(assetType))
		if err != nil {
			return err
		}
		side, err := order.StringToOrderSide(result[x].Side)
		if err != nil {
			return err
		}
		executions[x] = fill.Data{
			ID:            result[x].ExecID,
			Timestamp:     result[x].ExecTime.Time(),
			Exchange:      by.Name,
			AssetType:     assetType,
			CurrencyPair:  cp,
			Side:          side,
			OrderID:       result[x].OrderID,
			ClientOrderID: result[x].OrderLinkID,
			Price:         result[x].ExecPrice.Float64(),
			Amount:        result[x].ExecQty.Float64(),
		}
	}
	by.Websocket.DataHandler <- executions
	return nil
}

func (by *Bybit) wsProcessPosition(resp *WebsocketResponse) error {
	var result WsPositions
	err := json.Unmarshal(resp.Data, &result)
	if err != nil {
		return err
	}
	by.Websocket.DataHandler <- result
	return nil
}

func (by *Bybit) wsLeverageTokenNav(resp *WebsocketResponse) error {
	var result LTNav
	err := json.Unmarshal(resp.Data, &result)
	if err != nil {
		return err
	}
	by.Websocket.DataHandler <- result
	return nil
}

func (by *Bybit) wsProcessLeverageTokenTicker(assetType asset.Item, resp *WebsocketResponse) error {
	var result TickerItem
	err := json.Unmarshal(resp.Data, &result)
	if err != nil {
		return err
	}
	cp, err := by.MatchSymbolWithAvailablePairs(result.Symbol, assetType, hasPotentialDelimiter(assetType))
	if err != nil {
		return err
	}
	by.Websocket.DataHandler <- &ticker.Price{
		Last:         result.LastPrice.Float64(),
		High:         result.HighPrice24H.Float64(),
		Low:          result.LowPrice24H.Float64(),
		Pair:         cp,
		ExchangeName: by.Name,
		AssetType:    assetType,
		LastUpdated:  resp.PushTimestamp.Time(),
	}
	return nil
}

func (by *Bybit) wsProcessLeverageTokenKline(assetType asset.Item, resp *WebsocketResponse, topicSplit []string) error {
	var result LTKlines
	err := json.Unmarshal(resp.Data, &result)
	if err != nil {
		return err
	}
	cp, err := by.MatchSymbolWithAvailablePairs(topicSplit[2], assetType, hasPotentialDelimiter(assetType))
	if err != nil {
		return err
	}
	ltKline := make([]websocket.KlineData, len(result))
	for x := range result {
		interval, err := stringToInterval(result[x].Interval)
		if err != nil {
			return err
		}
		ltKline[x] = websocket.KlineData{
			Timestamp:  result[x].Timestamp.Time(),
			Pair:       cp,
			AssetType:  assetType,
			Exchange:   by.Name,
			StartTime:  result[x].Start.Time(),
			CloseTime:  result[x].End.Time(),
			Interval:   interval.String(),
			OpenPrice:  result[x].Open.Float64(),
			ClosePrice: result[x].Close.Float64(),
			HighPrice:  result[x].High.Float64(),
			LowPrice:   result[x].Low.Float64(),
		}
	}
	by.Websocket.DataHandler <- result
	return nil
}

func (by *Bybit) wsProcessLiquidation(resp *WebsocketResponse) error {
	var result WebsocketLiquidation
	err := json.Unmarshal(resp.Data, &result)
	if err != nil {
		return err
	}
	by.Websocket.DataHandler <- result
	return nil
}

func (by *Bybit) wsProcessKline(assetType asset.Item, resp *WebsocketResponse, topicSplit []string) error {
	var result WsKlines
	err := json.Unmarshal(resp.Data, &result)
	if err != nil {
		return err
	}
	cp, err := by.MatchSymbolWithAvailablePairs(topicSplit[2], assetType, hasPotentialDelimiter(assetType))
	if err != nil {
		return err
	}
	spotCandlesticks := make([]websocket.KlineData, len(result))
	for x := range result {
		interval, err := stringToInterval(result[x].Interval)
		if err != nil {
			return err
		}
		spotCandlesticks[x] = websocket.KlineData{
			Timestamp:  result[x].Timestamp.Time(),
			Pair:       cp,
			AssetType:  assetType,
			Exchange:   by.Name,
			StartTime:  result[x].Start.Time(),
			CloseTime:  result[x].End.Time(),
			Interval:   interval.String(),
			OpenPrice:  result[x].Open.Float64(),
			ClosePrice: result[x].Close.Float64(),
			HighPrice:  result[x].High.Float64(),
			LowPrice:   result[x].Low.Float64(),
			Volume:     result[x].Volume.Float64(),
		}
	}
	by.Websocket.DataHandler <- spotCandlesticks
	return nil
}

func (by *Bybit) wsProcessPublicTicker(assetType asset.Item, resp *WebsocketResponse) error {
	tickResp := new(TickerItem)
	if err := json.Unmarshal(resp.Data, tickResp); err != nil {
		return err
	}

	p, err := by.MatchSymbolWithAvailablePairs(tickResp.Symbol, assetType, hasPotentialDelimiter(assetType))
	if err != nil {
		return err
	}
	pFmt, err := by.GetPairFormat(assetType, false)
	if err != nil {
		return err
	}
	p = p.Format(pFmt)

	var tick *ticker.Price
	if resp.Type == "snapshot" {
		tick = &ticker.Price{
			Pair:         p,
			ExchangeName: by.Name,
			AssetType:    assetType,
		}
	} else {
		// ticker updates may be partial, so we need to update the current ticker
		tick, err = ticker.GetTicker(by.Name, p, assetType)
		if err != nil {
			return err
		}
	}

	updateTicker(tick, tickResp)
	tick.LastUpdated = resp.PushTimestamp.Time()

	if err = ticker.ProcessTicker(tick); err == nil {
		by.Websocket.DataHandler <- tick
	}

	return err
}

func updateTicker(tick *ticker.Price, resp *TickerItem) {
	if resp.LastPrice.Float64() != 0 {
		tick.Last = resp.LastPrice.Float64()
	}
	if resp.HighPrice24H.Float64() != 0 {
		tick.High = resp.HighPrice24H.Float64()
	}
	if resp.LowPrice24H.Float64() != 0 {
		tick.Low = resp.LowPrice24H.Float64()
	}
	if resp.Volume24H.Float64() != 0 {
		tick.Volume = resp.Volume24H.Float64()
	}

	if tick.AssetType == asset.Spot {
		return
	}

	if resp.MarkPrice.Float64() != 0 {
		tick.MarkPrice = resp.MarkPrice.Float64()
	}
	if resp.IndexPrice.Float64() != 0 {
		tick.IndexPrice = resp.IndexPrice.Float64()
	}
	if resp.OpenInterest.Float64() != 0 {
		tick.OpenInterest = resp.OpenInterest.Float64()
	}

	switch tick.AssetType {
	case asset.Options:
		if resp.BidPrice.Float64() != 0 {
			tick.Bid = resp.BidPrice.Float64()
		}
		if resp.BidSize.Float64() != 0 {
			tick.BidSize = resp.BidSize.Float64()
		}
		if resp.AskPrice.Float64() != 0 {
			tick.Ask = resp.AskPrice.Float64()
		}
		if resp.AskSize.Float64() != 0 {
			tick.AskSize = resp.AskSize.Float64()
		}
	case asset.USDCMarginedFutures, asset.USDTMarginedFutures, asset.CoinMarginedFutures:
		if resp.Bid1Price.Float64() != 0 {
			tick.Bid = resp.Bid1Price.Float64()
		}
		if resp.Bid1Size.Float64() != 0 {
			tick.BidSize = resp.Bid1Size.Float64()
		}
		if resp.Ask1Price.Float64() != 0 {
			tick.Ask = resp.Ask1Price.Float64()
		}
		if resp.Ask1Size.Float64() != 0 {
			tick.AskSize = resp.Ask1Size.Float64()
		}
	}
}

func (by *Bybit) wsProcessPublicTrade(assetType asset.Item, resp *WebsocketResponse) error {
	var result WebsocketPublicTrades
	err := json.Unmarshal(resp.Data, &result)
	if err != nil {
		return err
	}
	tradeDatas := make([]trade.Data, len(result))
	for x := range result {
		cp, err := by.MatchSymbolWithAvailablePairs(result[x].Symbol, assetType, hasPotentialDelimiter(assetType))
		if err != nil {
			return err
		}
		side, err := order.StringToOrderSide(result[x].Side)
		if err != nil {
			return err
		}
		tradeDatas[x] = trade.Data{
			Timestamp:    result[x].OrderFillTimestamp.Time(),
			CurrencyPair: cp,
			AssetType:    assetType,
			Exchange:     by.Name,
			Price:        result[x].Price.Float64(),
			Amount:       result[x].Size.Float64(),
			Side:         side,
			TID:          result[x].TradeID,
		}
	}
	return trade.AddTradesToBuffer(tradeDatas...)
}

func (by *Bybit) wsProcessOrderbook(assetType asset.Item, resp *WebsocketResponse) error {
	var result WsOrderbookDetail
	if err := json.Unmarshal(resp.Data, &result); err != nil {
		return err
	}
	if len(result.Bids) == 0 && len(result.Asks) == 0 {
		return nil
	}

	cp, err := by.MatchSymbolWithAvailablePairs(result.Symbol, assetType, hasPotentialDelimiter(assetType))
	if err != nil {
		return err
	}
<<<<<<< HEAD
	asks := make([]orderbook.Level, len(result.Asks))
=======

	asks := make([]orderbook.Tranche, len(result.Asks))
>>>>>>> d5ba674f
	for i := range result.Asks {
		asks[i].Price = result.Asks[i][0].Float64()
		asks[i].Amount = result.Asks[i][1].Float64()
	}
	bids := make([]orderbook.Level, len(result.Bids))
	for i := range result.Bids {
		bids[i].Price = result.Bids[i][0].Float64()
		bids[i].Amount = result.Bids[i][1].Float64()
	}

	if resp.Type == "snapshot" {
		return by.Websocket.Orderbook.LoadSnapshot(&orderbook.Book{
			Pair:           cp,
			Exchange:       by.Name,
			Asset:          assetType,
			LastUpdated:    resp.OrderbookLastUpdated.Time(),
			LastUpdateID:   result.UpdateID,
			UpdatePushedAt: resp.PushTimestamp.Time(),
			Asks:           asks,
			Bids:           bids,
		})
	}
	return by.Websocket.Orderbook.Update(&orderbook.Update{
		Pair:           cp,
		Asks:           asks,
		Bids:           bids,
		Asset:          assetType,
		UpdateID:       result.UpdateID,
		UpdateTime:     resp.OrderbookLastUpdated.Time(),
		UpdatePushedAt: resp.PushTimestamp.Time(),
	})
}

// channelName converts global channel names to exchange specific names
func channelName(s *subscription.Subscription) string {
	if name, ok := subscriptionNames[s.Channel]; ok {
		return name
	}
	return s.Channel
}

// isSymbolChannel returns whether the channel accepts a symbol parameter
func isSymbolChannel(name string) bool {
	switch name {
	case chanPositions, chanExecution, chanOrder, chanDCP, chanWallet:
		return false
	}
	return true
}

func isCategorisedChannel(name string) bool {
	switch name {
	case chanPositions, chanExecution, chanOrder:
		return true
	}
	return false
}

const subTplText = `
{{ with $name := channelName $.S }}
	{{- range $asset, $pairs := $.AssetPairs }}
		{{- if isSymbolChannel $name }}
			{{- range $p := $pairs }}
				{{- $name -}} .
				{{- if eq $name "orderbook" -}} {{- $.S.Levels -}} . {{- end }}
				{{- if eq $name "kline" -}} {{- intervalToString $.S.Interval -}} . {{- end }}
				{{- $p }}
				{{- $.PairSeparator }}
			{{- end }}
		{{- else }}
			{{- $name }}
			{{- if and (isCategorisedChannel $name) ($categoryName := getCategoryName $asset) -}} . {{- $categoryName -}} {{- end }}
		{{- end }}
	{{- end }}
	{{- $.AssetSeparator }}
{{- end }}
`

// hasPotentialDelimiter returns if the asset has a potential delimiter on the pairs being returned.
func hasPotentialDelimiter(a asset.Item) bool {
	return a == asset.Options || a == asset.USDCMarginedFutures
}<|MERGE_RESOLUTION|>--- conflicted
+++ resolved
@@ -707,12 +707,8 @@
 	if err != nil {
 		return err
 	}
-<<<<<<< HEAD
+
 	asks := make([]orderbook.Level, len(result.Asks))
-=======
-
-	asks := make([]orderbook.Tranche, len(result.Asks))
->>>>>>> d5ba674f
 	for i := range result.Asks {
 		asks[i].Price = result.Asks[i][0].Float64()
 		asks[i].Amount = result.Asks[i][1].Float64()
