package bybit

import (
	"context"
	"encoding/hex"
	"fmt"
	"net/http"
	"strconv"
	"strings"
	"text/template"
	"time"

	gws "github.com/gorilla/websocket"
	"github.com/thrasher-corp/gocryptotrader/common"
	"github.com/thrasher-corp/gocryptotrader/common/crypto"
	"github.com/thrasher-corp/gocryptotrader/currency"
	"github.com/thrasher-corp/gocryptotrader/encoding/json"
	"github.com/thrasher-corp/gocryptotrader/exchange/websocket"
	"github.com/thrasher-corp/gocryptotrader/exchanges/account"
	"github.com/thrasher-corp/gocryptotrader/exchanges/asset"
	"github.com/thrasher-corp/gocryptotrader/exchanges/fill"
	"github.com/thrasher-corp/gocryptotrader/exchanges/kline"
	"github.com/thrasher-corp/gocryptotrader/exchanges/order"
	"github.com/thrasher-corp/gocryptotrader/exchanges/orderbook"
	"github.com/thrasher-corp/gocryptotrader/exchanges/request"
	"github.com/thrasher-corp/gocryptotrader/exchanges/subscription"
	"github.com/thrasher-corp/gocryptotrader/exchanges/ticker"
	"github.com/thrasher-corp/gocryptotrader/exchanges/trade"
)

const (
	bybitWebsocketTimer = 20 * time.Second

	// Public v5 channels
	chanOrderbook           = "orderbook"
	chanPublicTrade         = "publicTrade"
	chanPublicTicker        = "tickers"
	chanKline               = "kline"
	chanLiquidation         = "liquidation"
	chanLeverageTokenKline  = "kline_lt"
	chanLeverageTokenTicker = "tickers_lt"
	chanLeverageTokenNav    = "lt"

	// Private v5 channels
	chanPositions = "position"
	chanExecution = "execution"
	chanOrder     = "order"
	chanWallet    = "wallet"
	chanGreeks    = "greeks"
	chanDCP       = "dcp"

	spotPublic    = "wss://stream.bybit.com/v5/public/spot"
	linearPublic  = "wss://stream.bybit.com/v5/public/linear"  // USDT, USDC perpetual & USDC Futures
	inversePublic = "wss://stream.bybit.com/v5/public/inverse" // Inverse contract
	optionPublic  = "wss://stream.bybit.com/v5/public/option"  // USDC Option

	// Main-net private
	websocketPrivate = "wss://stream.bybit.com/v5/private"
)

var defaultSubscriptions = subscription.List{
	{Enabled: true, Asset: asset.Spot, Channel: subscription.TickerChannel},
	{Enabled: true, Asset: asset.Spot, Channel: subscription.OrderbookChannel, Levels: 50},
	{Enabled: true, Asset: asset.Spot, Channel: subscription.AllTradesChannel},
	{Enabled: true, Asset: asset.Spot, Channel: subscription.CandlesChannel, Interval: kline.OneHour},
	{Enabled: true, Asset: asset.Spot, Authenticated: true, Channel: subscription.MyOrdersChannel},
	{Enabled: true, Asset: asset.Spot, Authenticated: true, Channel: subscription.MyWalletChannel},
	{Enabled: true, Asset: asset.Spot, Authenticated: true, Channel: subscription.MyTradesChannel},
}

var subscriptionNames = map[string]string{
	subscription.TickerChannel:    chanPublicTicker,
	subscription.OrderbookChannel: chanOrderbook,
	subscription.AllTradesChannel: chanPublicTrade,
	subscription.MyOrdersChannel:  chanOrder,
	subscription.MyTradesChannel:  chanExecution,
	subscription.MyWalletChannel:  chanWallet,
	subscription.CandlesChannel:   chanKline,
}

// WsConnect connects to a websocket feed
func (by *Bybit) WsConnect() error {
	if !by.Websocket.IsEnabled() || !by.IsEnabled() || !by.IsAssetWebsocketSupported(asset.Spot) {
		return websocket.ErrWebsocketNotEnabled
	}
	var dialer gws.Dialer
	err := by.Websocket.Conn.Dial(&dialer, http.Header{})
	if err != nil {
		return err
	}
	by.Websocket.Conn.SetupPingHandler(request.Unset, websocket.PingHandler{
		MessageType: gws.TextMessage,
		Message:     []byte(`{"op": "ping"}`),
		Delay:       bybitWebsocketTimer,
	})

	by.Websocket.Wg.Add(1)
	go by.wsReadData(asset.Spot, by.Websocket.Conn)
	if by.Websocket.CanUseAuthenticatedEndpoints() {
		err = by.WsAuth(context.TODO())
		if err != nil {
			by.Websocket.DataHandler <- err
			by.Websocket.SetCanUseAuthenticatedEndpoints(false)
		}
	}
	return nil
}

// WsAuth sends an authentication message to receive auth data
func (by *Bybit) WsAuth(ctx context.Context) error {
	creds, err := by.GetCredentials(ctx)
	if err != nil {
		return err
	}

	var dialer gws.Dialer
	if err := by.Websocket.AuthConn.Dial(&dialer, http.Header{}); err != nil {
		return err
	}

	by.Websocket.AuthConn.SetupPingHandler(request.Unset, websocket.PingHandler{
		MessageType: gws.TextMessage,
		Message:     []byte(`{"op":"ping"}`),
		Delay:       bybitWebsocketTimer,
	})

	by.Websocket.Wg.Add(1)
	go by.wsReadData(asset.Spot, by.Websocket.AuthConn)

	intNonce := time.Now().Add(time.Hour * 6).UnixMilli()
	strNonce := strconv.FormatInt(intNonce, 10)
	hmac, err := crypto.GetHMAC(
		crypto.HashSHA256,
		[]byte("GET/realtime"+strNonce),
		[]byte(creds.Secret),
	)
	if err != nil {
		return err
	}
	sign := hex.EncodeToString(hmac)
	req := Authenticate{
		RequestID: strconv.FormatInt(by.Websocket.AuthConn.GenerateMessageID(false), 10),
		Operation: "auth",
		Args:      []any{creds.Key, intNonce, sign},
	}
	resp, err := by.Websocket.AuthConn.SendMessageReturnResponse(context.TODO(), request.Unset, req.RequestID, req)
	if err != nil {
		return err
	}
	var response SubscriptionResponse
	err = json.Unmarshal(resp, &response)
	if err != nil {
		return err
	}
	if !response.Success {
		return fmt.Errorf("%s with request ID %s msg: %s", response.Operation, response.RequestID, response.RetMsg)
	}
	return nil
}

// Subscribe sends a websocket message to receive data from the channel
func (by *Bybit) Subscribe(channelsToSubscribe subscription.List) error {
	return by.handleSpotSubscription("subscribe", channelsToSubscribe)
}

func (by *Bybit) handleSubscriptions(operation string, subs subscription.List) (args []SubscriptionArgument, err error) {
	subs, err = subs.ExpandTemplates(by)
	if err != nil {
		return
	}

	for _, list := range []subscription.List{subs.Public(), subs.Private()} {
		for _, b := range common.Batch(list, 10) {
			args = append(args, SubscriptionArgument{
				auth:           b[0].Authenticated,
				Operation:      operation,
				RequestID:      strconv.FormatInt(by.Websocket.Conn.GenerateMessageID(false), 10),
				Arguments:      b.QualifiedChannels(),
				associatedSubs: b,
			})
		}
	}

	return
}

// Unsubscribe sends a websocket message to stop receiving data from the channel
func (by *Bybit) Unsubscribe(channelsToUnsubscribe subscription.List) error {
	return by.handleSpotSubscription("unsubscribe", channelsToUnsubscribe)
}

func (by *Bybit) handleSpotSubscription(operation string, channelsToSubscribe subscription.List) error {
	payloads, err := by.handleSubscriptions(operation, channelsToSubscribe)
	if err != nil {
		return err
	}
	for a := range payloads {
		var response []byte
		if payloads[a].auth {
			response, err = by.Websocket.AuthConn.SendMessageReturnResponse(context.TODO(), request.Unset, payloads[a].RequestID, payloads[a])
			if err != nil {
				return err
			}
		} else {
			response, err = by.Websocket.Conn.SendMessageReturnResponse(context.TODO(), request.Unset, payloads[a].RequestID, payloads[a])
			if err != nil {
				return err
			}
		}
		var resp SubscriptionResponse
		err = json.Unmarshal(response, &resp)
		if err != nil {
			return err
		}
		if !resp.Success {
			return fmt.Errorf("%s with request ID %s msg: %s", resp.Operation, resp.RequestID, resp.RetMsg)
		}

		var conn websocket.Connection
		if payloads[a].auth {
			conn = by.Websocket.AuthConn
		} else {
			conn = by.Websocket.Conn
		}

		if operation == "unsubscribe" {
			err = by.Websocket.RemoveSubscriptions(conn, payloads[a].associatedSubs...)
		} else {
			err = by.Websocket.AddSubscriptions(conn, payloads[a].associatedSubs...)
		}
		if err != nil {
			return err
		}
	}
	return nil
}

// generateSubscriptions generates default subscription
func (by *Bybit) generateSubscriptions() (subscription.List, error) {
	return by.Features.Subscriptions.ExpandTemplates(by)
}

// GetSubscriptionTemplate returns a subscription channel template
func (by *Bybit) GetSubscriptionTemplate(_ *subscription.Subscription) (*template.Template, error) {
	return template.New("master.tmpl").Funcs(template.FuncMap{
		"channelName":          channelName,
		"isSymbolChannel":      isSymbolChannel,
		"intervalToString":     intervalToString,
		"getCategoryName":      getCategoryName,
		"isCategorisedChannel": isCategorisedChannel,
	}).Parse(subTplText)
}

// wsReadData receives and passes on websocket messages for processing
func (by *Bybit) wsReadData(assetType asset.Item, ws websocket.Connection) {
	defer by.Websocket.Wg.Done()
	for {
		select {
		case <-by.Websocket.ShutdownC:
			return
		default:
			resp := ws.ReadMessage()
			if resp.Raw == nil {
				return
			}
			err := by.wsHandleData(assetType, resp.Raw)
			if err != nil {
				by.Websocket.DataHandler <- err
			}
		}
	}
}

func (by *Bybit) wsHandleData(assetType asset.Item, respRaw []byte) error {
	var result WebsocketResponse
	err := json.Unmarshal(respRaw, &result)
	if err != nil {
		return err
	}
	if result.Topic == "" {
		switch result.Operation {
		case "subscribe", "unsubscribe", "auth":
			if result.RequestID != "" {
				if !by.Websocket.Match.IncomingWithData(result.RequestID, respRaw) {
					return fmt.Errorf("could not match subscription with id %s data %s", result.RequestID, respRaw)
				}
			}
		case "ping", "pong":
		default:
			by.Websocket.DataHandler <- websocket.UnhandledMessageWarning{
				Message: string(respRaw),
			}
			return nil
		}
		return nil
	}
	topicSplit := strings.Split(result.Topic, ".")
	if len(topicSplit) == 0 {
		return errInvalidPushData
	}
	switch topicSplit[0] {
	case chanOrderbook:
		return by.wsProcessOrderbook(assetType, &result)
	case chanPublicTrade:
		return by.wsProcessPublicTrade(assetType, &result)
	case chanPublicTicker:
		return by.wsProcessPublicTicker(assetType, &result)
	case chanKline:
		return by.wsProcessKline(assetType, &result, topicSplit)
	case chanLiquidation:
		return by.wsProcessLiquidation(&result)
	case chanLeverageTokenKline:
		return by.wsProcessLeverageTokenKline(assetType, &result, topicSplit)
	case chanLeverageTokenTicker:
		return by.wsProcessLeverageTokenTicker(assetType, &result)
	case chanLeverageTokenNav:
		return by.wsLeverageTokenNav(&result)
	case chanPositions:
		return by.wsProcessPosition(&result)
	case chanExecution:
		return by.wsProcessExecution(asset.Spot, &result)
	case chanOrder:
		return by.wsProcessOrder(asset.Spot, &result)
	case chanWallet:
		return by.wsProcessWalletPushData(asset.Spot, respRaw)
	case chanGreeks:
		return by.wsProcessGreeks(respRaw)
	case chanDCP:
		return nil
	}
	return fmt.Errorf("unhandled stream data %s", string(respRaw))
}

func (by *Bybit) wsProcessGreeks(resp []byte) error {
	var result GreeksResponse
	err := json.Unmarshal(resp, &result)
	if err != nil {
		return err
	}
	by.Websocket.DataHandler <- &result
	return nil
}

func (by *Bybit) wsProcessWalletPushData(assetType asset.Item, resp []byte) error {
	var result WebsocketWallet
	err := json.Unmarshal(resp, &result)
	if err != nil {
		return err
	}
	creds, err := by.GetCredentials(context.TODO())
	if err != nil {
		return err
	}
	var changes []account.Change
	for x := range result.Data {
		for y := range result.Data[x].Coin {
			changes = append(changes, account.Change{
				AssetType: assetType,
				Balance: &account.Balance{
					Currency:  currency.NewCode(result.Data[x].Coin[y].Coin),
					Total:     result.Data[x].Coin[y].WalletBalance.Float64(),
					Free:      result.Data[x].Coin[y].WalletBalance.Float64(),
					UpdatedAt: result.CreationTime.Time(),
				},
			})
		}
	}
	by.Websocket.DataHandler <- changes
	return account.ProcessChange(by.Name, changes, creds)
}

// wsProcessOrder the order stream to see changes to your orders in real-time.
func (by *Bybit) wsProcessOrder(assetType asset.Item, resp *WebsocketResponse) error {
	var result WsOrders
	err := json.Unmarshal(resp.Data, &result)
	if err != nil {
		return err
	}
	execution := make([]order.Detail, len(result))
	for x := range result {
		cp, err := by.MatchSymbolWithAvailablePairs(result[x].Symbol, assetType, hasPotentialDelimiter(assetType))
		if err != nil {
			return err
		}
		orderType, err := order.StringToOrderType(result[x].OrderType)
		if err != nil {
			return err
		}
		side, err := order.StringToOrderSide(result[x].Side)
		if err != nil {
			return err
		}
		execution[x] = order.Detail{
			Amount:         result[x].Qty.Float64(),
			Exchange:       by.Name,
			OrderID:        result[x].OrderID,
			ClientOrderID:  result[x].OrderLinkID,
			Side:           side,
			Type:           orderType,
			Pair:           cp,
			Cost:           result[x].CumExecQty.Float64() * result[x].AvgPrice.Float64(),
			AssetType:      assetType,
			Status:         StringToOrderStatus(result[x].OrderStatus),
			Price:          result[x].Price.Float64(),
			ExecutedAmount: result[x].CumExecQty.Float64(),
			Date:           result[x].CreatedTime.Time(),
			LastUpdated:    result[x].UpdatedTime.Time(),
		}
	}
	by.Websocket.DataHandler <- execution
	return nil
}

func (by *Bybit) wsProcessExecution(assetType asset.Item, resp *WebsocketResponse) error {
	var result WsExecutions
	err := json.Unmarshal(resp.Data, &result)
	if err != nil {
		return err
	}
	executions := make([]fill.Data, len(result))
	for x := range result {
		cp, err := by.MatchSymbolWithAvailablePairs(result[x].Symbol, assetType, hasPotentialDelimiter(assetType))
		if err != nil {
			return err
		}
		side, err := order.StringToOrderSide(result[x].Side)
		if err != nil {
			return err
		}
		executions[x] = fill.Data{
			ID:            result[x].ExecID,
			Timestamp:     result[x].ExecTime.Time(),
			Exchange:      by.Name,
			AssetType:     assetType,
			CurrencyPair:  cp,
			Side:          side,
			OrderID:       result[x].OrderID,
			ClientOrderID: result[x].OrderLinkID,
			Price:         result[x].ExecPrice.Float64(),
			Amount:        result[x].ExecQty.Float64(),
		}
	}
	by.Websocket.DataHandler <- executions
	return nil
}

func (by *Bybit) wsProcessPosition(resp *WebsocketResponse) error {
	var result WsPositions
	err := json.Unmarshal(resp.Data, &result)
	if err != nil {
		return err
	}
	by.Websocket.DataHandler <- result
	return nil
}

func (by *Bybit) wsLeverageTokenNav(resp *WebsocketResponse) error {
	var result LTNav
	err := json.Unmarshal(resp.Data, &result)
	if err != nil {
		return err
	}
	by.Websocket.DataHandler <- result
	return nil
}

func (by *Bybit) wsProcessLeverageTokenTicker(assetType asset.Item, resp *WebsocketResponse) error {
	var result TickerItem
	err := json.Unmarshal(resp.Data, &result)
	if err != nil {
		return err
	}
	cp, err := by.MatchSymbolWithAvailablePairs(result.Symbol, assetType, hasPotentialDelimiter(assetType))
	if err != nil {
		return err
	}
	by.Websocket.DataHandler <- &ticker.Price{
		Last:         result.LastPrice.Float64(),
		High:         result.HighPrice24H.Float64(),
		Low:          result.LowPrice24H.Float64(),
		Pair:         cp,
		ExchangeName: by.Name,
		AssetType:    assetType,
		LastUpdated:  resp.PushTimestamp.Time(),
	}
	return nil
}

func (by *Bybit) wsProcessLeverageTokenKline(assetType asset.Item, resp *WebsocketResponse, topicSplit []string) error {
	var result LTKlines
	err := json.Unmarshal(resp.Data, &result)
	if err != nil {
		return err
	}
	cp, err := by.MatchSymbolWithAvailablePairs(topicSplit[2], assetType, hasPotentialDelimiter(assetType))
	if err != nil {
		return err
	}
	ltKline := make([]websocket.KlineData, len(result))
	for x := range result {
		interval, err := stringToInterval(result[x].Interval)
		if err != nil {
			return err
		}
		ltKline[x] = websocket.KlineData{
			Timestamp:  result[x].Timestamp.Time(),
			Pair:       cp,
			AssetType:  assetType,
			Exchange:   by.Name,
			StartTime:  result[x].Start.Time(),
			CloseTime:  result[x].End.Time(),
			Interval:   interval.String(),
			OpenPrice:  result[x].Open.Float64(),
			ClosePrice: result[x].Close.Float64(),
			HighPrice:  result[x].High.Float64(),
			LowPrice:   result[x].Low.Float64(),
		}
	}
	by.Websocket.DataHandler <- result
	return nil
}

func (by *Bybit) wsProcessLiquidation(resp *WebsocketResponse) error {
	var result WebsocketLiquidation
	err := json.Unmarshal(resp.Data, &result)
	if err != nil {
		return err
	}
	by.Websocket.DataHandler <- result
	return nil
}

func (by *Bybit) wsProcessKline(assetType asset.Item, resp *WebsocketResponse, topicSplit []string) error {
	var result WsKlines
	err := json.Unmarshal(resp.Data, &result)
	if err != nil {
		return err
	}
	cp, err := by.MatchSymbolWithAvailablePairs(topicSplit[2], assetType, hasPotentialDelimiter(assetType))
	if err != nil {
		return err
	}
	spotCandlesticks := make([]websocket.KlineData, len(result))
	for x := range result {
		interval, err := stringToInterval(result[x].Interval)
		if err != nil {
			return err
		}
		spotCandlesticks[x] = websocket.KlineData{
			Timestamp:  result[x].Timestamp.Time(),
			Pair:       cp,
			AssetType:  assetType,
			Exchange:   by.Name,
			StartTime:  result[x].Start.Time(),
			CloseTime:  result[x].End.Time(),
			Interval:   interval.String(),
			OpenPrice:  result[x].Open.Float64(),
			ClosePrice: result[x].Close.Float64(),
			HighPrice:  result[x].High.Float64(),
			LowPrice:   result[x].Low.Float64(),
			Volume:     result[x].Volume.Float64(),
		}
	}
	by.Websocket.DataHandler <- spotCandlesticks
	return nil
}

func (by *Bybit) wsProcessPublicTicker(assetType asset.Item, resp *WebsocketResponse) error {
	tickResp := new(TickerItem)
	if err := json.Unmarshal(resp.Data, tickResp); err != nil {
		return err
	}

	p, err := by.MatchSymbolWithAvailablePairs(tickResp.Symbol, assetType, hasPotentialDelimiter(assetType))
	if err != nil {
		return err
	}
	pFmt, err := by.GetPairFormat(assetType, false)
	if err != nil {
		return err
	}
	p = p.Format(pFmt)

	var tick *ticker.Price
	if resp.Type == "snapshot" {
		tick = &ticker.Price{
			Pair:         p,
			ExchangeName: by.Name,
			AssetType:    assetType,
		}
	} else {
		// ticker updates may be partial, so we need to update the current ticker
		tick, err = ticker.GetTicker(by.Name, p, assetType)
		if err != nil {
			return err
		}
	}

	updateTicker(tick, tickResp)
	tick.LastUpdated = resp.PushTimestamp.Time()

	if err = ticker.ProcessTicker(tick); err == nil {
		by.Websocket.DataHandler <- tick
	}

	return err
}

func updateTicker(tick *ticker.Price, resp *TickerItem) {
	if resp.LastPrice.Float64() != 0 {
		tick.Last = resp.LastPrice.Float64()
	}
	if resp.HighPrice24H.Float64() != 0 {
		tick.High = resp.HighPrice24H.Float64()
	}
	if resp.LowPrice24H.Float64() != 0 {
		tick.Low = resp.LowPrice24H.Float64()
	}
	if resp.Volume24H.Float64() != 0 {
		tick.Volume = resp.Volume24H.Float64()
	}

	if tick.AssetType == asset.Spot {
		return
	}

	if resp.MarkPrice.Float64() != 0 {
		tick.MarkPrice = resp.MarkPrice.Float64()
	}
	if resp.IndexPrice.Float64() != 0 {
		tick.IndexPrice = resp.IndexPrice.Float64()
	}
	if resp.OpenInterest.Float64() != 0 {
		tick.OpenInterest = resp.OpenInterest.Float64()
	}

	switch tick.AssetType {
	case asset.Options:
		if resp.BidPrice.Float64() != 0 {
			tick.Bid = resp.BidPrice.Float64()
		}
		if resp.BidSize.Float64() != 0 {
			tick.BidSize = resp.BidSize.Float64()
		}
		if resp.AskPrice.Float64() != 0 {
			tick.Ask = resp.AskPrice.Float64()
		}
		if resp.AskSize.Float64() != 0 {
			tick.AskSize = resp.AskSize.Float64()
		}
	case asset.USDCMarginedFutures, asset.USDTMarginedFutures, asset.CoinMarginedFutures:
		if resp.Bid1Price.Float64() != 0 {
			tick.Bid = resp.Bid1Price.Float64()
		}
		if resp.Bid1Size.Float64() != 0 {
			tick.BidSize = resp.Bid1Size.Float64()
		}
		if resp.Ask1Price.Float64() != 0 {
			tick.Ask = resp.Ask1Price.Float64()
		}
		if resp.Ask1Size.Float64() != 0 {
			tick.AskSize = resp.Ask1Size.Float64()
		}
	}
}

func (by *Bybit) wsProcessPublicTrade(assetType asset.Item, resp *WebsocketResponse) error {
	var result WebsocketPublicTrades
	err := json.Unmarshal(resp.Data, &result)
	if err != nil {
		return err
	}
	tradeDatas := make([]trade.Data, len(result))
	for x := range result {
		cp, err := by.MatchSymbolWithAvailablePairs(result[x].Symbol, assetType, hasPotentialDelimiter(assetType))
		if err != nil {
			return err
		}
		side, err := order.StringToOrderSide(result[x].Side)
		if err != nil {
			return err
		}
		tradeDatas[x] = trade.Data{
			Timestamp:    result[x].OrderFillTimestamp.Time(),
			CurrencyPair: cp,
			AssetType:    assetType,
			Exchange:     by.Name,
			Price:        result[x].Price.Float64(),
			Amount:       result[x].Size.Float64(),
			Side:         side,
			TID:          result[x].TradeID,
		}
	}
	return trade.AddTradesToBuffer(tradeDatas...)
}

func (by *Bybit) wsProcessOrderbook(assetType asset.Item, resp *WebsocketResponse) error {
	var result WsOrderbookDetail
	if err := json.Unmarshal(resp.Data, &result); err != nil {
		return err
	}
	if len(result.Bids) == 0 && len(result.Asks) == 0 {
		return nil
	}

	cp, err := by.MatchSymbolWithAvailablePairs(result.Symbol, assetType, hasPotentialDelimiter(assetType))
	if err != nil {
		return err
	}
<<<<<<< HEAD

=======
>>>>>>> bbbe4cd5
	asks := make([]orderbook.Level, len(result.Asks))
	for i := range result.Asks {
		asks[i].Price = result.Asks[i][0].Float64()
		asks[i].Amount = result.Asks[i][1].Float64()
	}
	bids := make([]orderbook.Level, len(result.Bids))
	for i := range result.Bids {
		bids[i].Price = result.Bids[i][0].Float64()
		bids[i].Amount = result.Bids[i][1].Float64()
	}

	if resp.Type == "snapshot" {
		return by.Websocket.Orderbook.LoadSnapshot(&orderbook.Book{
			Pair:           cp,
			Exchange:       by.Name,
			Asset:          assetType,
			LastUpdated:    resp.OrderbookLastUpdated.Time(),
			LastUpdateID:   result.UpdateID,
			UpdatePushedAt: resp.PushTimestamp.Time(),
			Asks:           asks,
			Bids:           bids,
		})
	}
	return by.Websocket.Orderbook.Update(&orderbook.Update{
		Pair:           cp,
		Asks:           asks,
		Bids:           bids,
		Asset:          assetType,
		UpdateID:       result.UpdateID,
		UpdateTime:     resp.OrderbookLastUpdated.Time(),
		UpdatePushedAt: resp.PushTimestamp.Time(),
	})
}

// channelName converts global channel names to exchange specific names
func channelName(s *subscription.Subscription) string {
	if name, ok := subscriptionNames[s.Channel]; ok {
		return name
	}
	return s.Channel
}

// isSymbolChannel returns whether the channel accepts a symbol parameter
func isSymbolChannel(name string) bool {
	switch name {
	case chanPositions, chanExecution, chanOrder, chanDCP, chanWallet:
		return false
	}
	return true
}

func isCategorisedChannel(name string) bool {
	switch name {
	case chanPositions, chanExecution, chanOrder:
		return true
	}
	return false
}

const subTplText = `
{{ with $name := channelName $.S }}
	{{- range $asset, $pairs := $.AssetPairs }}
		{{- if isSymbolChannel $name }}
			{{- range $p := $pairs }}
				{{- $name -}} .
				{{- if eq $name "orderbook" -}} {{- $.S.Levels -}} . {{- end }}
				{{- if eq $name "kline" -}} {{- intervalToString $.S.Interval -}} . {{- end }}
				{{- $p }}
				{{- $.PairSeparator }}
			{{- end }}
		{{- else }}
			{{- $name }}
			{{- if and (isCategorisedChannel $name) ($categoryName := getCategoryName $asset) -}} . {{- $categoryName -}} {{- end }}
		{{- end }}
	{{- end }}
	{{- $.AssetSeparator }}
{{- end }}
`

// hasPotentialDelimiter returns if the asset has a potential delimiter on the pairs being returned.
func hasPotentialDelimiter(a asset.Item) bool {
	return a == asset.Options || a == asset.USDCMarginedFutures
}<|MERGE_RESOLUTION|>--- conflicted
+++ resolved
@@ -707,10 +707,6 @@
 	if err != nil {
 		return err
 	}
-<<<<<<< HEAD
-
-=======
->>>>>>> bbbe4cd5
 	asks := make([]orderbook.Level, len(result.Asks))
 	for i := range result.Asks {
 		asks[i].Price = result.Asks[i][0].Float64()
