package exchange

import (
	"context"
	"errors"
	"fmt"
	"net"
	"net/url"
	"strconv"
	"strings"
	"time"

	"github.com/thrasher-corp/gocryptotrader/common"
	"github.com/thrasher-corp/gocryptotrader/common/convert"
	"github.com/thrasher-corp/gocryptotrader/common/crypto"
	"github.com/thrasher-corp/gocryptotrader/config"
	"github.com/thrasher-corp/gocryptotrader/currency"
	"github.com/thrasher-corp/gocryptotrader/exchanges/asset"
	"github.com/thrasher-corp/gocryptotrader/exchanges/bank"
	"github.com/thrasher-corp/gocryptotrader/exchanges/currencystate"
	"github.com/thrasher-corp/gocryptotrader/exchanges/fee"
	"github.com/thrasher-corp/gocryptotrader/exchanges/kline"
	"github.com/thrasher-corp/gocryptotrader/exchanges/order"
	"github.com/thrasher-corp/gocryptotrader/exchanges/protocol"
	"github.com/thrasher-corp/gocryptotrader/exchanges/stream"
	"github.com/thrasher-corp/gocryptotrader/exchanges/trade"
	"github.com/thrasher-corp/gocryptotrader/log"
)

const (
	warningBase64DecryptSecretKeyFailed = "exchange %s unable to base64 decode secret key.. Disabling Authenticated API support" // nolint // False positive (G101: Potential hardcoded credentials)
	// DefaultHTTPTimeout is the default HTTP/HTTPS Timeout for exchange requests
	DefaultHTTPTimeout = time.Second * 15
	// DefaultWebsocketResponseCheckTimeout is the default delay in checking for an expected websocket response
	DefaultWebsocketResponseCheckTimeout = time.Millisecond * 50
	// DefaultWebsocketResponseMaxLimit is the default max wait for an expected websocket response before a timeout
	DefaultWebsocketResponseMaxLimit = time.Second * 7
	// DefaultWebsocketOrderbookBufferLimit is the maximum number of orderbook updates that get stored before being applied
	DefaultWebsocketOrderbookBufferLimit = 5
	// ResetConfigPairsWarningMessage is displayed when a currency pair format in the config needs to be updated
	ResetConfigPairsWarningMessage = "%s Enabled and available pairs for %s reset due to config upgrade, please enable the ones you would like to use again. Defaulting to %v"
)

var (
	// ErrAuthenticatedRequestWithoutCredentialsSet error message for authenticated request without credentials set
	ErrAuthenticatedRequestWithoutCredentialsSet = errors.New("authenticated HTTP request called but not supported due to unset/default API keys")

	errEndpointStringNotFound = errors.New("endpoint string not found")
)

// SetClientProxyAddress sets a proxy address for REST and websocket requests
func (b *Base) SetClientProxyAddress(addr string) error {
	if addr == "" {
		return nil
	}
	proxy, err := url.Parse(addr)
	if err != nil {
		return fmt.Errorf("setting proxy address error %s",
			err)
	}

	err = b.Requester.SetProxy(proxy)
	if err != nil {
		return err
	}

	if b.Websocket != nil {
		err = b.Websocket.SetProxyAddress(addr)
		if err != nil {
			return err
		}
	}
	return nil
}

// SetFeatureDefaults sets the exchanges default feature support set
func (b *Base) SetFeatureDefaults() {
	if b.Config.Features == nil {
		s := &config.FeaturesConfig{
			Supports: config.FeaturesSupportedConfig{
				Websocket: b.Features.Supports.Websocket,
				REST:      b.Features.Supports.REST,
				RESTCapabilities: protocol.Features{
					AutoPairUpdates: b.Features.Supports.RESTCapabilities.AutoPairUpdates,
				},
			},
		}

		if b.Config.SupportsAutoPairUpdates != nil {
			s.Supports.RESTCapabilities.AutoPairUpdates = *b.Config.SupportsAutoPairUpdates
			s.Enabled.AutoPairUpdates = *b.Config.SupportsAutoPairUpdates
		} else {
			s.Supports.RESTCapabilities.AutoPairUpdates = b.Features.Supports.RESTCapabilities.AutoPairUpdates
			s.Enabled.AutoPairUpdates = b.Features.Supports.RESTCapabilities.AutoPairUpdates
			if !s.Supports.RESTCapabilities.AutoPairUpdates {
				b.Config.CurrencyPairs.LastUpdated = time.Now().Unix()
				b.CurrencyPairs.LastUpdated = b.Config.CurrencyPairs.LastUpdated
			}
		}
		b.Config.Features = s
		b.Config.SupportsAutoPairUpdates = nil
	} else {
		if b.Features.Supports.RESTCapabilities.AutoPairUpdates != b.Config.Features.Supports.RESTCapabilities.AutoPairUpdates {
			b.Config.Features.Supports.RESTCapabilities.AutoPairUpdates = b.Features.Supports.RESTCapabilities.AutoPairUpdates

			if !b.Config.Features.Supports.RESTCapabilities.AutoPairUpdates {
				b.Config.CurrencyPairs.LastUpdated = time.Now().Unix()
			}
		}

		if b.Features.Supports.REST != b.Config.Features.Supports.REST {
			b.Config.Features.Supports.REST = b.Features.Supports.REST
		}

		if b.Features.Supports.RESTCapabilities.TickerBatching != b.Config.Features.Supports.RESTCapabilities.TickerBatching {
			b.Config.Features.Supports.RESTCapabilities.TickerBatching = b.Features.Supports.RESTCapabilities.TickerBatching
		}

		if b.Features.Supports.Websocket != b.Config.Features.Supports.Websocket {
			b.Config.Features.Supports.Websocket = b.Features.Supports.Websocket
		}

		if b.IsSaveTradeDataEnabled() != b.Config.Features.Enabled.SaveTradeData {
			b.SetSaveTradeDataStatus(b.Config.Features.Enabled.SaveTradeData)
		}

		if b.IsTradeFeedEnabled() != b.Config.Features.Enabled.TradeFeed {
			b.SetTradeFeedStatus(b.Config.Features.Enabled.TradeFeed)
		}

		if b.IsFillsFeedEnabled() != b.Config.Features.Enabled.FillsFeed {
			b.SetFillsFeedStatus(b.Config.Features.Enabled.FillsFeed)
		}

		b.Features.Enabled.AutoPairUpdates = b.Config.Features.Enabled.AutoPairUpdates
	}
}

// SetAPICredentialDefaults sets the API Credential validator defaults
func (b *Base) SetAPICredentialDefaults() {
	// Exchange hardcoded settings take precedence and overwrite the config settings
	if b.Config.API.CredentialsValidator == nil {
		b.Config.API.CredentialsValidator = new(config.APICredentialsValidatorConfig)
	}
	if b.Config.API.CredentialsValidator.RequiresKey != b.API.CredentialsValidator.RequiresKey {
		b.Config.API.CredentialsValidator.RequiresKey = b.API.CredentialsValidator.RequiresKey
	}

	if b.Config.API.CredentialsValidator.RequiresSecret != b.API.CredentialsValidator.RequiresSecret {
		b.Config.API.CredentialsValidator.RequiresSecret = b.API.CredentialsValidator.RequiresSecret
	}

	if b.Config.API.CredentialsValidator.RequiresBase64DecodeSecret != b.API.CredentialsValidator.RequiresBase64DecodeSecret {
		b.Config.API.CredentialsValidator.RequiresBase64DecodeSecret = b.API.CredentialsValidator.RequiresBase64DecodeSecret
	}

	if b.Config.API.CredentialsValidator.RequiresClientID != b.API.CredentialsValidator.RequiresClientID {
		b.Config.API.CredentialsValidator.RequiresClientID = b.API.CredentialsValidator.RequiresClientID
	}

	if b.Config.API.CredentialsValidator.RequiresPEM != b.API.CredentialsValidator.RequiresPEM {
		b.Config.API.CredentialsValidator.RequiresPEM = b.API.CredentialsValidator.RequiresPEM
	}
}

// SupportsRESTTickerBatchUpdates returns whether or not the
// exhange supports REST batch ticker fetching
func (b *Base) SupportsRESTTickerBatchUpdates() bool {
	return b.Features.Supports.RESTCapabilities.TickerBatching
}

// SupportsAutoPairUpdates returns whether or not the exchange supports
// auto currency pair updating
func (b *Base) SupportsAutoPairUpdates() bool {
	if b.Features.Supports.RESTCapabilities.AutoPairUpdates ||
		b.Features.Supports.WebsocketCapabilities.AutoPairUpdates {
		return true
	}
	return false
}

// GetLastPairsUpdateTime returns the unix timestamp of when the exchanges
// currency pairs were last updated
func (b *Base) GetLastPairsUpdateTime() int64 {
	return b.CurrencyPairs.LastUpdated
}

// GetAssetTypes returns the either the enabled or available asset types for an
// individual exchange
func (b *Base) GetAssetTypes(enabled bool) asset.Items {
	return b.CurrencyPairs.GetAssetTypes(enabled)
}

// GetPairAssetType returns the associated asset type for the currency pair
// This method is only useful for exchanges that have pair names with multiple delimiters (BTC-USD-0626)
// Helpful if the exchange has only a single asset type but in that case the asset type can be hard coded
func (b *Base) GetPairAssetType(c currency.Pair) (asset.Item, error) {
	assetTypes := b.GetAssetTypes(false)
	for i := range assetTypes {
		avail, err := b.GetAvailablePairs(assetTypes[i])
		if err != nil {
			return "", err
		}
		if avail.Contains(c, true) {
			return assetTypes[i], nil
		}
	}
	return "", errors.New("asset type not associated with currency pair")
}

// GetClientBankAccounts returns banking details associated with
// a client for withdrawal purposes
func (b *Base) GetClientBankAccounts(exchangeName string, withdrawalCurrency currency.Code) (*bank.Account, error) {
	cfg := config.GetConfig()
	return cfg.GetClientBankAccounts(exchangeName, withdrawalCurrency)
}

// GetExchangeBankAccounts returns banking details associated with an
// exchange for funding purposes
func (b *Base) GetExchangeBankAccounts(id string, depositCurrency currency.Code) (*bank.Account, error) {
	cfg := config.GetConfig()
	return cfg.GetExchangeBankAccounts(b.Name, id, depositCurrency)
}

// SetCurrencyPairFormat checks the exchange request and config currency pair
// formats and syncs it with the exchanges SetDefault settings
func (b *Base) SetCurrencyPairFormat() {
	if b.Config.CurrencyPairs == nil {
		b.Config.CurrencyPairs = new(currency.PairsManager)
	}

	b.Config.CurrencyPairs.UseGlobalFormat = b.CurrencyPairs.UseGlobalFormat
	if b.Config.CurrencyPairs.UseGlobalFormat {
		b.Config.CurrencyPairs.RequestFormat = b.CurrencyPairs.RequestFormat
		b.Config.CurrencyPairs.ConfigFormat = b.CurrencyPairs.ConfigFormat
		return
	}

	if b.Config.CurrencyPairs.ConfigFormat != nil {
		b.Config.CurrencyPairs.ConfigFormat = nil
	}
	if b.Config.CurrencyPairs.RequestFormat != nil {
		b.Config.CurrencyPairs.RequestFormat = nil
	}

	assetTypes := b.GetAssetTypes(false)
	for x := range assetTypes {
		if _, err := b.Config.CurrencyPairs.Get(assetTypes[x]); err != nil {
			ps, err := b.CurrencyPairs.Get(assetTypes[x])
			if err != nil {
				continue
			}
			b.Config.CurrencyPairs.Store(assetTypes[x], *ps)
		}
	}
}

// SetConfigPairs sets the exchanges currency pairs to the pairs set in the config
func (b *Base) SetConfigPairs() error {
	assetTypes := b.Config.CurrencyPairs.GetAssetTypes(false)
	exchangeAssets := b.CurrencyPairs.GetAssetTypes(false)
	for x := range assetTypes {
		if !exchangeAssets.Contains(assetTypes[x]) {
			log.Warnf(log.ExchangeSys,
				"%s exchange asset type %s unsupported, please manually remove from configuration",
				b.Name,
				assetTypes[x])
			continue // If there are unsupported assets contained in config, skip.
		}
		cfgPS, err := b.Config.CurrencyPairs.Get(assetTypes[x])
		if err != nil {
			return err
		}

		var enabledAsset bool
		if b.Config.CurrencyPairs.IsAssetEnabled(assetTypes[x]) == nil {
			enabledAsset = true
		}

		err = b.CurrencyPairs.SetAssetEnabled(assetTypes[x], enabledAsset)
		// Suppress error when assets are enabled by default and they are being
		// enabled by config. A check for the inverse
		// e.g. currency.ErrAssetAlreadyDisabled is not needed.
		if err != nil && err != currency.ErrAssetAlreadyEnabled {
			return err
		}

		if b.Config.CurrencyPairs.UseGlobalFormat {
			b.CurrencyPairs.StorePairs(assetTypes[x], cfgPS.Available, false)
			b.CurrencyPairs.StorePairs(assetTypes[x], cfgPS.Enabled, true)
			continue
		}
		exchPS, err := b.CurrencyPairs.Get(assetTypes[x])
		if err != nil {
			return err
		}
		cfgPS.ConfigFormat = exchPS.ConfigFormat
		cfgPS.RequestFormat = exchPS.RequestFormat
		b.CurrencyPairs.StorePairs(assetTypes[x], cfgPS.Available, false)
		b.CurrencyPairs.StorePairs(assetTypes[x], cfgPS.Enabled, true)
	}
	return nil
}

// IsAuthenticatedWebsocketSupported returns whether the exchange supports
// authenticated API requests for the websocket protocol.
func (b *Base) IsAuthenticatedWebsocketSupported() bool {
	return b.API.AuthenticatedWebsocketSupport
}

// IsAuthenticatedRESTSupported returns whether the exchange supports
// authenticated API requests for the REST protocol.
func (b *Base) IsAuthenticatedRESTSupported() bool {
	return b.API.AuthenticatedSupport
}

// GetName is a method that returns the name of the exchange base
func (b *Base) GetName() string {
	return b.Name
}

// GetEnabledFeatures returns the exchanges enabled features
func (b *Base) GetEnabledFeatures() FeaturesEnabled {
	return b.Features.Enabled
}

// GetSupportedFeatures returns the exchanges supported features
func (b *Base) GetSupportedFeatures() FeaturesSupported {
	return b.Features.Supports
}

// GetPairFormat returns the pair format based on the exchange and
// asset type
func (b *Base) GetPairFormat(assetType asset.Item, requestFormat bool) (currency.PairFormat, error) {
	if b.CurrencyPairs.UseGlobalFormat {
		if requestFormat {
			if b.CurrencyPairs.RequestFormat == nil {
				return currency.PairFormat{},
					errors.New("global request format is nil")
			}
			return *b.CurrencyPairs.RequestFormat, nil
		}

		if b.CurrencyPairs.ConfigFormat == nil {
			return currency.PairFormat{},
				errors.New("global config format is nil")
		}
		return *b.CurrencyPairs.ConfigFormat, nil
	}

	ps, err := b.CurrencyPairs.Get(assetType)
	if err != nil {
		return currency.PairFormat{}, err
	}

	if requestFormat {
		if ps.RequestFormat == nil {
			return currency.PairFormat{},
				errors.New("asset type request format is nil")
		}
		return *ps.RequestFormat, nil
	}

	if ps.ConfigFormat == nil {
		return currency.PairFormat{},
			errors.New("asset type config format is nil")
	}
	return *ps.ConfigFormat, nil
}

// GetEnabledPairs is a method that returns the enabled currency pairs of
// the exchange by asset type, if the asset type is disabled this will return no
// enabled pairs
func (b *Base) GetEnabledPairs(a asset.Item) (currency.Pairs, error) {
	err := b.CurrencyPairs.IsAssetEnabled(a)
	if err != nil {
		return nil, err
	}
	format, err := b.GetPairFormat(a, false)
	if err != nil {
		return nil, err
	}
	enabledpairs, err := b.CurrencyPairs.GetPairs(a, true)
	if err != nil {
		return nil, err
	}
	return enabledpairs.Format(format.Delimiter,
			format.Index,
			format.Uppercase),
		nil
}

// GetRequestFormattedPairAndAssetType is a method that returns the enabled currency pair of
// along with its asset type. Only use when there is no chance of the same name crossing over
func (b *Base) GetRequestFormattedPairAndAssetType(p string) (currency.Pair, asset.Item, error) {
	assetTypes := b.GetAssetTypes(true)
	for i := range assetTypes {
		format, err := b.GetPairFormat(assetTypes[i], true)
		if err != nil {
			return currency.EMPTYPAIR, assetTypes[i], err
		}

		pairs, err := b.CurrencyPairs.GetPairs(assetTypes[i], true)
		if err != nil {
			return currency.EMPTYPAIR, assetTypes[i], err
		}

		for j := range pairs {
			formattedPair := pairs[j].Format(format.Delimiter, format.Uppercase)
			if strings.EqualFold(formattedPair.String(), p) {
				return formattedPair, assetTypes[i], nil
			}
		}
	}
	return currency.EMPTYPAIR, "", fmt.Errorf("%s %w", p, currency.ErrPairNotFound)
}

// GetAvailablePairs is a method that returns the available currency pairs
// of the exchange by asset type
func (b *Base) GetAvailablePairs(assetType asset.Item) (currency.Pairs, error) {
	format, err := b.GetPairFormat(assetType, false)
	if err != nil {
		return nil, err
	}
	pairs, err := b.CurrencyPairs.GetPairs(assetType, false)
	if err != nil {
		return nil, err
	}
	return pairs.Format(format.Delimiter, format.Index, format.Uppercase), nil
}

// SupportsPair returns true or not whether a currency pair exists in the
// exchange available currencies or not
func (b *Base) SupportsPair(p currency.Pair, enabledPairs bool, assetType asset.Item) error {
	if enabledPairs {
		pairs, err := b.GetEnabledPairs(assetType)
		if err != nil {
			return err
		}
		if pairs.Contains(p, false) {
			return nil
		}
		return errors.New("pair not supported")
	}

	avail, err := b.GetAvailablePairs(assetType)
	if err != nil {
		return err
	}
	if avail.Contains(p, false) {
		return nil
	}
	return errors.New("pair not supported")
}

// FormatExchangeCurrencies returns a string containing
// the exchanges formatted currency pairs
func (b *Base) FormatExchangeCurrencies(pairs []currency.Pair, assetType asset.Item) (string, error) {
	var currencyItems strings.Builder
	pairFmt, err := b.GetPairFormat(assetType, true)
	if err != nil {
		return "", err
	}

	for x := range pairs {
		format, err := b.FormatExchangeCurrency(pairs[x], assetType)
		if err != nil {
			return "", err
		}
		currencyItems.WriteString(format.String())
		if x == len(pairs)-1 {
			continue
		}
		currencyItems.WriteString(pairFmt.Separator)
	}

	if currencyItems.Len() == 0 {
		return "", errors.New("returned empty string")
	}
	return currencyItems.String(), nil
}

// FormatExchangeCurrency is a method that formats and returns a currency pair
// based on the user currency display preferences
func (b *Base) FormatExchangeCurrency(p currency.Pair, assetType asset.Item) (currency.Pair, error) {
	pairFmt, err := b.GetPairFormat(assetType, true)
	if err != nil {
		return currency.EMPTYPAIR, err
	}
	return p.Format(pairFmt.Delimiter, pairFmt.Uppercase), nil
}

// SetEnabled is a method that sets if the exchange is enabled
func (b *Base) SetEnabled(enabled bool) {
	b.Enabled = enabled
}

// IsEnabled is a method that returns if the current exchange is enabled
func (b *Base) IsEnabled() bool {
	return b.Enabled
}

// SetAPIKeys is a method that sets the current API keys for the exchange
func (b *Base) SetAPIKeys(apiKey, apiSecret, clientID string) {
	b.API.Credentials.Key = apiKey
	b.API.Credentials.ClientID = clientID

	if b.API.CredentialsValidator.RequiresBase64DecodeSecret {
		result, err := crypto.Base64Decode(apiSecret)
		if err != nil {
			b.API.AuthenticatedSupport = false
			b.API.AuthenticatedWebsocketSupport = false
			log.Warnf(log.ExchangeSys,
				warningBase64DecryptSecretKeyFailed,
				b.Name)
			return
		}
		b.API.Credentials.Secret = string(result)
	} else {
		b.API.Credentials.Secret = apiSecret
	}
}

// SetupDefaults sets the exchange settings based on the supplied config
func (b *Base) SetupDefaults(exch *config.Exchange) error {
	err := exch.Validate()
	if err != nil {
		return err
	}

	b.Enabled = true
	b.LoadedByConfig = true
	b.Config = exch
	b.Verbose = exch.Verbose

	b.API.AuthenticatedSupport = exch.API.AuthenticatedSupport
	b.API.AuthenticatedWebsocketSupport = exch.API.AuthenticatedWebsocketSupport
	b.API.Credentials.Subaccount = exch.API.Credentials.Subaccount
	if b.API.AuthenticatedSupport || b.API.AuthenticatedWebsocketSupport {
		b.SetAPIKeys(exch.API.Credentials.Key,
			exch.API.Credentials.Secret,
			exch.API.Credentials.ClientID)
	}

	if exch.HTTPTimeout <= time.Duration(0) {
		exch.HTTPTimeout = DefaultHTTPTimeout
	}

	err = b.SetHTTPClientTimeout(exch.HTTPTimeout)
	if err != nil {
		return err
	}

	if exch.CurrencyPairs == nil {
		exch.CurrencyPairs = new(currency.PairsManager)
	}

	b.HTTPDebugging = exch.HTTPDebugging
	b.BypassConfigFormatUpgrades = exch.CurrencyPairs.BypassConfigFormatUpgrades
	err = b.SetHTTPClientUserAgent(exch.HTTPUserAgent)
	if err != nil {
		return err
	}
	b.SetCurrencyPairFormat()

	err = b.SetConfigPairs()
	if err != nil {
		return err
	}

	b.SetFeatureDefaults()

	if b.API.Endpoints == nil {
		b.API.Endpoints = b.NewEndpoints()
	}

	err = b.SetAPIURL()
	if err != nil {
		return err
	}

	b.SetAPICredentialDefaults()

	err = b.SetClientProxyAddress(exch.ProxyAddress)
	if err != nil {
		return err
	}
	b.BaseCurrencies = exch.BaseCurrencies

	if exch.Orderbook.VerificationBypass {
		log.Warnf(log.ExchangeSys,
			"%s orderbook verification has been bypassed via config.",
			b.Name)
	}
	b.CanVerifyOrderbook = !exch.Orderbook.VerificationBypass

	b.Fees = fee.NewFeeSchedule()
	b.States = currencystate.NewCurrencyStates()
	return nil
}

// AllowAuthenticatedRequest checks to see if the required fields have been set
// before sending an authenticated API request
func (b *Base) AllowAuthenticatedRequest() bool {
	if b.SkipAuthCheck {
		return true
	}

	// Individual package usage, allow request if API credentials are valid a
	// and without needing to set AuthenticatedSupport to true
	if !b.LoadedByConfig {
		return b.ValidateAPICredentials()
	}

	// Bot usage, AuthenticatedSupport can be disabled by user if desired, so
	// don't allow authenticated requests.
	if !b.API.AuthenticatedSupport && !b.API.AuthenticatedWebsocketSupport {
		return false
	}

	// Check to see if the user has enabled AuthenticatedSupport, but has
	// invalid API credentials set and loaded by config
	return b.ValidateAPICredentials()
}

// ValidateAPICredentials validates the exchanges API credentials
func (b *Base) ValidateAPICredentials() bool {
	if b.API.CredentialsValidator.RequiresKey {
		if b.API.Credentials.Key == "" ||
			b.API.Credentials.Key == config.DefaultAPIKey {
			log.Warnf(log.ExchangeSys,
				"exchange %s requires API key but default/empty one set",
				b.Name)
			return false
		}
	}

	if b.API.CredentialsValidator.RequiresSecret {
		if b.API.Credentials.Secret == "" ||
			b.API.Credentials.Secret == config.DefaultAPISecret {
			log.Warnf(log.ExchangeSys,
				"exchange %s requires API secret but default/empty one set",
				b.Name)
			return false
		}
	}

	if b.API.CredentialsValidator.RequiresPEM {
		if b.API.Credentials.PEMKey == "" ||
			strings.Contains(b.API.Credentials.PEMKey, "JUSTADUMMY") {
			log.Warnf(log.ExchangeSys,
				"exchange %s requires API PEM key but default/empty one set",
				b.Name)
			return false
		}
	}

	if b.API.CredentialsValidator.RequiresClientID {
		if b.API.Credentials.ClientID == "" ||
			b.API.Credentials.ClientID == config.DefaultAPIClientID {
			log.Warnf(log.ExchangeSys,
				"exchange %s requires API ClientID but default/empty one set",
				b.Name)
			return false
		}
	}

	if b.API.CredentialsValidator.RequiresBase64DecodeSecret && !b.LoadedByConfig {
		_, err := crypto.Base64Decode(b.API.Credentials.Secret)
		if err != nil {
			log.Warnf(log.ExchangeSys,
				"exchange %s API secret base64 decode failed: %s",
				b.Name, err)
			return false
		}
	}
	return true
}

// SetPairs sets the exchange currency pairs for either enabledPairs or
// availablePairs
func (b *Base) SetPairs(pairs currency.Pairs, assetType asset.Item, enabled bool) error {
	if len(pairs) == 0 {
		return fmt.Errorf("%s SetPairs error - pairs is empty", b.Name)
	}

	pairFmt, err := b.GetPairFormat(assetType, false)
	if err != nil {
		return err
	}

	var newPairs currency.Pairs
	for x := range pairs {
		newPairs = append(newPairs, pairs[x].Format(pairFmt.Delimiter,
			pairFmt.Uppercase))
	}

	b.CurrencyPairs.StorePairs(assetType, newPairs, enabled)
	b.Config.CurrencyPairs.StorePairs(assetType, newPairs, enabled)
	return nil
}

// UpdatePairs updates the exchange currency pairs for either enabledPairs or
// availablePairs
func (b *Base) UpdatePairs(exchangeProducts currency.Pairs, assetType asset.Item, enabled, force bool) error {
	var products currency.Pairs
	for x := range exchangeProducts {
		if exchangeProducts[x].String() == "" {
			continue
		}
		products = append(products, exchangeProducts[x].Upper())
	}

	var updateType string
	targetPairs, err := b.CurrencyPairs.GetPairs(assetType, enabled)
	if err != nil {
		return err
	}

	if enabled {
		updateType = "enabled"
	} else {
		updateType = "available"
	}

	newPairs, removedPairs := targetPairs.FindDifferences(products)
	if force || len(newPairs) > 0 || len(removedPairs) > 0 {
		if force {
			log.Debugf(log.ExchangeSys,
				"%s forced update of %s [%v] pairs.",
				b.Name,
				updateType,
				strings.ToUpper(assetType.String()))
		} else {
			if len(newPairs) > 0 {
				log.Debugf(log.ExchangeSys,
					"%s Updating %s pairs [%v] - Added: %s.\n",
					b.Name,
					updateType,
					strings.ToUpper(assetType.String()),
					newPairs)
			}
			if len(removedPairs) > 0 {
				log.Debugf(log.ExchangeSys,
					"%s Updating %s pairs [%v] - Removed: %s.\n",
					b.Name,
					updateType,
					strings.ToUpper(assetType.String()),
					removedPairs)
			}
		}

		b.Config.CurrencyPairs.StorePairs(assetType, products, enabled)
		b.CurrencyPairs.StorePairs(assetType, products, enabled)

		if !enabled {
			// If available pairs are changed we will remove currency pair items
			// that are still included in the enabled pairs list.
			enabledPairs, err := b.CurrencyPairs.GetPairs(assetType, true)
			if err == nil {
				return nil
			}
			_, remove := enabledPairs.FindDifferences(products)
			for i := range remove {
				enabledPairs = enabledPairs.Remove(remove[i])
			}

			if len(remove) > 0 {
				log.Debugf(log.ExchangeSys,
					"%s Checked and updated enabled pairs [%v] - Removed: %s.\n",
					b.Name,
					strings.ToUpper(assetType.String()),
					remove)
				b.Config.CurrencyPairs.StorePairs(assetType, enabledPairs, true)
				b.CurrencyPairs.StorePairs(assetType, enabledPairs, true)
			}
		}
	}
	return nil
}

// SetAPIURL sets configuration API URL for an exchange
func (b *Base) SetAPIURL() error {
	checkInsecureEndpoint := func(endpoint string) {
		if strings.Contains(endpoint, "https") || strings.Contains(endpoint, "wss") {
			return
		}
		log.Warnf(log.ExchangeSys,
			"%s is using HTTP instead of HTTPS or WS instead of WSS [%s] for API functionality, an"+
				" attacker could eavesdrop on this connection. Use at your"+
				" own risk.",
			b.Name, endpoint)
	}
	var err error
	if b.Config.API.OldEndPoints != nil {
		if b.Config.API.OldEndPoints.URL != "" && b.Config.API.OldEndPoints.URL != config.APIURLNonDefaultMessage {
			err = b.API.Endpoints.SetRunning(RestSpot.String(), b.Config.API.OldEndPoints.URL)
			if err != nil {
				return err
			}
			checkInsecureEndpoint(b.Config.API.OldEndPoints.URL)
		}
		if b.Config.API.OldEndPoints.URLSecondary != "" && b.Config.API.OldEndPoints.URLSecondary != config.APIURLNonDefaultMessage {
			err = b.API.Endpoints.SetRunning(RestSpotSupplementary.String(), b.Config.API.OldEndPoints.URLSecondary)
			if err != nil {
				return err
			}
			checkInsecureEndpoint(b.Config.API.OldEndPoints.URLSecondary)
		}
		if b.Config.API.OldEndPoints.WebsocketURL != "" && b.Config.API.OldEndPoints.WebsocketURL != config.WebsocketURLNonDefaultMessage {
			err = b.API.Endpoints.SetRunning(WebsocketSpot.String(), b.Config.API.OldEndPoints.WebsocketURL)
			if err != nil {
				return err
			}
			checkInsecureEndpoint(b.Config.API.OldEndPoints.WebsocketURL)
		}
		b.Config.API.OldEndPoints = nil
	} else if b.Config.API.Endpoints != nil {
		for key, val := range b.Config.API.Endpoints {
			if val == "" ||
				val == config.APIURLNonDefaultMessage ||
				val == config.WebsocketURLNonDefaultMessage {
				continue
			}

			var u URL
			u, err = getURLTypeFromString(key)
			if err != nil {
				return err
			}

			var defaultURL string
			defaultURL, err = b.API.Endpoints.GetURL(u)
			if err != nil {
				log.Warnf(
					log.ExchangeSys,
					"%s: Config cannot match with default endpoint URL: [%s] with key: [%s], please remove or update core support endpoints.",
					b.Name,
					val,
					u)
				continue
			}

			if defaultURL == val {
				continue
			}

			log.Warnf(
				log.ExchangeSys,
				"%s: Config is overwriting default endpoint URL values from: [%s] to: [%s] for: [%s]",
				b.Name,
				defaultURL,
				val,
				u)

			checkInsecureEndpoint(val)

			err = b.API.Endpoints.SetRunning(key, val)
			if err != nil {
				return err
			}
		}
	}
	runningMap := b.API.Endpoints.GetURLMap()
	b.Config.API.Endpoints = runningMap
	return nil
}

// SupportsREST returns whether or not the exchange supports
// REST
func (b *Base) SupportsREST() bool {
	return b.Features.Supports.REST
}

// GetWithdrawPermissions passes through the exchange's withdraw permissions
func (b *Base) GetWithdrawPermissions() uint32 {
	return b.Features.Supports.WithdrawPermissions
}

// SupportsWithdrawPermissions compares the supplied permissions with the exchange's to verify they're supported
func (b *Base) SupportsWithdrawPermissions(permissions uint32) bool {
	exchangePermissions := b.GetWithdrawPermissions()
	return permissions&exchangePermissions == permissions
}

// FormatWithdrawPermissions will return each of the exchange's compatible withdrawal methods in readable form
func (b *Base) FormatWithdrawPermissions() string {
	var services []string
	for i := 0; i < 32; i++ {
		var check uint32 = 1 << uint32(i)
		if b.GetWithdrawPermissions()&check != 0 {
			switch check {
			case AutoWithdrawCrypto:
				services = append(services, AutoWithdrawCryptoText)
			case AutoWithdrawCryptoWithAPIPermission:
				services = append(services, AutoWithdrawCryptoWithAPIPermissionText)
			case AutoWithdrawCryptoWithSetup:
				services = append(services, AutoWithdrawCryptoWithSetupText)
			case WithdrawCryptoWith2FA:
				services = append(services, WithdrawCryptoWith2FAText)
			case WithdrawCryptoWithSMS:
				services = append(services, WithdrawCryptoWithSMSText)
			case WithdrawCryptoWithEmail:
				services = append(services, WithdrawCryptoWithEmailText)
			case WithdrawCryptoWithWebsiteApproval:
				services = append(services, WithdrawCryptoWithWebsiteApprovalText)
			case WithdrawCryptoWithAPIPermission:
				services = append(services, WithdrawCryptoWithAPIPermissionText)
			case AutoWithdrawFiat:
				services = append(services, AutoWithdrawFiatText)
			case AutoWithdrawFiatWithAPIPermission:
				services = append(services, AutoWithdrawFiatWithAPIPermissionText)
			case AutoWithdrawFiatWithSetup:
				services = append(services, AutoWithdrawFiatWithSetupText)
			case WithdrawFiatWith2FA:
				services = append(services, WithdrawFiatWith2FAText)
			case WithdrawFiatWithSMS:
				services = append(services, WithdrawFiatWithSMSText)
			case WithdrawFiatWithEmail:
				services = append(services, WithdrawFiatWithEmailText)
			case WithdrawFiatWithWebsiteApproval:
				services = append(services, WithdrawFiatWithWebsiteApprovalText)
			case WithdrawFiatWithAPIPermission:
				services = append(services, WithdrawFiatWithAPIPermissionText)
			case WithdrawCryptoViaWebsiteOnly:
				services = append(services, WithdrawCryptoViaWebsiteOnlyText)
			case WithdrawFiatViaWebsiteOnly:
				services = append(services, WithdrawFiatViaWebsiteOnlyText)
			case NoFiatWithdrawals:
				services = append(services, NoFiatWithdrawalsText)
			default:
				services = append(services, fmt.Sprintf("%s[1<<%v]", UnknownWithdrawalTypeText, i))
			}
		}
	}
	if len(services) > 0 {
		return strings.Join(services, " & ")
	}

	return NoAPIWithdrawalMethodsText
}

// SupportsAsset whether or not the supplied asset is supported
// by the exchange
func (b *Base) SupportsAsset(a asset.Item) bool {
	_, ok := b.CurrencyPairs.Pairs[a]
	return ok
}

// PrintEnabledPairs prints the exchanges enabled asset pairs
func (b *Base) PrintEnabledPairs() {
	for k, v := range b.CurrencyPairs.Pairs {
		log.Infof(log.ExchangeSys, "%s Asset type %v:\n\t Enabled pairs: %v",
			b.Name, strings.ToUpper(k.String()), v.Enabled)
	}
}

// GetBase returns the exchange base
func (b *Base) GetBase() *Base { return b }

// CheckTransientError catches transient errors and returns nil if found, used
// for validation of API credentials
func (b *Base) CheckTransientError(err error) error {
	if _, ok := err.(net.Error); ok {
		log.Warnf(log.ExchangeSys,
			"%s net error captured, will not disable authentication %s",
			b.Name,
			err)
		return nil
	}
	return err
}

// DisableRateLimiter disables the rate limiting system for the exchange
func (b *Base) DisableRateLimiter() error {
	return b.Requester.DisableRateLimiter()
}

// EnableRateLimiter enables the rate limiting system for the exchange
func (b *Base) EnableRateLimiter() error {
	return b.Requester.EnableRateLimiter()
}

// StoreAssetPairFormat initialises and stores a defined asset format
func (b *Base) StoreAssetPairFormat(a asset.Item, f currency.PairStore) error {
	if a.String() == "" {
		return fmt.Errorf("%s cannot add to pairs manager, no asset provided",
			b.Name)
	}

	if f.AssetEnabled == nil {
		f.AssetEnabled = convert.BoolPtr(true)
	}

	if f.RequestFormat == nil {
		return fmt.Errorf("%s cannot add to pairs manager, request pair format not provided",
			b.Name)
	}

	if f.ConfigFormat == nil {
		return fmt.Errorf("%s cannot add to pairs manager, config pair format not provided",
			b.Name)
	}

	if b.CurrencyPairs.Pairs == nil {
		b.CurrencyPairs.Pairs = make(map[asset.Item]*currency.PairStore)
	}

	b.CurrencyPairs.Pairs[a] = &f
	return nil
}

// SetGlobalPairsManager sets defined asset and pairs management system with
// with global formatting
func (b *Base) SetGlobalPairsManager(request, config *currency.PairFormat, assets ...asset.Item) error {
	if request == nil {
		return fmt.Errorf("%s cannot set pairs manager, request pair format not provided",
			b.Name)
	}

	if config == nil {
		return fmt.Errorf("%s cannot set pairs manager, config pair format not provided",
			b.Name)
	}

	if len(assets) == 0 {
		return fmt.Errorf("%s cannot set pairs manager, no assets provided",
			b.Name)
	}

	b.CurrencyPairs.UseGlobalFormat = true
	b.CurrencyPairs.RequestFormat = request
	b.CurrencyPairs.ConfigFormat = config

	if b.CurrencyPairs.Pairs != nil {
		return fmt.Errorf("%s cannot set pairs manager, pairs already set",
			b.Name)
	}

	b.CurrencyPairs.Pairs = make(map[asset.Item]*currency.PairStore)

	for i := range assets {
		if assets[i].String() == "" {
			b.CurrencyPairs.Pairs = nil
			return fmt.Errorf("%s cannot set pairs manager, asset is empty string",
				b.Name)
		}
		ps := new(currency.PairStore)
		ps.ConfigFormat = config
		ps.RequestFormat = request
		ps.AssetEnabled = convert.BoolPtr(true)

		b.CurrencyPairs.Pairs[assets[i]] = ps
	}

	return nil
}

// GetWebsocket returns a pointer to the exchange websocket
func (b *Base) GetWebsocket() (*stream.Websocket, error) {
	if b.Websocket == nil {
		return nil, common.ErrFunctionNotSupported
	}
	return b.Websocket, nil
}

// SupportsWebsocket returns whether or not the exchange supports
// websocket
func (b *Base) SupportsWebsocket() bool {
	return b.Features.Supports.Websocket
}

// IsWebsocketEnabled returns whether or not the exchange has its
// websocket client enabled
func (b *Base) IsWebsocketEnabled() bool {
	if b.Websocket == nil {
		return false
	}
	return b.Websocket.IsEnabled()
}

// FlushWebsocketChannels refreshes websocket channel subscriptions based on
// websocket features. Used in the event of a pair/asset or subscription change.
func (b *Base) FlushWebsocketChannels() error {
	if b.Websocket == nil {
		return nil
	}
	return b.Websocket.FlushChannels()
}

// SubscribeToWebsocketChannels appends to ChannelsToSubscribe
// which lets websocket.manageSubscriptions handle subscribing
func (b *Base) SubscribeToWebsocketChannels(channels []stream.ChannelSubscription) error {
	if b.Websocket == nil {
		return common.ErrFunctionNotSupported
	}
	return b.Websocket.SubscribeToChannels(channels)
}

// UnsubscribeToWebsocketChannels removes from ChannelsToSubscribe
// which lets websocket.manageSubscriptions handle unsubscribing
func (b *Base) UnsubscribeToWebsocketChannels(channels []stream.ChannelSubscription) error {
	if b.Websocket == nil {
		return common.ErrFunctionNotSupported
	}
	return b.Websocket.UnsubscribeChannels(channels)
}

// GetSubscriptions returns a copied list of subscriptions
func (b *Base) GetSubscriptions() ([]stream.ChannelSubscription, error) {
	if b.Websocket == nil {
		return nil, common.ErrFunctionNotSupported
	}
	return b.Websocket.GetSubscriptions(), nil
}

// AuthenticateWebsocket sends an authentication message to the websocket
func (b *Base) AuthenticateWebsocket(_ context.Context) error {
	return common.ErrFunctionNotSupported
}

// KlineIntervalEnabled returns if requested interval is enabled on exchange
func (b *Base) klineIntervalEnabled(in kline.Interval) bool {
	return b.Features.Enabled.Kline.Intervals[in.Word()]
}

// FormatExchangeKlineInterval returns Interval to string
// Exchanges can override this if they require custom formatting
func (b *Base) FormatExchangeKlineInterval(in kline.Interval) string {
	return strconv.FormatFloat(in.Duration().Seconds(), 'f', 0, 64)
}

// ValidateKline confirms that the requested pair, asset & interval are supported and/or enabled by the requested exchange
func (b *Base) ValidateKline(pair currency.Pair, a asset.Item, interval kline.Interval) error {
	var errorList []string
	var err kline.Error
	if b.CurrencyPairs.IsAssetEnabled(a) != nil {
		err.Asset = a
		errorList = append(errorList, "asset not enabled")
	} else if !b.CurrencyPairs.Pairs[a].Enabled.Contains(pair, true) {
		err.Pair = pair
		errorList = append(errorList, "pair not enabled")
	}

	if !b.klineIntervalEnabled(interval) {
		err.Interval = interval
		errorList = append(errorList, "interval not supported")
	}

	if len(errorList) > 0 {
		err.Err = errors.New(strings.Join(errorList, ","))
		return &err
	}

	return nil
}

// AddTradesToBuffer is a helper function that will only
// add trades to the buffer if it is allowed
func (b *Base) AddTradesToBuffer(trades ...trade.Data) error {
	if !b.IsSaveTradeDataEnabled() {
		return nil
	}
	return trade.AddTradesToBuffer(b.Name, trades...)
}

// IsSaveTradeDataEnabled checks the state of
// SaveTradeData in a concurrent-friendly manner
func (b *Base) IsSaveTradeDataEnabled() bool {
	b.settingsMutex.RLock()
	isEnabled := b.Features.Enabled.SaveTradeData
	b.settingsMutex.RUnlock()
	return isEnabled
}

// SetSaveTradeDataStatus locks and sets the status of
// the config and the exchange's setting for SaveTradeData
func (b *Base) SetSaveTradeDataStatus(enabled bool) {
	b.settingsMutex.Lock()
	defer b.settingsMutex.Unlock()
	b.Features.Enabled.SaveTradeData = enabled
	b.Config.Features.Enabled.SaveTradeData = enabled
	if b.Verbose {
		log.Debugf(log.Trade, "Set %v 'SaveTradeData' to %v", b.Name, enabled)
	}
}

// IsTradeFeedEnabled checks the state of
// TradeFeed in a concurrent-friendly manner
func (b *Base) IsTradeFeedEnabled() bool {
	b.settingsMutex.RLock()
	isEnabled := b.Features.Enabled.TradeFeed
	b.settingsMutex.RUnlock()
	return isEnabled
}

// SetTradeFeedStatus locks and sets the status of
// the config and the exchange's setting for TradeFeed
func (b *Base) SetTradeFeedStatus(enabled bool) {
	b.settingsMutex.Lock()
	defer b.settingsMutex.Unlock()
	b.Features.Enabled.TradeFeed = enabled
	b.Config.Features.Enabled.TradeFeed = enabled
	if b.Verbose {
		log.Debugf(log.Trade, "Set %v 'TradeFeed' to %v", b.Name, enabled)
	}
}

// IsFillsFeedEnabled checks the state of
// FillsFeed in a concurrent-friendly manner
func (b *Base) IsFillsFeedEnabled() bool {
	b.settingsMutex.RLock()
	isEnabled := b.Features.Enabled.FillsFeed
	b.settingsMutex.RUnlock()
	return isEnabled
}

// SetFillsFeedStatus locks and sets the status of
// the config and the exchange's setting for FillsFeed
func (b *Base) SetFillsFeedStatus(enabled bool) {
	b.settingsMutex.Lock()
	defer b.settingsMutex.Unlock()
	b.Features.Enabled.FillsFeed = enabled
	b.Config.Features.Enabled.FillsFeed = enabled
	if b.Verbose {
		log.Debugf(log.Trade, "Set %v 'FillsFeed' to %v", b.Name, enabled)
	}
}

// NewEndpoints declares default and running URLs maps
func (b *Base) NewEndpoints() *Endpoints {
	return &Endpoints{
		Exchange: b.Name,
		defaults: make(map[string]string),
	}
}

// SetDefaultEndpoints declares and sets the default URLs map
func (e *Endpoints) SetDefaultEndpoints(m map[URL]string) error {
	for k, v := range m {
		err := e.SetRunning(k.String(), v)
		if err != nil {
			return err
		}
	}
	return nil
}

// SetRunning populates running URLs map
func (e *Endpoints) SetRunning(key, val string) error {
	e.Lock()
	defer e.Unlock()
	err := validateKey(key)
	if err != nil {
		return err
	}
	_, err = url.ParseRequestURI(val)
	if err != nil {
		log.Warnf(log.ExchangeSys,
			"Could not set custom URL for %s to %s for exchange %s. invalid URI for request.",
			key,
			val,
			e.Exchange)
		return nil // nolint:nilerr // non-fatal error as we won't update the running URL
	}
	e.defaults[key] = val
	return nil
}

func validateKey(keyVal string) error {
	for x := range keyURLs {
		if keyURLs[x].String() == keyVal {
			return nil
		}
	}
	return errors.New("keyVal invalid")
}

// GetURL gets default url from URLs map
func (e *Endpoints) GetURL(key URL) (string, error) {
	e.RLock()
	defer e.RUnlock()
	val, ok := e.defaults[key.String()]
	if !ok {
		return "", fmt.Errorf("no endpoint path found for the given key: %v", key)
	}
	return val, nil
}

// GetURLMap gets all urls for either running or default map based on the bool value supplied
func (e *Endpoints) GetURLMap() map[string]string {
	e.RLock()
	var urlMap = make(map[string]string)
	for k, v := range e.defaults {
		urlMap[k] = v
	}
	e.RUnlock()
	return urlMap
}

// FormatSymbol formats the given pair to a string suitable for exchange API requests
func (b *Base) FormatSymbol(pair currency.Pair, assetType asset.Item) (string, error) {
	pairFmt, err := b.GetPairFormat(assetType, true)
	if err != nil {
		return pair.String(), err
	}
	return pairFmt.Format(pair), nil
}

func (u URL) String() string {
	switch u {
	case RestSpot:
		return restSpotURL
	case RestSpotSupplementary:
		return restSpotSupplementaryURL
	case RestUSDTMargined:
		return restUSDTMarginedFuturesURL
	case RestCoinMargined:
		return restCoinMarginedFuturesURL
	case RestFutures:
		return restFuturesURL
	case RestSandbox:
		return restSandboxURL
	case RestSwap:
		return restSwapURL
	case WebsocketSpot:
		return websocketSpotURL
	case WebsocketSpotSupplementary:
		return websocketSpotSupplementaryURL
	case ChainAnalysis:
		return chainAnalysisURL
	case EdgeCase1:
		return edgeCase1URL
	case EdgeCase2:
		return edgeCase2URL
	case EdgeCase3:
		return edgeCase3URL
	default:
		return ""
	}
}

// getURLTypeFromString returns URL type from the endpoint string association
func getURLTypeFromString(ep string) (URL, error) {
	switch ep {
	case restSpotURL:
		return RestSpot, nil
	case restSpotSupplementaryURL:
		return RestSpotSupplementary, nil
	case restUSDTMarginedFuturesURL:
		return RestUSDTMargined, nil
	case restCoinMarginedFuturesURL:
		return RestCoinMargined, nil
	case restFuturesURL:
		return RestFutures, nil
	case restSandboxURL:
		return RestSandbox, nil
	case restSwapURL:
		return RestSwap, nil
	case websocketSpotURL:
		return WebsocketSpot, nil
	case websocketSpotSupplementaryURL:
		return WebsocketSpotSupplementary, nil
	case chainAnalysisURL:
		return ChainAnalysis, nil
	case edgeCase1URL:
		return EdgeCase1, nil
	case edgeCase2URL:
		return EdgeCase2, nil
	case edgeCase3URL:
		return EdgeCase3, nil
	default:
		return Invalid, fmt.Errorf("%w for %s", errEndpointStringNotFound, ep)
	}
}

// UpdateOrderExecutionLimits updates order execution limits this is overridable
func (b *Base) UpdateOrderExecutionLimits(_ context.Context, _ asset.Item) error {
	return common.ErrNotYetImplemented
}

// DisableAssetWebsocketSupport disables websocket functionality for the
// supplied asset item. In the case that websocket functionality has not yet
// been implemented for that specific asset type. This is a base method to
// check availability of asset type.
func (b *Base) DisableAssetWebsocketSupport(aType asset.Item) error {
	if !b.SupportsAsset(aType) {
		return fmt.Errorf("%s %w",
			aType,
			asset.ErrNotSupported)
	}
	b.AssetWebsocketSupport.m.Lock()
	if b.AssetWebsocketSupport.unsupported == nil {
		b.AssetWebsocketSupport.unsupported = make(map[asset.Item]bool)
	}
	b.AssetWebsocketSupport.unsupported[aType] = true
	b.AssetWebsocketSupport.m.Unlock()
	return nil
}

// IsAssetWebsocketSupported checks to see if the supplied asset type is
// supported by websocket.
func (a *AssetWebsocketSupport) IsAssetWebsocketSupported(aType asset.Item) bool {
	a.m.RLock()
	defer a.m.RUnlock()
	return a.unsupported == nil || !a.unsupported[aType]
}

// UpdateCommissionFees updates all commission fees associated with an account
// asset
func (b *Base) UpdateCommissionFees(ctx context.Context, a asset.Item) error {
	return common.ErrNotYetImplemented
}

// UpdateTransferFees updates all fees associated for exchange transfers
func (b *Base) UpdateTransferFees(ctx context.Context) error {
	return common.ErrNotYetImplemented
}

// UpdateBankTransferFees updates all fees associated with banking transfers
func (b *Base) UpdateBankTransferFees(ctx context.Context) error {
	return common.ErrNotYetImplemented
}

// GetAllFees returns the full fee definitions for the exchange for an account
func (b *Base) GetAllFees() (fee.Options, error) {
	return b.Fees.GetAllFees()
}

// GetCommissionFee returns the Commission fees (maker and taker) includes worst
// case scenario fees
func (b *Base) GetCommissionFee(a asset.Item, pair currency.Pair) (*fee.CommissionInternal, error) {
	return b.Fees.GetCommissionFee(a, pair)
}

// SetCommissionFee sets a new rate for maker and taker
func (b *Base) SetCommissionFee(a asset.Item, pair currency.Pair, maker, taker float64, isSetAmount bool) error {
	return b.Fees.SetCommissionFee(a, pair, maker, taker, isSetAmount)
}

// GetTransferFee returns the transfer fees to and from an exchange via crypto
func (b *Base) GetTransferFee(c currency.Code, chain string) (*fee.Transfer, error) {
	return b.Fees.GetTransferFee(c, chain)
}

// SetTransferFee sets the deposit and withdrawal fees for a currency
func (b *Base) SetTransferFee(c currency.Code, chain string, withdraw, deposit float64, isPercentage bool) error {
	return b.Fees.SetTransferFee(c, chain, withdraw, deposit, isPercentage)
}

// GetBankTransferFee returns the transfer fees to and from an exchange via
// a bankerino
func (b *Base) GetBankTransferFee(c currency.Code, transType bank.Transfer) (*fee.Transfer, error) {
	return b.Fees.GetBankTransferFee(c, transType)
}

// SetBankTransferFee sets the deposit and withdrawal fees for a currency for a
// bank transaction
func (b *Base) SetBankTransferFee(c currency.Code, transType bank.Transfer, withdraw, deposit float64, isPercentage bool) error {
	return b.Fees.SetBankTransferFee(c, transType, withdraw, deposit, isPercentage)
}

// UpdateCurrencyStates updates currency states
func (b *Base) UpdateCurrencyStates(ctx context.Context, a asset.Item) error {
	return common.ErrNotYetImplemented
}

// GetAvailableTransferChains returns a list of supported transfer chains based
// on the supplied cryptocurrency
func (b *Base) GetAvailableTransferChains(_ context.Context, _ currency.Code) ([]string, error) {
	return nil, common.ErrFunctionNotSupported
}

<<<<<<< HEAD
// IsRESTAuthenticationRequiredForTradeFees returns if authentication is
// required to fetch trade fees.
func (b *Base) IsRESTAuthenticationRequiredForTradeFees() bool {
	return b.Features.Supports.RESTCapabilities.RequiresAuthenticationForTradeFees
}

// IsRESTAuthenticationRequiredForTransferFees returns if authentication is
// required to fetch transfer fees.
func (b *Base) IsRESTAuthenticationRequiredForTransferFees() bool {
	return b.Features.Supports.RESTCapabilities.RequiresAuthenticationForTransferFees
}

// DoTransferFeesRequireExternalCall returns if fetching transfer fees require
// an external call.
func (b *Base) DoTransferFeesRequireExternalCall() bool {
	return b.Features.Supports.RESTCapabilities.TransferFeesRequireExternalCall
=======
// CalculatePNL is an overridable function to allow PNL to be calculated on an
// open position
// It will also determine whether the position is considered to be liquidated
// For live trading, an overrided function may wish to confirm the liquidation by
// requesting the status of the asset
func (b *Base) CalculatePNL(context.Context, *order.PNLCalculatorRequest) (*order.PNLResult, error) {
	return nil, common.ErrNotYetImplemented
}

// ScaleCollateral is an overridable function to determine how much
// collateral is usable in futures positions
func (b *Base) ScaleCollateral(context.Context, string, *order.CollateralCalculator) (*order.CollateralByCurrency, error) {
	return nil, common.ErrNotYetImplemented
}

// CalculateTotalCollateral takes in n collateral calculators to determine an overall
// standing in a singular currency. See FTX's implementation
func (b *Base) CalculateTotalCollateral(ctx context.Context, calculator *order.TotalCollateralCalculator) (*order.TotalCollateralResponse, error) {
	return nil, common.ErrNotYetImplemented
}

// GetFuturesPositions returns futures positions according to the provided parameters
func (b *Base) GetFuturesPositions(context.Context, asset.Item, currency.Pair, time.Time, time.Time) ([]order.Detail, error) {
	return nil, common.ErrNotYetImplemented
>>>>>>> 10554851
}<|MERGE_RESOLUTION|>--- conflicted
+++ resolved
@@ -1471,7 +1471,6 @@
 	return nil, common.ErrFunctionNotSupported
 }
 
-<<<<<<< HEAD
 // IsRESTAuthenticationRequiredForTradeFees returns if authentication is
 // required to fetch trade fees.
 func (b *Base) IsRESTAuthenticationRequiredForTradeFees() bool {
@@ -1488,7 +1487,8 @@
 // an external call.
 func (b *Base) DoTransferFeesRequireExternalCall() bool {
 	return b.Features.Supports.RESTCapabilities.TransferFeesRequireExternalCall
-=======
+}
+
 // CalculatePNL is an overridable function to allow PNL to be calculated on an
 // open position
 // It will also determine whether the position is considered to be liquidated
@@ -1513,5 +1513,4 @@
 // GetFuturesPositions returns futures positions according to the provided parameters
 func (b *Base) GetFuturesPositions(context.Context, asset.Item, currency.Pair, time.Time, time.Time) ([]order.Detail, error) {
 	return nil, common.ErrNotYetImplemented
->>>>>>> 10554851
 }