package exchange

import (
	"context"
	"errors"
	"fmt"
	"net"
	"net/url"
	"sort"
	"strconv"
	"strings"
	"sync"
	"time"
	"unicode"

	"github.com/thrasher-corp/gocryptotrader/common"
	"github.com/thrasher-corp/gocryptotrader/common/convert"
	"github.com/thrasher-corp/gocryptotrader/common/key"
	"github.com/thrasher-corp/gocryptotrader/config"
	"github.com/thrasher-corp/gocryptotrader/currency"
	"github.com/thrasher-corp/gocryptotrader/exchanges/asset"
	"github.com/thrasher-corp/gocryptotrader/exchanges/collateral"
	"github.com/thrasher-corp/gocryptotrader/exchanges/currencystate"
	"github.com/thrasher-corp/gocryptotrader/exchanges/fundingrate"
	"github.com/thrasher-corp/gocryptotrader/exchanges/futures"
	"github.com/thrasher-corp/gocryptotrader/exchanges/kline"
	"github.com/thrasher-corp/gocryptotrader/exchanges/margin"
	"github.com/thrasher-corp/gocryptotrader/exchanges/order"
	"github.com/thrasher-corp/gocryptotrader/exchanges/protocol"
	"github.com/thrasher-corp/gocryptotrader/exchanges/request"
	"github.com/thrasher-corp/gocryptotrader/exchanges/stream"
	"github.com/thrasher-corp/gocryptotrader/exchanges/subscription"
	"github.com/thrasher-corp/gocryptotrader/exchanges/ticker"
	"github.com/thrasher-corp/gocryptotrader/exchanges/trade"
	"github.com/thrasher-corp/gocryptotrader/log"
	"github.com/thrasher-corp/gocryptotrader/portfolio/banking"
)

const (
	warningBase64DecryptSecretKeyFailed = "exchange %s unable to base64 decode secret key.. Disabling Authenticated API support" //nolint // False positive (G101: Potential hardcoded credentials)
	// DefaultHTTPTimeout is the default HTTP/HTTPS Timeout for exchange requests
	DefaultHTTPTimeout = time.Second * 15
	// DefaultWebsocketResponseCheckTimeout is the default delay in checking for an expected websocket response
	DefaultWebsocketResponseCheckTimeout = time.Millisecond * 50
	// DefaultWebsocketResponseMaxLimit is the default max wait for an expected websocket response before a timeout
	DefaultWebsocketResponseMaxLimit = time.Second * 7
	// DefaultWebsocketOrderbookBufferLimit is the maximum number of orderbook updates that get stored before being applied
	DefaultWebsocketOrderbookBufferLimit = 5
)

var (
	// ErrExchangeNameIsEmpty is returned when the exchange name is empty
	ErrExchangeNameIsEmpty = errors.New("exchange name is empty")

	errEndpointStringNotFound            = errors.New("endpoint string not found")
	errConfigPairFormatRequiresDelimiter = errors.New("config pair format requires delimiter")
	errSymbolCannotBeMatched             = errors.New("symbol cannot be matched")
	errGlobalRequestFormatIsNil          = errors.New("global request format is nil")
	errGlobalConfigFormatIsNil           = errors.New("global config format is nil")
	errAssetRequestFormatIsNil           = errors.New("asset type request format is nil")
	errAssetConfigFormatIsNil            = errors.New("asset type config format is nil")
	errSetDefaultsNotCalled              = errors.New("set defaults not called")
	errExchangeIsNil                     = errors.New("exchange is nil")
	errBatchSizeZero                     = errors.New("batch size cannot be 0")
	errSetupNotCalled                    = errors.New("setup not called")
)

// SetRequester sets the instance of the requester
func (b *Base) SetRequester(r *request.Requester) error {
	if r == nil {
		return fmt.Errorf("%s cannot set requester, no requester provided", b.Name)
	}

	b.Requester = r
	return nil
}

// SetClientProxyAddress sets a proxy address for REST and websocket requests
func (b *Base) SetClientProxyAddress(addr string) error {
	if addr == "" {
		return nil
	}
	proxy, err := url.Parse(addr)
	if err != nil {
		return fmt.Errorf("setting proxy address error %s",
			err)
	}

	err = b.Requester.SetProxy(proxy)
	if err != nil {
		return err
	}

	if b.Websocket != nil {
		err = b.Websocket.SetProxyAddress(addr)
		if err != nil {
			return err
		}
	}
	return nil
}

// SetFeatureDefaults sets the exchanges default feature support set
func (b *Base) SetFeatureDefaults() {
	if b.Config.Features == nil {
		s := &config.FeaturesConfig{
			Supports: config.FeaturesSupportedConfig{
				Websocket: b.Features.Supports.Websocket,
				REST:      b.Features.Supports.REST,
				RESTCapabilities: protocol.Features{
					AutoPairUpdates: b.Features.Supports.RESTCapabilities.AutoPairUpdates,
				},
			},
		}

		if b.Config.SupportsAutoPairUpdates != nil {
			s.Supports.RESTCapabilities.AutoPairUpdates = *b.Config.SupportsAutoPairUpdates
			s.Enabled.AutoPairUpdates = *b.Config.SupportsAutoPairUpdates
		} else {
			s.Supports.RESTCapabilities.AutoPairUpdates = b.Features.Supports.RESTCapabilities.AutoPairUpdates
			s.Enabled.AutoPairUpdates = b.Features.Supports.RESTCapabilities.AutoPairUpdates
			if !s.Supports.RESTCapabilities.AutoPairUpdates {
				b.Config.CurrencyPairs.LastUpdated = time.Now().Unix()
				b.CurrencyPairs.LastUpdated = b.Config.CurrencyPairs.LastUpdated
			}
		}
		b.Config.Features = s
		b.Config.SupportsAutoPairUpdates = nil
	} else {
		if b.Features.Supports.RESTCapabilities.AutoPairUpdates != b.Config.Features.Supports.RESTCapabilities.AutoPairUpdates {
			b.Config.Features.Supports.RESTCapabilities.AutoPairUpdates = b.Features.Supports.RESTCapabilities.AutoPairUpdates

			if !b.Config.Features.Supports.RESTCapabilities.AutoPairUpdates {
				b.Config.CurrencyPairs.LastUpdated = time.Now().Unix()
			}
		}

		if b.Features.Supports.REST != b.Config.Features.Supports.REST {
			b.Config.Features.Supports.REST = b.Features.Supports.REST
		}

		if b.Features.Supports.RESTCapabilities.TickerBatching != b.Config.Features.Supports.RESTCapabilities.TickerBatching {
			b.Config.Features.Supports.RESTCapabilities.TickerBatching = b.Features.Supports.RESTCapabilities.TickerBatching
		}

		if b.Features.Supports.Websocket != b.Config.Features.Supports.Websocket {
			b.Config.Features.Supports.Websocket = b.Features.Supports.Websocket
		}

		if b.IsSaveTradeDataEnabled() != b.Config.Features.Enabled.SaveTradeData {
			b.SetSaveTradeDataStatus(b.Config.Features.Enabled.SaveTradeData)
		}

		if b.IsTradeFeedEnabled() != b.Config.Features.Enabled.TradeFeed {
			b.SetTradeFeedStatus(b.Config.Features.Enabled.TradeFeed)
		}

		if b.IsFillsFeedEnabled() != b.Config.Features.Enabled.FillsFeed {
			b.SetFillsFeedStatus(b.Config.Features.Enabled.FillsFeed)
		}

		b.SetSubscriptionsFromConfig()

		b.Features.Enabled.AutoPairUpdates = b.Config.Features.Enabled.AutoPairUpdates
	}
}

// SetSubscriptionsFromConfig sets the subscriptions from config
// If the subscriptions config is empty then Config will be updated from the exchange subscriptions,
// allowing e.SetDefaults to set default subscriptions for an exchange to update user's config
// Subscriptions not Enabled are skipped, meaning that e.Features.Subscriptions only contains Enabled subscriptions
func (b *Base) SetSubscriptionsFromConfig() {
	b.settingsMutex.Lock()
	defer b.settingsMutex.Unlock()
	if len(b.Config.Features.Subscriptions) == 0 {
		b.Config.Features.Subscriptions = b.Features.Subscriptions
		return
	}
	b.Features.Subscriptions = []*subscription.Subscription{}
	for _, s := range b.Config.Features.Subscriptions {
		if s.Enabled {
			b.Features.Subscriptions = append(b.Features.Subscriptions, s)
		}
	}
	if b.Verbose {
		names := make([]string, 0, len(b.Features.Subscriptions))
		for _, s := range b.Features.Subscriptions {
			names = append(names, s.Channel)
		}
		log.Debugf(log.ExchangeSys, "Set %v 'Subscriptions' to %v", b.Name, strings.Join(names, ", "))
	}
}

// SupportsRESTTickerBatchUpdates returns whether or not the
// exchange supports REST batch ticker fetching
func (b *Base) SupportsRESTTickerBatchUpdates() bool {
	return b.Features.Supports.RESTCapabilities.TickerBatching
}

// SupportsAutoPairUpdates returns whether or not the exchange supports
// auto currency pair updating
func (b *Base) SupportsAutoPairUpdates() bool {
	return b.Features.Supports.RESTCapabilities.AutoPairUpdates ||
		b.Features.Supports.WebsocketCapabilities.AutoPairUpdates
}

// GetLastPairsUpdateTime returns the unix timestamp of when the exchanges
// currency pairs were last updated
func (b *Base) GetLastPairsUpdateTime() int64 {
	return b.CurrencyPairs.LastUpdated
}

// GetAssetTypes returns the either the enabled or available asset types for an
// individual exchange
func (b *Base) GetAssetTypes(enabled bool) asset.Items {
	return b.CurrencyPairs.GetAssetTypes(enabled)
}

// GetPairAssetType returns the associated asset type for the currency pair
// This method is only useful for exchanges that have pair names with multiple delimiters (BTC-USD-0626)
// Helpful if the exchange has only a single asset type but in that case the asset type can be hard coded
func (b *Base) GetPairAssetType(c currency.Pair) (asset.Item, error) {
	assetTypes := b.GetAssetTypes(false)
	for i := range assetTypes {
		avail, err := b.GetAvailablePairs(assetTypes[i])
		if err != nil {
			return asset.Empty, err
		}
		if avail.Contains(c, true) {
			return assetTypes[i], nil
		}
	}
	return asset.Empty, errors.New("asset type not associated with currency pair")
}

// GetPairAndAssetTypeRequestFormatted returns the pair and the asset type
// when there is distinct differentiation between exchange request symbols asset
// types. e.g. "BTC-USD" Spot and "BTC_USD" PERP request formatted.
func (b *Base) GetPairAndAssetTypeRequestFormatted(symbol string) (currency.Pair, asset.Item, error) {
	if symbol == "" {
		return currency.EMPTYPAIR, asset.Empty, currency.ErrCurrencyPairEmpty
	}
	assetTypes := b.GetAssetTypes(true)
	for i := range assetTypes {
		pFmt, err := b.GetPairFormat(assetTypes[i], true)
		if err != nil {
			return currency.EMPTYPAIR, asset.Empty, err
		}

		enabled, err := b.GetEnabledPairs(assetTypes[i])
		if err != nil {
			return currency.EMPTYPAIR, asset.Empty, err
		}
		for j := range enabled {
			if pFmt.Format(enabled[j]) == symbol {
				return enabled[j], assetTypes[i], nil
			}
		}
	}
	return currency.EMPTYPAIR, asset.Empty, errSymbolCannotBeMatched
}

// GetClientBankAccounts returns banking details associated with
// a client for withdrawal purposes
func (b *Base) GetClientBankAccounts(exchangeName, withdrawalCurrency string) (*banking.Account, error) {
	cfg := config.GetConfig()
	return cfg.GetClientBankAccounts(exchangeName, withdrawalCurrency)
}

// GetExchangeBankAccounts returns banking details associated with an
// exchange for funding purposes
func (b *Base) GetExchangeBankAccounts(id, depositCurrency string) (*banking.Account, error) {
	cfg := config.GetConfig()
	return cfg.GetExchangeBankAccounts(b.Name, id, depositCurrency)
}

// SetCurrencyPairFormat checks the exchange request and config currency pair
// formats and syncs it with the exchanges SetDefault settings
func (b *Base) SetCurrencyPairFormat() error {
	if b.Config.CurrencyPairs == nil {
		b.Config.CurrencyPairs = new(currency.PairsManager)
	}

	b.Config.CurrencyPairs.UseGlobalFormat = b.CurrencyPairs.UseGlobalFormat
	if b.Config.CurrencyPairs.UseGlobalFormat {
		b.Config.CurrencyPairs.RequestFormat = b.CurrencyPairs.RequestFormat
		b.Config.CurrencyPairs.ConfigFormat = b.CurrencyPairs.ConfigFormat
		return nil
	}

	if b.Config.CurrencyPairs.ConfigFormat != nil {
		b.Config.CurrencyPairs.ConfigFormat = nil
	}
	if b.Config.CurrencyPairs.RequestFormat != nil {
		b.Config.CurrencyPairs.RequestFormat = nil
	}

	assetTypes := b.GetAssetTypes(false)
	for x := range assetTypes {
		if _, err := b.Config.CurrencyPairs.Get(assetTypes[x]); err != nil {
			ps, err := b.CurrencyPairs.Get(assetTypes[x])
			if err != nil {
				return err
			}
			err = b.Config.CurrencyPairs.Store(assetTypes[x], ps)
			if err != nil {
				return err
			}
		}
	}
	return nil
}

// SetConfigPairs sets the exchanges currency pairs to the pairs set in the config
func (b *Base) SetConfigPairs() error {
	assetTypes := b.Config.CurrencyPairs.GetAssetTypes(false)
	exchangeAssets := b.CurrencyPairs.GetAssetTypes(false)
	for x := range assetTypes {
		if !exchangeAssets.Contains(assetTypes[x]) {
			log.Warnf(log.ExchangeSys,
				"%s exchange asset type %s unsupported, please manually remove from configuration",
				b.Name,
				assetTypes[x])
			continue // If there are unsupported assets contained in config, skip.
		}

		var enabledAsset bool
		if b.Config.CurrencyPairs.IsAssetEnabled(assetTypes[x]) == nil {
			enabledAsset = true
		}

		err := b.CurrencyPairs.SetAssetEnabled(assetTypes[x], enabledAsset)
		// Suppress error when assets are enabled by default and they are being
		// enabled by config. A check for the inverse
		// e.g. currency.ErrAssetAlreadyDisabled is not needed.
		if err != nil && !errors.Is(err, currency.ErrAssetAlreadyEnabled) {
			return err
		}

		cfgPS, err := b.Config.CurrencyPairs.Get(assetTypes[x])
		if err != nil {
			return err
		}

		if b.Config.CurrencyPairs.UseGlobalFormat {
			err = b.CurrencyPairs.StorePairs(assetTypes[x], cfgPS.Available, false)
			if err != nil {
				return err
			}
			err = b.CurrencyPairs.StorePairs(assetTypes[x], cfgPS.Enabled, true)
			if err != nil {
				return err
			}
			continue
		}
		exchPS, err := b.CurrencyPairs.Get(assetTypes[x])
		if err != nil {
			return err
		}

		if exchPS.ConfigFormat != nil {
			err = b.Config.CurrencyPairs.StoreFormat(assetTypes[x], exchPS.ConfigFormat, true)
			if err != nil {
				return err
			}
		}
		if exchPS.RequestFormat != nil {
			err = b.Config.CurrencyPairs.StoreFormat(assetTypes[x], exchPS.RequestFormat, false)
			if err != nil {
				return err
			}
		}

		err = b.CurrencyPairs.StorePairs(assetTypes[x], cfgPS.Available, false)
		if err != nil {
			return err
		}
		err = b.CurrencyPairs.StorePairs(assetTypes[x], cfgPS.Enabled, true)
		if err != nil {
			return err
		}
	}
	return nil
}

// GetName is a method that returns the name of the exchange base
func (b *Base) GetName() string {
	return b.Name
}

// GetEnabledFeatures returns the exchanges enabled features
func (b *Base) GetEnabledFeatures() FeaturesEnabled {
	return b.Features.Enabled
}

// GetSupportedFeatures returns the exchanges supported features
func (b *Base) GetSupportedFeatures() FeaturesSupported {
	return b.Features.Supports
}

// GetPairFormat returns the pair format based on the exchange and
// asset type
func (b *Base) GetPairFormat(assetType asset.Item, requestFormat bool) (currency.PairFormat, error) {
	if b.CurrencyPairs.UseGlobalFormat {
		if requestFormat {
			if b.CurrencyPairs.RequestFormat == nil {
				return currency.EMPTYFORMAT, errGlobalRequestFormatIsNil
			}
			return *b.CurrencyPairs.RequestFormat, nil
		}

		if b.CurrencyPairs.ConfigFormat == nil {
			return currency.EMPTYFORMAT, errGlobalConfigFormatIsNil
		}
		return *b.CurrencyPairs.ConfigFormat, nil
	}

	ps, err := b.CurrencyPairs.Get(assetType)
	if err != nil {
		return currency.EMPTYFORMAT, err
	}

	if requestFormat {
		if ps.RequestFormat == nil {
			return currency.EMPTYFORMAT, errAssetRequestFormatIsNil
		}
		return *ps.RequestFormat, nil
	}

	if ps.ConfigFormat == nil {
		return currency.EMPTYFORMAT, errAssetConfigFormatIsNil
	}
	return *ps.ConfigFormat, nil
}

// GetEnabledPairs is a method that returns the enabled currency pairs of
// the exchange by asset type, if the asset type is disabled this will return no
// enabled pairs
func (b *Base) GetEnabledPairs(a asset.Item) (currency.Pairs, error) {
	err := b.CurrencyPairs.IsAssetEnabled(a)
	if err != nil {
		return nil, err
	}
	format, err := b.GetPairFormat(a, false)
	if err != nil {
		return nil, err
	}
	enabledPairs, err := b.CurrencyPairs.GetPairs(a, true)
	if err != nil {
		return nil, err
	}
	return enabledPairs.Format(format), nil
}

// GetRequestFormattedPairAndAssetType is a method that returns the enabled currency pair of
// along with its asset type. Only use when there is no chance of the same name crossing over
func (b *Base) GetRequestFormattedPairAndAssetType(p string) (currency.Pair, asset.Item, error) {
	assetTypes := b.GetAssetTypes(true)
	for i := range assetTypes {
		format, err := b.GetPairFormat(assetTypes[i], true)
		if err != nil {
			return currency.EMPTYPAIR, assetTypes[i], err
		}

		pairs, err := b.CurrencyPairs.GetPairs(assetTypes[i], true)
		if err != nil {
			return currency.EMPTYPAIR, assetTypes[i], err
		}

		for j := range pairs {
			formattedPair := pairs[j].Format(format)
			if strings.EqualFold(formattedPair.String(), p) {
				return formattedPair, assetTypes[i], nil
			}
		}
	}
	return currency.EMPTYPAIR, asset.Empty, fmt.Errorf("%s %w", p, currency.ErrPairNotFound)
}

// GetAvailablePairs is a method that returns the available currency pairs
// of the exchange by asset type
func (b *Base) GetAvailablePairs(assetType asset.Item) (currency.Pairs, error) {
	format, err := b.GetPairFormat(assetType, false)
	if err != nil {
		return nil, err
	}
	pairs, err := b.CurrencyPairs.GetPairs(assetType, false)
	if err != nil {
		return nil, err
	}
	return pairs.Format(format), nil
}

// SupportsPair returns true or not whether a currency pair exists in the
// exchange available currencies or not
func (b *Base) SupportsPair(p currency.Pair, enabledPairs bool, assetType asset.Item) error {
	var pairs currency.Pairs
	var err error
	if enabledPairs {
		pairs, err = b.GetEnabledPairs(assetType)
	} else {
		pairs, err = b.GetAvailablePairs(assetType)
	}
	if err != nil {
		return err
	}
	if pairs.Contains(p, false) {
		return nil
	}
	return fmt.Errorf("%w %v", currency.ErrCurrencyNotSupported, p)
}

// FormatExchangeCurrencies returns a string containing
// the exchanges formatted currency pairs
func (b *Base) FormatExchangeCurrencies(pairs []currency.Pair, assetType asset.Item) (string, error) {
	var currencyItems strings.Builder
	pairFmt, err := b.GetPairFormat(assetType, true)
	if err != nil {
		return "", err
	}

	for x := range pairs {
		format, err := b.FormatExchangeCurrency(pairs[x], assetType)
		if err != nil {
			return "", err
		}
		currencyItems.WriteString(format.String())
		if x == len(pairs)-1 {
			continue
		}
		currencyItems.WriteString(pairFmt.Separator)
	}

	if currencyItems.Len() == 0 {
		return "", errors.New("returned empty string")
	}
	return currencyItems.String(), nil
}

// FormatExchangeCurrency is a method that formats and returns a currency pair
// based on the user currency display preferences
func (b *Base) FormatExchangeCurrency(p currency.Pair, assetType asset.Item) (currency.Pair, error) {
	if p.IsEmpty() {
		return currency.EMPTYPAIR, currency.ErrCurrencyPairEmpty
	}
	pairFmt, err := b.GetPairFormat(assetType, true)
	if err != nil {
		return currency.EMPTYPAIR, err
	}
	return p.Format(pairFmt), nil
}

// SetEnabled is a method that sets if the exchange is enabled
func (b *Base) SetEnabled(enabled bool) {
	b.settingsMutex.Lock()
	b.Enabled = enabled
	b.settingsMutex.Unlock()
}

// IsEnabled is a method that returns if the current exchange is enabled
func (b *Base) IsEnabled() bool {
	if b == nil {
		return false
	}
	b.settingsMutex.RLock()
	defer b.settingsMutex.RUnlock()
	return b.Enabled
}

// SetupDefaults sets the exchange settings based on the supplied config
func (b *Base) SetupDefaults(exch *config.Exchange) error {
	err := exch.Validate()
	if err != nil {
		return err
	}

	b.Enabled = true
	b.LoadedByConfig = true
	b.Config = exch
	b.Verbose = exch.Verbose

	b.API.AuthenticatedSupport = exch.API.AuthenticatedSupport
	b.API.AuthenticatedWebsocketSupport = exch.API.AuthenticatedWebsocketSupport
	b.API.credentials.SubAccount = exch.API.Credentials.Subaccount
	if b.API.AuthenticatedSupport || b.API.AuthenticatedWebsocketSupport {
		b.SetCredentials(exch.API.Credentials.Key,
			exch.API.Credentials.Secret,
			exch.API.Credentials.ClientID,
			exch.API.Credentials.Subaccount,
			exch.API.Credentials.PEMKey,
			exch.API.Credentials.OTPSecret,
		)
	}

	if exch.HTTPTimeout <= time.Duration(0) {
		exch.HTTPTimeout = DefaultHTTPTimeout
	}

	err = b.SetHTTPClientTimeout(exch.HTTPTimeout)
	if err != nil {
		return err
	}

	if exch.CurrencyPairs == nil {
		exch.CurrencyPairs = &b.CurrencyPairs
		a := exch.CurrencyPairs.GetAssetTypes(false)
		for i := range a {
			err = exch.CurrencyPairs.SetAssetEnabled(a[i], true)
			if err != nil && !errors.Is(err, currency.ErrAssetAlreadyEnabled) {
				return err
			}
		}
	}

	b.HTTPDebugging = exch.HTTPDebugging
	b.BypassConfigFormatUpgrades = exch.CurrencyPairs.BypassConfigFormatUpgrades
	err = b.SetHTTPClientUserAgent(exch.HTTPUserAgent)
	if err != nil {
		return err
	}

	err = b.SetCurrencyPairFormat()
	if err != nil {
		return err
	}

	err = b.SetConfigPairs()
	if err != nil {
		return err
	}

	b.SetFeatureDefaults()

	if b.API.Endpoints == nil {
		b.API.Endpoints = b.NewEndpoints()
	}

	err = b.SetAPIURL()
	if err != nil {
		return err
	}

	b.SetAPICredentialDefaults()

	err = b.SetClientProxyAddress(exch.ProxyAddress)
	if err != nil {
		return err
	}
	b.BaseCurrencies = exch.BaseCurrencies

	if exch.Orderbook.VerificationBypass {
		log.Warnf(log.ExchangeSys,
			"%s orderbook verification has been bypassed via config.",
			b.Name)
	}
	b.CanVerifyOrderbook = !exch.Orderbook.VerificationBypass
	b.States = currencystate.NewCurrencyStates()
	return err
}

// SetPairs sets the exchange currency pairs for either enabledPairs or
// availablePairs
func (b *Base) SetPairs(pairs currency.Pairs, assetType asset.Item, enabled bool) error {
	if len(pairs) == 0 {
		return fmt.Errorf("%s SetPairs error - pairs is empty", b.Name)
	}

	pairFmt, err := b.GetPairFormat(assetType, false)
	if err != nil {
		return err
	}
	cPairs := make(currency.Pairs, len(pairs))
	copy(cPairs, pairs)
	for x := range pairs {
		cPairs[x] = pairs[x].Format(pairFmt)
	}

	err = b.CurrencyPairs.StorePairs(assetType, cPairs, enabled)
	if err != nil {
		return err
	}
	return b.Config.CurrencyPairs.StorePairs(assetType, cPairs, enabled)
}

// EnsureOnePairEnabled not all assets have pairs, eg options
// search for an asset that does and enable one if none are enabled
// error if no currency pairs found for an entire exchange
func (b *Base) EnsureOnePairEnabled() error {
	pair, item, err := b.CurrencyPairs.EnsureOnePairEnabled()
	if err != nil {
		return err
	}
	if !pair.IsEmpty() {
		log.Warnf(log.ExchangeSys, "%v had no enabled pairs, %v %v pair has been enabled", b.Name, item, pair)
	}
	return nil
}

// UpdatePairs updates the exchange currency pairs for either enabledPairs or
// availablePairs
func (b *Base) UpdatePairs(incoming currency.Pairs, a asset.Item, enabled bool) error {
	if b.Config == nil || b.Config.CurrencyPairs == nil {
		return fmt.Errorf("cannot update pairs %w", errSetupNotCalled)
	}

	pFmt, err := b.GetPairFormat(a, false)
	if err != nil {
		return err
	}

	incoming, err = incoming.ValidateAndConform(pFmt, b.BypassConfigFormatUpgrades)
	if err != nil {
		return err
	}

	oldPairs, err := b.CurrencyPairs.GetPairs(a, enabled)
	if err != nil {
		return err
	}

	diff, err := oldPairs.FindDifferences(incoming, pFmt)
	if err != nil {
		return err
	}

	if len(diff.New) != 0 || len(diff.Remove) != 0 || diff.FormatDifference {
		var updateType string
		if enabled {
			updateType = "enabled"
		} else {
			updateType = "available"
		}

		if diff.FormatDifference {
			log.Debugf(log.ExchangeSys, "%s Updating %s pairs [%v] - Format difference detected.\n",
				b.Name,
				updateType,
				strings.ToUpper(a.String()))
		}
		if len(diff.New) > 0 {
			log.Debugf(log.ExchangeSys, "%s Updating %s pairs [%v] - Added: %s.\n",
				b.Name,
				updateType,
				strings.ToUpper(a.String()),
				diff.New)
		}
		if len(diff.Remove) > 0 {
			log.Debugf(log.ExchangeSys, "%s Updating %s pairs [%v] - Removed: %s.\n",
				b.Name,
				updateType,
				strings.ToUpper(a.String()),
				diff.Remove)
		}

		err = b.Config.CurrencyPairs.StorePairs(a, incoming, enabled)
		if err != nil {
			return err
		}
		err = b.CurrencyPairs.StorePairs(a, incoming, enabled)
		if err != nil {
			return err
		}
	}

	if enabled {
		return nil
	}

	// This section checks for differences after an available pairs adjustment
	// which will remove currency pairs from enabled pairs that have been
	// disabled by an exchange, adjust the entire list of enabled pairs if there
	// is a required formatting change and it will also capture unintentional
	// client inputs e.g. a client can enter `linkusd` via config and loaded
	// into memory that might be unintentionally formatted too `lin-kusd` it
	// will match that against the correct available pair in memory and apply
	// correct formatting (LINK-USD) instead of being removed altogether which
	// will require a shutdown and update of the config file to enable that
	// asset.

	enabledPairs, err := b.CurrencyPairs.GetPairs(a, true)
	if err != nil &&
		!errors.Is(err, currency.ErrPairNotContainedInAvailablePairs) &&
		!errors.Is(err, currency.ErrPairDuplication) {
		return err
	}

	if err == nil && !enabledPairs.HasFormatDifference(pFmt) {
		return nil
	}

	diff, err = enabledPairs.FindDifferences(incoming, pFmt)
	if err != nil {
		return err
	}

	check := make(map[string]bool)
	var target int
	for x := range enabledPairs {
		pairNoFmt := currency.EMPTYFORMAT.Format(enabledPairs[x])
		if check[pairNoFmt] {
			diff.Remove = diff.Remove.Add(enabledPairs[x])
			continue
		}
		check[pairNoFmt] = true

		if !diff.Remove.Contains(enabledPairs[x], true) {
			enabledPairs[target] = enabledPairs[x].Format(pFmt)
		} else {
			var match currency.Pair
			match, err = incoming.DeriveFrom(pairNoFmt)
			if err != nil {
				continue
			}
			diff.Remove, err = diff.Remove.Remove(enabledPairs[x])
			if err != nil {
				return err
			}
			enabledPairs[target] = match.Format(pFmt)
		}
		target++
	}

	enabledPairs = enabledPairs[:target]
	if len(enabledPairs) == 0 && len(incoming) > 0 {
		// NOTE: If enabled pairs are not populated for any reason.
		var randomPair currency.Pair
		randomPair, err = incoming.GetRandomPair()
		if err != nil {
			return err
		}
		log.Debugf(log.ExchangeSys, "%s Enabled pairs missing for %s. Added %s.\n",
			b.Name,
			strings.ToUpper(a.String()),
			randomPair)
		enabledPairs = currency.Pairs{randomPair}
	}

	if len(diff.Remove) > 0 {
		log.Debugf(log.ExchangeSys, "%s Checked and updated enabled pairs [%v] - Removed: %s.\n",
			b.Name,
			strings.ToUpper(a.String()),
			diff.Remove)
	}
	err = b.Config.CurrencyPairs.StorePairs(a, enabledPairs, true)
	if err != nil {
		return err
	}
	return b.CurrencyPairs.StorePairs(a, enabledPairs, true)
}

// SetAPIURL sets configuration API URL for an exchange
func (b *Base) SetAPIURL() error {
	checkInsecureEndpoint := func(endpoint string) {
		if strings.Contains(endpoint, "https") || strings.Contains(endpoint, "wss") {
			return
		}
		log.Warnf(log.ExchangeSys,
			"%s is using HTTP instead of HTTPS or WS instead of WSS [%s] for API functionality, an"+
				" attacker could eavesdrop on this connection. Use at your"+
				" own risk.",
			b.Name, endpoint)
	}
	var err error
	if b.Config.API.OldEndPoints != nil {
		if b.Config.API.OldEndPoints.URL != "" && b.Config.API.OldEndPoints.URL != config.APIURLNonDefaultMessage {
			err = b.API.Endpoints.SetRunning(RestSpot.String(), b.Config.API.OldEndPoints.URL)
			if err != nil {
				return err
			}
			checkInsecureEndpoint(b.Config.API.OldEndPoints.URL)
		}
		if b.Config.API.OldEndPoints.URLSecondary != "" && b.Config.API.OldEndPoints.URLSecondary != config.APIURLNonDefaultMessage {
			err = b.API.Endpoints.SetRunning(RestSpotSupplementary.String(), b.Config.API.OldEndPoints.URLSecondary)
			if err != nil {
				return err
			}
			checkInsecureEndpoint(b.Config.API.OldEndPoints.URLSecondary)
		}
		if b.Config.API.OldEndPoints.WebsocketURL != "" && b.Config.API.OldEndPoints.WebsocketURL != config.WebsocketURLNonDefaultMessage {
			err = b.API.Endpoints.SetRunning(WebsocketSpot.String(), b.Config.API.OldEndPoints.WebsocketURL)
			if err != nil {
				return err
			}
			checkInsecureEndpoint(b.Config.API.OldEndPoints.WebsocketURL)
		}
		b.Config.API.OldEndPoints = nil
	} else if b.Config.API.Endpoints != nil {
		for key, val := range b.Config.API.Endpoints {
			if val == "" ||
				val == config.APIURLNonDefaultMessage ||
				val == config.WebsocketURLNonDefaultMessage {
				continue
			}

			var u URL
			u, err = getURLTypeFromString(key)
			if err != nil {
				return err
			}

			var defaultURL string
			defaultURL, err = b.API.Endpoints.GetURL(u)
			if err != nil {
				log.Warnf(
					log.ExchangeSys,
					"%s: Config cannot match with default endpoint URL: [%s] with key: [%s], please remove or update core support endpoints.",
					b.Name,
					val,
					u)
				continue
			}

			if defaultURL == val {
				continue
			}

			log.Warnf(
				log.ExchangeSys,
				"%s: Config is overwriting default endpoint URL values from: [%s] to: [%s] for: [%s]",
				b.Name,
				defaultURL,
				val,
				u)

			checkInsecureEndpoint(val)

			err = b.API.Endpoints.SetRunning(key, val)
			if err != nil {
				return err
			}
		}
	}
	runningMap := b.API.Endpoints.GetURLMap()
	b.Config.API.Endpoints = runningMap
	return nil
}

// SupportsREST returns whether or not the exchange supports
// REST
func (b *Base) SupportsREST() bool {
	return b.Features.Supports.REST
}

// GetWithdrawPermissions passes through the exchange's withdraw permissions
func (b *Base) GetWithdrawPermissions() uint32 {
	return b.Features.Supports.WithdrawPermissions
}

// SupportsWithdrawPermissions compares the supplied permissions with the exchange's to verify they're supported
func (b *Base) SupportsWithdrawPermissions(permissions uint32) bool {
	exchangePermissions := b.GetWithdrawPermissions()
	return permissions&exchangePermissions == permissions
}

// FormatWithdrawPermissions will return each of the exchange's compatible withdrawal methods in readable form
func (b *Base) FormatWithdrawPermissions() string {
	var services []string
	for i := 0; i < 32; i++ {
		var check uint32 = 1 << uint32(i)
		if b.GetWithdrawPermissions()&check != 0 {
			switch check {
			case AutoWithdrawCrypto:
				services = append(services, AutoWithdrawCryptoText)
			case AutoWithdrawCryptoWithAPIPermission:
				services = append(services, AutoWithdrawCryptoWithAPIPermissionText)
			case AutoWithdrawCryptoWithSetup:
				services = append(services, AutoWithdrawCryptoWithSetupText)
			case WithdrawCryptoWith2FA:
				services = append(services, WithdrawCryptoWith2FAText)
			case WithdrawCryptoWithSMS:
				services = append(services, WithdrawCryptoWithSMSText)
			case WithdrawCryptoWithEmail:
				services = append(services, WithdrawCryptoWithEmailText)
			case WithdrawCryptoWithWebsiteApproval:
				services = append(services, WithdrawCryptoWithWebsiteApprovalText)
			case WithdrawCryptoWithAPIPermission:
				services = append(services, WithdrawCryptoWithAPIPermissionText)
			case AutoWithdrawFiat:
				services = append(services, AutoWithdrawFiatText)
			case AutoWithdrawFiatWithAPIPermission:
				services = append(services, AutoWithdrawFiatWithAPIPermissionText)
			case AutoWithdrawFiatWithSetup:
				services = append(services, AutoWithdrawFiatWithSetupText)
			case WithdrawFiatWith2FA:
				services = append(services, WithdrawFiatWith2FAText)
			case WithdrawFiatWithSMS:
				services = append(services, WithdrawFiatWithSMSText)
			case WithdrawFiatWithEmail:
				services = append(services, WithdrawFiatWithEmailText)
			case WithdrawFiatWithWebsiteApproval:
				services = append(services, WithdrawFiatWithWebsiteApprovalText)
			case WithdrawFiatWithAPIPermission:
				services = append(services, WithdrawFiatWithAPIPermissionText)
			case WithdrawCryptoViaWebsiteOnly:
				services = append(services, WithdrawCryptoViaWebsiteOnlyText)
			case WithdrawFiatViaWebsiteOnly:
				services = append(services, WithdrawFiatViaWebsiteOnlyText)
			case NoFiatWithdrawals:
				services = append(services, NoFiatWithdrawalsText)
			default:
				services = append(services, fmt.Sprintf("%s[1<<%v]", UnknownWithdrawalTypeText, i))
			}
		}
	}
	if len(services) > 0 {
		return strings.Join(services, " & ")
	}

	return NoAPIWithdrawalMethodsText
}

// SupportsAsset whether or not the supplied asset is supported
// by the exchange
func (b *Base) SupportsAsset(a asset.Item) bool {
	_, ok := b.CurrencyPairs.Pairs[a]
	return ok
}

// PrintEnabledPairs prints the exchanges enabled asset pairs
func (b *Base) PrintEnabledPairs() {
	for k, v := range b.CurrencyPairs.Pairs {
		log.Infof(log.ExchangeSys, "%s Asset type %v:\n\t Enabled pairs: %v",
			b.Name, strings.ToUpper(k.String()), v.Enabled)
	}
}

// GetBase returns the exchange base
func (b *Base) GetBase() *Base { return b }

// CheckTransientError catches transient errors and returns nil if found, used
// for validation of API credentials
func (b *Base) CheckTransientError(err error) error {
	if _, ok := err.(net.Error); ok {
		log.Warnf(log.ExchangeSys,
			"%s net error captured, will not disable authentication %s",
			b.Name,
			err)
		return nil
	}
	return err
}

// DisableRateLimiter disables the rate limiting system for the exchange
func (b *Base) DisableRateLimiter() error {
	return b.Requester.DisableRateLimiter()
}

// EnableRateLimiter enables the rate limiting system for the exchange
func (b *Base) EnableRateLimiter() error {
	return b.Requester.EnableRateLimiter()
}

// StoreAssetPairFormat initialises and stores a defined asset format
func (b *Base) StoreAssetPairFormat(a asset.Item, f currency.PairStore) error {
	if a.String() == "" {
		return fmt.Errorf("%s cannot add to pairs manager, no asset provided",
			b.Name)
	}

	if f.AssetEnabled == nil {
		f.AssetEnabled = convert.BoolPtr(true)
	}

	if f.RequestFormat == nil {
		return fmt.Errorf("%s cannot add to pairs manager, request pair format not provided",
			b.Name)
	}

	if f.ConfigFormat == nil {
		return fmt.Errorf("%s cannot add to pairs manager, config pair format not provided",
			b.Name)
	}

	if f.ConfigFormat.Delimiter == "" {
		return fmt.Errorf("exchange %s cannot set asset %s pair format %w",
			b.Name, a, errConfigPairFormatRequiresDelimiter)
	}

	if b.CurrencyPairs.Pairs == nil {
		b.CurrencyPairs.Pairs = make(map[asset.Item]*currency.PairStore)
	}

	b.CurrencyPairs.Pairs[a] = &f
	return nil
}

// SetGlobalPairsManager sets defined asset and pairs management system with
// global formatting
func (b *Base) SetGlobalPairsManager(request, config *currency.PairFormat, assets ...asset.Item) error {
	if request == nil {
		return fmt.Errorf("%s cannot set pairs manager, request pair format not provided",
			b.Name)
	}

	if config == nil {
		return fmt.Errorf("%s cannot set pairs manager, config pair format not provided",
			b.Name)
	}

	if len(assets) == 0 {
		return fmt.Errorf("%s cannot set pairs manager, no assets provided",
			b.Name)
	}

	if config.Delimiter == "" {
		return fmt.Errorf("exchange %s cannot set global pairs manager %w for assets %s",
			b.Name, errConfigPairFormatRequiresDelimiter, assets)
	}

	b.CurrencyPairs.UseGlobalFormat = true
	b.CurrencyPairs.RequestFormat = request
	b.CurrencyPairs.ConfigFormat = config

	if b.CurrencyPairs.Pairs != nil {
		return fmt.Errorf("%s cannot set pairs manager, pairs already set",
			b.Name)
	}

	b.CurrencyPairs.Pairs = make(map[asset.Item]*currency.PairStore)

	for i := range assets {
		if assets[i].String() == "" {
			b.CurrencyPairs.Pairs = nil
			return fmt.Errorf("%s cannot set pairs manager, asset is empty string",
				b.Name)
		}
		b.CurrencyPairs.Pairs[assets[i]] = new(currency.PairStore)
		b.CurrencyPairs.Pairs[assets[i]].ConfigFormat = config
		b.CurrencyPairs.Pairs[assets[i]].RequestFormat = request
	}

	return nil
}

// GetWebsocket returns a pointer to the exchange websocket
func (b *Base) GetWebsocket() (*stream.Websocket, error) {
	if b.Websocket == nil {
		return nil, common.ErrFunctionNotSupported
	}
	return b.Websocket, nil
}

// SupportsWebsocket returns whether or not the exchange supports
// websocket
func (b *Base) SupportsWebsocket() bool {
	return b.Features.Supports.Websocket
}

// IsWebsocketEnabled returns whether or not the exchange has its
// websocket client enabled
func (b *Base) IsWebsocketEnabled() bool {
	if b.Websocket == nil {
		return false
	}
	return b.Websocket.IsEnabled()
}

// FlushWebsocketChannels refreshes websocket channel subscriptions based on
// websocket features. Used in the event of a pair/asset or subscription change.
func (b *Base) FlushWebsocketChannels() error {
	if b.Websocket == nil {
		return nil
	}
	return b.Websocket.FlushChannels()
}

// SubscribeToWebsocketChannels appends to ChannelsToSubscribe
// which lets websocket.manageSubscriptions handle subscribing
func (b *Base) SubscribeToWebsocketChannels(channels []subscription.Subscription) error {
	if b.Websocket == nil {
		return common.ErrFunctionNotSupported
	}
	return b.Websocket.SubscribeToChannels(channels)
}

// UnsubscribeToWebsocketChannels removes from ChannelsToSubscribe
// which lets websocket.manageSubscriptions handle unsubscribing
func (b *Base) UnsubscribeToWebsocketChannels(channels []subscription.Subscription) error {
	if b.Websocket == nil {
		return common.ErrFunctionNotSupported
	}
	return b.Websocket.UnsubscribeChannels(channels)
}

// GetSubscriptions returns a copied list of subscriptions
func (b *Base) GetSubscriptions() ([]subscription.Subscription, error) {
	if b.Websocket == nil {
		return nil, common.ErrFunctionNotSupported
	}
	return b.Websocket.GetSubscriptions(), nil
}

// AuthenticateWebsocket sends an authentication message to the websocket
func (b *Base) AuthenticateWebsocket(_ context.Context) error {
	return common.ErrFunctionNotSupported
}

// KlineIntervalEnabled returns if requested interval is enabled on exchange
func (b *Base) klineIntervalEnabled(in kline.Interval) bool {
	// TODO: Add in the ability to use custom klines
	return b.Features.Enabled.Kline.Intervals.ExchangeSupported(in)
}

// FormatExchangeKlineInterval returns Interval to string
// Exchanges can override this if they require custom formatting
func (b *Base) FormatExchangeKlineInterval(in kline.Interval) string {
	return strconv.FormatFloat(in.Duration().Seconds(), 'f', 0, 64)
}

// ValidateKline confirms that the requested pair, asset & interval are
// supported and/or enabled by the requested exchange.
func (b *Base) ValidateKline(pair currency.Pair, a asset.Item, interval kline.Interval) error {
	var err error
	if b.CurrencyPairs.IsAssetEnabled(a) != nil {
		err = common.AppendError(err, fmt.Errorf("%w %v", asset.ErrNotEnabled, a))
	} else if !b.CurrencyPairs.Pairs[a].Enabled.Contains(pair, true) {
		err = common.AppendError(err, fmt.Errorf("%w in enabled pairs %v", currency.ErrPairNotFound, pair))
	}

	if !b.klineIntervalEnabled(interval) {
		err = common.AppendError(err, fmt.Errorf("%w %v", kline.ErrInvalidInterval, interval))
	}

	return err
}

// AddTradesToBuffer is a helper function that will only
// add trades to the buffer if it is allowed
func (b *Base) AddTradesToBuffer(trades ...trade.Data) error {
	if !b.IsSaveTradeDataEnabled() {
		return nil
	}
	return trade.AddTradesToBuffer(b.Name, trades...)
}

// IsSaveTradeDataEnabled checks the state of
// SaveTradeData in a concurrent-friendly manner
func (b *Base) IsSaveTradeDataEnabled() bool {
	b.settingsMutex.RLock()
	isEnabled := b.Features.Enabled.SaveTradeData
	b.settingsMutex.RUnlock()
	return isEnabled
}

// SetSaveTradeDataStatus locks and sets the status of
// the config and the exchange's setting for SaveTradeData
func (b *Base) SetSaveTradeDataStatus(enabled bool) {
	b.settingsMutex.Lock()
	defer b.settingsMutex.Unlock()
	b.Features.Enabled.SaveTradeData = enabled
	b.Config.Features.Enabled.SaveTradeData = enabled
	if b.Verbose {
		log.Debugf(log.Trade, "Set %v 'SaveTradeData' to %v", b.Name, enabled)
	}
}

// IsTradeFeedEnabled checks the state of
// TradeFeed in a concurrent-friendly manner
func (b *Base) IsTradeFeedEnabled() bool {
	b.settingsMutex.RLock()
	isEnabled := b.Features.Enabled.TradeFeed
	b.settingsMutex.RUnlock()
	return isEnabled
}

// SetTradeFeedStatus locks and sets the status of
// the config and the exchange's setting for TradeFeed
func (b *Base) SetTradeFeedStatus(enabled bool) {
	b.settingsMutex.Lock()
	defer b.settingsMutex.Unlock()
	b.Features.Enabled.TradeFeed = enabled
	b.Config.Features.Enabled.TradeFeed = enabled
	if b.Verbose {
		log.Debugf(log.Trade, "Set %v 'TradeFeed' to %v", b.Name, enabled)
	}
}

// IsFillsFeedEnabled checks the state of
// FillsFeed in a concurrent-friendly manner
func (b *Base) IsFillsFeedEnabled() bool {
	b.settingsMutex.RLock()
	isEnabled := b.Features.Enabled.FillsFeed
	b.settingsMutex.RUnlock()
	return isEnabled
}

// SetFillsFeedStatus locks and sets the status of
// the config and the exchange's setting for FillsFeed
func (b *Base) SetFillsFeedStatus(enabled bool) {
	b.settingsMutex.Lock()
	defer b.settingsMutex.Unlock()
	b.Features.Enabled.FillsFeed = enabled
	b.Config.Features.Enabled.FillsFeed = enabled
	if b.Verbose {
		log.Debugf(log.Trade, "Set %v 'FillsFeed' to %v", b.Name, enabled)
	}
}

// NewEndpoints declares default and running URLs maps
func (b *Base) NewEndpoints() *Endpoints {
	return &Endpoints{
		Exchange: b.Name,
		defaults: make(map[string]string),
	}
}

// SetDefaultEndpoints declares and sets the default URLs map
func (e *Endpoints) SetDefaultEndpoints(m map[URL]string) error {
	for k, v := range m {
		err := e.SetRunning(k.String(), v)
		if err != nil {
			return err
		}
	}
	return nil
}

// SetRunning populates running URLs map
func (e *Endpoints) SetRunning(key, val string) error {
	e.mu.Lock()
	defer e.mu.Unlock()
	err := validateKey(key)
	if err != nil {
		return err
	}
	_, err = url.ParseRequestURI(val)
	if err != nil {
		log.Warnf(log.ExchangeSys,
			"Could not set custom URL for %s to %s for exchange %s. invalid URI for request.",
			key,
			val,
			e.Exchange)
		return nil //nolint:nilerr // non-fatal error as we won't update the running URL
	}
	e.defaults[key] = val
	return nil
}

func validateKey(keyVal string) error {
	for x := range keyURLs {
		if keyURLs[x].String() == keyVal {
			return nil
		}
	}
	return errors.New("keyVal invalid")
}

// GetURL gets default url from URLs map
func (e *Endpoints) GetURL(key URL) (string, error) {
	e.mu.RLock()
	defer e.mu.RUnlock()
	val, ok := e.defaults[key.String()]
	if !ok {
		return "", fmt.Errorf("no endpoint path found for the given key: %v", key)
	}
	return val, nil
}

// GetURLMap gets all urls for either running or default map based on the bool value supplied
func (e *Endpoints) GetURLMap() map[string]string {
	e.mu.RLock()
	var urlMap = make(map[string]string)
	for k, v := range e.defaults {
		urlMap[k] = v
	}
	e.mu.RUnlock()
	return urlMap
}

// GetCachedOpenInterest returns open interest data if the exchange
// supports open interest in ticker data
func (b *Base) GetCachedOpenInterest(_ context.Context, k ...key.PairAsset) ([]futures.OpenInterest, error) {
	if !b.Features.Supports.FuturesCapabilities.OpenInterest.Supported ||
		!b.Features.Supports.FuturesCapabilities.OpenInterest.SupportedViaTicker {
		return nil, common.ErrFunctionNotSupported
	}
	if len(k) == 0 {
		ticks, err := ticker.GetExchangeTickers(b.Name)
		if err != nil {
			return nil, err
		}
		resp := make([]futures.OpenInterest, 0, len(ticks))
		for i := range ticks {
			if ticks[i].OpenInterest <= 0 {
				continue
			}
			resp = append(resp, futures.OpenInterest{
				Key: key.ExchangePairAsset{
					Exchange: b.Name,
					Base:     ticks[i].Pair.Base.Item,
					Quote:    ticks[i].Pair.Quote.Item,
					Asset:    ticks[i].AssetType,
				},
				OpenInterest: ticks[i].OpenInterest,
			})
		}
		sort.Slice(resp, func(i, j int) bool {
			return resp[i].Key.Base.Symbol < resp[j].Key.Base.Symbol
		})
		return resp, nil
	}
	resp := make([]futures.OpenInterest, len(k))
	for i := range k {
		t, err := ticker.GetTicker(b.Name, k[i].Pair(), k[i].Asset)
		if err != nil {
			return nil, err
		}
		resp[i] = futures.OpenInterest{
			Key: key.ExchangePairAsset{
				Exchange: b.Name,
				Base:     t.Pair.Base.Item,
				Quote:    t.Pair.Quote.Item,
				Asset:    t.AssetType,
			},
			OpenInterest: t.OpenInterest,
		}
	}
	return resp, nil
}

// FormatSymbol formats the given pair to a string suitable for exchange API requests
func (b *Base) FormatSymbol(pair currency.Pair, assetType asset.Item) (string, error) {
	pairFmt, err := b.GetPairFormat(assetType, true)
	if err != nil {
		return pair.String(), err
	}
	return pairFmt.Format(pair), nil
}

func (u URL) String() string {
	switch u {
	case RestSpot:
		return restSpotURL
	case RestSpotSupplementary:
		return restSpotSupplementaryURL
	case RestUSDTMargined:
		return restUSDTMarginedFuturesURL
	case RestCoinMargined:
		return restCoinMarginedFuturesURL
	case RestFutures:
		return restFuturesURL
	case RestFuturesSupplementary:
		return restFuturesSupplementaryURL
	case RestUSDCMargined:
		return restUSDCMarginedFuturesURL
	case RestSandbox:
		return restSandboxURL
	case RestSwap:
		return restSwapURL
	case WebsocketSpot:
		return websocketSpotURL
	case WebsocketSpotSupplementary:
		return websocketSpotSupplementaryURL
	case ChainAnalysis:
		return chainAnalysisURL
	case EdgeCase1:
		return edgeCase1URL
	case EdgeCase2:
		return edgeCase2URL
	case EdgeCase3:
		return edgeCase3URL
	default:
		return ""
	}
}

// getURLTypeFromString returns URL type from the endpoint string association
func getURLTypeFromString(ep string) (URL, error) {
	switch ep {
	case restSpotURL:
		return RestSpot, nil
	case restSpotSupplementaryURL:
		return RestSpotSupplementary, nil
	case restUSDTMarginedFuturesURL:
		return RestUSDTMargined, nil
	case restCoinMarginedFuturesURL:
		return RestCoinMargined, nil
	case restFuturesURL:
		return RestFutures, nil
	case restFuturesSupplementaryURL:
		return RestFuturesSupplementary, nil
	case restUSDCMarginedFuturesURL:
		return RestUSDCMargined, nil
	case restSandboxURL:
		return RestSandbox, nil
	case restSwapURL:
		return RestSwap, nil
	case websocketSpotURL:
		return WebsocketSpot, nil
	case websocketSpotSupplementaryURL:
		return WebsocketSpotSupplementary, nil
	case chainAnalysisURL:
		return ChainAnalysis, nil
	case edgeCase1URL:
		return EdgeCase1, nil
	case edgeCase2URL:
		return EdgeCase2, nil
	case edgeCase3URL:
		return EdgeCase3, nil
	default:
		return Invalid, fmt.Errorf("%w '%s'", errEndpointStringNotFound, ep)
	}
}

// DisableAssetWebsocketSupport disables websocket functionality for the
// supplied asset item. In the case that websocket functionality has not yet
// been implemented for that specific asset type. This is a base method to
// check availability of asset type.
func (b *Base) DisableAssetWebsocketSupport(aType asset.Item) error {
	if !b.SupportsAsset(aType) {
		return fmt.Errorf("%s %w",
			aType,
			asset.ErrNotSupported)
	}
	b.AssetWebsocketSupport.m.Lock()
	if b.AssetWebsocketSupport.unsupported == nil {
		b.AssetWebsocketSupport.unsupported = make(map[asset.Item]bool)
	}
	b.AssetWebsocketSupport.unsupported[aType] = true
	b.AssetWebsocketSupport.m.Unlock()
	return nil
}

// IsAssetWebsocketSupported checks to see if the supplied asset type is
// supported by websocket.
func (a *AssetWebsocketSupport) IsAssetWebsocketSupported(aType asset.Item) bool {
	a.m.RLock()
	defer a.m.RUnlock()
	return a.unsupported == nil || !a.unsupported[aType]
}

// UpdateCurrencyStates updates currency states
func (b *Base) UpdateCurrencyStates(_ context.Context, _ asset.Item) error {
	return common.ErrNotYetImplemented
}

// GetAvailableTransferChains returns a list of supported transfer chains based
// on the supplied cryptocurrency
func (b *Base) GetAvailableTransferChains(_ context.Context, _ currency.Code) ([]string, error) {
	return nil, common.ErrFunctionNotSupported
}

// HasAssetTypeAccountSegregation returns if the accounts are divided into asset
// types instead of just being denoted as spot holdings.
func (b *Base) HasAssetTypeAccountSegregation() bool {
	return b.Features.Supports.RESTCapabilities.HasAssetTypeAccountSegregation
}

// GetPositionSummary returns stats for a future position
func (b *Base) GetPositionSummary(context.Context, *futures.PositionSummaryRequest) (*futures.PositionSummary, error) {
	return nil, common.ErrNotYetImplemented
}

// GetKlineRequest returns a helper for the fetching of candle/kline data for
// a single request within a pre-determined time window.
func (b *Base) GetKlineRequest(pair currency.Pair, a asset.Item, interval kline.Interval, start, end time.Time, fixedAPICandleLength bool) (*kline.Request, error) {
	if pair.IsEmpty() {
		return nil, currency.ErrCurrencyPairEmpty
	}
	if !a.IsValid() {
		return nil, asset.ErrNotSupported
	}
	// NOTE: This allows for checking that the required kline interval is
	// supported by the exchange and/or can be constructed from lower time frame
	// intervals.
	exchangeInterval, err := b.Features.Enabled.Kline.Intervals.Construct(interval)
	if err != nil {
		return nil, err
	}

	err = b.ValidateKline(pair, a, exchangeInterval)
	if err != nil {
		return nil, err
	}

	formatted, err := b.FormatExchangeCurrency(pair, a)
	if err != nil {
		return nil, err
	}

	limit, err := b.Features.Enabled.Kline.GetIntervalResultLimit(exchangeInterval)
	if err != nil {
		return nil, err
	}

	req, err := kline.CreateKlineRequest(b.Name, pair, formatted, a, interval, exchangeInterval, start, end, limit)
	if err != nil {
		return nil, err
	}

	// NOTE: The checks below makes sure a client is notified that using this
	// functionality will result in error if the total candles cannot be
	// theoretically retrieved.
	if fixedAPICandleLength {
		origCount := kline.TotalCandlesPerInterval(req.Start, req.End, interval)
		modifiedCount := kline.TotalCandlesPerInterval(req.Start, time.Now(), exchangeInterval)
		if modifiedCount > limit {
			errMsg := fmt.Sprintf("for %v %v candles between %v-%v. ",
				origCount,
				interval,
				start.Format(common.SimpleTimeFormatWithTimezone),
				end.Format(common.SimpleTimeFormatWithTimezone))
			if interval != exchangeInterval {
				errMsg += fmt.Sprintf("Request converts to %v %v candles. ",
					modifiedCount,
					exchangeInterval)
			}
			boundary := time.Now().Add(-exchangeInterval.Duration() * time.Duration(limit))
			return nil, fmt.Errorf("%w %v, exceeding the limit of %v %v candles up to %v. Please reduce timeframe or use GetHistoricCandlesExtended",
				kline.ErrRequestExceedsExchangeLimits,
				errMsg,
				limit,
				exchangeInterval,
				boundary.Format(common.SimpleTimeFormatWithTimezone))
		}
	} else if count := kline.TotalCandlesPerInterval(req.Start, req.End, exchangeInterval); count > limit {
		return nil, fmt.Errorf("candle count exceeded: %d. The endpoint has a set candle limit return of %d candles. Candle data will be incomplete: %w",
			count,
			limit,
			kline.ErrRequestExceedsExchangeLimits)
	}

	return req, nil
}

// GetKlineExtendedRequest returns a helper for the fetching of candle/kline
// data for a *multi* request within a pre-determined time window. This has
// extended functionality to also break down calls to fetch total history.
func (b *Base) GetKlineExtendedRequest(pair currency.Pair, a asset.Item, interval kline.Interval, start, end time.Time) (*kline.ExtendedRequest, error) {
	if pair.IsEmpty() {
		return nil, currency.ErrCurrencyPairEmpty
	}
	if !a.IsValid() {
		return nil, asset.ErrNotSupported
	}

	exchangeInterval, err := b.Features.Enabled.Kline.Intervals.Construct(interval)
	if err != nil {
		return nil, err
	}

	err = b.ValidateKline(pair, a, exchangeInterval)
	if err != nil {
		return nil, err
	}

	formatted, err := b.FormatExchangeCurrency(pair, a)
	if err != nil {
		return nil, err
	}

	limit, err := b.Features.Enabled.Kline.GetIntervalResultLimit(exchangeInterval)
	if err != nil {
		return nil, err
	}

	r, err := kline.CreateKlineRequest(b.Name, pair, formatted, a, interval, exchangeInterval, start, end, limit)
	if err != nil {
		return nil, err
	}
	r.IsExtended = true

	dates, err := r.GetRanges(uint32(limit))
	if err != nil {
		return nil, err
	}

	return &kline.ExtendedRequest{Request: r, RangeHolder: dates}, nil
}

// Shutdown closes active websocket connections if available and then cleans up
// a REST requester instance.
func (b *Base) Shutdown() error {
	if b.Websocket != nil {
		err := b.Websocket.Shutdown()
		if err != nil && !errors.Is(err, stream.ErrNotConnected) {
			return err
		}
	}
	return b.Requester.Shutdown()
}

// GetStandardConfig returns a standard default exchange config. Set defaults
// must populate base struct with exchange specific defaults before calling
// this function.
func (b *Base) GetStandardConfig() (*config.Exchange, error) {
	if b == nil {
		return nil, errExchangeIsNil
	}

	if b.Name == "" {
		return nil, errSetDefaultsNotCalled
	}

	exchCfg := new(config.Exchange)
	exchCfg.Name = b.Name
	exchCfg.Enabled = b.Enabled
	exchCfg.HTTPTimeout = DefaultHTTPTimeout
	exchCfg.BaseCurrencies = b.BaseCurrencies

	if b.SupportsWebsocket() {
		exchCfg.WebsocketResponseCheckTimeout = config.DefaultWebsocketResponseCheckTimeout
		exchCfg.WebsocketResponseMaxLimit = config.DefaultWebsocketResponseMaxLimit
		exchCfg.WebsocketTrafficTimeout = config.DefaultWebsocketTrafficTimeout
	}

	return exchCfg, nil
}

// Futures section

// CalculatePNL is an overridable function to allow PNL to be calculated on an
// open position
// It will also determine whether the position is considered to be liquidated
// For live trading, an overriding function may wish to confirm the liquidation by
// requesting the status of the asset
func (b *Base) CalculatePNL(context.Context, *futures.PNLCalculatorRequest) (*futures.PNLResult, error) {
	return nil, common.ErrNotYetImplemented
}

// ScaleCollateral is an overridable function to determine how much
// collateral is usable in futures positions
func (b *Base) ScaleCollateral(context.Context, *futures.CollateralCalculator) (*collateral.ByCurrency, error) {
	return nil, common.ErrNotYetImplemented
}

// CalculateTotalCollateral takes in n collateral calculators to determine an overall
// standing in a singular currency
func (b *Base) CalculateTotalCollateral(_ context.Context, _ *futures.TotalCollateralCalculator) (*futures.TotalCollateralResponse, error) {
	return nil, common.ErrNotYetImplemented
}

// GetCollateralCurrencyForContract returns the collateral currency for an asset and contract pair
func (b *Base) GetCollateralCurrencyForContract(_ asset.Item, _ currency.Pair) (currency.Code, asset.Item, error) {
	return currency.Code{}, asset.Empty, common.ErrNotYetImplemented
}

// GetCurrencyForRealisedPNL returns where to put realised PNL
// example 1: Bybit universal margin PNL is paid out in USD to your spot wallet
// example 2: Binance coin margined futures pays returns using the same currency eg BTC
func (b *Base) GetCurrencyForRealisedPNL(_ asset.Item, _ currency.Pair) (currency.Code, asset.Item, error) {
	return currency.Code{}, asset.Empty, common.ErrNotYetImplemented
}

// GetMarginRatesHistory returns the margin rate history for the supplied currency
func (b *Base) GetMarginRatesHistory(context.Context, *margin.RateHistoryRequest) (*margin.RateHistoryResponse, error) {
	return nil, common.ErrNotYetImplemented
}

// GetFuturesPositionSummary returns stats for a future position
func (b *Base) GetFuturesPositionSummary(context.Context, *futures.PositionSummaryRequest) (*futures.PositionSummary, error) {
	return nil, common.ErrNotYetImplemented
}

// GetFuturesPositions returns futures positions for all currencies
func (b *Base) GetFuturesPositions(context.Context, *futures.PositionsRequest) ([]futures.PositionDetails, error) {
	return nil, common.ErrNotYetImplemented
}

// GetFuturesPositionOrders returns futures positions orders
func (b *Base) GetFuturesPositionOrders(context.Context, *futures.PositionsRequest) ([]futures.PositionResponse, error) {
	return nil, common.ErrNotYetImplemented
}

// GetHistoricalFundingRates returns historical funding rates for a future
func (b *Base) GetHistoricalFundingRates(context.Context, *fundingrate.HistoricalRatesRequest) (*fundingrate.HistoricalRates, error) {
	return nil, common.ErrNotYetImplemented
}

// IsPerpetualFutureCurrency ensures a given asset and currency is a perpetual future
// differs by exchange
func (b *Base) IsPerpetualFutureCurrency(asset.Item, currency.Pair) (bool, error) {
	return false, common.ErrNotYetImplemented
}

// SetCollateralMode sets the account's collateral mode for the asset type
func (b *Base) SetCollateralMode(_ context.Context, _ asset.Item, _ collateral.Mode) error {
	return common.ErrNotYetImplemented
}

// GetCollateralMode returns the account's collateral mode for the asset type
func (b *Base) GetCollateralMode(_ context.Context, _ asset.Item) (collateral.Mode, error) {
	return 0, common.ErrNotYetImplemented
}

// SetMarginType sets the account's margin type for the asset type
func (b *Base) SetMarginType(_ context.Context, _ asset.Item, _ currency.Pair, _ margin.Type) error {
	return common.ErrNotYetImplemented
}

// ChangePositionMargin changes the margin type for a position
func (b *Base) ChangePositionMargin(_ context.Context, _ *margin.PositionChangeRequest) (*margin.PositionChangeResponse, error) {
	return nil, common.ErrNotYetImplemented
}

// SetLeverage sets the account's initial leverage for the asset type and pair
func (b *Base) SetLeverage(_ context.Context, _ asset.Item, _ currency.Pair, _ margin.Type, _ float64, _ order.Side) error {
	return common.ErrNotYetImplemented
}

// GetLeverage gets the account's initial leverage for the asset type and pair
func (b *Base) GetLeverage(_ context.Context, _ asset.Item, _ currency.Pair, _ margin.Type, _ order.Side) (float64, error) {
	return -1, common.ErrNotYetImplemented
}

// MatchSymbolWithAvailablePairs returns a currency pair based on the supplied
// symbol and asset type. If the string is expected to have a delimiter this
// will attempt to screen it out.
func (b *Base) MatchSymbolWithAvailablePairs(symbol string, a asset.Item, hasDelimiter bool) (currency.Pair, error) {
	if hasDelimiter {
		for x := range symbol {
			if unicode.IsPunct(rune(symbol[x])) {
				symbol = symbol[:x] + symbol[x+1:]
				break
			}
		}
	}
	return b.CurrencyPairs.Match(symbol, a)
}

// MatchSymbolCheckEnabled returns a currency pair based on the supplied symbol
// and asset type against the available pairs list. If the string is expected to
// have a delimiter this will attempt to screen it out. It will also check if
// the pair is enabled.
func (b *Base) MatchSymbolCheckEnabled(symbol string, a asset.Item, hasDelimiter bool) (pair currency.Pair, enabled bool, err error) {
	pair, err = b.MatchSymbolWithAvailablePairs(symbol, a, hasDelimiter)
	if err != nil {
		return pair, false, err
	}

	enabled, err = b.IsPairEnabled(pair, a)
	return
}

// IsPairEnabled checks if a pair is enabled for an enabled asset type.
// TODO: Optimisation map for enabled pair matching, instead of linear traversal.
func (b *Base) IsPairEnabled(pair currency.Pair, a asset.Item) (bool, error) {
	return b.CurrencyPairs.IsPairEnabled(pair, a)
}

// GetOpenInterest returns the open interest rate for a given asset pair
func (b *Base) GetOpenInterest(context.Context, ...key.PairAsset) ([]futures.OpenInterest, error) {
	return nil, common.ErrFunctionNotSupported
}

// ParallelChanOp performs a single method call in parallel across streams and waits to return any errors
func (b *Base) ParallelChanOp(channels []subscription.Subscription, m func([]subscription.Subscription) error, batchSize int) error {
	wg := sync.WaitGroup{}
	errC := make(chan error, len(channels))
	if batchSize == 0 {
		return errBatchSizeZero
	}

	var j int
	for i := 0; i < len(channels); i += batchSize {
		j += batchSize
		if j >= len(channels) {
			j = len(channels)
		}
		wg.Add(1)
		go func(c []subscription.Subscription) {
			defer wg.Done()
			if err := m(c); err != nil {
				errC <- err
			}
		}(channels[i:j])
	}

	wg.Wait()
	close(errC)

	var errs error
	for err := range errC {
		errs = common.AppendError(errs, err)
	}

	return errs
}

// Bootstrap function allows for exchange authors to supplement or override common startup actions
// If exchange.Bootstrap returns false or error it will not perform any other actions.
// If it returns true, or is not implemented by the exchange, it will:
// * Print debug startup information
// * UpdateOrderExecutionLimits
// * UpdateTradablePairs
func Bootstrap(ctx context.Context, b IBotExchange) error {
	if continueBootstrap, err := b.Bootstrap(ctx); !continueBootstrap || err != nil {
		return err
	}

	if b.IsVerbose() {
		if b.GetSupportedFeatures().Websocket {
			wsURL := ""
			wsEnabled := false
			if w, err := b.GetWebsocket(); err == nil {
				wsURL = w.GetWebsocketURL()
				wsEnabled = w.IsEnabled()
			}
			log.Debugf(log.ExchangeSys, "%s Websocket: %s. (url: %s)", b.GetName(), common.IsEnabled(wsEnabled), wsURL)
		} else {
			log.Debugf(log.ExchangeSys, "%s Websocket: Unsupported", b.GetName())
		}
		b.PrintEnabledPairs()
	}

	if b.GetEnabledFeatures().AutoPairUpdates {
		if err := b.UpdateTradablePairs(ctx, b); err != nil {
			return fmt.Errorf("failed to update tradable pairs: %w", err)
		}
	}

	a := b.GetAssetTypes(true)
	var wg sync.WaitGroup
	errC := make(chan error, len(a))
	for i := range a {
		wg.Add(1)
		go func(a asset.Item) {
			defer wg.Done()
			if err := b.UpdateOrderExecutionLimits(ctx, a); err != nil && !errors.Is(err, common.ErrNotYetImplemented) {
				errC <- fmt.Errorf("failed to set exchange order execution limits: %w", err)
			}
		}(a[i])
	}
	wg.Wait()
	close(errC)

	var err error
	for e := range errC {
		err = common.AppendError(err, e)
	}

	return err
}

// Bootstrap is a fallback method for exchange startup actions
// Exchange authors should override this if they wish to customise startup actions
// Return true or an error to all default Bootstrap actions to occur afterwards
// or false to signal that no further bootstrapping should occur
func (b *Base) Bootstrap(_ context.Context) (continueBootstrap bool, err error) {
	continueBootstrap = true
	return
}

// IsVerbose returns if the exchange is set to verbose
func (b *Base) IsVerbose() bool {
	return b.Verbose
}

// GetDefaultConfig returns a default exchange config
func GetDefaultConfig(ctx context.Context, exch IBotExchange) (*config.Exchange, error) {
	if exch == nil {
		return nil, errExchangeIsNil
	}

	if exch.GetName() == "" {
		exch.SetDefaults()
	}

	b := exch.GetBase()

	exchCfg, err := b.GetStandardConfig()
	if err != nil {
		return nil, err
	}

	err = b.SetupDefaults(exchCfg)
	if err != nil {
		return nil, err
	}

	if b.Features.Supports.RESTCapabilities.AutoPairUpdates {
		err = exch.UpdateTradablePairs(ctx, exch)
		if err != nil {
			return nil, err
		}
	}

	return exchCfg, nil
}

<<<<<<< HEAD
// UpdateTradablePairs updates the exchanges available pairs and stores them in
// the exchanges config.
func (b *Base) UpdateTradablePairs(ctx context.Context, exch IBotExchange) error {
	assets := b.GetAssetTypes(false)
	if len(assets) == 0 {
		return fmt.Errorf("%s %w: no specific asset types are set", b.GetName(), errSetDefaultsNotCalled)
	}
	for x := range assets {
		pairs, err := exch.FetchTradablePairs(ctx, assets[x])
		if err != nil {
			return err
		}
		err = b.UpdatePairs(pairs, assets[x], false)
		if err != nil {
			return err
		}
	}
	return b.EnsureOnePairEnabled()
}

// Setup takes in an exchange configuration and sets all parameters
func (b *Base) Setup(ctx context.Context, exch *config.Exchange) error {
	err := exch.Validate()
	if err != nil {
		return err
	}
	if !exch.Enabled {
		b.SetEnabled(false)
		return nil
	}
	err = b.SetupDefaults(exch)
	if err != nil {
		return err
	}
	if b.PostSetupRequirements != nil {
		err = b.PostSetupRequirements(ctx, exch)
		if err != nil {
			return err
		}
	}
	return nil
=======
// GetCurrencyTradeURL returns the URL to the exchange's trade page for the given asset and currency pair
func (b *Base) GetCurrencyTradeURL(context.Context, asset.Item, currency.Pair) (string, error) {
	return "", common.ErrFunctionNotSupported
>>>>>>> 4cd4fb06
}<|MERGE_RESOLUTION|>--- conflicted
+++ resolved
@@ -1978,7 +1978,11 @@
 	return exchCfg, nil
 }
 
-<<<<<<< HEAD
+// GetCurrencyTradeURL returns the URL to the exchange's trade page for the given asset and currency pair
+func (b *Base) GetCurrencyTradeURL(context.Context, asset.Item, currency.Pair) (string, error) {
+	return "", common.ErrFunctionNotSupported
+}
+
 // UpdateTradablePairs updates the exchanges available pairs and stores them in
 // the exchanges config.
 func (b *Base) UpdateTradablePairs(ctx context.Context, exch IBotExchange) error {
@@ -2020,9 +2024,4 @@
 		}
 	}
 	return nil
-=======
-// GetCurrencyTradeURL returns the URL to the exchange's trade page for the given asset and currency pair
-func (b *Base) GetCurrencyTradeURL(context.Context, asset.Item, currency.Pair) (string, error) {
-	return "", common.ErrFunctionNotSupported
->>>>>>> 4cd4fb06
 }