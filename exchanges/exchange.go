--- conflicted
+++ resolved
@@ -157,19 +157,12 @@
 	}
 }
 
-<<<<<<< HEAD
 // SupportsRESTTickerBatchUpdates returns whether or not the exhange supports
 // REST batch ticker fetching by asset.
 func (b *Base) SupportsRESTTickerBatchUpdates(a asset.Item) bool {
 	return b.Features.Supports.RESTCapabilities.TickerBatching ||
 		(b.Features.Supports.RESTCapabilities.TickerBatchingByAsset != nil &&
 			b.Features.Supports.RESTCapabilities.TickerBatchingByAsset[a])
-=======
-// SupportsRESTTickerBatchUpdates returns whether or not the
-// exchange supports REST batch ticker fetching
-func (b *Base) SupportsRESTTickerBatchUpdates() bool {
-	return b.Features.Supports.RESTCapabilities.TickerBatching
->>>>>>> d4b6b10e
 }
 
 // SupportsAutoPairUpdates returns whether or not the exchange supports
