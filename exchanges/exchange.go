package exchange

import (
	"context"
	"errors"
	"fmt"
	"maps"
	"net"
	"net/url"
	"sort"
	"strconv"
	"strings"
	"sync"
	"text/template"
	"time"
	"unicode"

	"github.com/thrasher-corp/gocryptotrader/common"
	"github.com/thrasher-corp/gocryptotrader/common/key"
	"github.com/thrasher-corp/gocryptotrader/config"
	"github.com/thrasher-corp/gocryptotrader/currency"
	"github.com/thrasher-corp/gocryptotrader/exchange/websocket"
	"github.com/thrasher-corp/gocryptotrader/exchanges/account"
	"github.com/thrasher-corp/gocryptotrader/exchanges/asset"
	"github.com/thrasher-corp/gocryptotrader/exchanges/collateral"
	"github.com/thrasher-corp/gocryptotrader/exchanges/currencystate"
	"github.com/thrasher-corp/gocryptotrader/exchanges/fundingrate"
	"github.com/thrasher-corp/gocryptotrader/exchanges/futures"
	"github.com/thrasher-corp/gocryptotrader/exchanges/kline"
	"github.com/thrasher-corp/gocryptotrader/exchanges/margin"
	"github.com/thrasher-corp/gocryptotrader/exchanges/order"
	"github.com/thrasher-corp/gocryptotrader/exchanges/orderbook"
	"github.com/thrasher-corp/gocryptotrader/exchanges/protocol"
	"github.com/thrasher-corp/gocryptotrader/exchanges/request"
	"github.com/thrasher-corp/gocryptotrader/exchanges/subscription"
	"github.com/thrasher-corp/gocryptotrader/exchanges/ticker"
	"github.com/thrasher-corp/gocryptotrader/exchanges/trade"
	"github.com/thrasher-corp/gocryptotrader/log"
	"github.com/thrasher-corp/gocryptotrader/portfolio/banking"
)

const (
	warningBase64DecryptSecretKeyFailed = "exchange %s unable to base64 decode secret key.. Disabling Authenticated API support" //nolint // False positive (G101: Potential hardcoded credentials)
	// DefaultHTTPTimeout is the default HTTP/HTTPS Timeout for exchange requests
	DefaultHTTPTimeout = time.Second * 15
	// DefaultWebsocketResponseCheckTimeout is the default delay in checking for an expected websocket response
	DefaultWebsocketResponseCheckTimeout = time.Millisecond * 50
	// DefaultWebsocketResponseMaxLimit is the default max wait for an expected websocket response before a timeout
	DefaultWebsocketResponseMaxLimit = time.Second * 7
	// DefaultWebsocketOrderbookBufferLimit is the maximum number of orderbook updates that get stored before being applied
	DefaultWebsocketOrderbookBufferLimit = 5
)

// Public Errors
var (
	ErrExchangeNameIsEmpty   = errors.New("exchange name is empty")
	ErrSymbolCannotBeMatched = errors.New("symbol cannot be matched")
)

var (
	errEndpointStringNotFound            = errors.New("endpoint string not found")
	errConfigPairFormatRequiresDelimiter = errors.New("config pair format requires delimiter")
	errSetDefaultsNotCalled              = errors.New("set defaults not called")
	errExchangeIsNil                     = errors.New("exchange is nil")
)

// SetRequester sets the instance of the requester
func (b *Base) SetRequester(r *request.Requester) error {
	if r == nil {
		return fmt.Errorf("%s cannot set requester, no requester provided", b.Name)
	}

	b.Requester = r
	return nil
}

// SetClientProxyAddress sets a proxy address for REST and websocket requests
func (b *Base) SetClientProxyAddress(addr string) error {
	if addr == "" {
		return nil
	}
	proxy, err := url.Parse(addr)
	if err != nil {
		return fmt.Errorf("setting proxy address error %s",
			err)
	}

	err = b.Requester.SetProxy(proxy)
	if err != nil {
		return err
	}

	if b.Websocket != nil {
		err = b.Websocket.SetProxyAddress(addr)
		if err != nil {
			return err
		}
	}
	return nil
}

// SetFeatureDefaults sets the exchanges default feature support set
func (b *Base) SetFeatureDefaults() {
	if b.Config.Features == nil {
		s := &config.FeaturesConfig{
			Supports: config.FeaturesSupportedConfig{
				Websocket: b.Features.Supports.Websocket,
				REST:      b.Features.Supports.REST,
				RESTCapabilities: protocol.Features{
					AutoPairUpdates: b.Features.Supports.RESTCapabilities.AutoPairUpdates,
				},
			},
		}

		if b.Config.SupportsAutoPairUpdates != nil {
			s.Supports.RESTCapabilities.AutoPairUpdates = *b.Config.SupportsAutoPairUpdates
			s.Enabled.AutoPairUpdates = *b.Config.SupportsAutoPairUpdates
		} else {
			s.Supports.RESTCapabilities.AutoPairUpdates = b.Features.Supports.RESTCapabilities.AutoPairUpdates
			s.Enabled.AutoPairUpdates = b.Features.Supports.RESTCapabilities.AutoPairUpdates
			if !s.Supports.RESTCapabilities.AutoPairUpdates {
				b.Config.CurrencyPairs.LastUpdated = time.Now().Unix()
				b.CurrencyPairs.LastUpdated = b.Config.CurrencyPairs.LastUpdated
			}
		}
		b.Config.Features = s
		b.Config.SupportsAutoPairUpdates = nil
	} else {
		if b.Features.Supports.RESTCapabilities.AutoPairUpdates != b.Config.Features.Supports.RESTCapabilities.AutoPairUpdates {
			b.Config.Features.Supports.RESTCapabilities.AutoPairUpdates = b.Features.Supports.RESTCapabilities.AutoPairUpdates

			if !b.Config.Features.Supports.RESTCapabilities.AutoPairUpdates {
				b.Config.CurrencyPairs.LastUpdated = time.Now().Unix()
			}
		}

		if b.Features.Supports.REST != b.Config.Features.Supports.REST {
			b.Config.Features.Supports.REST = b.Features.Supports.REST
		}

		if b.Features.Supports.RESTCapabilities.TickerBatching != b.Config.Features.Supports.RESTCapabilities.TickerBatching {
			b.Config.Features.Supports.RESTCapabilities.TickerBatching = b.Features.Supports.RESTCapabilities.TickerBatching
		}

		if b.Features.Supports.Websocket != b.Config.Features.Supports.Websocket {
			b.Config.Features.Supports.Websocket = b.Features.Supports.Websocket
		}

		if b.IsSaveTradeDataEnabled() != b.Config.Features.Enabled.SaveTradeData {
			b.SetSaveTradeDataStatus(b.Config.Features.Enabled.SaveTradeData)
		}

		if b.IsTradeFeedEnabled() != b.Config.Features.Enabled.TradeFeed {
			b.SetTradeFeedStatus(b.Config.Features.Enabled.TradeFeed)
		}

		if b.IsFillsFeedEnabled() != b.Config.Features.Enabled.FillsFeed {
			b.SetFillsFeedStatus(b.Config.Features.Enabled.FillsFeed)
		}

		b.SetSubscriptionsFromConfig()

		b.Features.Enabled.AutoPairUpdates = b.Config.Features.Enabled.AutoPairUpdates
	}
}

// SetSubscriptionsFromConfig sets the subscriptions from config
// If the subscriptions config is empty then Config will be updated from the exchange subscriptions,
// allowing e.SetDefaults to set default subscriptions for an exchange to update user's config
// Subscriptions not Enabled are skipped, meaning that e.Features.Subscriptions only contains Enabled subscriptions
func (b *Base) SetSubscriptionsFromConfig() {
	b.settingsMutex.Lock()
	defer b.settingsMutex.Unlock()
	if len(b.Config.Features.Subscriptions) == 0 {
		// Set config from the defaults, including any disabled subscriptions
		b.Config.Features.Subscriptions = b.Features.Subscriptions
	}
	b.Features.Subscriptions = b.Config.Features.Subscriptions.Enabled()
	if b.Verbose {
		names := make([]string, 0, len(b.Features.Subscriptions))
		for _, s := range b.Features.Subscriptions {
			names = append(names, s.Channel)
		}
		log.Debugf(log.ExchangeSys, "Set %v 'Subscriptions' to %v", b.Name, strings.Join(names, ", "))
	}
}

// SupportsRESTTickerBatchUpdates returns whether or not the
// exchange supports REST batch ticker fetching
func (b *Base) SupportsRESTTickerBatchUpdates() bool {
	return b.Features.Supports.RESTCapabilities.TickerBatching
}

// SupportsAutoPairUpdates returns whether or not the exchange supports
// auto currency pair updating
func (b *Base) SupportsAutoPairUpdates() bool {
	return b.Features.Supports.RESTCapabilities.AutoPairUpdates ||
		b.Features.Supports.WebsocketCapabilities.AutoPairUpdates
}

// GetLastPairsUpdateTime returns the unix timestamp of when the exchanges
// currency pairs were last updated
func (b *Base) GetLastPairsUpdateTime() int64 {
	return b.CurrencyPairs.LastUpdated
}

// GetAssetTypes returns the either the enabled or available asset types for an
// individual exchange
func (b *Base) GetAssetTypes(enabled bool) asset.Items {
	return b.CurrencyPairs.GetAssetTypes(enabled)
}

// GetPairAssetType returns the associated asset type for the currency pair
// This method is only useful for exchanges that have pair names with multiple delimiters (BTC-USD-0626)
// Helpful if the exchange has only a single asset type but in that case the asset type can be hard coded
func (b *Base) GetPairAssetType(c currency.Pair) (asset.Item, error) {
	assetTypes := b.GetAssetTypes(false)
	for i := range assetTypes {
		avail, err := b.GetAvailablePairs(assetTypes[i])
		if err != nil {
			return asset.Empty, err
		}
		if avail.Contains(c, true) {
			return assetTypes[i], nil
		}
	}
	return asset.Empty, errors.New("asset type not associated with currency pair")
}

// GetPairAndAssetTypeRequestFormatted returns the pair and the asset type
// when there is distinct differentiation between exchange request symbols asset
// types. e.g. "BTC-USD" Spot and "BTC_USD" PERP request formatted.
func (b *Base) GetPairAndAssetTypeRequestFormatted(symbol string) (currency.Pair, asset.Item, error) {
	if symbol == "" {
		return currency.EMPTYPAIR, asset.Empty, currency.ErrCurrencyPairEmpty
	}
	assetTypes := b.GetAssetTypes(true)
	for i := range assetTypes {
		pFmt, err := b.GetPairFormat(assetTypes[i], true)
		if err != nil {
			return currency.EMPTYPAIR, asset.Empty, err
		}

		enabled, err := b.GetEnabledPairs(assetTypes[i])
		if err != nil {
			return currency.EMPTYPAIR, asset.Empty, err
		}
		for j := range enabled {
			if pFmt.Format(enabled[j]) == symbol {
				return enabled[j], assetTypes[i], nil
			}
		}
	}
	return currency.EMPTYPAIR, asset.Empty, ErrSymbolCannotBeMatched
}

// GetClientBankAccounts returns banking details associated with
// a client for withdrawal purposes
func (b *Base) GetClientBankAccounts(exchangeName, withdrawalCurrency string) (*banking.Account, error) {
	cfg := config.GetConfig()
	return cfg.GetClientBankAccounts(exchangeName, withdrawalCurrency)
}

// GetExchangeBankAccounts returns banking details associated with an
// exchange for funding purposes
func (b *Base) GetExchangeBankAccounts(id, depositCurrency string) (*banking.Account, error) {
	cfg := config.GetConfig()
	return cfg.GetExchangeBankAccounts(b.Name, id, depositCurrency)
}

// SetCurrencyPairFormat checks the exchange request and config currency pair
// formats and syncs it with the exchanges SetDefault settings
func (b *Base) SetCurrencyPairFormat() error {
	if b.Config.CurrencyPairs == nil {
		b.Config.CurrencyPairs = new(currency.PairsManager)
	}

	b.Config.CurrencyPairs.UseGlobalFormat = b.CurrencyPairs.UseGlobalFormat
	if b.Config.CurrencyPairs.UseGlobalFormat {
		b.Config.CurrencyPairs.RequestFormat = b.CurrencyPairs.RequestFormat
		b.Config.CurrencyPairs.ConfigFormat = b.CurrencyPairs.ConfigFormat
		return nil
	}

	if b.Config.CurrencyPairs.ConfigFormat != nil {
		b.Config.CurrencyPairs.ConfigFormat = nil
	}
	if b.Config.CurrencyPairs.RequestFormat != nil {
		b.Config.CurrencyPairs.RequestFormat = nil
	}

	assetTypes := b.GetAssetTypes(false)
	for x := range assetTypes {
		if _, err := b.Config.CurrencyPairs.Get(assetTypes[x]); err != nil {
			ps, err := b.CurrencyPairs.Get(assetTypes[x])
			if err != nil {
				return err
			}
			err = b.Config.CurrencyPairs.Store(assetTypes[x], ps)
			if err != nil {
				return err
			}
		}
	}
	return nil
}

// SetConfigPairs sets the exchanges currency pairs to the pairs set in the config
func (b *Base) SetConfigPairs() error {
	assetTypes := b.Config.CurrencyPairs.GetAssetTypes(false)
	exchangeAssets := b.CurrencyPairs.GetAssetTypes(false)
	for _, a := range assetTypes {
		if !exchangeAssets.Contains(a) {
			log.Warnf(log.ExchangeSys, "%s exchange asset type %s unsupported, please manually remove from configuration", b.Name, a)
			continue
		}
		if !b.Config.CurrencyPairs.UseGlobalFormat {
			// TODO: Should be in SetCurrencyPairFormat. See #1748
			if err := b.setConfigPairFormatFromExchange(a); err != nil {
				return err
			}
		}

		cfgPS, err := b.Config.CurrencyPairs.Get(a)
		if err != nil {
			return err
		}
		if err := b.CurrencyPairs.StorePairs(a, cfgPS.Available, false); err != nil {
			return err
		}
		if err := b.CurrencyPairs.StorePairs(a, cfgPS.Enabled, true); err != nil {
			return err
		}

		var enabledAsset bool
		if b.Config.CurrencyPairs.IsAssetEnabled(a) == nil {
			enabledAsset = true
		}

		// Must happen after StorePairs, which would have enabled the asset automatically
		if err := b.CurrencyPairs.SetAssetEnabled(a, enabledAsset); err != nil {
			return err
		}
	}
	return nil
}

// setConfigPairFormatFromExchange sets the config formats from the exchange's format
// This deprecated behaviour will be removed, because config should not be backloaded from runtime
func (b *Base) setConfigPairFormatFromExchange(a asset.Item) error {
	ps, err := b.CurrencyPairs.Get(a)
	if err != nil {
		return err
	}
	if ps.ConfigFormat != nil {
		if err := b.Config.CurrencyPairs.StoreFormat(a, ps.ConfigFormat, true); err != nil {
			return err
		}
	}
	if ps.RequestFormat != nil {
		if err := b.Config.CurrencyPairs.StoreFormat(a, ps.RequestFormat, false); err != nil {
			return err
		}
	}
	return nil
}

// GetName is a method that returns the name of the exchange base
func (b *Base) GetName() string {
	return b.Name
}

// GetEnabledFeatures returns the exchanges enabled features
func (b *Base) GetEnabledFeatures() FeaturesEnabled {
	return b.Features.Enabled
}

// GetSupportedFeatures returns the exchanges supported features
func (b *Base) GetSupportedFeatures() FeaturesSupported {
	return b.Features.Supports
}

// GetPairFormat returns the pair format based on the exchange and asset type
func (b *Base) GetPairFormat(a asset.Item, r bool) (currency.PairFormat, error) {
	return b.CurrencyPairs.GetFormat(a, r)
}

// GetEnabledPairs is a method that returns the enabled currency pairs of
// the exchange by asset type, if the asset type is disabled this will return no
// enabled pairs
func (b *Base) GetEnabledPairs(a asset.Item) (currency.Pairs, error) {
	err := b.CurrencyPairs.IsAssetEnabled(a)
	if err != nil {
		return nil, err
	}
	format, err := b.GetPairFormat(a, false)
	if err != nil {
		return nil, err
	}
	enabledPairs, err := b.CurrencyPairs.GetPairs(a, true)
	if err != nil {
		return nil, err
	}
	return enabledPairs.Format(format), nil
}

// GetRequestFormattedPairAndAssetType is a method that returns the enabled currency pair of
// along with its asset type. Only use when there is no chance of the same name crossing over
func (b *Base) GetRequestFormattedPairAndAssetType(p string) (currency.Pair, asset.Item, error) {
	assetTypes := b.GetAssetTypes(true)
	for i := range assetTypes {
		format, err := b.GetPairFormat(assetTypes[i], true)
		if err != nil {
			return currency.EMPTYPAIR, assetTypes[i], err
		}

		pairs, err := b.CurrencyPairs.GetPairs(assetTypes[i], true)
		if err != nil {
			return currency.EMPTYPAIR, assetTypes[i], err
		}

		for j := range pairs {
			formattedPair := pairs[j].Format(format)
			if strings.EqualFold(formattedPair.String(), p) {
				return formattedPair, assetTypes[i], nil
			}
		}
	}
	return currency.EMPTYPAIR, asset.Empty, fmt.Errorf("%s %w", p, currency.ErrPairNotFound)
}

// GetAvailablePairs is a method that returns the available currency pairs
// of the exchange by asset type
func (b *Base) GetAvailablePairs(assetType asset.Item) (currency.Pairs, error) {
	format, err := b.GetPairFormat(assetType, false)
	if err != nil {
		return nil, err
	}
	pairs, err := b.CurrencyPairs.GetPairs(assetType, false)
	if err != nil {
		return nil, err
	}
	return pairs.Format(format), nil
}

// SupportsPair returns true or not whether a currency pair exists in the
// exchange available currencies or not
func (b *Base) SupportsPair(p currency.Pair, enabledPairs bool, assetType asset.Item) error {
	var pairs currency.Pairs
	var err error
	if enabledPairs {
		pairs, err = b.GetEnabledPairs(assetType)
	} else {
		pairs, err = b.GetAvailablePairs(assetType)
	}
	if err != nil {
		return err
	}
	if pairs.Contains(p, false) {
		return nil
	}
	return fmt.Errorf("%w %v", currency.ErrCurrencyNotSupported, p)
}

// FormatExchangeCurrencies returns a string containing
// the exchanges formatted currency pairs
func (b *Base) FormatExchangeCurrencies(pairs []currency.Pair, assetType asset.Item) (string, error) {
	var currencyItems strings.Builder
	pairFmt, err := b.GetPairFormat(assetType, true)
	if err != nil {
		return "", err
	}

	for x := range pairs {
		format, err := b.FormatExchangeCurrency(pairs[x], assetType)
		if err != nil {
			return "", err
		}
		currencyItems.WriteString(format.String())
		if x == len(pairs)-1 {
			continue
		}
		currencyItems.WriteString(pairFmt.Separator)
	}

	if currencyItems.Len() == 0 {
		return "", errors.New("returned empty string")
	}
	return currencyItems.String(), nil
}

// FormatExchangeCurrency is a method that formats and returns a currency pair
// based on the user currency display preferences
func (b *Base) FormatExchangeCurrency(p currency.Pair, assetType asset.Item) (currency.Pair, error) {
	if p.IsEmpty() {
		return currency.EMPTYPAIR, currency.ErrCurrencyPairEmpty
	}
	pairFmt, err := b.GetPairFormat(assetType, true)
	if err != nil {
		return currency.EMPTYPAIR, err
	}
	return p.Format(pairFmt), nil
}

// SetEnabled is a method that sets if the exchange is enabled
func (b *Base) SetEnabled(enabled bool) {
	b.settingsMutex.Lock()
	b.Enabled = enabled
	b.settingsMutex.Unlock()
}

// IsEnabled is a method that returns if the current exchange is enabled
func (b *Base) IsEnabled() bool {
	if b == nil {
		return false
	}
	b.settingsMutex.RLock()
	defer b.settingsMutex.RUnlock()
	return b.Enabled
}

// SetupDefaults sets the exchange settings based on the supplied config
func (b *Base) SetupDefaults(exch *config.Exchange) error {
	if err := exch.Validate(); err != nil {
		return err
	}

	b.Enabled = true
	b.LoadedByConfig = true
	b.Config = exch
	b.Verbose = exch.Verbose

	b.API.AuthenticatedSupport = exch.API.AuthenticatedSupport
	b.API.AuthenticatedWebsocketSupport = exch.API.AuthenticatedWebsocketSupport
	b.API.credentials.SubAccount = exch.API.Credentials.Subaccount
	if b.API.AuthenticatedSupport || b.API.AuthenticatedWebsocketSupport {
		b.SetCredentials(exch.API.Credentials.Key,
			exch.API.Credentials.Secret,
			exch.API.Credentials.ClientID,
			exch.API.Credentials.Subaccount,
			exch.API.Credentials.PEMKey,
			exch.API.Credentials.OTPSecret,
		)
	}

	if exch.HTTPTimeout <= time.Duration(0) {
		exch.HTTPTimeout = DefaultHTTPTimeout
	}

	if err := b.SetHTTPClientTimeout(exch.HTTPTimeout); err != nil {
		return err
	}

	if exch.CurrencyPairs == nil {
		exch.CurrencyPairs = &b.CurrencyPairs
		a := exch.CurrencyPairs.GetAssetTypes(false)
		for i := range a {
			if err := exch.CurrencyPairs.SetAssetEnabled(a[i], true); err != nil {
				return err
			}
		}
	}

	b.HTTPDebugging = exch.HTTPDebugging
	b.BypassConfigFormatUpgrades = exch.CurrencyPairs.BypassConfigFormatUpgrades
	if err := b.SetHTTPClientUserAgent(exch.HTTPUserAgent); err != nil {
		return err
	}

	if err := b.SetCurrencyPairFormat(); err != nil {
		return err
	}

	if err := b.SetConfigPairs(); err != nil {
		return err
	}

	b.SetFeatureDefaults()

	if b.API.Endpoints == nil {
		b.API.Endpoints = b.NewEndpoints()
	}

	if err := b.SetAPIURL(); err != nil {
		return err
	}

	b.SetAPICredentialDefaults()

	if err := b.SetClientProxyAddress(exch.ProxyAddress); err != nil {
		return err
	}

	b.BaseCurrencies = exch.BaseCurrencies

	if exch.Orderbook.VerificationBypass {
		log.Warnf(log.ExchangeSys, "%s orderbook verification has been bypassed via config.", b.Name)
	}

	b.ValidateOrderbook = !exch.Orderbook.VerificationBypass
	b.States = currencystate.NewCurrencyStates()

	return nil
}

// SetPairs sets the exchange currency pairs for either enabledPairs or
// availablePairs
func (b *Base) SetPairs(pairs currency.Pairs, assetType asset.Item, enabled bool) error {
	if len(pairs) == 0 {
		return fmt.Errorf("%s SetPairs error - pairs is empty", b.Name)
	}

	pairFmt, err := b.GetPairFormat(assetType, false)
	if err != nil {
		return err
	}
	cPairs := make(currency.Pairs, len(pairs))
	copy(cPairs, pairs)
	for x := range pairs {
		cPairs[x] = pairs[x].Format(pairFmt)
	}

	err = b.CurrencyPairs.StorePairs(assetType, cPairs, enabled)
	if err != nil {
		return err
	}
	return b.Config.CurrencyPairs.StorePairs(assetType, cPairs, enabled)
}

// EnsureOnePairEnabled not all assets have pairs, eg options
// search for an asset that does and enable one if none are enabled
// error if no currency pairs found for an entire exchange
func (b *Base) EnsureOnePairEnabled() error {
	pair, item, err := b.CurrencyPairs.EnsureOnePairEnabled()
	if err != nil {
		return err
	}
	if !pair.IsEmpty() {
		log.Warnf(log.ExchangeSys, "%v had no enabled pairs, %v %v pair has been enabled", b.Name, item, pair)
	}
	return nil
}

// UpdatePairs updates the exchange currency pairs for either enabledPairs or
// availablePairs
func (b *Base) UpdatePairs(incoming currency.Pairs, a asset.Item, enabled, force bool) error {
	pFmt, err := b.GetPairFormat(a, false)
	if err != nil {
		return err
	}

	incoming, err = incoming.ValidateAndConform(pFmt, b.BypassConfigFormatUpgrades)
	if err != nil {
		return err
	}

	oldPairs, err := b.CurrencyPairs.GetPairs(a, enabled)
	if err != nil {
		return err
	}

	diff, err := oldPairs.FindDifferences(incoming, pFmt)
	if err != nil {
		return err
	}

	if force || len(diff.New) != 0 || len(diff.Remove) != 0 || diff.FormatDifference {
		var updateType string
		if enabled {
			updateType = "enabled"
		} else {
			updateType = "available"
		}

		if force {
			log.Debugf(log.ExchangeSys,
				"%s forced update of %s [%v] pairs.",
				b.Name,
				updateType,
				strings.ToUpper(a.String()))
		} else {
			if len(diff.New) > 0 {
				log.Debugf(log.ExchangeSys,
					"%s Updating %s pairs [%v] - Added: %s.\n",
					b.Name,
					updateType,
					strings.ToUpper(a.String()),
					diff.New)
			}
			if len(diff.Remove) > 0 {
				log.Debugf(log.ExchangeSys,
					"%s Updating %s pairs [%v] - Removed: %s.\n",
					b.Name,
					updateType,
					strings.ToUpper(a.String()),
					diff.Remove)
			}
		}
		err = b.Config.CurrencyPairs.StorePairs(a, incoming, enabled)
		if err != nil {
			return err
		}
		err = b.CurrencyPairs.StorePairs(a, incoming, enabled)
		if err != nil {
			return err
		}
	}

	if enabled {
		return nil
	}

	// This section checks for differences after an available pairs adjustment
	// which will remove currency pairs from enabled pairs that have been
	// disabled by an exchange, adjust the entire list of enabled pairs if there
	// is a required formatting change and it will also capture unintentional
	// client inputs e.g. a client can enter `linkusd` via config and loaded
	// into memory that might be unintentionally formatted too `lin-kusd` it
	// will match that against the correct available pair in memory and apply
	// correct formatting (LINK-USD) instead of being removed altogether which
	// will require a shutdown and update of the config file to enable that
	// asset.

	enabledPairs, err := b.CurrencyPairs.GetPairs(a, true)
	if err != nil &&
		!errors.Is(err, currency.ErrPairNotContainedInAvailablePairs) &&
		!errors.Is(err, currency.ErrPairDuplication) {
		return err
	}

	if err == nil && !enabledPairs.HasFormatDifference(pFmt) {
		return nil
	}

	diff, err = enabledPairs.FindDifferences(incoming, pFmt)
	if err != nil {
		return err
	}

	check := make(map[string]bool)
	var target int
	for x := range enabledPairs {
		pairNoFmt := currency.EMPTYFORMAT.Format(enabledPairs[x])
		if check[pairNoFmt] {
			diff.Remove = diff.Remove.Add(enabledPairs[x])
			continue
		}
		check[pairNoFmt] = true

		if !diff.Remove.Contains(enabledPairs[x], true) {
			enabledPairs[target] = enabledPairs[x].Format(pFmt)
		} else {
			var match currency.Pair
			match, err = incoming.DeriveFrom(pairNoFmt)
			if err != nil {
				continue
			}
			diff.Remove = diff.Remove.Remove(enabledPairs[x])
			enabledPairs[target] = match.Format(pFmt)
		}
		target++
	}

	enabledPairs = enabledPairs[:target]
	if len(enabledPairs) == 0 && len(incoming) > 0 {
		// NOTE: If enabled pairs are not populated for any reason.
		var randomPair currency.Pair
		randomPair, err = incoming.GetRandomPair()
		if err != nil {
			return err
		}
		log.Debugf(log.ExchangeSys, "%s Enabled pairs missing for %s. Added %s.\n",
			b.Name,
			strings.ToUpper(a.String()),
			randomPair)
		enabledPairs = currency.Pairs{randomPair}
	}

	if len(diff.Remove) > 0 {
		log.Debugf(log.ExchangeSys, "%s Checked and updated enabled pairs [%v] - Removed: %s.\n",
			b.Name,
			strings.ToUpper(a.String()),
			diff.Remove)
	}
	err = b.Config.CurrencyPairs.StorePairs(a, enabledPairs, true)
	if err != nil {
		return err
	}
	return b.CurrencyPairs.StorePairs(a, enabledPairs, true)
}

// SetAPIURL sets configuration API URL for an exchange
func (b *Base) SetAPIURL() error {
	checkInsecureEndpoint := func(endpoint string) {
		if strings.Contains(endpoint, "https") || strings.Contains(endpoint, "wss") {
			return
		}
		log.Warnf(log.ExchangeSys,
			"%s is using HTTP instead of HTTPS or WS instead of WSS [%s] for API functionality, an"+
				" attacker could eavesdrop on this connection. Use at your"+
				" own risk.",
			b.Name, endpoint)
	}
	var err error
	if b.Config.API.OldEndPoints != nil {
		if b.Config.API.OldEndPoints.URL != "" && b.Config.API.OldEndPoints.URL != config.APIURLNonDefaultMessage {
			err = b.API.Endpoints.SetRunningURL(RestSpot.String(), b.Config.API.OldEndPoints.URL)
			if err != nil {
				return err
			}
			checkInsecureEndpoint(b.Config.API.OldEndPoints.URL)
		}
		if b.Config.API.OldEndPoints.URLSecondary != "" && b.Config.API.OldEndPoints.URLSecondary != config.APIURLNonDefaultMessage {
			err = b.API.Endpoints.SetRunningURL(RestSpotSupplementary.String(), b.Config.API.OldEndPoints.URLSecondary)
			if err != nil {
				return err
			}
			checkInsecureEndpoint(b.Config.API.OldEndPoints.URLSecondary)
		}
		if b.Config.API.OldEndPoints.WebsocketURL != "" && b.Config.API.OldEndPoints.WebsocketURL != config.WebsocketURLNonDefaultMessage {
			err = b.API.Endpoints.SetRunningURL(WebsocketSpot.String(), b.Config.API.OldEndPoints.WebsocketURL)
			if err != nil {
				return err
			}
			checkInsecureEndpoint(b.Config.API.OldEndPoints.WebsocketURL)
		}
		b.Config.API.OldEndPoints = nil
	} else if b.Config.API.Endpoints != nil {
		for key, val := range b.Config.API.Endpoints {
			if val == "" ||
				val == config.APIURLNonDefaultMessage ||
				val == config.WebsocketURLNonDefaultMessage {
				continue
			}

			var u URL
			u, err = getURLTypeFromString(key)
			if err != nil {
				return err
			}

			var defaultURL string
			defaultURL, err = b.API.Endpoints.GetURL(u)
			if err != nil {
				log.Warnf(
					log.ExchangeSys,
					"%s: Config cannot match with default endpoint URL: [%s] with key: [%s], please remove or update core support endpoints.",
					b.Name,
					val,
					u)
				continue
			}

			if defaultURL == val {
				continue
			}

			log.Warnf(
				log.ExchangeSys,
				"%s: Config is overwriting default endpoint URL values from: [%s] to: [%s] for: [%s]",
				b.Name,
				defaultURL,
				val,
				u)

			checkInsecureEndpoint(val)

			err = b.API.Endpoints.SetRunningURL(key, val)
			if err != nil {
				return err
			}
		}
	}
	runningMap := b.API.Endpoints.GetURLMap()
	b.Config.API.Endpoints = runningMap
	return nil
}

// SupportsREST returns whether or not the exchange supports
// REST
func (b *Base) SupportsREST() bool {
	return b.Features.Supports.REST
}

// GetWithdrawPermissions passes through the exchange's withdraw permissions
func (b *Base) GetWithdrawPermissions() uint32 {
	return b.Features.Supports.WithdrawPermissions
}

// SupportsWithdrawPermissions compares the supplied permissions with the exchange's to verify they're supported
func (b *Base) SupportsWithdrawPermissions(permissions uint32) bool {
	exchangePermissions := b.GetWithdrawPermissions()
	return permissions&exchangePermissions == permissions
}

// FormatWithdrawPermissions will return each of the exchange's compatible withdrawal methods in readable form
func (b *Base) FormatWithdrawPermissions() string {
	var services []string
	for i := range uint(32) {
		var check uint32 = 1 << i
		if b.GetWithdrawPermissions()&check != 0 {
			switch check {
			case AutoWithdrawCrypto:
				services = append(services, AutoWithdrawCryptoText)
			case AutoWithdrawCryptoWithAPIPermission:
				services = append(services, AutoWithdrawCryptoWithAPIPermissionText)
			case AutoWithdrawCryptoWithSetup:
				services = append(services, AutoWithdrawCryptoWithSetupText)
			case WithdrawCryptoWith2FA:
				services = append(services, WithdrawCryptoWith2FAText)
			case WithdrawCryptoWithSMS:
				services = append(services, WithdrawCryptoWithSMSText)
			case WithdrawCryptoWithEmail:
				services = append(services, WithdrawCryptoWithEmailText)
			case WithdrawCryptoWithWebsiteApproval:
				services = append(services, WithdrawCryptoWithWebsiteApprovalText)
			case WithdrawCryptoWithAPIPermission:
				services = append(services, WithdrawCryptoWithAPIPermissionText)
			case AutoWithdrawFiat:
				services = append(services, AutoWithdrawFiatText)
			case AutoWithdrawFiatWithAPIPermission:
				services = append(services, AutoWithdrawFiatWithAPIPermissionText)
			case AutoWithdrawFiatWithSetup:
				services = append(services, AutoWithdrawFiatWithSetupText)
			case WithdrawFiatWith2FA:
				services = append(services, WithdrawFiatWith2FAText)
			case WithdrawFiatWithSMS:
				services = append(services, WithdrawFiatWithSMSText)
			case WithdrawFiatWithEmail:
				services = append(services, WithdrawFiatWithEmailText)
			case WithdrawFiatWithWebsiteApproval:
				services = append(services, WithdrawFiatWithWebsiteApprovalText)
			case WithdrawFiatWithAPIPermission:
				services = append(services, WithdrawFiatWithAPIPermissionText)
			case WithdrawCryptoViaWebsiteOnly:
				services = append(services, WithdrawCryptoViaWebsiteOnlyText)
			case WithdrawFiatViaWebsiteOnly:
				services = append(services, WithdrawFiatViaWebsiteOnlyText)
			case NoFiatWithdrawals:
				services = append(services, NoFiatWithdrawalsText)
			default:
				services = append(services, fmt.Sprintf("%s[1<<%v]", UnknownWithdrawalTypeText, i))
			}
		}
	}
	if len(services) > 0 {
		return strings.Join(services, " & ")
	}

	return NoAPIWithdrawalMethodsText
}

// SupportsAsset whether or not the supplied asset is supported by the exchange
func (b *Base) SupportsAsset(a asset.Item) bool {
	return b.CurrencyPairs.IsAssetSupported(a)
}

// PrintEnabledPairs prints the exchanges enabled asset pairs
func (b *Base) PrintEnabledPairs() {
	for k, v := range b.CurrencyPairs.Pairs {
		log.Infof(log.ExchangeSys, "%s Asset type %v:\n\t Enabled pairs: %v", b.Name, strings.ToUpper(k.String()), v.Enabled)
	}
}

// GetBase returns the exchange base
func (b *Base) GetBase() *Base { return b }

// CheckTransientError catches transient errors and returns nil if found, used
// for validation of API credentials
func (b *Base) CheckTransientError(err error) error {
	if _, ok := err.(net.Error); ok {
		log.Warnf(log.ExchangeSys, "%s net error captured, will not disable authentication %s", b.Name, err)
		return nil
	}
	return err
}

// DisableRateLimiter disables the rate limiting system for the exchange
func (b *Base) DisableRateLimiter() error {
	return b.Requester.DisableRateLimiter()
}

// EnableRateLimiter enables the rate limiting system for the exchange
func (b *Base) EnableRateLimiter() error {
	return b.Requester.EnableRateLimiter()
}

// SetAssetPairStore initialises and stores a defined asset format
func (b *Base) SetAssetPairStore(a asset.Item, f currency.PairStore) error {
	if a.String() == "" {
		return asset.ErrInvalidAsset
	}

	if f.RequestFormat == nil || f.ConfigFormat == nil {
		return currency.ErrPairFormatIsNil
	}

	if f.ConfigFormat.Delimiter == "" {
		return errConfigPairFormatRequiresDelimiter
	}

	if b.CurrencyPairs.Pairs == nil {
		b.CurrencyPairs.Pairs = make(map[asset.Item]*currency.PairStore)
	}

	b.CurrencyPairs.Pairs[a] = &f

	return nil
}

// SetGlobalPairsManager sets defined asset and pairs management system with global formatting
func (b *Base) SetGlobalPairsManager(request, config *currency.PairFormat, assets ...asset.Item) error {
	if request == nil {
		return fmt.Errorf("%s cannot set pairs manager, request pair format not provided", b.Name)
	}

	if config == nil {
		return fmt.Errorf("%s cannot set pairs manager, config pair format not provided",
			b.Name)
	}

	if len(assets) == 0 {
		return fmt.Errorf("%s cannot set pairs manager, no assets provided",
			b.Name)
	}

	if config.Delimiter == "" {
		return fmt.Errorf("exchange %s cannot set global pairs manager %w for assets %s",
			b.Name, errConfigPairFormatRequiresDelimiter, assets)
	}

	b.CurrencyPairs.UseGlobalFormat = true
	b.CurrencyPairs.RequestFormat = request
	b.CurrencyPairs.ConfigFormat = config

	if b.CurrencyPairs.Pairs != nil {
		return fmt.Errorf("%s cannot set pairs manager, pairs already set",
			b.Name)
	}

	b.CurrencyPairs.Pairs = make(map[asset.Item]*currency.PairStore)

	for i := range assets {
		if assets[i].String() == "" {
			b.CurrencyPairs.Pairs = nil
			return fmt.Errorf("%s cannot set pairs manager, asset is empty string", b.Name)
		}
		b.CurrencyPairs.Pairs[assets[i]] = new(currency.PairStore)
		b.CurrencyPairs.Pairs[assets[i]].AssetEnabled = true
		b.CurrencyPairs.Pairs[assets[i]].ConfigFormat = config
		b.CurrencyPairs.Pairs[assets[i]].RequestFormat = request
	}

	return nil
}

// GetWebsocket returns a pointer to the exchange websocket
func (b *Base) GetWebsocket() (*websocket.Manager, error) {
	if b.Websocket == nil {
		return nil, common.ErrFunctionNotSupported
	}
	return b.Websocket, nil
}

// SupportsWebsocket returns whether or not the exchange supports
// websocket
func (b *Base) SupportsWebsocket() bool {
	return b.Features.Supports.Websocket
}

// IsWebsocketEnabled returns whether or not the exchange has its
// websocket client enabled
func (b *Base) IsWebsocketEnabled() bool {
	if b.Websocket == nil {
		return false
	}
	return b.Websocket.IsEnabled()
}

// FlushWebsocketChannels refreshes websocket channel subscriptions based on
// websocket features. Used in the event of a pair/asset or subscription change.
func (b *Base) FlushWebsocketChannels() error {
	if b.Websocket == nil {
		return nil
	}
	return b.Websocket.FlushChannels()
}

// SubscribeToWebsocketChannels appends to ChannelsToSubscribe
// which lets websocket.manageSubscriptions handle subscribing
func (b *Base) SubscribeToWebsocketChannels(channels subscription.List) error {
	if b.Websocket == nil {
		return common.ErrFunctionNotSupported
	}
	return b.Websocket.SubscribeToChannels(b.Websocket.Conn, channels)
}

// UnsubscribeToWebsocketChannels removes from ChannelsToSubscribe
// which lets websocket.manageSubscriptions handle unsubscribing
func (b *Base) UnsubscribeToWebsocketChannels(channels subscription.List) error {
	if b.Websocket == nil {
		return common.ErrFunctionNotSupported
	}
	return b.Websocket.UnsubscribeChannels(b.Websocket.Conn, channels)
}

// GetSubscriptions returns a copied list of subscriptions
func (b *Base) GetSubscriptions() (subscription.List, error) {
	if b.Websocket == nil {
		return nil, common.ErrFunctionNotSupported
	}
	return b.Websocket.GetSubscriptions(), nil
}

// GetSubscriptionTemplate returns a template for a given subscription; See exchange/subscription/README.md for more information
func (b *Base) GetSubscriptionTemplate(*subscription.Subscription) (*template.Template, error) {
	return nil, common.ErrFunctionNotSupported
}

// AuthenticateWebsocket sends an authentication message to the websocket
func (b *Base) AuthenticateWebsocket(_ context.Context) error {
	return common.ErrFunctionNotSupported
}

// CanUseAuthenticatedWebsocketEndpoints calls b.Websocket.CanUseAuthenticatedEndpoints
// Used to avoid import cycles on websocket.Manager
func (b *Base) CanUseAuthenticatedWebsocketEndpoints() bool {
	return b.Websocket != nil && b.Websocket.CanUseAuthenticatedEndpoints()
}

// KlineIntervalEnabled returns if requested interval is enabled on exchange
func (b *Base) klineIntervalEnabled(in kline.Interval) bool {
	// TODO: Add in the ability to use custom klines
	return b.Features.Enabled.Kline.Intervals.ExchangeSupported(in)
}

// FormatExchangeKlineInterval returns Interval to string
// Exchanges can override this if they require custom formatting
func (b *Base) FormatExchangeKlineInterval(in kline.Interval) string {
	return strconv.FormatFloat(in.Duration().Seconds(), 'f', 0, 64)
}

// verifyKlineParameters verifies whether the pair, asset and interval are enabled on the exchange
func (b *Base) verifyKlineParameters(pair currency.Pair, a asset.Item, interval kline.Interval) error {
	if err := b.CurrencyPairs.IsAssetEnabled(a); err != nil {
		return err
	}

	if ok, err := b.IsPairEnabled(pair, a); err != nil {
		return err
	} else if !ok {
		return fmt.Errorf("%w: %v", currency.ErrPairNotEnabled, pair)
	}

	if !b.klineIntervalEnabled(interval) {
		return fmt.Errorf("%w: %v", kline.ErrInvalidInterval, interval)
	}

	return nil
}

// AddTradesToBuffer is a helper function that will only
// add trades to the buffer if it is allowed
func (b *Base) AddTradesToBuffer(trades ...trade.Data) error {
	if !b.IsSaveTradeDataEnabled() {
		return nil
	}
	return trade.AddTradesToBuffer(trades...)
}

// IsSaveTradeDataEnabled checks the state of
// SaveTradeData in a concurrent-friendly manner
func (b *Base) IsSaveTradeDataEnabled() bool {
	b.settingsMutex.RLock()
	isEnabled := b.Features.Enabled.SaveTradeData
	b.settingsMutex.RUnlock()
	return isEnabled
}

// SetSaveTradeDataStatus locks and sets the status of
// the config and the exchange's setting for SaveTradeData
func (b *Base) SetSaveTradeDataStatus(enabled bool) {
	b.settingsMutex.Lock()
	defer b.settingsMutex.Unlock()
	b.Features.Enabled.SaveTradeData = enabled
	b.Config.Features.Enabled.SaveTradeData = enabled
	if b.Verbose {
		log.Debugf(log.Trade, "Set %v 'SaveTradeData' to %v", b.Name, enabled)
	}
}

// IsTradeFeedEnabled checks the state of
// TradeFeed in a concurrent-friendly manner
func (b *Base) IsTradeFeedEnabled() bool {
	b.settingsMutex.RLock()
	isEnabled := b.Features.Enabled.TradeFeed
	b.settingsMutex.RUnlock()
	return isEnabled
}

// SetTradeFeedStatus locks and sets the status of
// the config and the exchange's setting for TradeFeed
func (b *Base) SetTradeFeedStatus(enabled bool) {
	b.settingsMutex.Lock()
	defer b.settingsMutex.Unlock()
	b.Features.Enabled.TradeFeed = enabled
	b.Config.Features.Enabled.TradeFeed = enabled
	if b.Verbose {
		log.Debugf(log.Trade, "Set %v 'TradeFeed' to %v", b.Name, enabled)
	}
}

// IsFillsFeedEnabled checks the state of
// FillsFeed in a concurrent-friendly manner
func (b *Base) IsFillsFeedEnabled() bool {
	b.settingsMutex.RLock()
	isEnabled := b.Features.Enabled.FillsFeed
	b.settingsMutex.RUnlock()
	return isEnabled
}

// SetFillsFeedStatus locks and sets the status of
// the config and the exchange's setting for FillsFeed
func (b *Base) SetFillsFeedStatus(enabled bool) {
	b.settingsMutex.Lock()
	defer b.settingsMutex.Unlock()
	b.Features.Enabled.FillsFeed = enabled
	b.Config.Features.Enabled.FillsFeed = enabled
	if b.Verbose {
		log.Debugf(log.Trade, "Set %v 'FillsFeed' to %v", b.Name, enabled)
	}
}

// NewEndpoints declares default and running URLs maps
func (b *Base) NewEndpoints() *Endpoints {
	return &Endpoints{
		Exchange: b.Name,
		defaults: make(map[string]string),
	}
}

// SetDefaultEndpoints declares and sets the default URLs map
func (e *Endpoints) SetDefaultEndpoints(m map[URL]string) error {
	for k, v := range m {
		err := e.SetRunningURL(k.String(), v)
		if err != nil {
			return err
		}
	}
	return nil
}

// SetRunningURL populates running URLs map
func (e *Endpoints) SetRunningURL(key, val string) error {
	e.mu.Lock()
	defer e.mu.Unlock()
	err := validateKey(key)
	if err != nil {
		return err
	}
	_, err = url.ParseRequestURI(val)
	if err != nil {
		log.Warnf(log.ExchangeSys,
			"Could not set custom URL for %s to %s for exchange %s. invalid URI for request.",
			key,
			val,
			e.Exchange)
		return nil
	}
	e.defaults[key] = val
	return nil
}

func validateKey(keyVal string) error {
	for x := range keyURLs {
		if keyURLs[x].String() == keyVal {
			return nil
		}
	}
	return errors.New("keyVal invalid")
}

// GetURL gets default url from URLs map
func (e *Endpoints) GetURL(key URL) (string, error) {
	e.mu.RLock()
	defer e.mu.RUnlock()
	val, ok := e.defaults[key.String()]
	if !ok {
		return "", fmt.Errorf("no endpoint path found for the given key: %v", key)
	}
	return val, nil
}

// GetURLMap gets all urls for either running or default map based on the bool value supplied
func (e *Endpoints) GetURLMap() map[string]string {
	e.mu.RLock()
	defer e.mu.RUnlock()
	return maps.Clone(e.defaults)
}

// GetCachedOpenInterest returns open interest data if the exchange
// supports open interest in ticker data
func (b *Base) GetCachedOpenInterest(_ context.Context, k ...key.PairAsset) ([]futures.OpenInterest, error) {
	if !b.Features.Supports.FuturesCapabilities.OpenInterest.Supported ||
		!b.Features.Supports.FuturesCapabilities.OpenInterest.SupportedViaTicker {
		return nil, common.ErrFunctionNotSupported
	}
	if len(k) == 0 {
		ticks, err := ticker.GetExchangeTickers(b.Name)
		if err != nil {
			return nil, err
		}
		resp := make([]futures.OpenInterest, 0, len(ticks))
		for i := range ticks {
			if ticks[i].OpenInterest <= 0 {
				continue
			}
			resp = append(resp, futures.OpenInterest{
				Key: key.ExchangePairAsset{
					Exchange: b.Name,
					Base:     ticks[i].Pair.Base.Item,
					Quote:    ticks[i].Pair.Quote.Item,
					Asset:    ticks[i].AssetType,
				},
				OpenInterest: ticks[i].OpenInterest,
			})
		}
		sort.Slice(resp, func(i, j int) bool {
			return resp[i].Key.Base.Symbol < resp[j].Key.Base.Symbol
		})
		return resp, nil
	}
	resp := make([]futures.OpenInterest, len(k))
	for i := range k {
		t, err := ticker.GetTicker(b.Name, k[i].Pair(), k[i].Asset)
		if err != nil {
			return nil, err
		}
		resp[i] = futures.OpenInterest{
			Key: key.ExchangePairAsset{
				Exchange: b.Name,
				Base:     t.Pair.Base.Item,
				Quote:    t.Pair.Quote.Item,
				Asset:    t.AssetType,
			},
			OpenInterest: t.OpenInterest,
		}
	}
	return resp, nil
}

// FormatSymbol formats the given pair to a string suitable for exchange API requests
func (b *Base) FormatSymbol(pair currency.Pair, assetType asset.Item) (string, error) {
	pairFmt, err := b.GetPairFormat(assetType, true)
	if err != nil {
		return pair.String(), err
	}
	return pairFmt.Format(pair), nil
}

func (u URL) String() string {
	switch u {
	case RestSpot:
		return restSpotURL
	case RestSpotSupplementary:
		return restSpotSupplementaryURL
	case RestUSDTMargined:
		return restUSDTMarginedFuturesURL
	case RestCoinMargined:
		return restCoinMarginedFuturesURL
	case RestFutures:
		return restFuturesURL
	case RestFuturesSupplementary:
		return restFuturesSupplementaryURL
	case RestUSDCMargined:
		return restUSDCMarginedFuturesURL
	case RestSandbox:
		return restSandboxURL
	case RestSwap:
		return restSwapURL
	case WebsocketSpot:
		return websocketSpotURL
	case WebsocketSpotSupplementary:
		return websocketSpotSupplementaryURL
	case ChainAnalysis:
		return chainAnalysisURL
	case EdgeCase1:
		return edgeCase1URL
	case EdgeCase2:
		return edgeCase2URL
	case EdgeCase3:
		return edgeCase3URL
	default:
		return ""
	}
}

// getURLTypeFromString returns URL type from the endpoint string association
func getURLTypeFromString(ep string) (URL, error) {
	switch ep {
	case restSpotURL:
		return RestSpot, nil
	case restSpotSupplementaryURL:
		return RestSpotSupplementary, nil
	case restUSDTMarginedFuturesURL:
		return RestUSDTMargined, nil
	case restCoinMarginedFuturesURL:
		return RestCoinMargined, nil
	case restFuturesURL:
		return RestFutures, nil
	case restFuturesSupplementaryURL:
		return RestFuturesSupplementary, nil
	case restUSDCMarginedFuturesURL:
		return RestUSDCMargined, nil
	case restSandboxURL:
		return RestSandbox, nil
	case restSwapURL:
		return RestSwap, nil
	case websocketSpotURL:
		return WebsocketSpot, nil
	case websocketSpotSupplementaryURL:
		return WebsocketSpotSupplementary, nil
	case chainAnalysisURL:
		return ChainAnalysis, nil
	case edgeCase1URL:
		return EdgeCase1, nil
	case edgeCase2URL:
		return EdgeCase2, nil
	case edgeCase3URL:
		return EdgeCase3, nil
	default:
		return Invalid, fmt.Errorf("%w %q", errEndpointStringNotFound, ep)
	}
}

// DisableAssetWebsocketSupport disables websocket functionality for the
// supplied asset item. In the case that websocket functionality has not yet
// been implemented for that specific asset type. This is a base method to
// check availability of asset type.
func (b *Base) DisableAssetWebsocketSupport(aType asset.Item) error {
	if !b.SupportsAsset(aType) {
		return fmt.Errorf("%s %w", aType, asset.ErrNotSupported)
	}
	b.AssetWebsocketSupport.m.Lock()
	if b.AssetWebsocketSupport.unsupported == nil {
		b.AssetWebsocketSupport.unsupported = make(map[asset.Item]bool)
	}
	b.AssetWebsocketSupport.unsupported[aType] = true
	b.AssetWebsocketSupport.m.Unlock()
	return nil
}

// IsAssetWebsocketSupported checks to see if the supplied asset type is
// supported by websocket.
func (a *AssetWebsocketSupport) IsAssetWebsocketSupported(aType asset.Item) bool {
	a.m.RLock()
	defer a.m.RUnlock()
	return a.unsupported == nil || !a.unsupported[aType]
}

// UpdateCurrencyStates updates currency states
func (b *Base) UpdateCurrencyStates(_ context.Context, _ asset.Item) error {
	return common.ErrNotYetImplemented
}

// GetAvailableTransferChains returns a list of supported transfer chains based
// on the supplied cryptocurrency
func (b *Base) GetAvailableTransferChains(_ context.Context, _ currency.Code) ([]string, error) {
	return nil, common.ErrFunctionNotSupported
}

// HasAssetTypeAccountSegregation returns if the accounts are divided into asset
// types instead of just being denoted as spot holdings.
func (b *Base) HasAssetTypeAccountSegregation() bool {
	return b.Features.Supports.RESTCapabilities.HasAssetTypeAccountSegregation
}

// GetPositionSummary returns stats for a future position
func (b *Base) GetPositionSummary(context.Context, *futures.PositionSummaryRequest) (*futures.PositionSummary, error) {
	return nil, common.ErrNotYetImplemented
}

// GetKlineRequest returns a helper for the fetching of candle/kline data for
// a single request within a pre-determined time window.
func (b *Base) GetKlineRequest(pair currency.Pair, a asset.Item, interval kline.Interval, start, end time.Time, fixedAPICandleLength bool) (*kline.Request, error) {
	if pair.IsEmpty() {
		return nil, currency.ErrCurrencyPairEmpty
	}
	if !a.IsValid() {
		return nil, asset.ErrNotSupported
	}
	// NOTE: This allows for checking that the required kline interval is
	// supported by the exchange and/or can be constructed from lower time frame
	// intervals.
	exchangeInterval, err := b.Features.Enabled.Kline.Intervals.Construct(interval)
	if err != nil {
		return nil, err
	}

	err = b.verifyKlineParameters(pair, a, exchangeInterval)
	if err != nil {
		return nil, err
	}

	formatted, err := b.FormatExchangeCurrency(pair, a)
	if err != nil {
		return nil, err
	}

	limit, err := b.Features.Enabled.Kline.GetIntervalResultLimit(exchangeInterval)
	if err != nil {
		return nil, err
	}

	req, err := kline.CreateKlineRequest(b.Name, pair, formatted, a, interval, exchangeInterval, start, end, limit)
	if err != nil {
		return nil, err
	}

	// NOTE: The checks below makes sure a client is notified that using this
	// functionality will result in error if the total candles cannot be
	// theoretically retrieved.
	if fixedAPICandleLength {
		origCount := kline.TotalCandlesPerInterval(req.Start, req.End, interval)
		modifiedCount := kline.TotalCandlesPerInterval(req.Start, time.Now(), exchangeInterval)
		if modifiedCount > limit {
			errMsg := fmt.Sprintf("for %v %v candles between %v-%v. ",
				origCount,
				interval,
				start.Format(common.SimpleTimeFormatWithTimezone),
				end.Format(common.SimpleTimeFormatWithTimezone))
			if interval != exchangeInterval {
				errMsg += fmt.Sprintf("Request converts to %v %v candles. ",
					modifiedCount,
					exchangeInterval)
			}
			boundary := time.Now().Add(-exchangeInterval.Duration() * time.Duration(limit)) //nolint:gosec // TODO: Ensure limit can't overflow
			return nil, fmt.Errorf("%w %v, exceeding the limit of %v %v candles up to %v. Please reduce timeframe or use GetHistoricCandlesExtended",
				kline.ErrRequestExceedsExchangeLimits,
				errMsg,
				limit,
				exchangeInterval,
				boundary.Format(common.SimpleTimeFormatWithTimezone))
		}
	} else if count := kline.TotalCandlesPerInterval(req.Start, req.End, exchangeInterval); count > limit {
		return nil, fmt.Errorf("candle count exceeded: %d. The endpoint has a set candle limit return of %d candles. Candle data will be incomplete: %w",
			count,
			limit,
			kline.ErrRequestExceedsExchangeLimits)
	}

	return req, nil
}

// GetKlineExtendedRequest returns a helper for the fetching of candle/kline
// data for a *multi* request within a pre-determined time window. This has
// extended functionality to also break down calls to fetch total history.
func (b *Base) GetKlineExtendedRequest(pair currency.Pair, a asset.Item, interval kline.Interval, start, end time.Time) (*kline.ExtendedRequest, error) {
	if pair.IsEmpty() {
		return nil, currency.ErrCurrencyPairEmpty
	}
	if !a.IsValid() {
		return nil, asset.ErrNotSupported
	}

	exchangeInterval, err := b.Features.Enabled.Kline.Intervals.Construct(interval)
	if err != nil {
		return nil, err
	}

	err = b.verifyKlineParameters(pair, a, exchangeInterval)
	if err != nil {
		return nil, err
	}

	formatted, err := b.FormatExchangeCurrency(pair, a)
	if err != nil {
		return nil, err
	}

	limit, err := b.Features.Enabled.Kline.GetIntervalResultLimit(exchangeInterval)
	if err != nil {
		return nil, err
	}

	r, err := kline.CreateKlineRequest(b.Name, pair, formatted, a, interval, exchangeInterval, start, end, limit)
	if err != nil {
		return nil, err
	}
	r.IsExtended = true

	dates, err := r.GetRanges(limit)
	if err != nil {
		return nil, err
	}

	return &kline.ExtendedRequest{Request: r, RangeHolder: dates}, nil
}

// Shutdown closes active websocket connections if available and then cleans up
// a REST requester instance.
func (b *Base) Shutdown() error {
	if b.Websocket != nil {
		err := b.Websocket.Shutdown()
		if err != nil && !errors.Is(err, websocket.ErrNotConnected) {
			return err
		}
	}
	return b.Requester.Shutdown()
}

// GetStandardConfig returns a standard default exchange config. Set defaults
// must populate base struct with exchange specific defaults before calling
// this function.
func (b *Base) GetStandardConfig() (*config.Exchange, error) {
	if b == nil {
		return nil, errExchangeIsNil
	}

	if b.Name == "" {
		return nil, errSetDefaultsNotCalled
	}

	exchCfg := new(config.Exchange)
	exchCfg.Name = b.Name
	exchCfg.Enabled = b.Enabled
	exchCfg.HTTPTimeout = DefaultHTTPTimeout
	exchCfg.BaseCurrencies = b.BaseCurrencies

	if b.SupportsWebsocket() {
		exchCfg.WebsocketResponseCheckTimeout = config.DefaultWebsocketResponseCheckTimeout
		exchCfg.WebsocketResponseMaxLimit = config.DefaultWebsocketResponseMaxLimit
		exchCfg.WebsocketTrafficTimeout = config.DefaultWebsocketTrafficTimeout
	}

	return exchCfg, nil
}

// Futures section

// CalculatePNL is an overridable function to allow PNL to be calculated on an
// open position
// It will also determine whether the position is considered to be liquidated
// For live trading, an overriding function may wish to confirm the liquidation by
// requesting the status of the asset
func (b *Base) CalculatePNL(context.Context, *futures.PNLCalculatorRequest) (*futures.PNLResult, error) {
	return nil, common.ErrNotYetImplemented
}

// ScaleCollateral is an overridable function to determine how much
// collateral is usable in futures positions
func (b *Base) ScaleCollateral(context.Context, *futures.CollateralCalculator) (*collateral.ByCurrency, error) {
	return nil, common.ErrNotYetImplemented
}

// CalculateTotalCollateral takes in n collateral calculators to determine an overall
// standing in a singular currency
func (b *Base) CalculateTotalCollateral(_ context.Context, _ *futures.TotalCollateralCalculator) (*futures.TotalCollateralResponse, error) {
	return nil, common.ErrNotYetImplemented
}

// GetCollateralCurrencyForContract returns the collateral currency for an asset and contract pair
func (b *Base) GetCollateralCurrencyForContract(_ asset.Item, _ currency.Pair) (currency.Code, asset.Item, error) {
	return currency.Code{}, asset.Empty, common.ErrNotYetImplemented
}

// GetCurrencyForRealisedPNL returns where to put realised PNL
// example 1: Bybit universal margin PNL is paid out in USD to your spot wallet
// example 2: Binance coin margined futures pays returns using the same currency eg BTC
func (b *Base) GetCurrencyForRealisedPNL(_ asset.Item, _ currency.Pair) (currency.Code, asset.Item, error) {
	return currency.Code{}, asset.Empty, common.ErrNotYetImplemented
}

// GetMarginRatesHistory returns the margin rate history for the supplied currency
func (b *Base) GetMarginRatesHistory(context.Context, *margin.RateHistoryRequest) (*margin.RateHistoryResponse, error) {
	return nil, common.ErrNotYetImplemented
}

// GetFuturesPositionSummary returns stats for a future position
func (b *Base) GetFuturesPositionSummary(context.Context, *futures.PositionSummaryRequest) (*futures.PositionSummary, error) {
	return nil, common.ErrNotYetImplemented
}

// GetFuturesPositions returns futures positions for all currencies
func (b *Base) GetFuturesPositions(context.Context, *futures.PositionsRequest) ([]futures.PositionDetails, error) {
	return nil, common.ErrNotYetImplemented
}

// GetFuturesPositionOrders returns futures positions orders
func (b *Base) GetFuturesPositionOrders(context.Context, *futures.PositionsRequest) ([]futures.PositionResponse, error) {
	return nil, common.ErrNotYetImplemented
}

// GetHistoricalFundingRates returns historical funding rates for a future
func (b *Base) GetHistoricalFundingRates(context.Context, *fundingrate.HistoricalRatesRequest) (*fundingrate.HistoricalRates, error) {
	return nil, common.ErrNotYetImplemented
}

// IsPerpetualFutureCurrency ensures a given asset and currency is a perpetual future
// differs by exchange
func (b *Base) IsPerpetualFutureCurrency(asset.Item, currency.Pair) (bool, error) {
	return false, common.ErrNotYetImplemented
}

// SetCollateralMode sets the account's collateral mode for the asset type
func (b *Base) SetCollateralMode(_ context.Context, _ asset.Item, _ collateral.Mode) error {
	return common.ErrNotYetImplemented
}

// GetCollateralMode returns the account's collateral mode for the asset type
func (b *Base) GetCollateralMode(_ context.Context, _ asset.Item) (collateral.Mode, error) {
	return 0, common.ErrNotYetImplemented
}

// SetMarginType sets the account's margin type for the asset type
func (b *Base) SetMarginType(_ context.Context, _ asset.Item, _ currency.Pair, _ margin.Type) error {
	return common.ErrNotYetImplemented
}

// ChangePositionMargin changes the margin type for a position
func (b *Base) ChangePositionMargin(_ context.Context, _ *margin.PositionChangeRequest) (*margin.PositionChangeResponse, error) {
	return nil, common.ErrNotYetImplemented
}

// SetLeverage sets the account's initial leverage for the asset type and pair
func (b *Base) SetLeverage(_ context.Context, _ asset.Item, _ currency.Pair, _ margin.Type, _ float64, _ order.Side) error {
	return common.ErrNotYetImplemented
}

// GetLeverage gets the account's initial leverage for the asset type and pair
func (b *Base) GetLeverage(_ context.Context, _ asset.Item, _ currency.Pair, _ margin.Type, _ order.Side) (float64, error) {
	return -1, common.ErrNotYetImplemented
}

// MatchSymbolWithAvailablePairs returns a currency pair based on the supplied
// symbol and asset type. If the string is expected to have a delimiter this
// will attempt to screen it out.
func (b *Base) MatchSymbolWithAvailablePairs(symbol string, a asset.Item, hasDelimiter bool) (currency.Pair, error) {
	if hasDelimiter {
		for x := range symbol {
			if unicode.IsPunct(rune(symbol[x])) {
				symbol = symbol[:x] + symbol[x+1:]
				break
			}
		}
	}
	return b.CurrencyPairs.Match(symbol, a)
}

// MatchSymbolCheckEnabled returns a currency pair based on the supplied symbol
// and asset type against the available pairs list. If the string is expected to
// have a delimiter this will attempt to screen it out. It will also check if
// the pair is enabled.
func (b *Base) MatchSymbolCheckEnabled(symbol string, a asset.Item, hasDelimiter bool) (pair currency.Pair, enabled bool, err error) {
	pair, err = b.MatchSymbolWithAvailablePairs(symbol, a, hasDelimiter)
	if err != nil {
		return pair, false, err
	}

	enabled, err = b.IsPairEnabled(pair, a)
	return
}

// IsPairEnabled checks if a pair is enabled for an enabled asset type.
// TODO: Optimisation map for enabled pair matching, instead of linear traversal.
func (b *Base) IsPairEnabled(pair currency.Pair, a asset.Item) (bool, error) {
	return b.CurrencyPairs.IsPairEnabled(pair, a)
}

// GetOpenInterest returns the open interest rate for a given asset pair
func (b *Base) GetOpenInterest(context.Context, ...key.PairAsset) ([]futures.OpenInterest, error) {
	return nil, common.ErrFunctionNotSupported
}

// ParallelChanOp performs a single method call in parallel across streams and waits to return any errors
<<<<<<< HEAD
func (b *Base) ParallelChanOp(channels subscription.List, m func(subscription.List) error, batchSize int) error {
	return common.ProcessBatches(batchSize, channels, m)
=======
func (b *Base) ParallelChanOp(ctx context.Context, channels subscription.List, m func(context.Context, subscription.List) error, batchSize int) error {
	wg := sync.WaitGroup{}
	errC := make(chan error, len(channels))

	for _, b := range common.Batch(channels, batchSize) {
		wg.Add(1)
		go func(c subscription.List) {
			defer wg.Done()
			if err := m(ctx, c); err != nil {
				errC <- err
			}
		}(b)
	}

	wg.Wait()
	close(errC)

	var errs error
	for err := range errC {
		errs = common.AppendError(errs, err)
	}

	return errs
>>>>>>> 0fd33341
}

// Bootstrap function allows for exchange authors to supplement or override common startup actions
// If exchange.Bootstrap returns false or error it will not perform any other actions.
// If it returns true, or is not implemented by the exchange, it will:
// * Print debug startup information
// * UpdateOrderExecutionLimits
// * UpdateTradablePairs
func Bootstrap(ctx context.Context, b IBotExchange) error {
	if continueBootstrap, err := b.Bootstrap(ctx); !continueBootstrap || err != nil {
		return err
	}

	if b.IsVerbose() {
		if b.GetSupportedFeatures().Websocket {
			wsURL := ""
			wsEnabled := false
			if w, err := b.GetWebsocket(); err == nil {
				wsURL = w.GetWebsocketURL()
				wsEnabled = w.IsEnabled()
			}
			log.Debugf(log.ExchangeSys, "%s Websocket: %s. (url: %s)", b.GetName(), common.IsEnabled(wsEnabled), wsURL)
		} else {
			log.Debugf(log.ExchangeSys, "%s Websocket: Unsupported", b.GetName())
		}
		b.PrintEnabledPairs()
	}

	if b.GetEnabledFeatures().AutoPairUpdates {
		if err := b.UpdateTradablePairs(ctx, false); err != nil {
			return fmt.Errorf("failed to update tradable pairs: %w", err)
		}
	}

	a := b.GetAssetTypes(true)
	var wg sync.WaitGroup
	errC := make(chan error, len(a))
	for i := range a {
		wg.Add(1)
		go func(a asset.Item) {
			defer wg.Done()
			if err := b.UpdateOrderExecutionLimits(ctx, a); err != nil && !errors.Is(err, common.ErrNotYetImplemented) {
				errC <- fmt.Errorf("failed to set exchange order execution limits: %w", err)
			}
		}(a[i])
	}
	wg.Wait()
	close(errC)

	var err error
	for e := range errC {
		err = common.AppendError(err, e)
	}

	return err
}

// Bootstrap is a fallback method for exchange startup actions
// Exchange authors should override this if they wish to customise startup actions
// Return true or an error to all default Bootstrap actions to occur afterwards
// or false to signal that no further bootstrapping should occur
func (b *Base) Bootstrap(_ context.Context) (continueBootstrap bool, err error) {
	continueBootstrap = true
	return
}

// IsVerbose returns if the exchange is set to verbose
func (b *Base) IsVerbose() bool {
	return b.Verbose
}

// GetDefaultConfig returns a default exchange config
func GetDefaultConfig(ctx context.Context, exch IBotExchange) (*config.Exchange, error) {
	if exch == nil {
		return nil, errExchangeIsNil
	}

	if exch.GetName() == "" {
		exch.SetDefaults()
	}

	b := exch.GetBase()

	exchCfg, err := b.GetStandardConfig()
	if err != nil {
		return nil, err
	}

	err = b.SetupDefaults(exchCfg)
	if err != nil {
		return nil, err
	}

	if b.Features.Supports.RESTCapabilities.AutoPairUpdates {
		err = exch.UpdateTradablePairs(ctx, true)
		if err != nil {
			return nil, err
		}
	}

	return exchCfg, nil
}

// GetCurrencyTradeURL returns the URL to the exchange's trade page for the given asset and currency pair
func (b *Base) GetCurrencyTradeURL(context.Context, asset.Item, currency.Pair) (string, error) {
	return "", common.ErrFunctionNotSupported
}

// GetTradingRequirements returns the exchange's trading requirements.
func (b *Base) GetTradingRequirements() protocol.TradingRequirements {
	if b == nil {
		return protocol.TradingRequirements{}
	}
	return b.Features.TradingRequirements
}

// GetCachedTicker returns the ticker for a currency pair and asset type
// NOTE: UpdateTicker (or if supported UpdateTickers) method must be called first to update the ticker map
func (b *Base) GetCachedTicker(p currency.Pair, assetType asset.Item) (*ticker.Price, error) {
	return ticker.GetTicker(b.Name, p, assetType)
}

// GetCachedOrderbook returns an orderbook snapshot for the currency pair and asset type
// NOTE: UpdateOrderbook method must be called first to update the orderbook map
func (b *Base) GetCachedOrderbook(p currency.Pair, assetType asset.Item) (*orderbook.Book, error) {
	return orderbook.Get(b.Name, p, assetType)
}

// GetCachedAccountInfo retrieves balances for all enabled currencies
// NOTE: UpdateAccountInfo method must be called first to update the account info map
func (b *Base) GetCachedAccountInfo(ctx context.Context, assetType asset.Item) (account.Holdings, error) {
	creds, err := b.GetCredentials(ctx)
	if err != nil {
		return account.Holdings{}, err
	}
	return account.GetHoldings(b.Name, creds, assetType)
}

// WebsocketSubmitOrder submits an order to the exchange via a websocket connection
func (*Base) WebsocketSubmitOrder(context.Context, *order.Submit) (*order.SubmitResponse, error) {
	return nil, common.ErrFunctionNotSupported
}<|MERGE_RESOLUTION|>--- conflicted
+++ resolved
@@ -1773,34 +1773,8 @@
 }
 
 // ParallelChanOp performs a single method call in parallel across streams and waits to return any errors
-<<<<<<< HEAD
-func (b *Base) ParallelChanOp(channels subscription.List, m func(subscription.List) error, batchSize int) error {
-	return common.ProcessBatches(batchSize, channels, m)
-=======
 func (b *Base) ParallelChanOp(ctx context.Context, channels subscription.List, m func(context.Context, subscription.List) error, batchSize int) error {
-	wg := sync.WaitGroup{}
-	errC := make(chan error, len(channels))
-
-	for _, b := range common.Batch(channels, batchSize) {
-		wg.Add(1)
-		go func(c subscription.List) {
-			defer wg.Done()
-			if err := m(ctx, c); err != nil {
-				errC <- err
-			}
-		}(b)
-	}
-
-	wg.Wait()
-	close(errC)
-
-	var errs error
-	for err := range errC {
-		errs = common.AppendError(errs, err)
-	}
-
-	return errs
->>>>>>> 0fd33341
+	return common.ProcessBatches(ctx, batchSize, channels, m)
 }
 
 // Bootstrap function allows for exchange authors to supplement or override common startup actions
