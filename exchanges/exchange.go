package exchange

import (
	"context"
	"errors"
	"fmt"
	"net"
	"net/url"
	"sort"
	"strconv"
	"strings"
	"sync"
	"time"
	"unicode"

	"github.com/thrasher-corp/gocryptotrader/common"
	"github.com/thrasher-corp/gocryptotrader/common/convert"
	"github.com/thrasher-corp/gocryptotrader/common/key"
	"github.com/thrasher-corp/gocryptotrader/config"
	"github.com/thrasher-corp/gocryptotrader/currency"
	"github.com/thrasher-corp/gocryptotrader/exchanges/asset"
	"github.com/thrasher-corp/gocryptotrader/exchanges/collateral"
	"github.com/thrasher-corp/gocryptotrader/exchanges/currencystate"
	"github.com/thrasher-corp/gocryptotrader/exchanges/fundingrate"
	"github.com/thrasher-corp/gocryptotrader/exchanges/futures"
	"github.com/thrasher-corp/gocryptotrader/exchanges/kline"
	"github.com/thrasher-corp/gocryptotrader/exchanges/margin"
	"github.com/thrasher-corp/gocryptotrader/exchanges/order"
	"github.com/thrasher-corp/gocryptotrader/exchanges/protocol"
	"github.com/thrasher-corp/gocryptotrader/exchanges/request"
	"github.com/thrasher-corp/gocryptotrader/exchanges/stream"
	"github.com/thrasher-corp/gocryptotrader/exchanges/subscription"
	"github.com/thrasher-corp/gocryptotrader/exchanges/ticker"
	"github.com/thrasher-corp/gocryptotrader/exchanges/trade"
	"github.com/thrasher-corp/gocryptotrader/log"
	"github.com/thrasher-corp/gocryptotrader/portfolio/banking"
)

const (
	warningBase64DecryptSecretKeyFailed = "exchange %s unable to base64 decode secret key.. Disabling Authenticated API support" //nolint // False positive (G101: Potential hardcoded credentials)
	// DefaultHTTPTimeout is the default HTTP/HTTPS Timeout for exchange requests
	DefaultHTTPTimeout = time.Second * 15
	// DefaultWebsocketResponseCheckTimeout is the default delay in checking for an expected websocket response
	DefaultWebsocketResponseCheckTimeout = time.Millisecond * 50
	// DefaultWebsocketResponseMaxLimit is the default max wait for an expected websocket response before a timeout
	DefaultWebsocketResponseMaxLimit = time.Second * 7
	// DefaultWebsocketOrderbookBufferLimit is the maximum number of orderbook updates that get stored before being applied
	DefaultWebsocketOrderbookBufferLimit = 5
)

var (
	// ErrExchangeNameIsEmpty is returned when the exchange name is empty
	ErrExchangeNameIsEmpty = errors.New("exchange name is empty")

	errEndpointStringNotFound            = errors.New("endpoint string not found")
	errConfigPairFormatRequiresDelimiter = errors.New("config pair format requires delimiter")
	errSymbolCannotBeMatched             = errors.New("symbol cannot be matched")
	errGlobalRequestFormatIsNil          = errors.New("global request format is nil")
	errGlobalConfigFormatIsNil           = errors.New("global config format is nil")
	errAssetRequestFormatIsNil           = errors.New("asset type request format is nil")
	errAssetConfigFormatIsNil            = errors.New("asset type config format is nil")
	errSetDefaultsNotCalled              = errors.New("set defaults not called")
	errExchangeIsNil                     = errors.New("exchange is nil")
	errBatchSizeZero                     = errors.New("batch size cannot be 0")
	errExchangeMismatch                  = errors.New("exchange instance does not match base")
	errSetupNotCalled                    = errors.New("setup not called")
)

// SetRequester sets the instance of the requester
func (b *Base) SetRequester(r *request.Requester) error {
	if r == nil {
		return fmt.Errorf("%s cannot set requester, no requester provided", b.Name)
	}

	b.Requester = r
	return nil
}

// SetClientProxyAddress sets a proxy address for REST and websocket requests
func (b *Base) SetClientProxyAddress(addr string) error {
	if addr == "" {
		return nil
	}
	proxy, err := url.Parse(addr)
	if err != nil {
		return fmt.Errorf("setting proxy address error %s",
			err)
	}

	err = b.Requester.SetProxy(proxy)
	if err != nil {
		return err
	}

	if b.Websocket != nil {
		err = b.Websocket.SetProxyAddress(addr)
		if err != nil {
			return err
		}
	}
	return nil
}

// SetFeatureDefaults sets the exchanges default feature support set
func (b *Base) SetFeatureDefaults() {
	if b.Config.Features == nil {
		s := &config.FeaturesConfig{
			Supports: config.FeaturesSupportedConfig{
				Websocket: b.Features.Supports.Websocket,
				REST:      b.Features.Supports.REST,
				RESTCapabilities: protocol.Features{
					AutoPairUpdates: b.Features.Supports.RESTCapabilities.AutoPairUpdates,
				},
			},
		}

		if b.Config.SupportsAutoPairUpdates != nil {
			s.Supports.RESTCapabilities.AutoPairUpdates = *b.Config.SupportsAutoPairUpdates
			s.Enabled.AutoPairUpdates = *b.Config.SupportsAutoPairUpdates
		} else {
			s.Supports.RESTCapabilities.AutoPairUpdates = b.Features.Supports.RESTCapabilities.AutoPairUpdates
			s.Enabled.AutoPairUpdates = b.Features.Supports.RESTCapabilities.AutoPairUpdates
			if !s.Supports.RESTCapabilities.AutoPairUpdates {
				b.Config.CurrencyPairs.LastUpdated = time.Now().Unix()
				b.CurrencyPairs.LastUpdated = b.Config.CurrencyPairs.LastUpdated
			}
		}
		b.Config.Features = s
		b.Config.SupportsAutoPairUpdates = nil
	} else {
		if b.Features.Supports.RESTCapabilities.AutoPairUpdates != b.Config.Features.Supports.RESTCapabilities.AutoPairUpdates {
			b.Config.Features.Supports.RESTCapabilities.AutoPairUpdates = b.Features.Supports.RESTCapabilities.AutoPairUpdates

			if !b.Config.Features.Supports.RESTCapabilities.AutoPairUpdates {
				b.Config.CurrencyPairs.LastUpdated = time.Now().Unix()
			}
		}

		if b.Features.Supports.REST != b.Config.Features.Supports.REST {
			b.Config.Features.Supports.REST = b.Features.Supports.REST
		}

		if b.Features.Supports.RESTCapabilities.TickerBatching != b.Config.Features.Supports.RESTCapabilities.TickerBatching {
			b.Config.Features.Supports.RESTCapabilities.TickerBatching = b.Features.Supports.RESTCapabilities.TickerBatching
		}

		if b.Features.Supports.Websocket != b.Config.Features.Supports.Websocket {
			b.Config.Features.Supports.Websocket = b.Features.Supports.Websocket
		}

		if b.IsSaveTradeDataEnabled() != b.Config.Features.Enabled.SaveTradeData {
			b.SetSaveTradeDataStatus(b.Config.Features.Enabled.SaveTradeData)
		}

		if b.IsTradeFeedEnabled() != b.Config.Features.Enabled.TradeFeed {
			b.SetTradeFeedStatus(b.Config.Features.Enabled.TradeFeed)
		}

		if b.IsFillsFeedEnabled() != b.Config.Features.Enabled.FillsFeed {
			b.SetFillsFeedStatus(b.Config.Features.Enabled.FillsFeed)
		}

		b.SetSubscriptionsFromConfig()

		b.Features.Enabled.AutoPairUpdates = b.Config.Features.Enabled.AutoPairUpdates
	}
}

// SetSubscriptionsFromConfig sets the subscriptions from config
// If the subscriptions config is empty then Config will be updated from the exchange subscriptions,
// allowing e.SetDefaults to set default subscriptions for an exchange to update user's config
// Subscriptions not Enabled are skipped, meaning that e.Features.Subscriptions only contains Enabled subscriptions
func (b *Base) SetSubscriptionsFromConfig() {
	b.settingsMutex.Lock()
	defer b.settingsMutex.Unlock()
	if len(b.Config.Features.Subscriptions) == 0 {
		b.Config.Features.Subscriptions = b.Features.Subscriptions
		return
	}
	b.Features.Subscriptions = []*subscription.Subscription{}
	for _, s := range b.Config.Features.Subscriptions {
		if s.Enabled {
			b.Features.Subscriptions = append(b.Features.Subscriptions, s)
		}
	}
	if b.Verbose {
		names := make([]string, 0, len(b.Features.Subscriptions))
		for _, s := range b.Features.Subscriptions {
			names = append(names, s.Channel)
		}
		log.Debugf(log.ExchangeSys, "Set %v 'Subscriptions' to %v", b.Name, strings.Join(names, ", "))
	}
}

// SupportsRESTTickerBatchUpdates returns whether or not the
// exchange supports REST batch ticker fetching
func (b *Base) SupportsRESTTickerBatchUpdates() bool {
	return b.Features.Supports.RESTCapabilities.TickerBatching
}

// SupportsAutoPairUpdates returns whether or not the exchange supports
// auto currency pair updating
func (b *Base) SupportsAutoPairUpdates() bool {
	return b.Features.Supports.RESTCapabilities.AutoPairUpdates ||
		b.Features.Supports.WebsocketCapabilities.AutoPairUpdates
}

// GetLastPairsUpdateTime returns the unix timestamp of when the exchanges
// currency pairs were last updated
func (b *Base) GetLastPairsUpdateTime() int64 {
	return b.CurrencyPairs.LastUpdated
}

// GetAssetTypes returns the either the enabled or available asset types for an
// individual exchange
func (b *Base) GetAssetTypes(enabled bool) asset.Items {
	return b.CurrencyPairs.GetAssetTypes(enabled)
}

// GetPairAssetType returns the associated asset type for the currency pair
// This method is only useful for exchanges that have pair names with multiple delimiters (BTC-USD-0626)
// Helpful if the exchange has only a single asset type but in that case the asset type can be hard coded
func (b *Base) GetPairAssetType(c currency.Pair) (asset.Item, error) {
	assetTypes := b.GetAssetTypes(false)
	for i := range assetTypes {
		avail, err := b.GetAvailablePairs(assetTypes[i])
		if err != nil {
			return asset.Empty, err
		}
		if avail.Contains(c, true) {
			return assetTypes[i], nil
		}
	}
	return asset.Empty, errors.New("asset type not associated with currency pair")
}

// GetPairAndAssetTypeRequestFormatted returns the pair and the asset type
// when there is distinct differentiation between exchange request symbols asset
// types. e.g. "BTC-USD" Spot and "BTC_USD" PERP request formatted.
func (b *Base) GetPairAndAssetTypeRequestFormatted(symbol string) (currency.Pair, asset.Item, error) {
	if symbol == "" {
		return currency.EMPTYPAIR, asset.Empty, currency.ErrCurrencyPairEmpty
	}
	assetTypes := b.GetAssetTypes(true)
	for i := range assetTypes {
		pFmt, err := b.GetPairFormat(assetTypes[i], true)
		if err != nil {
			return currency.EMPTYPAIR, asset.Empty, err
		}

		enabled, err := b.GetEnabledPairs(assetTypes[i])
		if err != nil {
			return currency.EMPTYPAIR, asset.Empty, err
		}
		for j := range enabled {
			if pFmt.Format(enabled[j]) == symbol {
				return enabled[j], assetTypes[i], nil
			}
		}
	}
	return currency.EMPTYPAIR, asset.Empty, errSymbolCannotBeMatched
}

// GetClientBankAccounts returns banking details associated with
// a client for withdrawal purposes
func (b *Base) GetClientBankAccounts(exchangeName, withdrawalCurrency string) (*banking.Account, error) {
	cfg := config.GetConfig()
	return cfg.GetClientBankAccounts(exchangeName, withdrawalCurrency)
}

// GetExchangeBankAccounts returns banking details associated with an
// exchange for funding purposes
func (b *Base) GetExchangeBankAccounts(id, depositCurrency string) (*banking.Account, error) {
	cfg := config.GetConfig()
	return cfg.GetExchangeBankAccounts(b.Name, id, depositCurrency)
}

// SetCurrencyPairFormat checks the exchange request and config currency pair
// formats and syncs it with the exchanges SetDefault settings
func (b *Base) SetCurrencyPairFormat() error {
	if b.Config.CurrencyPairs == nil {
		b.Config.CurrencyPairs = new(currency.PairsManager)
	}

	b.Config.CurrencyPairs.UseGlobalFormat = b.CurrencyPairs.UseGlobalFormat
	if b.Config.CurrencyPairs.UseGlobalFormat {
		b.Config.CurrencyPairs.RequestFormat = b.CurrencyPairs.RequestFormat
		b.Config.CurrencyPairs.ConfigFormat = b.CurrencyPairs.ConfigFormat
		return nil
	}

	if b.Config.CurrencyPairs.ConfigFormat != nil {
		b.Config.CurrencyPairs.ConfigFormat = nil
	}
	if b.Config.CurrencyPairs.RequestFormat != nil {
		b.Config.CurrencyPairs.RequestFormat = nil
	}

	assetTypes := b.GetAssetTypes(false)
	for x := range assetTypes {
		if _, err := b.Config.CurrencyPairs.Get(assetTypes[x]); err != nil {
			ps, err := b.CurrencyPairs.Get(assetTypes[x])
			if err != nil {
				return err
			}
			err = b.Config.CurrencyPairs.Store(assetTypes[x], ps)
			if err != nil {
				return err
			}
		}
	}
	return nil
}

// SetConfigPairs sets the exchanges currency pairs to the pairs set in the config
func (b *Base) SetConfigPairs() error {
	assetTypes := b.Config.CurrencyPairs.GetAssetTypes(false)
	exchangeAssets := b.CurrencyPairs.GetAssetTypes(false)
	for x := range assetTypes {
		if !exchangeAssets.Contains(assetTypes[x]) {
			log.Warnf(log.ExchangeSys,
				"%s exchange asset type %s unsupported, please manually remove from configuration",
				b.Name,
				assetTypes[x])
			continue // If there are unsupported assets contained in config, skip.
		}

		var enabledAsset bool
		if b.Config.CurrencyPairs.IsAssetEnabled(assetTypes[x]) == nil {
			enabledAsset = true
		}

		err := b.CurrencyPairs.SetAssetEnabled(assetTypes[x], enabledAsset)
		// Suppress error when assets are enabled by default and they are being
		// enabled by config. A check for the inverse
		// e.g. currency.ErrAssetAlreadyDisabled is not needed.
		if err != nil && !errors.Is(err, currency.ErrAssetAlreadyEnabled) {
			return err
		}

		cfgPS, err := b.Config.CurrencyPairs.Get(assetTypes[x])
		if err != nil {
			return err
		}

		if b.Config.CurrencyPairs.UseGlobalFormat {
			err = b.CurrencyPairs.StorePairs(assetTypes[x], cfgPS.Available, false)
			if err != nil {
				return err
			}
			err = b.CurrencyPairs.StorePairs(assetTypes[x], cfgPS.Enabled, true)
			if err != nil {
				return err
			}
			continue
		}
		exchPS, err := b.CurrencyPairs.Get(assetTypes[x])
		if err != nil {
			return err
		}

		if exchPS.ConfigFormat != nil {
			err = b.Config.CurrencyPairs.StoreFormat(assetTypes[x], exchPS.ConfigFormat, true)
			if err != nil {
				return err
			}
		}
		if exchPS.RequestFormat != nil {
			err = b.Config.CurrencyPairs.StoreFormat(assetTypes[x], exchPS.RequestFormat, false)
			if err != nil {
				return err
			}
		}

		err = b.CurrencyPairs.StorePairs(assetTypes[x], cfgPS.Available, false)
		if err != nil {
			return err
		}
		err = b.CurrencyPairs.StorePairs(assetTypes[x], cfgPS.Enabled, true)
		if err != nil {
			return err
		}
	}
	return nil
}

// GetName is a method that returns the name of the exchange base
func (b *Base) GetName() string {
	return b.Name
}

// GetEnabledFeatures returns the exchanges enabled features
func (b *Base) GetEnabledFeatures() FeaturesEnabled {
	return b.Features.Enabled
}

// GetSupportedFeatures returns the exchanges supported features
func (b *Base) GetSupportedFeatures() FeaturesSupported {
	return b.Features.Supports
}

// GetPairFormat returns the pair format based on the exchange and
// asset type
func (b *Base) GetPairFormat(assetType asset.Item, requestFormat bool) (currency.PairFormat, error) {
	if b.CurrencyPairs.UseGlobalFormat {
		if requestFormat {
			if b.CurrencyPairs.RequestFormat == nil {
				return currency.EMPTYFORMAT, errGlobalRequestFormatIsNil
			}
			return *b.CurrencyPairs.RequestFormat, nil
		}

		if b.CurrencyPairs.ConfigFormat == nil {
			return currency.EMPTYFORMAT, errGlobalConfigFormatIsNil
		}
		return *b.CurrencyPairs.ConfigFormat, nil
	}

	ps, err := b.CurrencyPairs.Get(assetType)
	if err != nil {
		return currency.EMPTYFORMAT, err
	}

	if requestFormat {
		if ps.RequestFormat == nil {
			return currency.EMPTYFORMAT, errAssetRequestFormatIsNil
		}
		return *ps.RequestFormat, nil
	}

	if ps.ConfigFormat == nil {
		return currency.EMPTYFORMAT, errAssetConfigFormatIsNil
	}
	return *ps.ConfigFormat, nil
}

// GetEnabledPairs is a method that returns the enabled currency pairs of
// the exchange by asset type, if the asset type is disabled this will return no
// enabled pairs
func (b *Base) GetEnabledPairs(a asset.Item) (currency.Pairs, error) {
	err := b.CurrencyPairs.IsAssetEnabled(a)
	if err != nil {
		return nil, err
	}
	format, err := b.GetPairFormat(a, false)
	if err != nil {
		return nil, err
	}
	enabledPairs, err := b.CurrencyPairs.GetPairs(a, true)
	if err != nil {
		return nil, err
	}
	return enabledPairs.Format(format), nil
}

// GetRequestFormattedPairAndAssetType is a method that returns the enabled currency pair of
// along with its asset type. Only use when there is no chance of the same name crossing over
func (b *Base) GetRequestFormattedPairAndAssetType(p string) (currency.Pair, asset.Item, error) {
	assetTypes := b.GetAssetTypes(true)
	for i := range assetTypes {
		format, err := b.GetPairFormat(assetTypes[i], true)
		if err != nil {
			return currency.EMPTYPAIR, assetTypes[i], err
		}

		pairs, err := b.CurrencyPairs.GetPairs(assetTypes[i], true)
		if err != nil {
			return currency.EMPTYPAIR, assetTypes[i], err
		}

		for j := range pairs {
			formattedPair := pairs[j].Format(format)
			if strings.EqualFold(formattedPair.String(), p) {
				return formattedPair, assetTypes[i], nil
			}
		}
	}
	return currency.EMPTYPAIR, asset.Empty, fmt.Errorf("%s %w", p, currency.ErrPairNotFound)
}

// GetAvailablePairs is a method that returns the available currency pairs
// of the exchange by asset type
func (b *Base) GetAvailablePairs(assetType asset.Item) (currency.Pairs, error) {
	format, err := b.GetPairFormat(assetType, false)
	if err != nil {
		return nil, err
	}
	pairs, err := b.CurrencyPairs.GetPairs(assetType, false)
	if err != nil {
		return nil, err
	}
	return pairs.Format(format), nil
}

// SupportsPair returns true or not whether a currency pair exists in the
// exchange available currencies or not
func (b *Base) SupportsPair(p currency.Pair, enabledPairs bool, assetType asset.Item) error {
	var pairs currency.Pairs
	var err error
	if enabledPairs {
		pairs, err = b.GetEnabledPairs(assetType)
	} else {
		pairs, err = b.GetAvailablePairs(assetType)
	}
	if err != nil {
		return err
	}
	if pairs.Contains(p, false) {
		return nil
	}
	return fmt.Errorf("%w %v", currency.ErrCurrencyNotSupported, p)
}

// FormatExchangeCurrencies returns a string containing
// the exchanges formatted currency pairs
func (b *Base) FormatExchangeCurrencies(pairs []currency.Pair, assetType asset.Item) (string, error) {
	var currencyItems strings.Builder
	pairFmt, err := b.GetPairFormat(assetType, true)
	if err != nil {
		return "", err
	}

	for x := range pairs {
		format, err := b.FormatExchangeCurrency(pairs[x], assetType)
		if err != nil {
			return "", err
		}
		currencyItems.WriteString(format.String())
		if x == len(pairs)-1 {
			continue
		}
		currencyItems.WriteString(pairFmt.Separator)
	}

	if currencyItems.Len() == 0 {
		return "", errors.New("returned empty string")
	}
	return currencyItems.String(), nil
}

// FormatExchangeCurrency is a method that formats and returns a currency pair
// based on the user currency display preferences
func (b *Base) FormatExchangeCurrency(p currency.Pair, assetType asset.Item) (currency.Pair, error) {
	if p.IsEmpty() {
		return currency.EMPTYPAIR, currency.ErrCurrencyPairEmpty
	}
	pairFmt, err := b.GetPairFormat(assetType, true)
	if err != nil {
		return currency.EMPTYPAIR, err
	}
	return p.Format(pairFmt), nil
}

// SetEnabled is a method that sets if the exchange is enabled
func (b *Base) SetEnabled(enabled bool) {
	b.settingsMutex.Lock()
	b.Enabled = enabled
	b.settingsMutex.Unlock()
}

// IsEnabled is a method that returns if the current exchange is enabled
func (b *Base) IsEnabled() bool {
	if b == nil {
		return false
	}
	b.settingsMutex.RLock()
	defer b.settingsMutex.RUnlock()
	return b.Enabled
}

// SetupDefaults sets the exchange settings based on the supplied config
func (b *Base) SetupDefaults(exch *config.Exchange) error {
	err := exch.Validate()
	if err != nil {
		return err
	}

	b.Enabled = true
	b.LoadedByConfig = true
	b.Config = exch
	b.Verbose = exch.Verbose

	b.API.AuthenticatedSupport = exch.API.AuthenticatedSupport
	b.API.AuthenticatedWebsocketSupport = exch.API.AuthenticatedWebsocketSupport
	b.API.credentials.SubAccount = exch.API.Credentials.Subaccount
	if b.API.AuthenticatedSupport || b.API.AuthenticatedWebsocketSupport {
		b.SetCredentials(exch.API.Credentials.Key,
			exch.API.Credentials.Secret,
			exch.API.Credentials.ClientID,
			exch.API.Credentials.Subaccount,
			exch.API.Credentials.PEMKey,
			exch.API.Credentials.OTPSecret,
		)
	}

	if exch.HTTPTimeout <= time.Duration(0) {
		exch.HTTPTimeout = DefaultHTTPTimeout
	}

	err = b.SetHTTPClientTimeout(exch.HTTPTimeout)
	if err != nil {
		return err
	}

	if exch.CurrencyPairs == nil {
		exch.CurrencyPairs = &b.CurrencyPairs
		a := exch.CurrencyPairs.GetAssetTypes(false)
		for i := range a {
			err = exch.CurrencyPairs.SetAssetEnabled(a[i], true)
			if err != nil && !errors.Is(err, currency.ErrAssetAlreadyEnabled) {
				return err
			}
		}
	}

	b.HTTPDebugging = exch.HTTPDebugging
	b.BypassConfigFormatUpgrades = exch.CurrencyPairs.BypassConfigFormatUpgrades
	err = b.SetHTTPClientUserAgent(exch.HTTPUserAgent)
	if err != nil {
		return err
	}

	err = b.SetCurrencyPairFormat()
	if err != nil {
		return err
	}

	err = b.SetConfigPairs()
	if err != nil {
		return err
	}

	b.SetFeatureDefaults()

	if b.API.Endpoints == nil {
		b.API.Endpoints = b.NewEndpoints()
	}

	err = b.SetAPIURL()
	if err != nil {
		return err
	}

	b.SetAPICredentialDefaults()

	err = b.SetClientProxyAddress(exch.ProxyAddress)
	if err != nil {
		return err
	}
	b.BaseCurrencies = exch.BaseCurrencies

	if exch.Orderbook.VerificationBypass {
		log.Warnf(log.ExchangeSys,
			"%s orderbook verification has been bypassed via config.",
			b.Name)
	}
	b.CanVerifyOrderbook = !exch.Orderbook.VerificationBypass
	b.States = currencystate.NewCurrencyStates()
	return err
}

// SetPairs sets the exchange currency pairs for either enabledPairs or
// availablePairs
func (b *Base) SetPairs(pairs currency.Pairs, assetType asset.Item, enabled bool) error {
	if len(pairs) == 0 {
		return fmt.Errorf("%s SetPairs error - pairs is empty", b.Name)
	}

	pairFmt, err := b.GetPairFormat(assetType, false)
	if err != nil {
		return err
	}
	cPairs := make(currency.Pairs, len(pairs))
	copy(cPairs, pairs)
	for x := range pairs {
		cPairs[x] = pairs[x].Format(pairFmt)
	}

	err = b.CurrencyPairs.StorePairs(assetType, cPairs, enabled)
	if err != nil {
		return err
	}
	return b.Config.CurrencyPairs.StorePairs(assetType, cPairs, enabled)
}

// EnsureOnePairEnabled not all assets have pairs, eg options
// search for an asset that does and enable one if none are enabled
// error if no currency pairs found for an entire exchange
func (b *Base) EnsureOnePairEnabled() error {
	pair, item, err := b.CurrencyPairs.EnsureOnePairEnabled()
	if err != nil {
		return err
	}
	if !pair.IsEmpty() {
		log.Warnf(log.ExchangeSys, "%v had no enabled pairs, %v %v pair has been enabled", b.Name, item, pair)
	}
	return nil
}

// UpdatePairs updates the exchange currency pairs for either enabledPairs or
// availablePairs
func (b *Base) UpdatePairs(incoming currency.Pairs, a asset.Item, enabled bool) error {
	if b.Config == nil || b.Config.CurrencyPairs == nil {
		return fmt.Errorf("cannot update pairs %w", errSetupNotCalled)
	}

	pFmt, err := b.GetPairFormat(a, false)
	if err != nil {
		return err
	}

	incoming, err = incoming.ValidateAndConform(pFmt, b.BypassConfigFormatUpgrades)
	if err != nil {
		return err
	}

	oldPairs, err := b.CurrencyPairs.GetPairs(a, enabled)
	if err != nil {
		return err
	}

	diff, err := oldPairs.FindDifferences(incoming, pFmt)
	if err != nil {
		return err
	}

	if len(diff.New) != 0 || len(diff.Remove) != 0 || diff.FormatDifference {
		var updateType string
		if enabled {
			updateType = "enabled"
		} else {
			updateType = "available"
		}

		if diff.FormatDifference {
			log.Debugf(log.ExchangeSys, "%s Updating %s pairs [%v] - Format difference detected.\n",
				b.Name,
				updateType,
				strings.ToUpper(a.String()))
		}
		if len(diff.New) > 0 {
			log.Debugf(log.ExchangeSys, "%s Updating %s pairs [%v] - Added: %s.\n",
				b.Name,
				updateType,
				strings.ToUpper(a.String()),
				diff.New)
		}
		if len(diff.Remove) > 0 {
			log.Debugf(log.ExchangeSys, "%s Updating %s pairs [%v] - Removed: %s.\n",
				b.Name,
				updateType,
				strings.ToUpper(a.String()),
				diff.Remove)
		}

		err = b.Config.CurrencyPairs.StorePairs(a, incoming, enabled)
		if err != nil {
			return err
		}
		err = b.CurrencyPairs.StorePairs(a, incoming, enabled)
		if err != nil {
			return err
		}
	}

	if enabled {
		return nil
	}

	// This section checks for differences after an available pairs adjustment
	// which will remove currency pairs from enabled pairs that have been
	// disabled by an exchange, adjust the entire list of enabled pairs if there
	// is a required formatting change and it will also capture unintentional
	// client inputs e.g. a client can enter `linkusd` via config and loaded
	// into memory that might be unintentionally formatted too `lin-kusd` it
	// will match that against the correct available pair in memory and apply
	// correct formatting (LINK-USD) instead of being removed altogether which
	// will require a shutdown and update of the config file to enable that
	// asset.

	enabledPairs, err := b.CurrencyPairs.GetPairs(a, true)
	if err != nil &&
		!errors.Is(err, currency.ErrPairNotContainedInAvailablePairs) &&
		!errors.Is(err, currency.ErrPairDuplication) {
		return err
	}

	if err == nil && !enabledPairs.HasFormatDifference(pFmt) {
		return nil
	}

	diff, err = enabledPairs.FindDifferences(incoming, pFmt)
	if err != nil {
		return err
	}

	check := make(map[string]bool)
	var target int
	for x := range enabledPairs {
		pairNoFmt := currency.EMPTYFORMAT.Format(enabledPairs[x])
		if check[pairNoFmt] {
			diff.Remove = diff.Remove.Add(enabledPairs[x])
			continue
		}
		check[pairNoFmt] = true

		if !diff.Remove.Contains(enabledPairs[x], true) {
			enabledPairs[target] = enabledPairs[x].Format(pFmt)
		} else {
			var match currency.Pair
			match, err = incoming.DeriveFrom(pairNoFmt)
			if err != nil {
				continue
			}
			diff.Remove, err = diff.Remove.Remove(enabledPairs[x])
			if err != nil {
				return err
			}
			enabledPairs[target] = match.Format(pFmt)
		}
		target++
	}

	enabledPairs = enabledPairs[:target]
	if len(enabledPairs) == 0 && len(incoming) > 0 {
		// NOTE: If enabled pairs are not populated for any reason.
		var randomPair currency.Pair
		randomPair, err = incoming.GetRandomPair()
		if err != nil {
			return err
		}
		log.Debugf(log.ExchangeSys, "%s Enabled pairs missing for %s. Added %s.\n",
			b.Name,
			strings.ToUpper(a.String()),
			randomPair)
		enabledPairs = currency.Pairs{randomPair}
	}

	if len(diff.Remove) > 0 {
		log.Debugf(log.ExchangeSys, "%s Checked and updated enabled pairs [%v] - Removed: %s.\n",
			b.Name,
			strings.ToUpper(a.String()),
			diff.Remove)
	}
	err = b.Config.CurrencyPairs.StorePairs(a, enabledPairs, true)
	if err != nil {
		return err
	}
	return b.CurrencyPairs.StorePairs(a, enabledPairs, true)
}

// SetAPIURL sets configuration API URL for an exchange
func (b *Base) SetAPIURL() error {
	checkInsecureEndpoint := func(endpoint string) {
		if strings.Contains(endpoint, "https") || strings.Contains(endpoint, "wss") {
			return
		}
		log.Warnf(log.ExchangeSys,
			"%s is using HTTP instead of HTTPS or WS instead of WSS [%s] for API functionality, an"+
				" attacker could eavesdrop on this connection. Use at your"+
				" own risk.",
			b.Name, endpoint)
	}
	var err error
	if b.Config.API.OldEndPoints != nil {
		if b.Config.API.OldEndPoints.URL != "" && b.Config.API.OldEndPoints.URL != config.APIURLNonDefaultMessage {
			err = b.API.Endpoints.SetRunning(RestSpot.String(), b.Config.API.OldEndPoints.URL)
			if err != nil {
				return err
			}
			checkInsecureEndpoint(b.Config.API.OldEndPoints.URL)
		}
		if b.Config.API.OldEndPoints.URLSecondary != "" && b.Config.API.OldEndPoints.URLSecondary != config.APIURLNonDefaultMessage {
			err = b.API.Endpoints.SetRunning(RestSpotSupplementary.String(), b.Config.API.OldEndPoints.URLSecondary)
			if err != nil {
				return err
			}
			checkInsecureEndpoint(b.Config.API.OldEndPoints.URLSecondary)
		}
		if b.Config.API.OldEndPoints.WebsocketURL != "" && b.Config.API.OldEndPoints.WebsocketURL != config.WebsocketURLNonDefaultMessage {
			err = b.API.Endpoints.SetRunning(WebsocketSpot.String(), b.Config.API.OldEndPoints.WebsocketURL)
			if err != nil {
				return err
			}
			checkInsecureEndpoint(b.Config.API.OldEndPoints.WebsocketURL)
		}
		b.Config.API.OldEndPoints = nil
	} else if b.Config.API.Endpoints != nil {
		for key, val := range b.Config.API.Endpoints {
			if val == "" ||
				val == config.APIURLNonDefaultMessage ||
				val == config.WebsocketURLNonDefaultMessage {
				continue
			}

			var u URL
			u, err = getURLTypeFromString(key)
			if err != nil {
				return err
			}

			var defaultURL string
			defaultURL, err = b.API.Endpoints.GetURL(u)
			if err != nil {
				log.Warnf(
					log.ExchangeSys,
					"%s: Config cannot match with default endpoint URL: [%s] with key: [%s], please remove or update core support endpoints.",
					b.Name,
					val,
					u)
				continue
			}

			if defaultURL == val {
				continue
			}

			log.Warnf(
				log.ExchangeSys,
				"%s: Config is overwriting default endpoint URL values from: [%s] to: [%s] for: [%s]",
				b.Name,
				defaultURL,
				val,
				u)

			checkInsecureEndpoint(val)

			err = b.API.Endpoints.SetRunning(key, val)
			if err != nil {
				return err
			}
		}
	}
	runningMap := b.API.Endpoints.GetURLMap()
	b.Config.API.Endpoints = runningMap
	return nil
}

// SupportsREST returns whether or not the exchange supports
// REST
func (b *Base) SupportsREST() bool {
	return b.Features.Supports.REST
}

// GetWithdrawPermissions passes through the exchange's withdraw permissions
func (b *Base) GetWithdrawPermissions() uint32 {
	return b.Features.Supports.WithdrawPermissions
}

// SupportsWithdrawPermissions compares the supplied permissions with the exchange's to verify they're supported
func (b *Base) SupportsWithdrawPermissions(permissions uint32) bool {
	exchangePermissions := b.GetWithdrawPermissions()
	return permissions&exchangePermissions == permissions
}

// FormatWithdrawPermissions will return each of the exchange's compatible withdrawal methods in readable form
func (b *Base) FormatWithdrawPermissions() string {
	var services []string
	for i := 0; i < 32; i++ {
		var check uint32 = 1 << uint32(i)
		if b.GetWithdrawPermissions()&check != 0 {
			switch check {
			case AutoWithdrawCrypto:
				services = append(services, AutoWithdrawCryptoText)
			case AutoWithdrawCryptoWithAPIPermission:
				services = append(services, AutoWithdrawCryptoWithAPIPermissionText)
			case AutoWithdrawCryptoWithSetup:
				services = append(services, AutoWithdrawCryptoWithSetupText)
			case WithdrawCryptoWith2FA:
				services = append(services, WithdrawCryptoWith2FAText)
			case WithdrawCryptoWithSMS:
				services = append(services, WithdrawCryptoWithSMSText)
			case WithdrawCryptoWithEmail:
				services = append(services, WithdrawCryptoWithEmailText)
			case WithdrawCryptoWithWebsiteApproval:
				services = append(services, WithdrawCryptoWithWebsiteApprovalText)
			case WithdrawCryptoWithAPIPermission:
				services = append(services, WithdrawCryptoWithAPIPermissionText)
			case AutoWithdrawFiat:
				services = append(services, AutoWithdrawFiatText)
			case AutoWithdrawFiatWithAPIPermission:
				services = append(services, AutoWithdrawFiatWithAPIPermissionText)
			case AutoWithdrawFiatWithSetup:
				services = append(services, AutoWithdrawFiatWithSetupText)
			case WithdrawFiatWith2FA:
				services = append(services, WithdrawFiatWith2FAText)
			case WithdrawFiatWithSMS:
				services = append(services, WithdrawFiatWithSMSText)
			case WithdrawFiatWithEmail:
				services = append(services, WithdrawFiatWithEmailText)
			case WithdrawFiatWithWebsiteApproval:
				services = append(services, WithdrawFiatWithWebsiteApprovalText)
			case WithdrawFiatWithAPIPermission:
				services = append(services, WithdrawFiatWithAPIPermissionText)
			case WithdrawCryptoViaWebsiteOnly:
				services = append(services, WithdrawCryptoViaWebsiteOnlyText)
			case WithdrawFiatViaWebsiteOnly:
				services = append(services, WithdrawFiatViaWebsiteOnlyText)
			case NoFiatWithdrawals:
				services = append(services, NoFiatWithdrawalsText)
			default:
				services = append(services, fmt.Sprintf("%s[1<<%v]", UnknownWithdrawalTypeText, i))
			}
		}
	}
	if len(services) > 0 {
		return strings.Join(services, " & ")
	}

	return NoAPIWithdrawalMethodsText
}

// SupportsAsset whether or not the supplied asset is supported
// by the exchange
func (b *Base) SupportsAsset(a asset.Item) bool {
	_, ok := b.CurrencyPairs.Pairs[a]
	return ok
}

// PrintEnabledPairs prints the exchanges enabled asset pairs
func (b *Base) PrintEnabledPairs() {
	for k, v := range b.CurrencyPairs.Pairs {
		log.Infof(log.ExchangeSys, "%s Asset type %v:\n\t Enabled pairs: %v",
			b.Name, strings.ToUpper(k.String()), v.Enabled)
	}
}

// GetBase returns the exchange base
func (b *Base) GetBase() *Base { return b }

// CheckTransientError catches transient errors and returns nil if found, used
// for validation of API credentials
func (b *Base) CheckTransientError(err error) error {
	if _, ok := err.(net.Error); ok {
		log.Warnf(log.ExchangeSys,
			"%s net error captured, will not disable authentication %s",
			b.Name,
			err)
		return nil
	}
	return err
}

// DisableRateLimiter disables the rate limiting system for the exchange
func (b *Base) DisableRateLimiter() error {
	return b.Requester.DisableRateLimiter()
}

// EnableRateLimiter enables the rate limiting system for the exchange
func (b *Base) EnableRateLimiter() error {
	return b.Requester.EnableRateLimiter()
}

// StoreAssetPairFormat initialises and stores a defined asset format
func (b *Base) StoreAssetPairFormat(a asset.Item, f currency.PairStore) error {
	if a.String() == "" {
		return fmt.Errorf("%s cannot add to pairs manager, no asset provided",
			b.Name)
	}

	if f.AssetEnabled == nil {
		f.AssetEnabled = convert.BoolPtr(true)
	}

	if f.RequestFormat == nil {
		return fmt.Errorf("%s cannot add to pairs manager, request pair format not provided",
			b.Name)
	}

	if f.ConfigFormat == nil {
		return fmt.Errorf("%s cannot add to pairs manager, config pair format not provided",
			b.Name)
	}

	if f.ConfigFormat.Delimiter == "" {
		return fmt.Errorf("exchange %s cannot set asset %s pair format %w",
			b.Name, a, errConfigPairFormatRequiresDelimiter)
	}

	if b.CurrencyPairs.Pairs == nil {
		b.CurrencyPairs.Pairs = make(map[asset.Item]*currency.PairStore)
	}

	b.CurrencyPairs.Pairs[a] = &f
	return nil
}

// SetGlobalPairsManager sets defined asset and pairs management system with
// global formatting
func (b *Base) SetGlobalPairsManager(request, config *currency.PairFormat, assets ...asset.Item) error {
	if request == nil {
		return fmt.Errorf("%s cannot set pairs manager, request pair format not provided",
			b.Name)
	}

	if config == nil {
		return fmt.Errorf("%s cannot set pairs manager, config pair format not provided",
			b.Name)
	}

	if len(assets) == 0 {
		return fmt.Errorf("%s cannot set pairs manager, no assets provided",
			b.Name)
	}

	if config.Delimiter == "" {
		return fmt.Errorf("exchange %s cannot set global pairs manager %w for assets %s",
			b.Name, errConfigPairFormatRequiresDelimiter, assets)
	}

	b.CurrencyPairs.UseGlobalFormat = true
	b.CurrencyPairs.RequestFormat = request
	b.CurrencyPairs.ConfigFormat = config

	if b.CurrencyPairs.Pairs != nil {
		return fmt.Errorf("%s cannot set pairs manager, pairs already set",
			b.Name)
	}

	b.CurrencyPairs.Pairs = make(map[asset.Item]*currency.PairStore)

	for i := range assets {
		if assets[i].String() == "" {
			b.CurrencyPairs.Pairs = nil
			return fmt.Errorf("%s cannot set pairs manager, asset is empty string",
				b.Name)
		}
		b.CurrencyPairs.Pairs[assets[i]] = new(currency.PairStore)
		b.CurrencyPairs.Pairs[assets[i]].ConfigFormat = config
		b.CurrencyPairs.Pairs[assets[i]].RequestFormat = request
	}

	return nil
}

// GetWebsocket returns a pointer to the exchange websocket
func (b *Base) GetWebsocket() (*stream.Websocket, error) {
	if b.Websocket == nil {
		return nil, common.ErrFunctionNotSupported
	}
	return b.Websocket, nil
}

// SupportsWebsocket returns whether or not the exchange supports
// websocket
func (b *Base) SupportsWebsocket() bool {
	return b.Features.Supports.Websocket
}

// IsWebsocketEnabled returns whether or not the exchange has its
// websocket client enabled
func (b *Base) IsWebsocketEnabled() bool {
	if b.Websocket == nil {
		return false
	}
	return b.Websocket.IsEnabled()
}

// FlushWebsocketChannels refreshes websocket channel subscriptions based on
// websocket features. Used in the event of a pair/asset or subscription change.
func (b *Base) FlushWebsocketChannels() error {
	if b.Websocket == nil {
		return nil
	}
	return b.Websocket.FlushChannels()
}

// SubscribeToWebsocketChannels appends to ChannelsToSubscribe
// which lets websocket.manageSubscriptions handle subscribing
func (b *Base) SubscribeToWebsocketChannels(channels []subscription.Subscription) error {
	if b.Websocket == nil {
		return common.ErrFunctionNotSupported
	}
	return b.Websocket.SubscribeToChannels(channels)
}

// UnsubscribeToWebsocketChannels removes from ChannelsToSubscribe
// which lets websocket.manageSubscriptions handle unsubscribing
func (b *Base) UnsubscribeToWebsocketChannels(channels []subscription.Subscription) error {
	if b.Websocket == nil {
		return common.ErrFunctionNotSupported
	}
	return b.Websocket.UnsubscribeChannels(channels)
}

// GetSubscriptions returns a copied list of subscriptions
func (b *Base) GetSubscriptions() ([]subscription.Subscription, error) {
	if b.Websocket == nil {
		return nil, common.ErrFunctionNotSupported
	}
	return b.Websocket.GetSubscriptions(), nil
}

// AuthenticateWebsocket sends an authentication message to the websocket
func (b *Base) AuthenticateWebsocket(_ context.Context) error {
	return common.ErrFunctionNotSupported
}

// KlineIntervalEnabled returns if requested interval is enabled on exchange
func (b *Base) klineIntervalEnabled(in kline.Interval) bool {
	// TODO: Add in the ability to use custom klines
	return b.Features.Enabled.Kline.Intervals.ExchangeSupported(in)
}

// FormatExchangeKlineInterval returns Interval to string
// Exchanges can override this if they require custom formatting
func (b *Base) FormatExchangeKlineInterval(in kline.Interval) string {
	return strconv.FormatFloat(in.Duration().Seconds(), 'f', 0, 64)
}

// ValidateKline confirms that the requested pair, asset & interval are
// supported and/or enabled by the requested exchange.
func (b *Base) ValidateKline(pair currency.Pair, a asset.Item, interval kline.Interval) error {
	var err error
	if b.CurrencyPairs.IsAssetEnabled(a) != nil {
		err = common.AppendError(err, fmt.Errorf("%w %v", asset.ErrNotEnabled, a))
	} else if !b.CurrencyPairs.Pairs[a].Enabled.Contains(pair, true) {
		err = common.AppendError(err, fmt.Errorf("%w in enabled pairs %v", currency.ErrPairNotFound, pair))
	}

	if !b.klineIntervalEnabled(interval) {
		err = common.AppendError(err, fmt.Errorf("%w %v", kline.ErrInvalidInterval, interval))
	}

	return err
}

// AddTradesToBuffer is a helper function that will only
// add trades to the buffer if it is allowed
func (b *Base) AddTradesToBuffer(trades ...trade.Data) error {
	if !b.IsSaveTradeDataEnabled() {
		return nil
	}
	return trade.AddTradesToBuffer(b.Name, trades...)
}

// IsSaveTradeDataEnabled checks the state of
// SaveTradeData in a concurrent-friendly manner
func (b *Base) IsSaveTradeDataEnabled() bool {
	b.settingsMutex.RLock()
	isEnabled := b.Features.Enabled.SaveTradeData
	b.settingsMutex.RUnlock()
	return isEnabled
}

// SetSaveTradeDataStatus locks and sets the status of
// the config and the exchange's setting for SaveTradeData
func (b *Base) SetSaveTradeDataStatus(enabled bool) {
	b.settingsMutex.Lock()
	defer b.settingsMutex.Unlock()
	b.Features.Enabled.SaveTradeData = enabled
	b.Config.Features.Enabled.SaveTradeData = enabled
	if b.Verbose {
		log.Debugf(log.Trade, "Set %v 'SaveTradeData' to %v", b.Name, enabled)
	}
}

// IsTradeFeedEnabled checks the state of
// TradeFeed in a concurrent-friendly manner
func (b *Base) IsTradeFeedEnabled() bool {
	b.settingsMutex.RLock()
	isEnabled := b.Features.Enabled.TradeFeed
	b.settingsMutex.RUnlock()
	return isEnabled
}

// SetTradeFeedStatus locks and sets the status of
// the config and the exchange's setting for TradeFeed
func (b *Base) SetTradeFeedStatus(enabled bool) {
	b.settingsMutex.Lock()
	defer b.settingsMutex.Unlock()
	b.Features.Enabled.TradeFeed = enabled
	b.Config.Features.Enabled.TradeFeed = enabled
	if b.Verbose {
		log.Debugf(log.Trade, "Set %v 'TradeFeed' to %v", b.Name, enabled)
	}
}

// IsFillsFeedEnabled checks the state of
// FillsFeed in a concurrent-friendly manner
func (b *Base) IsFillsFeedEnabled() bool {
	b.settingsMutex.RLock()
	isEnabled := b.Features.Enabled.FillsFeed
	b.settingsMutex.RUnlock()
	return isEnabled
}

// SetFillsFeedStatus locks and sets the status of
// the config and the exchange's setting for FillsFeed
func (b *Base) SetFillsFeedStatus(enabled bool) {
	b.settingsMutex.Lock()
	defer b.settingsMutex.Unlock()
	b.Features.Enabled.FillsFeed = enabled
	b.Config.Features.Enabled.FillsFeed = enabled
	if b.Verbose {
		log.Debugf(log.Trade, "Set %v 'FillsFeed' to %v", b.Name, enabled)
	}
}

// NewEndpoints declares default and running URLs maps
func (b *Base) NewEndpoints() *Endpoints {
	return &Endpoints{
		Exchange: b.Name,
		defaults: make(map[string]string),
	}
}

// SetDefaultEndpoints declares and sets the default URLs map
func (e *Endpoints) SetDefaultEndpoints(m map[URL]string) error {
	for k, v := range m {
		err := e.SetRunning(k.String(), v)
		if err != nil {
			return err
		}
	}
	return nil
}

// SetRunning populates running URLs map
func (e *Endpoints) SetRunning(key, val string) error {
	e.mu.Lock()
	defer e.mu.Unlock()
	err := validateKey(key)
	if err != nil {
		return err
	}
	_, err = url.ParseRequestURI(val)
	if err != nil {
		log.Warnf(log.ExchangeSys,
			"Could not set custom URL for %s to %s for exchange %s. invalid URI for request.",
			key,
			val,
			e.Exchange)
		return nil //nolint:nilerr // non-fatal error as we won't update the running URL
	}
	e.defaults[key] = val
	return nil
}

func validateKey(keyVal string) error {
	for x := range keyURLs {
		if keyURLs[x].String() == keyVal {
			return nil
		}
	}
	return errors.New("keyVal invalid")
}

// GetURL gets default url from URLs map
func (e *Endpoints) GetURL(key URL) (string, error) {
	e.mu.RLock()
	defer e.mu.RUnlock()
	val, ok := e.defaults[key.String()]
	if !ok {
		return "", fmt.Errorf("no endpoint path found for the given key: %v", key)
	}
	return val, nil
}

// GetURLMap gets all urls for either running or default map based on the bool value supplied
func (e *Endpoints) GetURLMap() map[string]string {
	e.mu.RLock()
	var urlMap = make(map[string]string)
	for k, v := range e.defaults {
		urlMap[k] = v
	}
	e.mu.RUnlock()
	return urlMap
}

// GetCachedOpenInterest returns open interest data if the exchange
// supports open interest in ticker data
func (b *Base) GetCachedOpenInterest(_ context.Context, k ...key.PairAsset) ([]futures.OpenInterest, error) {
	if !b.Features.Supports.FuturesCapabilities.OpenInterest.Supported ||
		!b.Features.Supports.FuturesCapabilities.OpenInterest.SupportedViaTicker {
		return nil, common.ErrFunctionNotSupported
	}
	if len(k) == 0 {
		ticks, err := ticker.GetExchangeTickers(b.Name)
		if err != nil {
			return nil, err
		}
		resp := make([]futures.OpenInterest, 0, len(ticks))
		for i := range ticks {
			if ticks[i].OpenInterest <= 0 {
				continue
			}
			resp = append(resp, futures.OpenInterest{
				Key: key.ExchangePairAsset{
					Exchange: b.Name,
					Base:     ticks[i].Pair.Base.Item,
					Quote:    ticks[i].Pair.Quote.Item,
					Asset:    ticks[i].AssetType,
				},
				OpenInterest: ticks[i].OpenInterest,
			})
		}
		sort.Slice(resp, func(i, j int) bool {
			return resp[i].Key.Base.Symbol < resp[j].Key.Base.Symbol
		})
		return resp, nil
	}
	resp := make([]futures.OpenInterest, len(k))
	for i := range k {
		t, err := ticker.GetTicker(b.Name, k[i].Pair(), k[i].Asset)
		if err != nil {
			return nil, err
		}
		resp[i] = futures.OpenInterest{
			Key: key.ExchangePairAsset{
				Exchange: b.Name,
				Base:     t.Pair.Base.Item,
				Quote:    t.Pair.Quote.Item,
				Asset:    t.AssetType,
			},
			OpenInterest: t.OpenInterest,
		}
	}
	return resp, nil
}

// FormatSymbol formats the given pair to a string suitable for exchange API requests
func (b *Base) FormatSymbol(pair currency.Pair, assetType asset.Item) (string, error) {
	pairFmt, err := b.GetPairFormat(assetType, true)
	if err != nil {
		return pair.String(), err
	}
	return pairFmt.Format(pair), nil
}

func (u URL) String() string {
	switch u {
	case RestSpot:
		return restSpotURL
	case RestSpotSupplementary:
		return restSpotSupplementaryURL
	case RestUSDTMargined:
		return restUSDTMarginedFuturesURL
	case RestCoinMargined:
		return restCoinMarginedFuturesURL
	case RestFutures:
		return restFuturesURL
	case RestFuturesSupplementary:
		return restFuturesSupplementaryURL
	case RestUSDCMargined:
		return restUSDCMarginedFuturesURL
	case RestSandbox:
		return restSandboxURL
	case RestSwap:
		return restSwapURL
	case WebsocketSpot:
		return websocketSpotURL
	case WebsocketSpotSupplementary:
		return websocketSpotSupplementaryURL
	case ChainAnalysis:
		return chainAnalysisURL
	case EdgeCase1:
		return edgeCase1URL
	case EdgeCase2:
		return edgeCase2URL
	case EdgeCase3:
		return edgeCase3URL
	default:
		return ""
	}
}

// getURLTypeFromString returns URL type from the endpoint string association
func getURLTypeFromString(ep string) (URL, error) {
	switch ep {
	case restSpotURL:
		return RestSpot, nil
	case restSpotSupplementaryURL:
		return RestSpotSupplementary, nil
	case restUSDTMarginedFuturesURL:
		return RestUSDTMargined, nil
	case restCoinMarginedFuturesURL:
		return RestCoinMargined, nil
	case restFuturesURL:
		return RestFutures, nil
	case restFuturesSupplementaryURL:
		return RestFuturesSupplementary, nil
	case restUSDCMarginedFuturesURL:
		return RestUSDCMargined, nil
	case restSandboxURL:
		return RestSandbox, nil
	case restSwapURL:
		return RestSwap, nil
	case websocketSpotURL:
		return WebsocketSpot, nil
	case websocketSpotSupplementaryURL:
		return WebsocketSpotSupplementary, nil
	case chainAnalysisURL:
		return ChainAnalysis, nil
	case edgeCase1URL:
		return EdgeCase1, nil
	case edgeCase2URL:
		return EdgeCase2, nil
	case edgeCase3URL:
		return EdgeCase3, nil
	default:
		return Invalid, fmt.Errorf("%w '%s'", errEndpointStringNotFound, ep)
	}
}

// DisableAssetWebsocketSupport disables websocket functionality for the
// supplied asset item. In the case that websocket functionality has not yet
// been implemented for that specific asset type. This is a base method to
// check availability of asset type.
func (b *Base) DisableAssetWebsocketSupport(aType asset.Item) error {
	if !b.SupportsAsset(aType) {
		return fmt.Errorf("%s %w",
			aType,
			asset.ErrNotSupported)
	}
	b.AssetWebsocketSupport.m.Lock()
	if b.AssetWebsocketSupport.unsupported == nil {
		b.AssetWebsocketSupport.unsupported = make(map[asset.Item]bool)
	}
	b.AssetWebsocketSupport.unsupported[aType] = true
	b.AssetWebsocketSupport.m.Unlock()
	return nil
}

// IsAssetWebsocketSupported checks to see if the supplied asset type is
// supported by websocket.
func (a *AssetWebsocketSupport) IsAssetWebsocketSupported(aType asset.Item) bool {
	a.m.RLock()
	defer a.m.RUnlock()
	return a.unsupported == nil || !a.unsupported[aType]
}

// UpdateCurrencyStates updates currency states
func (b *Base) UpdateCurrencyStates(_ context.Context, _ asset.Item) error {
	return common.ErrNotYetImplemented
}

// GetAvailableTransferChains returns a list of supported transfer chains based
// on the supplied cryptocurrency
func (b *Base) GetAvailableTransferChains(_ context.Context, _ currency.Code) ([]string, error) {
	return nil, common.ErrFunctionNotSupported
}

// HasAssetTypeAccountSegregation returns if the accounts are divided into asset
// types instead of just being denoted as spot holdings.
func (b *Base) HasAssetTypeAccountSegregation() bool {
	return b.Features.Supports.RESTCapabilities.HasAssetTypeAccountSegregation
}

// GetPositionSummary returns stats for a future position
func (b *Base) GetPositionSummary(context.Context, *futures.PositionSummaryRequest) (*futures.PositionSummary, error) {
	return nil, common.ErrNotYetImplemented
}

// GetKlineRequest returns a helper for the fetching of candle/kline data for
// a single request within a pre-determined time window.
func (b *Base) GetKlineRequest(pair currency.Pair, a asset.Item, interval kline.Interval, start, end time.Time, fixedAPICandleLength bool) (*kline.Request, error) {
	if pair.IsEmpty() {
		return nil, currency.ErrCurrencyPairEmpty
	}
	if !a.IsValid() {
		return nil, asset.ErrNotSupported
	}
	// NOTE: This allows for checking that the required kline interval is
	// supported by the exchange and/or can be constructed from lower time frame
	// intervals.
	exchangeInterval, err := b.Features.Enabled.Kline.Intervals.Construct(interval)
	if err != nil {
		return nil, err
	}

	err = b.ValidateKline(pair, a, exchangeInterval)
	if err != nil {
		return nil, err
	}

	formatted, err := b.FormatExchangeCurrency(pair, a)
	if err != nil {
		return nil, err
	}

	limit, err := b.Features.Enabled.Kline.GetIntervalResultLimit(exchangeInterval)
	if err != nil {
		return nil, err
	}

	req, err := kline.CreateKlineRequest(b.Name, pair, formatted, a, interval, exchangeInterval, start, end, limit)
	if err != nil {
		return nil, err
	}

	// NOTE: The checks below makes sure a client is notified that using this
	// functionality will result in error if the total candles cannot be
	// theoretically retrieved.
	if fixedAPICandleLength {
		origCount := kline.TotalCandlesPerInterval(req.Start, req.End, interval)
		modifiedCount := kline.TotalCandlesPerInterval(req.Start, time.Now(), exchangeInterval)
		if modifiedCount > limit {
			errMsg := fmt.Sprintf("for %v %v candles between %v-%v. ",
				origCount,
				interval,
				start.Format(common.SimpleTimeFormatWithTimezone),
				end.Format(common.SimpleTimeFormatWithTimezone))
			if interval != exchangeInterval {
				errMsg += fmt.Sprintf("Request converts to %v %v candles. ",
					modifiedCount,
					exchangeInterval)
			}
			boundary := time.Now().Add(-exchangeInterval.Duration() * time.Duration(limit))
			return nil, fmt.Errorf("%w %v, exceeding the limit of %v %v candles up to %v. Please reduce timeframe or use GetHistoricCandlesExtended",
				kline.ErrRequestExceedsExchangeLimits,
				errMsg,
				limit,
				exchangeInterval,
				boundary.Format(common.SimpleTimeFormatWithTimezone))
		}
	} else if count := kline.TotalCandlesPerInterval(req.Start, req.End, exchangeInterval); count > limit {
		return nil, fmt.Errorf("candle count exceeded: %d. The endpoint has a set candle limit return of %d candles. Candle data will be incomplete: %w",
			count,
			limit,
			kline.ErrRequestExceedsExchangeLimits)
	}

	return req, nil
}

// GetKlineExtendedRequest returns a helper for the fetching of candle/kline
// data for a *multi* request within a pre-determined time window. This has
// extended functionality to also break down calls to fetch total history.
func (b *Base) GetKlineExtendedRequest(pair currency.Pair, a asset.Item, interval kline.Interval, start, end time.Time) (*kline.ExtendedRequest, error) {
	if pair.IsEmpty() {
		return nil, currency.ErrCurrencyPairEmpty
	}
	if !a.IsValid() {
		return nil, asset.ErrNotSupported
	}

	exchangeInterval, err := b.Features.Enabled.Kline.Intervals.Construct(interval)
	if err != nil {
		return nil, err
	}

	err = b.ValidateKline(pair, a, exchangeInterval)
	if err != nil {
		return nil, err
	}

	formatted, err := b.FormatExchangeCurrency(pair, a)
	if err != nil {
		return nil, err
	}

	limit, err := b.Features.Enabled.Kline.GetIntervalResultLimit(exchangeInterval)
	if err != nil {
		return nil, err
	}

	r, err := kline.CreateKlineRequest(b.Name, pair, formatted, a, interval, exchangeInterval, start, end, limit)
	if err != nil {
		return nil, err
	}
	r.IsExtended = true

	dates, err := r.GetRanges(uint32(limit))
	if err != nil {
		return nil, err
	}

	return &kline.ExtendedRequest{Request: r, RangeHolder: dates}, nil
}

// Shutdown closes active websocket connections if available and then cleans up
// a REST requester instance.
func (b *Base) Shutdown() error {
	if b.Websocket != nil {
		err := b.Websocket.Shutdown()
		if err != nil && !errors.Is(err, stream.ErrNotConnected) {
			return err
		}
	}
	return b.Requester.Shutdown()
}

// GetStandardConfig returns a standard default exchange config. Set defaults
// must populate base struct with exchange specific defaults before calling
// this function.
func (b *Base) GetStandardConfig() (*config.Exchange, error) {
	if b == nil {
		return nil, errExchangeIsNil
	}

	if b.Name == "" {
		return nil, errSetDefaultsNotCalled
	}

	exchCfg := new(config.Exchange)
	exchCfg.Name = b.Name
	exchCfg.Enabled = b.Enabled
	exchCfg.HTTPTimeout = DefaultHTTPTimeout
	exchCfg.BaseCurrencies = b.BaseCurrencies

	if b.SupportsWebsocket() {
		exchCfg.WebsocketResponseCheckTimeout = config.DefaultWebsocketResponseCheckTimeout
		exchCfg.WebsocketResponseMaxLimit = config.DefaultWebsocketResponseMaxLimit
		exchCfg.WebsocketTrafficTimeout = config.DefaultWebsocketTrafficTimeout
	}

	return exchCfg, nil
}

// Futures section

// CalculatePNL is an overridable function to allow PNL to be calculated on an
// open position
// It will also determine whether the position is considered to be liquidated
// For live trading, an overriding function may wish to confirm the liquidation by
// requesting the status of the asset
func (b *Base) CalculatePNL(context.Context, *futures.PNLCalculatorRequest) (*futures.PNLResult, error) {
	return nil, common.ErrNotYetImplemented
}

// ScaleCollateral is an overridable function to determine how much
// collateral is usable in futures positions
func (b *Base) ScaleCollateral(context.Context, *futures.CollateralCalculator) (*collateral.ByCurrency, error) {
	return nil, common.ErrNotYetImplemented
}

// CalculateTotalCollateral takes in n collateral calculators to determine an overall
// standing in a singular currency
func (b *Base) CalculateTotalCollateral(_ context.Context, _ *futures.TotalCollateralCalculator) (*futures.TotalCollateralResponse, error) {
	return nil, common.ErrNotYetImplemented
}

// GetCollateralCurrencyForContract returns the collateral currency for an asset and contract pair
func (b *Base) GetCollateralCurrencyForContract(_ asset.Item, _ currency.Pair) (currency.Code, asset.Item, error) {
	return currency.Code{}, asset.Empty, common.ErrNotYetImplemented
}

// GetCurrencyForRealisedPNL returns where to put realised PNL
// example 1: Bybit universal margin PNL is paid out in USD to your spot wallet
// example 2: Binance coin margined futures pays returns using the same currency eg BTC
func (b *Base) GetCurrencyForRealisedPNL(_ asset.Item, _ currency.Pair) (currency.Code, asset.Item, error) {
	return currency.Code{}, asset.Empty, common.ErrNotYetImplemented
}

// GetMarginRatesHistory returns the margin rate history for the supplied currency
func (b *Base) GetMarginRatesHistory(context.Context, *margin.RateHistoryRequest) (*margin.RateHistoryResponse, error) {
	return nil, common.ErrNotYetImplemented
}

// GetFuturesPositionSummary returns stats for a future position
func (b *Base) GetFuturesPositionSummary(context.Context, *futures.PositionSummaryRequest) (*futures.PositionSummary, error) {
	return nil, common.ErrNotYetImplemented
}

// GetFuturesPositions returns futures positions for all currencies
func (b *Base) GetFuturesPositions(context.Context, *futures.PositionsRequest) ([]futures.PositionDetails, error) {
	return nil, common.ErrNotYetImplemented
}

// GetFuturesPositionOrders returns futures positions orders
func (b *Base) GetFuturesPositionOrders(context.Context, *futures.PositionsRequest) ([]futures.PositionResponse, error) {
	return nil, common.ErrNotYetImplemented
}

// GetHistoricalFundingRates returns historical funding rates for a future
func (b *Base) GetHistoricalFundingRates(context.Context, *fundingrate.HistoricalRatesRequest) (*fundingrate.HistoricalRates, error) {
	return nil, common.ErrNotYetImplemented
}

// IsPerpetualFutureCurrency ensures a given asset and currency is a perpetual future
// differs by exchange
func (b *Base) IsPerpetualFutureCurrency(asset.Item, currency.Pair) (bool, error) {
	return false, common.ErrNotYetImplemented
}

// SetCollateralMode sets the account's collateral mode for the asset type
func (b *Base) SetCollateralMode(_ context.Context, _ asset.Item, _ collateral.Mode) error {
	return common.ErrNotYetImplemented
}

// GetCollateralMode returns the account's collateral mode for the asset type
func (b *Base) GetCollateralMode(_ context.Context, _ asset.Item) (collateral.Mode, error) {
	return 0, common.ErrNotYetImplemented
}

// SetMarginType sets the account's margin type for the asset type
func (b *Base) SetMarginType(_ context.Context, _ asset.Item, _ currency.Pair, _ margin.Type) error {
	return common.ErrNotYetImplemented
}

// ChangePositionMargin changes the margin type for a position
func (b *Base) ChangePositionMargin(_ context.Context, _ *margin.PositionChangeRequest) (*margin.PositionChangeResponse, error) {
	return nil, common.ErrNotYetImplemented
}

// SetLeverage sets the account's initial leverage for the asset type and pair
func (b *Base) SetLeverage(_ context.Context, _ asset.Item, _ currency.Pair, _ margin.Type, _ float64, _ order.Side) error {
	return common.ErrNotYetImplemented
}

// GetLeverage gets the account's initial leverage for the asset type and pair
func (b *Base) GetLeverage(_ context.Context, _ asset.Item, _ currency.Pair, _ margin.Type, _ order.Side) (float64, error) {
	return -1, common.ErrNotYetImplemented
}

// MatchSymbolWithAvailablePairs returns a currency pair based on the supplied
// symbol and asset type. If the string is expected to have a delimiter this
// will attempt to screen it out.
func (b *Base) MatchSymbolWithAvailablePairs(symbol string, a asset.Item, hasDelimiter bool) (currency.Pair, error) {
	if hasDelimiter {
		for x := range symbol {
			if unicode.IsPunct(rune(symbol[x])) {
				symbol = symbol[:x] + symbol[x+1:]
				break
			}
		}
	}
	return b.CurrencyPairs.Match(symbol, a)
}

// MatchSymbolCheckEnabled returns a currency pair based on the supplied symbol
// and asset type against the available pairs list. If the string is expected to
// have a delimiter this will attempt to screen it out. It will also check if
// the pair is enabled.
func (b *Base) MatchSymbolCheckEnabled(symbol string, a asset.Item, hasDelimiter bool) (pair currency.Pair, enabled bool, err error) {
	pair, err = b.MatchSymbolWithAvailablePairs(symbol, a, hasDelimiter)
	if err != nil {
		return pair, false, err
	}

	enabled, err = b.IsPairEnabled(pair, a)
	return
}

// IsPairEnabled checks if a pair is enabled for an enabled asset type.
// TODO: Optimisation map for enabled pair matching, instead of linear traversal.
func (b *Base) IsPairEnabled(pair currency.Pair, a asset.Item) (bool, error) {
	return b.CurrencyPairs.IsPairEnabled(pair, a)
}

// GetOpenInterest returns the open interest rate for a given asset pair
func (b *Base) GetOpenInterest(context.Context, ...key.PairAsset) ([]futures.OpenInterest, error) {
	return nil, common.ErrFunctionNotSupported
}

// ParallelChanOp performs a single method call in parallel across streams and waits to return any errors
func (b *Base) ParallelChanOp(channels []subscription.Subscription, m func([]subscription.Subscription) error, batchSize int) error {
	wg := sync.WaitGroup{}
	errC := make(chan error, len(channels))
	if batchSize == 0 {
		return errBatchSizeZero
	}

	var j int
	for i := 0; i < len(channels); i += batchSize {
		j += batchSize
		if j >= len(channels) {
			j = len(channels)
		}
		wg.Add(1)
		go func(c []subscription.Subscription) {
			defer wg.Done()
			if err := m(c); err != nil {
				errC <- err
			}
		}(channels[i:j])
	}

	wg.Wait()
	close(errC)

	var errs error
	for err := range errC {
		errs = common.AppendError(errs, err)
	}

	return errs
}

// Bootstrap function allows for exchange authors to supplement or override common startup actions
// If exchange.Bootstrap returns false or error it will not perform any other actions.
// If it returns true, or is not implemented by the exchange, it will:
// * Print debug startup information
// * UpdateOrderExecutionLimits
// * UpdateTradablePairs
func Bootstrap(ctx context.Context, b IBotExchange) error {
	if continueBootstrap, err := b.Bootstrap(ctx); !continueBootstrap || err != nil {
		return err
	}

	if b.IsVerbose() {
		if b.GetSupportedFeatures().Websocket {
			wsURL := ""
			wsEnabled := false
			if w, err := b.GetWebsocket(); err == nil {
				wsURL = w.GetWebsocketURL()
				wsEnabled = w.IsEnabled()
			}
			log.Debugf(log.ExchangeSys, "%s Websocket: %s. (url: %s)", b.GetName(), common.IsEnabled(wsEnabled), wsURL)
		} else {
			log.Debugf(log.ExchangeSys, "%s Websocket: Unsupported", b.GetName())
		}
		b.PrintEnabledPairs()
	}

	if b.GetEnabledFeatures().AutoPairUpdates {
		if err := b.UpdateTradablePairs(ctx, b); err != nil {
			return fmt.Errorf("failed to update tradable pairs: %w", err)
		}
	}

	a := b.GetAssetTypes(true)
	var wg sync.WaitGroup
	errC := make(chan error, len(a))
	for i := range a {
		wg.Add(1)
		go func(a asset.Item) {
			defer wg.Done()
			if err := b.UpdateOrderExecutionLimits(ctx, a); err != nil && !errors.Is(err, common.ErrNotYetImplemented) {
				errC <- fmt.Errorf("failed to set exchange order execution limits: %w", err)
			}
		}(a[i])
	}
	wg.Wait()
	close(errC)

	var err error
	for e := range errC {
		err = common.AppendError(err, e)
	}

	return err
}

// Bootstrap is a fallback method for exchange startup actions
// Exchange authors should override this if they wish to customise startup actions
// Return true or an error to all default Bootstrap actions to occur afterwards
// or false to signal that no further bootstrapping should occur
func (b *Base) Bootstrap(_ context.Context) (continueBootstrap bool, err error) {
	continueBootstrap = true
	return
}

// IsVerbose returns if the exchange is set to verbose
func (b *Base) IsVerbose() bool {
	return b.Verbose
}

// GetDefaultConfig returns a default exchange config
<<<<<<< HEAD
func (b *Base) GetDefaultConfig(ctx context.Context, instance LimitedScope) (*config.Exchange, error) {
	if instance == nil {
		return nil, errExchangeIsNil
	}

	if instance.GetBase() != b {
		return nil, errExchangeMismatch
	}

	if instance.GetName() == "" {
		instance.SetDefaults()
	}
=======
func GetDefaultConfig(ctx context.Context, exch IBotExchange) (*config.Exchange, error) {
	if exch == nil {
		return nil, errExchangeIsNil
	}

	if exch.GetName() == "" {
		exch.SetDefaults()
	}

	b := exch.GetBase()
>>>>>>> 9657a570

	exchCfg, err := b.GetStandardConfig()
	if err != nil {
		return nil, err
	}

	err = b.SetupDefaults(exchCfg)
	if err != nil {
		return nil, err
	}

	if b.Features.Supports.RESTCapabilities.AutoPairUpdates {
<<<<<<< HEAD
		err = b.UpdateTradablePairs(ctx, instance)
=======
		err = exch.UpdateTradablePairs(ctx, true)
>>>>>>> 9657a570
		if err != nil {
			return nil, err
		}
	}

	return exchCfg, nil
<<<<<<< HEAD
}

// UpdateTradablePairs updates the exchanges available pairs and stores them in
// the exchanges config.
func (b *Base) UpdateTradablePairs(ctx context.Context, instance LimitedScope) error {
	assets := b.GetAssetTypes(false)
	if len(assets) == 0 {
		return fmt.Errorf("%s %w: no specific asset types are set", b.GetName(), errSetDefaultsNotCalled)
	}
	for x := range assets {
		pairs, err := instance.FetchTradablePairs(ctx, assets[x])
		if err != nil {
			return err
		}
		err = b.UpdatePairs(pairs, assets[x], false)
		if err != nil {
			return err
		}
	}
	return b.EnsureOnePairEnabled()
}

// Setup takes in an exchange configuration and sets all parameters
func (b *Base) Setup(ctx context.Context, exch *config.Exchange) error {
	err := exch.Validate()
	if err != nil {
		return err
	}
	if !exch.Enabled {
		b.SetEnabled(false)
		return nil
	}
	err = b.SetupDefaults(exch)
	if err != nil {
		return err
	}

	if b.PostSetupRequirements != nil {
		err = b.PostSetupRequirements(ctx, exch)
		if err != nil {
			return err
		}
	}
	return nil
=======
>>>>>>> 9657a570
}<|MERGE_RESOLUTION|>--- conflicted
+++ resolved
@@ -62,7 +62,6 @@
 	errSetDefaultsNotCalled              = errors.New("set defaults not called")
 	errExchangeIsNil                     = errors.New("exchange is nil")
 	errBatchSizeZero                     = errors.New("batch size cannot be 0")
-	errExchangeMismatch                  = errors.New("exchange instance does not match base")
 	errSetupNotCalled                    = errors.New("setup not called")
 )
 
@@ -1948,20 +1947,6 @@
 }
 
 // GetDefaultConfig returns a default exchange config
-<<<<<<< HEAD
-func (b *Base) GetDefaultConfig(ctx context.Context, instance LimitedScope) (*config.Exchange, error) {
-	if instance == nil {
-		return nil, errExchangeIsNil
-	}
-
-	if instance.GetBase() != b {
-		return nil, errExchangeMismatch
-	}
-
-	if instance.GetName() == "" {
-		instance.SetDefaults()
-	}
-=======
 func GetDefaultConfig(ctx context.Context, exch IBotExchange) (*config.Exchange, error) {
 	if exch == nil {
 		return nil, errExchangeIsNil
@@ -1972,7 +1957,6 @@
 	}
 
 	b := exch.GetBase()
->>>>>>> 9657a570
 
 	exchCfg, err := b.GetStandardConfig()
 	if err != nil {
@@ -1985,29 +1969,24 @@
 	}
 
 	if b.Features.Supports.RESTCapabilities.AutoPairUpdates {
-<<<<<<< HEAD
-		err = b.UpdateTradablePairs(ctx, instance)
-=======
-		err = exch.UpdateTradablePairs(ctx, true)
->>>>>>> 9657a570
+		err = exch.UpdateTradablePairs(ctx, exch)
 		if err != nil {
 			return nil, err
 		}
 	}
 
 	return exchCfg, nil
-<<<<<<< HEAD
 }
 
 // UpdateTradablePairs updates the exchanges available pairs and stores them in
 // the exchanges config.
-func (b *Base) UpdateTradablePairs(ctx context.Context, instance LimitedScope) error {
+func (b *Base) UpdateTradablePairs(ctx context.Context, exch IBotExchange) error {
 	assets := b.GetAssetTypes(false)
 	if len(assets) == 0 {
 		return fmt.Errorf("%s %w: no specific asset types are set", b.GetName(), errSetDefaultsNotCalled)
 	}
 	for x := range assets {
-		pairs, err := instance.FetchTradablePairs(ctx, assets[x])
+		pairs, err := exch.FetchTradablePairs(ctx, assets[x])
 		if err != nil {
 			return err
 		}
@@ -2033,7 +2012,6 @@
 	if err != nil {
 		return err
 	}
-
 	if b.PostSetupRequirements != nil {
 		err = b.PostSetupRequirements(ctx, exch)
 		if err != nil {
@@ -2041,6 +2019,4 @@
 		}
 	}
 	return nil
-=======
->>>>>>> 9657a570
 }