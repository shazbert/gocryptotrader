--- conflicted
+++ resolved
@@ -40,12 +40,9 @@
 var (
 	// ErrAuthenticatedRequestWithoutCredentialsSet error message for authenticated request without credentials set
 	ErrAuthenticatedRequestWithoutCredentialsSet = errors.New("authenticated HTTP request called but not supported due to unset/default API keys")
-<<<<<<< HEAD
 
 	errEndpointStringNotFound = errors.New("endpoint string not found")
-=======
-	errTransportNotSet                           = errors.New("transport not set, cannot set timeout")
->>>>>>> a1a667ba
+	errTransportNotSet        = errors.New("transport not set, cannot set timeout")
 )
 
 func (b *Base) checkAndInitRequester() {
