package bithumb

import (
	"errors"
	"fmt"
	"math"
	"sort"
	"strconv"
	"sync"
	"time"

	"github.com/thrasher-corp/gocryptotrader/common"
	"github.com/thrasher-corp/gocryptotrader/config"
	"github.com/thrasher-corp/gocryptotrader/currency"
	exchange "github.com/thrasher-corp/gocryptotrader/exchanges"
	"github.com/thrasher-corp/gocryptotrader/exchanges/account"
	"github.com/thrasher-corp/gocryptotrader/exchanges/asset"
	"github.com/thrasher-corp/gocryptotrader/exchanges/kline"
	"github.com/thrasher-corp/gocryptotrader/exchanges/order"
	"github.com/thrasher-corp/gocryptotrader/exchanges/orderbook"
	"github.com/thrasher-corp/gocryptotrader/exchanges/protocol"
	"github.com/thrasher-corp/gocryptotrader/exchanges/request"
	"github.com/thrasher-corp/gocryptotrader/exchanges/ticker"
	"github.com/thrasher-corp/gocryptotrader/exchanges/trade"
	"github.com/thrasher-corp/gocryptotrader/log"
	"github.com/thrasher-corp/gocryptotrader/portfolio/withdraw"
)

var errNotEnoughPairs = errors.New("at least one currency is required to fetch order history")

// GetDefaultConfig returns a default exchange config
func (b *Bithumb) GetDefaultConfig() (*config.ExchangeConfig, error) {
	b.SetDefaults()
	exchCfg := new(config.ExchangeConfig)
	exchCfg.Name = b.Name
	exchCfg.HTTPTimeout = exchange.DefaultHTTPTimeout
	exchCfg.BaseCurrencies = b.BaseCurrencies

	err := b.SetupDefaults(exchCfg)
	if err != nil {
		return nil, err
	}

	if b.Features.Supports.RESTCapabilities.AutoPairUpdates {
		err = b.UpdateTradablePairs(true)
		if err != nil {
			return nil, err
		}
	}

	return exchCfg, nil
}

// SetDefaults sets the basic defaults for Bithumb
func (b *Bithumb) SetDefaults() {
	b.Name = "Bithumb"
	b.Enabled = true
	b.Verbose = true
	b.API.CredentialsValidator.RequiresKey = true
	b.API.CredentialsValidator.RequiresSecret = true

	requestFmt := &currency.PairFormat{Uppercase: true, Delimiter: currency.UnderscoreDelimiter}
	configFmt := &currency.PairFormat{Uppercase: true, Index: "KRW"}
	err := b.SetGlobalPairsManager(requestFmt, configFmt, asset.Spot)
	if err != nil {
		log.Errorln(log.ExchangeSys, err)
	}

	b.Features = exchange.Features{
		Supports: exchange.FeaturesSupported{
			REST: true,
			RESTCapabilities: protocol.Features{
				TickerBatching:      true,
				TickerFetching:      true,
				TradeFetching:       true,
				OrderbookFetching:   true,
				AutoPairUpdates:     true,
				AccountInfo:         true,
				CryptoWithdrawal:    true,
				FiatDeposit:         true,
				FiatWithdraw:        true,
				GetOrder:            true,
				CancelOrder:         true,
				SubmitOrder:         true,
				ModifyOrder:         true,
				DepositHistory:      true,
				WithdrawalHistory:   true,
				UserTradeHistory:    true,
				TradeFee:            true,
				FiatWithdrawalFee:   true,
				CryptoDepositFee:    true,
				CryptoWithdrawalFee: true,
				KlineFetching:       true,
			},
			WithdrawPermissions: exchange.AutoWithdrawCrypto |
				exchange.AutoWithdrawFiat,
			Kline: kline.ExchangeCapabilitiesSupported{
				Intervals: true,
			},
		},
		Enabled: exchange.FeaturesEnabled{
			AutoPairUpdates: true,
			Kline: kline.ExchangeCapabilitiesEnabled{
				Intervals: map[string]bool{
					kline.OneMin.Word():     true,
					kline.ThreeMin.Word():   true,
					kline.FiveMin.Word():    true,
					kline.TenMin.Word():     true,
					kline.ThirtyMin.Word():  true,
					kline.OneHour.Word():    true,
					kline.SixHour.Word():    true,
					kline.TwelveHour.Word(): true,
					kline.OneDay.Word():     true,
				},
			},
		},
	}
	b.Requester = request.New(b.Name,
		common.NewHTTPClientWithTimeout(exchange.DefaultHTTPTimeout),
		request.WithLimiter(SetRateLimit()))
	b.API.Endpoints = b.NewEndpoints()
	err = b.API.Endpoints.SetDefaultEndpoints(map[exchange.URL]string{
		exchange.RestSpot: apiURL,
	})
	if err != nil {
		log.Errorln(log.ExchangeSys, err)
	}
}

// Setup takes in the supplied exchange configuration details and sets params
func (b *Bithumb) Setup(exch *config.ExchangeConfig) error {
	if !exch.Enabled {
		b.SetEnabled(false)
		return nil
	}
	return b.SetupDefaults(exch)
}

// Start starts the Bithumb go routine
func (b *Bithumb) Start(wg *sync.WaitGroup) {
	wg.Add(1)
	go func() {
		b.Run()
		wg.Done()
	}()
}

// Run implements the Bithumb wrapper
func (b *Bithumb) Run() {
	if b.Verbose {
		b.PrintEnabledPairs()
	}

	err := b.UpdateOrderExecutionLimits("")
	if err != nil {
		log.Errorf(log.ExchangeSys,
			"%s failed to set exchange order execution limits. Err: %v",
			b.Name,
			err)
	}

	if !b.GetEnabledFeatures().AutoPairUpdates {
		return
	}

	err = b.UpdateTradablePairs(false)
	if err != nil {
		log.Errorf(log.ExchangeSys, "%s failed to update tradable pairs. Err: %s", b.Name, err)
	}
}

// FetchTradablePairs returns a list of the exchanges tradable pairs
func (b *Bithumb) FetchTradablePairs(asset asset.Item) ([]string, error) {
	currencies, err := b.GetTradablePairs()
	if err != nil {
		return nil, err
	}

	for x := range currencies {
		currencies[x] += "KRW"
	}

	return currencies, nil
}

// UpdateTradablePairs updates the exchanges available pairs and stores
// them in the exchanges config
func (b *Bithumb) UpdateTradablePairs(forceUpdate bool) error {
	pairs, err := b.FetchTradablePairs(asset.Spot)
	if err != nil {
		return err
	}

	p, err := currency.NewPairsFromStrings(pairs)
	if err != nil {
		return err
	}

	return b.UpdatePairs(p, asset.Spot, false, forceUpdate)
}

// UpdateTicker updates and returns the ticker for a currency pair
func (b *Bithumb) UpdateTicker(p currency.Pair, assetType asset.Item) (*ticker.Price, error) {
	tickers, err := b.GetAllTickers()
	if err != nil {
		return nil, err
	}
	pairs, err := b.GetEnabledPairs(assetType)
	if err != nil {
		return nil, err
	}

	for i := range pairs {
		curr := pairs[i].Base.String()
		t, ok := tickers[curr]
		if !ok {
			return nil,
				fmt.Errorf("enabled pair %s [%s] not found in returned ticker map %v",
					pairs[i], pairs, tickers)
		}
		err = ticker.ProcessTicker(&ticker.Price{
			High:         t.MaxPrice,
			Low:          t.MinPrice,
			Volume:       t.UnitsTraded24Hr,
			Open:         t.OpeningPrice,
			Close:        t.ClosingPrice,
			Pair:         pairs[i],
			ExchangeName: b.Name,
			AssetType:    assetType,
		})
		if err != nil {
			return nil, err
		}
	}
	return ticker.GetTicker(b.Name, p, assetType)
}

// FetchTicker returns the ticker for a currency pair
func (b *Bithumb) FetchTicker(p currency.Pair, assetType asset.Item) (*ticker.Price, error) {
	tickerNew, err := ticker.GetTicker(b.Name, p, assetType)
	if err != nil {
		return b.UpdateTicker(p, assetType)
	}
	return tickerNew, nil
}

// FetchOrderbook returns orderbook base on the currency pair
func (b *Bithumb) FetchOrderbook(p currency.Pair, assetType asset.Item) (*orderbook.Base, error) {
	ob, err := orderbook.Get(b.Name, p, assetType)
	if err != nil {
		return b.UpdateOrderbook(p, assetType)
	}
	return ob, nil
}

// UpdateOrderbook updates and returns the orderbook for a currency pair
func (b *Bithumb) UpdateOrderbook(p currency.Pair, assetType asset.Item) (*orderbook.Base, error) {
	book := &orderbook.Base{
		Exchange:        b.Name,
		Pair:            p,
		Asset:           assetType,
		VerifyOrderbook: b.CanVerifyOrderbook,
	}
	curr := p.Base.String()

	orderbookNew, err := b.GetOrderBook(curr)
	if err != nil {
		return book, err
	}

	for i := range orderbookNew.Data.Bids {
		book.Bids = append(book.Bids,
			orderbook.Item{
				Amount: orderbookNew.Data.Bids[i].Quantity,
				Price:  orderbookNew.Data.Bids[i].Price,
			})
	}

	for i := range orderbookNew.Data.Asks {
		book.Asks = append(book.Asks,
			orderbook.Item{
				Amount: orderbookNew.Data.Asks[i].Quantity,
				Price:  orderbookNew.Data.Asks[i].Price,
			})
	}

	err = book.Process()
	if err != nil {
		return book, err
	}
	return orderbook.Get(b.Name, p, assetType)
}

// UpdateAccountInfo retrieves balances for all enabled currencies for the
// Bithumb exchange
func (b *Bithumb) UpdateAccountInfo(accountName account.Designation, assetType asset.Item) (account.HoldingsSnapshot, error) {
	bal, err := b.GetAccountBalance("ALL")
	if err != nil {
		return nil, err
	}

	m := make(account.HoldingsSnapshot)
	for key, totalAmount := range bal.Total {
		hold, ok := bal.InUse[key]
		if !ok {
			return nil, fmt.Errorf("getAccountInfo error - in use item not found for currency %s",
				key)
		}

		m[currency.NewCode(key)] = account.Balance{
			Total:  totalAmount,
			Locked: hold,
		}
	}

<<<<<<< HEAD
	err = b.LoadHoldings(accountName, true, asset.Spot, m)
=======
	info.Accounts = append(info.Accounts, account.SubAccount{
		Currencies: exchangeBalances,
		AssetType:  assetType,
	})

	info.Exchange = b.Name
	err = account.Process(&info)
>>>>>>> 2da23973
	if err != nil {
		return nil, err
	}

	return b.GetHoldingsSnapshot(accountName, assetType)
}

// FetchAccountInfo retrieves balances for all enabled currencies
func (b *Bithumb) FetchAccountInfo(accountName account.Designation, assetType asset.Item) (account.HoldingsSnapshot, error) {
	acc, err := b.GetHoldingsSnapshot(accountName, assetType)
	if err != nil {
		return b.UpdateAccountInfo(accountName, assetType)
	}
	return acc, nil
}

// GetFundingHistory returns funding history, deposits and
// withdrawals
func (b *Bithumb) GetFundingHistory() ([]exchange.FundHistory, error) {
	return nil, common.ErrFunctionNotSupported
}

// GetWithdrawalsHistory returns previous withdrawals data
func (b *Bithumb) GetWithdrawalsHistory(c currency.Code) (resp []exchange.WithdrawalHistory, err error) {
	return nil, common.ErrNotYetImplemented
}

// GetRecentTrades returns the most recent trades for a currency and asset
func (b *Bithumb) GetRecentTrades(p currency.Pair, assetType asset.Item) ([]trade.Data, error) {
	var err error
	p, err = b.FormatExchangeCurrency(p, assetType)
	if err != nil {
		return nil, err
	}
	tradeData, err := b.GetTransactionHistory(p.String())
	if err != nil {
		return nil, err
	}
	var resp []trade.Data
	for i := range tradeData.Data {
		var side order.Side
		side, err = order.StringToOrderSide(tradeData.Data[i].Type)
		if err != nil {
			return nil, err
		}
		var t time.Time
		t, err = time.Parse("2006-01-02 15:04:05", tradeData.Data[i].TransactionDate)
		if err != nil {
			return nil, err
		}
		resp = append(resp, trade.Data{
			Exchange:     b.Name,
			CurrencyPair: p,
			AssetType:    assetType,
			Side:         side,
			Price:        tradeData.Data[i].Price,
			Amount:       tradeData.Data[i].UnitsTraded,
			Timestamp:    t,
		})
	}

	err = b.AddTradesToBuffer(resp...)
	if err != nil {
		return nil, err
	}

	sort.Sort(trade.ByDate(resp))
	return resp, nil
}

// GetHistoricTrades returns historic trade data within the timeframe provided
func (b *Bithumb) GetHistoricTrades(_ currency.Pair, _ asset.Item, _, _ time.Time) ([]trade.Data, error) {
	return nil, common.ErrFunctionNotSupported
}

// SubmitOrder submits a new order
// TODO: Fill this out to support limit orders
func (b *Bithumb) SubmitOrder(s *order.Submit) (order.SubmitResponse, error) {
	var submitOrderResponse order.SubmitResponse
	if err := s.Validate(); err != nil {
		return submitOrderResponse, err
	}

	fPair, err := b.FormatExchangeCurrency(s.Pair, s.AssetType)
	if err != nil {
		return submitOrderResponse, err
	}

	var orderID string
	if s.Side == order.Buy {
		var result MarketBuy
		result, err = b.MarketBuyOrder(fPair, s.Amount)
		if err != nil {
			return submitOrderResponse, err
		}
		orderID = result.OrderID
	} else if s.Side == order.Sell {
		var result MarketSell
		result, err = b.MarketSellOrder(fPair, s.Amount)
		if err != nil {
			return submitOrderResponse, err
		}
		orderID = result.OrderID
	}
	if orderID != "" {
		submitOrderResponse.OrderID = orderID
		submitOrderResponse.FullyMatched = true
	}
	submitOrderResponse.IsOrderPlaced = true

	return submitOrderResponse, nil
}

// ModifyOrder will allow of changing orderbook placement and limit to
// market conversion
func (b *Bithumb) ModifyOrder(action *order.Modify) (order.Modify, error) {
	if err := action.Validate(); err != nil {
		return order.Modify{}, err
	}

	o, err := b.ModifyTrade(action.ID,
		action.Pair.Base.String(),
		action.Side.Lower(),
		action.Amount,
		int64(action.Price))

	if err != nil {
		return order.Modify{}, err
	}

	return order.Modify{
		Exchange:  action.Exchange,
		AssetType: action.AssetType,
		Pair:      action.Pair,
		ID:        o.Data[0].ContID,

		Price:  float64(int64(action.Price)),
		Amount: action.Amount,
		Side:   action.Side,
	}, nil
}

// CancelOrder cancels an order by its corresponding ID number
func (b *Bithumb) CancelOrder(o *order.Cancel) error {
	if err := o.Validate(o.StandardCancel()); err != nil {
		return err
	}

	_, err := b.CancelTrade(o.Side.String(),
		o.ID,
		o.Pair.Base.String())
	return err
}

// CancelBatchOrders cancels an orders by their corresponding ID numbers
func (b *Bithumb) CancelBatchOrders(o []order.Cancel) (order.CancelBatchResponse, error) {
	return order.CancelBatchResponse{}, common.ErrNotYetImplemented
}

// CancelAllOrders cancels all orders associated with a currency pair
func (b *Bithumb) CancelAllOrders(orderCancellation *order.Cancel) (order.CancelAllResponse, error) {
	if err := orderCancellation.Validate(); err != nil {
		return order.CancelAllResponse{}, err
	}

	cancelAllOrdersResponse := order.CancelAllResponse{
		Status: make(map[string]string),
	}

	var allOrders []OrderData
	currs, err := b.GetEnabledPairs(asset.Spot)
	if err != nil {
		return cancelAllOrdersResponse, err
	}

	for i := range currs {
		orders, err := b.GetOrders("",
			orderCancellation.Side.String(),
			"100",
			"",
			currs[i].Base.String())
		if err != nil {
			return cancelAllOrdersResponse, err
		}
		allOrders = append(allOrders, orders.Data...)
	}

	for i := range allOrders {
		_, err := b.CancelTrade(orderCancellation.Side.String(),
			allOrders[i].OrderID,
			orderCancellation.Pair.Base.String())
		if err != nil {
			cancelAllOrdersResponse.Status[allOrders[i].OrderID] = err.Error()
		}
	}

	return cancelAllOrdersResponse, nil
}

// GetOrderInfo returns order information based on order ID
func (b *Bithumb) GetOrderInfo(orderID string, pair currency.Pair, assetType asset.Item) (order.Detail, error) {
	var orderDetail order.Detail
	return orderDetail, common.ErrNotYetImplemented
}

// GetDepositAddress returns a deposit address for a specified currency
func (b *Bithumb) GetDepositAddress(cryptocurrency currency.Code, _ string) (string, error) {
	addr, err := b.GetWalletAddress(cryptocurrency.String())
	if err != nil {
		return "", err
	}

	return addr.Data.WalletAddress, nil
}

// WithdrawCryptocurrencyFunds returns a withdrawal ID when a withdrawal is
// submitted
func (b *Bithumb) WithdrawCryptocurrencyFunds(withdrawRequest *withdraw.Request) (*withdraw.ExchangeResponse, error) {
	if err := withdrawRequest.Validate(); err != nil {
		return nil, err
	}
	v, err := b.WithdrawCrypto(withdrawRequest.Crypto.Address,
		withdrawRequest.Crypto.AddressTag,
		withdrawRequest.Currency.String(),
		withdrawRequest.Amount)
	if err != nil {
		return nil, err
	}
	return &withdraw.ExchangeResponse{
		ID:     v.Message,
		Status: v.Status,
	}, err
}

// WithdrawFiatFunds returns a withdrawal ID when a
// withdrawal is submitted
func (b *Bithumb) WithdrawFiatFunds(withdrawRequest *withdraw.Request) (*withdraw.ExchangeResponse, error) {
	if err := withdrawRequest.Validate(); err != nil {
		return nil, err
	}
	if math.Mod(withdrawRequest.Amount, 1) != 0 {
		return nil, errors.New("currency KRW does not support decimal places")
	}
	if withdrawRequest.Currency != currency.KRW {
		return nil, errors.New("only KRW is supported")
	}
	bankDetails := strconv.FormatFloat(withdrawRequest.Fiat.Bank.BankCode, 'f', -1, 64) +
		"_" + withdrawRequest.Fiat.Bank.BankName
	resp, err := b.RequestKRWWithdraw(bankDetails, withdrawRequest.Fiat.Bank.AccountNumber, int64(withdrawRequest.Amount))
	if err != nil {
		return nil, err
	}
	if resp.Status != "0000" {
		return nil, errors.New(resp.Message)
	}

	return &withdraw.ExchangeResponse{
		Status: resp.Status,
	}, nil
}

// WithdrawFiatFundsToInternationalBank is not supported as Bithumb only withdraws KRW to South Korean banks
func (b *Bithumb) WithdrawFiatFundsToInternationalBank(_ *withdraw.Request) (*withdraw.ExchangeResponse, error) {
	return nil, common.ErrFunctionNotSupported
}

// GetFeeByType returns an estimate of fee based on type of transaction
func (b *Bithumb) GetFeeByType(feeBuilder *exchange.FeeBuilder) (float64, error) {
	if !b.AllowAuthenticatedRequest() && // Todo check connection status
		feeBuilder.FeeType == exchange.CryptocurrencyTradeFee {
		feeBuilder.FeeType = exchange.OfflineTradeFee
	}
	return b.GetFee(feeBuilder)
}

// GetActiveOrders retrieves any orders that are active/open
func (b *Bithumb) GetActiveOrders(req *order.GetOrdersRequest) ([]order.Detail, error) {
	if err := req.Validate(); err != nil {
		return nil, err
	}

	if len(req.Pairs) == 0 {
		return nil, errNotEnoughPairs
	}

	format, err := b.GetPairFormat(req.AssetType, false)
	if err != nil {
		return nil, err
	}

	var orders []order.Detail
	for x := range req.Pairs {
		resp, err := b.GetOrders("", "", "1000", "", req.Pairs[x].Base.String())
		if err != nil {
			return nil, err
		}

		for i := range resp.Data {
			if resp.Data[i].Status != "placed" {
				continue
			}

			orderDate := time.Unix(resp.Data[i].OrderDate, 0)
			orderDetail := order.Detail{
				Amount:          resp.Data[i].Units,
				Exchange:        b.Name,
				ID:              resp.Data[i].OrderID,
				Date:            orderDate,
				Price:           resp.Data[i].Price,
				RemainingAmount: resp.Data[i].UnitsRemaining,
				Status:          order.Active,
				Pair: currency.NewPairWithDelimiter(resp.Data[i].OrderCurrency,
					resp.Data[i].PaymentCurrency,
					format.Delimiter),
			}

			if resp.Data[i].Type == "bid" {
				orderDetail.Side = order.Buy
			} else if resp.Data[i].Type == "ask" {
				orderDetail.Side = order.Sell
			}

			orders = append(orders, orderDetail)
		}
	}

	order.FilterOrdersBySide(&orders, req.Side)
	order.FilterOrdersByTimeRange(&orders, req.StartTime, req.EndTime)
	order.FilterOrdersByCurrencies(&orders, req.Pairs)
	return orders, nil
}

// GetOrderHistory retrieves account order information
// Can Limit response to specific order status
func (b *Bithumb) GetOrderHistory(req *order.GetOrdersRequest) ([]order.Detail, error) {
	if err := req.Validate(); err != nil {
		return nil, err
	}

	if len(req.Pairs) == 0 {
		return nil, errNotEnoughPairs
	}

	format, err := b.GetPairFormat(req.AssetType, false)
	if err != nil {
		return nil, err
	}

	var orders []order.Detail
	for x := range req.Pairs {
		resp, err := b.GetOrders("", "", "1000", "", req.Pairs[x].Base.String())
		if err != nil {
			return nil, err
		}

		for i := range resp.Data {
			if resp.Data[i].Status == "placed" {
				continue
			}

			orderDate := time.Unix(resp.Data[i].OrderDate, 0)
			orderDetail := order.Detail{
				Amount:          resp.Data[i].Units,
				Exchange:        b.Name,
				ID:              resp.Data[i].OrderID,
				Date:            orderDate,
				Price:           resp.Data[i].Price,
				RemainingAmount: resp.Data[i].UnitsRemaining,
				Pair: currency.NewPairWithDelimiter(resp.Data[i].OrderCurrency,
					resp.Data[i].PaymentCurrency,
					format.Delimiter),
			}

			if resp.Data[i].Type == "bid" {
				orderDetail.Side = order.Buy
			} else if resp.Data[i].Type == "ask" {
				orderDetail.Side = order.Sell
			}

			orders = append(orders, orderDetail)
		}
	}

	order.FilterOrdersBySide(&orders, req.Side)
	order.FilterOrdersByTimeRange(&orders, req.StartTime, req.EndTime)
	order.FilterOrdersByCurrencies(&orders, req.Pairs)
	return orders, nil
}

// FormatExchangeKlineInterval returns Interval to exchange formatted string
func (b *Bithumb) FormatExchangeKlineInterval(in kline.Interval) string {
	return in.Short()
}

// GetHistoricCandles returns candles between a time period for a set time interval
func (b *Bithumb) GetHistoricCandles(pair currency.Pair, a asset.Item, start, end time.Time, interval kline.Interval) (kline.Item, error) {
	if err := b.ValidateKline(pair, a, interval); err != nil {
		return kline.Item{}, err
	}

	formattedPair, err := b.FormatExchangeCurrency(pair, a)
	if err != nil {
		return kline.Item{}, err
	}

	candle, err := b.GetCandleStick(formattedPair.String(),
		b.FormatExchangeKlineInterval(interval))
	if err != nil {
		return kline.Item{}, err
	}

	ret := kline.Item{
		Exchange: b.Name,
		Pair:     pair,
		Interval: interval,
	}

	for x := range candle.Data {
		var tempCandle kline.Candle

		tempTime := candle.Data[x][0].(float64)
		timestamp := time.Unix(0, int64(tempTime)*int64(time.Millisecond))
		if timestamp.Before(start) {
			continue
		}
		if timestamp.After(end) {
			break
		}
		tempCandle.Time = timestamp

		open, ok := candle.Data[x][1].(string)
		if !ok {
			return kline.Item{}, errors.New("open conversion failed")
		}
		tempCandle.Open, err = strconv.ParseFloat(open, 64)
		if err != nil {
			return kline.Item{}, err
		}
		high, ok := candle.Data[x][2].(string)
		if !ok {
			return kline.Item{}, errors.New("high conversion failed")
		}
		tempCandle.High, err = strconv.ParseFloat(high, 64)
		if err != nil {
			return kline.Item{}, err
		}

		low, ok := candle.Data[x][3].(string)
		if !ok {
			return kline.Item{}, errors.New("low conversion failed")
		}
		tempCandle.Low, err = strconv.ParseFloat(low, 64)
		if err != nil {
			return kline.Item{}, err
		}

		closeTemp, ok := candle.Data[x][4].(string)
		if !ok {
			return kline.Item{}, errors.New("close conversion failed")
		}
		tempCandle.Close, err = strconv.ParseFloat(closeTemp, 64)
		if err != nil {
			return kline.Item{}, err
		}

		vol, ok := candle.Data[x][5].(string)
		if !ok {
			return kline.Item{}, errors.New("vol conversion failed")
		}
		tempCandle.Volume, err = strconv.ParseFloat(vol, 64)
		if err != nil {
			return kline.Item{}, err
		}
		ret.Candles = append(ret.Candles, tempCandle)
	}

	ret.SortCandlesByTimestamp(false)
	return ret, nil
}

// GetHistoricCandlesExtended returns candles between a time period for a set time interval
func (b *Bithumb) GetHistoricCandlesExtended(pair currency.Pair, a asset.Item, start, end time.Time, interval kline.Interval) (kline.Item, error) {
	return b.GetHistoricCandles(pair, a, start, end, interval)
}

// UpdateOrderExecutionLimits sets exchange executions for a required asset type
func (b *Bithumb) UpdateOrderExecutionLimits(_ asset.Item) error {
	limits, err := b.FetchExchangeLimits()
	if err != nil {
		return fmt.Errorf("cannot update exchange execution limits: %w", err)
	}
	return b.LoadLimits(limits)
}<|MERGE_RESOLUTION|>--- conflicted
+++ resolved
@@ -313,17 +313,7 @@
 		}
 	}
 
-<<<<<<< HEAD
 	err = b.LoadHoldings(accountName, true, asset.Spot, m)
-=======
-	info.Accounts = append(info.Accounts, account.SubAccount{
-		Currencies: exchangeBalances,
-		AssetType:  assetType,
-	})
-
-	info.Exchange = b.Name
-	err = account.Process(&info)
->>>>>>> 2da23973
 	if err != nil {
 		return nil, err
 	}
