--- conflicted
+++ resolved
@@ -195,11 +195,7 @@
 }
 
 // Subscribe subscribes to a set of channels
-<<<<<<< HEAD
-func (b *Bithumb) Subscribe(_ context.Context, channelsToSubscribe []stream.ChannelSubscription) error {
-=======
-func (b *Bithumb) Subscribe(channelsToSubscribe []subscription.Subscription) error {
->>>>>>> e0c6e118
+func (b *Bithumb) Subscribe(_ context.Context, channelsToSubscribe []subscription.Subscription) error {
 	subs := make(map[string]*WsSubscribe)
 	for i := range channelsToSubscribe {
 		s, ok := subs[channelsToSubscribe[i].Channel]
