--- conflicted
+++ resolved
@@ -366,18 +366,6 @@
 	return tick, nil
 }
 
-<<<<<<< HEAD
-=======
-// GetFeeByType returns an estimate of fee based on type of transaction
-func (b *Bitstamp) GetFeeByType(ctx context.Context, feeBuilder *exchange.FeeBuilder) (float64, error) {
-	if (!b.AllowAuthenticatedRequest() || b.SkipAuthCheck) && // Todo check connection status
-		feeBuilder.FeeType == exchange.CryptocurrencyTradeFee {
-		feeBuilder.FeeType = exchange.OfflineTradeFee
-	}
-	return b.GetFee(ctx, feeBuilder)
-}
-
->>>>>>> fd600972
 // FetchOrderbook returns the orderbook for a currency pair
 func (b *Bitstamp) FetchOrderbook(ctx context.Context, p currency.Pair, assetType asset.Item) (*orderbook.Base, error) {
 	fPair, err := b.FormatExchangeCurrency(p, assetType)
