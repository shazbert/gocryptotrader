package bitstamp

import (
	"context"
	"testing"
	"time"

	"github.com/stretchr/testify/assert"
	"github.com/stretchr/testify/require"
	"github.com/thrasher-corp/gocryptotrader/common"
	"github.com/thrasher-corp/gocryptotrader/core"
	"github.com/thrasher-corp/gocryptotrader/currency"
	exchange "github.com/thrasher-corp/gocryptotrader/exchanges"
	"github.com/thrasher-corp/gocryptotrader/exchanges/asset"
	"github.com/thrasher-corp/gocryptotrader/exchanges/kline"
	"github.com/thrasher-corp/gocryptotrader/exchanges/order"
	"github.com/thrasher-corp/gocryptotrader/exchanges/orderbook"
	"github.com/thrasher-corp/gocryptotrader/exchanges/sharedtestvalues"
	"github.com/thrasher-corp/gocryptotrader/portfolio/banking"
	"github.com/thrasher-corp/gocryptotrader/portfolio/withdraw"
)

// Please add your private keys and customerID for better tests
const (
	apiKey                  = ""
	apiSecret               = ""
	customerID              = "" // This is the customer id you use to log in
	canManipulateRealOrders = false
)

var b = &Bitstamp{}
var btcusdPair = currency.NewPair(currency.BTC, currency.USD)

func setFeeBuilder() *exchange.FeeBuilder {
	return &exchange.FeeBuilder{
		Amount:        5,
		FeeType:       exchange.CryptocurrencyTradeFee,
		Pair:          currency.NewPair(currency.LTC, currency.BTC),
		PurchasePrice: 1800,
	}
}

// TestGetFeeByTypeOfflineTradeFee logic test
func TestGetFeeByTypeOfflineTradeFee(t *testing.T) {
	t.Parallel()

	if !mockTests {
		sharedtestvalues.SkipTestIfCredentialsUnset(t, b)
	}
	var feeBuilder = setFeeBuilder()
	_, err := b.GetFeeByType(context.Background(), feeBuilder)
	assert.NoError(t, err, "GetFeeByType should not error")
	if mockTests {
		assert.Equal(t, exchange.OfflineTradeFee, feeBuilder.FeeType, "TradeFee should be correct")
	} else {
		assert.Equal(t, exchange.CryptocurrencyTradeFee, feeBuilder.FeeType, "TradeFee should be correct")
	}
}

func TestGetFee(t *testing.T) {
	t.Parallel()

	var feeBuilder = setFeeBuilder()

	// CryptocurrencyTradeFee Basic
	fee, err := b.GetFee(context.Background(), feeBuilder)
	assert.NoError(t, err, "GetFee should not error")
	if mockTests {
		assert.NotEmpty(t, fee, "Fee should not be empty")
	}

	// CryptocurrencyTradeFee High quantity
	feeBuilder.Amount = 1000
	feeBuilder.PurchasePrice = 1000
	_, err = b.GetFee(context.Background(), feeBuilder)
	assert.NoError(t, err, "GetFee should not error")

	// CryptocurrencyTradeFee IsMaker
	feeBuilder = setFeeBuilder()
	feeBuilder.IsMaker = true
	fee, err = b.GetFee(context.Background(), feeBuilder)
	assert.NoError(t, err, "GetFee should not error")
	if mockTests {
		assert.Positive(t, fee, "Maker fee should be positive")
	}

	// CryptocurrencyTradeFee IsTaker
	feeBuilder = setFeeBuilder()
	feeBuilder.IsMaker = false
	fee, err = b.GetFee(context.Background(), feeBuilder)
	if assert.NoError(t, err, "GetFee should not error") {
		if mockTests {
			assert.Positive(t, fee, "Taker fee should be positive")
		}
	}

	// CryptocurrencyTradeFee Negative purchase price
	feeBuilder = setFeeBuilder()
	feeBuilder.PurchasePrice = -1000
	_, err = b.GetFee(context.Background(), feeBuilder)
	assert.NoError(t, err, "GetFee should not error")

	// CryptocurrencyWithdrawalFee Basic
	feeBuilder = setFeeBuilder()
	feeBuilder.FeeType = exchange.CryptocurrencyWithdrawalFee
	_, err = b.GetFee(context.Background(), feeBuilder)
	assert.NoError(t, err, "GetFee should not error")

	// CryptocurrencyDepositFee Basic
	feeBuilder = setFeeBuilder()
	feeBuilder.FeeType = exchange.CryptocurrencyDepositFee
	_, err = b.GetFee(context.Background(), feeBuilder)
	assert.NoError(t, err, "GetFee should not error")

	// InternationalBankDepositFee Basic
	feeBuilder = setFeeBuilder()
	feeBuilder.FeeType = exchange.InternationalBankDepositFee
	feeBuilder.FiatCurrency = currency.HKD
	_, err = b.GetFee(context.Background(), feeBuilder)
	assert.NoError(t, err, "GetFee should not error")

	// InternationalBankWithdrawalFee Basic
	feeBuilder = setFeeBuilder()
	feeBuilder.FeeType = exchange.InternationalBankWithdrawalFee
	feeBuilder.FiatCurrency = currency.HKD
	fee, err = b.GetFee(context.Background(), feeBuilder)
	assert.NoError(t, err, "GetFee should not error")
	assert.NotEmpty(t, fee, "Fee should not be empty")
}

func TestGetAccountTradingFee(t *testing.T) {
	t.Parallel()

	if !mockTests {
		sharedtestvalues.SkipTestIfCredentialsUnset(t, b)
	}

	fee, err := b.GetAccountTradingFee(context.Background(), currency.NewPair(currency.LTC, currency.BTC))
	if assert.NoError(t, err, "GetAccountTradingFee should not error") {
		if mockTests {
			assert.Positive(t, fee.Fees.Maker, "Maker should be positive")
			assert.Positive(t, fee.Fees.Taker, "Taker should be positive")
		}
		assert.NotEmpty(t, fee.Symbol, "Symbol should not be empty")
		assert.Equal(t, fee.Symbol, "ltcbtc", "Symbol should be correct")
	}

	_, err = b.GetAccountTradingFee(context.Background(), currency.EMPTYPAIR)
	assert.ErrorIs(t, err, currency.ErrCurrencyPairEmpty, "Should get back the right error")
}

func TestGetAccountTradingFees(t *testing.T) {
	t.Parallel()

	if !mockTests {
		sharedtestvalues.SkipTestIfCredentialsUnset(t, b)
	}

	fees, err := b.GetAccountTradingFees(context.Background())
	if assert.NoError(t, err, "GetAccountTradingFee should not error") {
		if assert.Positive(t, len(fees), "Should get back multiple fees") {
			fee := fees[0]
			assert.NotEmpty(t, fee.Symbol, "Should get back a symbol")
			if mockTests {
				assert.Positive(t, fee.Fees.Maker, "Maker should be positive")
				assert.Positive(t, fee.Fees.Taker, "Taker should be positive")
			}
		}
	}
}

func TestGetTicker(t *testing.T) {
	t.Parallel()

	tick, err := b.GetTicker(context.Background(),
		currency.BTC.String()+currency.USD.String(), false)
	assert.NoError(t, err, "GetTicker should not error")
	assert.Positive(t, tick.Ask, "Ask should be positive")
	assert.Positive(t, tick.Bid, "Bid should be positive")
	assert.Positive(t, tick.High, "High should be positive")
	assert.Positive(t, tick.Low, "Low should be positive")
	assert.Positive(t, tick.Last, "Last should be positive")
	assert.Positive(t, tick.Open, "Open should be positive")
	assert.Positive(t, tick.Volume, "Volume should be positive")
	assert.Positive(t, tick.Vwap, "Vwap should be positive")
	assert.NotEmpty(t, tick.Timestamp, "Timestamp should not be empty")
	assert.Contains(t, []order.Side{order.Buy, order.Sell}, tick.Side.Side(), "Side should be either Buy or Sell")
}

func TestGetOrderbook(t *testing.T) {
	t.Parallel()
	ob, err := b.GetOrderbook(context.Background(), currency.BTC.String()+currency.USD.String())
	assert.NoError(t, err, "GetOrderbook should not error")
	assert.NotEmpty(t, ob.Timestamp, "Timestamp should not be empty")
	for i, o := range [][]OrderbookBase{ob.Asks, ob.Bids} {
		s := []string{"Ask", "Bid"}[i]
		if assert.NotEmptyf(t, o, "Should have items in %ss", s) {
			a := o[0]
			assert.Positivef(t, a.Price, "%ss Price should be positive", s)
			assert.Positivef(t, a.Amount, "%ss Amount should be positive", s)
		}
	}
}

func TestGetTradingPairs(t *testing.T) {
	t.Parallel()

	p, err := b.GetTradingPairs(context.Background())
	assert.NoError(t, err, "GetTradingPairs should not error")
	assert.NotEmpty(t, p, "Pairs should not be empty")
	for _, res := range p {
		if mockTests {
			assert.Positive(t, res.BaseDecimals, "BaseDecimals should be positive")
			assert.Positive(t, res.CounterDecimals, "CounterDecimals should be positive")
		}
		assert.NotEmpty(t, res.Name, "Name should not be empty")
		assert.Positive(t, res.MinimumOrder, "MinimumOrder should be positive")
		assert.NotEmpty(t, res.URLSymbol, "URLSymbol should not be empty")
		assert.NotEmpty(t, res.Description, "Description should not be empty")
	}
}

func TestFetchTradablePairs(t *testing.T) {
	t.Parallel()

	p, err := b.FetchTradablePairs(context.Background(), asset.Spot)
	assert.NoError(t, err, "FetchTradablePairs should not error")
	assert.True(t, p.Contains(currency.NewBTCUSD(), true), "Pairs should contain BTC/USD")
}

func TestUpdateTradablePairs(t *testing.T) {
	t.Parallel()
	err := b.UpdateTradablePairs(context.Background(), true)
	assert.NoError(t, err, "UpdateTradablePairs should not error")
}

func TestUpdateOrderExecutionLimits(t *testing.T) {
	t.Parallel()

	type limitTest struct {
		pair currency.Pair
		step float64
		min  float64
	}

	tests := map[asset.Item][]limitTest{
		asset.Spot: {
			{currency.NewPair(currency.ETH, currency.USDT), 0.01, 20},
			{currency.NewPair(currency.BTC, currency.USDT), 0.01, 20},
		},
	}
	for assetItem, limitTests := range tests {
		if err := b.UpdateOrderExecutionLimits(context.Background(), assetItem); err != nil {
			t.Errorf("Error fetching %s pairs for test: %v", assetItem, err)
		}
		for _, limitTest := range limitTests {
			limits, err := b.GetOrderExecutionLimits(assetItem, limitTest.pair)
			if err != nil {
				t.Errorf("Bitstamp GetOrderExecutionLimits() error during TestExecutionLimits; Asset: %s Pair: %s Err: %v", assetItem, limitTest.pair, err)
				continue
			}
			assert.NotEmpty(t, limits.Pair, "Pair should not be empty")
			assert.Positive(t, limits.PriceStepIncrementSize, "PriceStepIncrementSize should be positive")
			assert.Positive(t, limits.AmountStepIncrementSize, "AmountStepIncrementSize should be positive")
			assert.Positive(t, limits.MinimumQuoteAmount, "MinimumQuoteAmount should be positive")
			if mockTests {
				if got := limits.PriceStepIncrementSize; got != limitTest.step {
					t.Errorf("Bitstamp UpdateOrderExecutionLimits wrong PriceStepIncrementSize; Asset: %s Pair: %s Expected: %v Got: %v", assetItem, limitTest.pair, limitTest.step, got)
				}
				if got := limits.MinimumQuoteAmount; got != limitTest.min {
					t.Errorf("Bitstamp UpdateOrderExecutionLimits wrong MinAmount; Pair: %s Expected: %v Got: %v", limitTest.pair, limitTest.min, got)
				}
			}
		}
	}
}

func TestGetTransactions(t *testing.T) {
	t.Parallel()

	tr, err := b.GetTransactions(context.Background(),
		currency.BTC.String()+currency.USD.String(), "hour")
	assert.NoError(t, err, "GetTransactions should not error")
	assert.NotEmpty(t, tr, "Transactions should not be empty")
	for _, res := range tr {
		assert.NotEmpty(t, res.Date, "Date should not be empty")
		assert.Positive(t, res.Amount, "Amount should be positive")
		assert.Positive(t, res.Price, "Price should be positive")
		assert.NotEmpty(t, res.TradeID, "TradeID should not be empty")
	}
}

func TestGetEURUSDConversionRate(t *testing.T) {
	t.Parallel()

	c, err := b.GetEURUSDConversionRate(context.Background())
	assert.NoError(t, err, "GetEURUSDConversionRate should not error")
	assert.Positive(t, c.Sell, "Sell should be positive")
	assert.Positive(t, c.Buy, "Buy should be positive")
}

func TestGetBalance(t *testing.T) {
	t.Parallel()

	if !mockTests {
		sharedtestvalues.SkipTestIfCredentialsUnset(t, b)
	}
	bal, err := b.GetBalance(context.Background())
	assert.NoError(t, err, "GetBalance should not error")
	if mockTests {
		for k, e := range map[string]Balance{
			"USDT": {
				Available:     42.42,
				Balance:       1337.42,
				Reserved:      1295.00,
				WithdrawalFee: 5.0,
			},
			"BTC": {
				Available:     9.1,
				Balance:       11.2,
				Reserved:      2.1,
				WithdrawalFee: 0.00050000,
			},
		} {
			assert.Equal(t, e.Available, bal[k].Available, "Available balance should match")
			assert.Equal(t, e.Balance, bal[k].Balance, "Balance should match")
			assert.Equal(t, e.Reserved, bal[k].Reserved, "Reserved balance should match")
			assert.Equal(t, e.WithdrawalFee, bal[k].WithdrawalFee, "WithdrawalFee should match")
		}
	}
}

func TestGetUserTransactions(t *testing.T) {
	t.Parallel()

	if !mockTests {
		sharedtestvalues.SkipTestIfCredentialsUnset(t, b)
	}
	tr, err := b.GetUserTransactions(context.Background(), "btcusd")
	assert.NoError(t, err, "GetUserTransactions should not error")
	if mockTests {
		assert.NotEmpty(t, tr, "Transactions should not be empty")
		for _, res := range tr {
			assert.NotEmpty(t, res.OrderID, "OrderID should not be empty")
			assert.NotEmpty(t, res.Date, "Date should not be empty")
		}
	}
}

func TestGetOpenOrders(t *testing.T) {
	t.Parallel()

	if !mockTests {
		sharedtestvalues.SkipTestIfCredentialsUnset(t, b)
	}
	o, err := b.GetOpenOrders(context.Background(), "btcusd")
	assert.NoError(t, err, "GetOpenOrders should not error")
	if mockTests {
		assert.NotEmpty(t, o, "Orders should not be empty")
		for _, res := range o {
			assert.Equal(t, "2022-01-31 14:43:15", res.DateTime, "order date should match")
			assert.Equal(t, int64(1234123412341234), res.ID, "order ID should match")
			assert.Equal(t, 0.50000000, res.Amount, "amount should match")
			assert.Equal(t, 100.00, res.Price, "price should match")
			assert.Equal(t, 0, res.Type, "type should match")
		}
	}
}

func TestGetOrderStatus(t *testing.T) {
	t.Parallel()

	if !mockTests {
		sharedtestvalues.SkipTestIfCredentialsUnset(t, b)
	}
	o, err := b.GetOrderStatus(context.Background(), 1458532827766784)
	if !mockTests {
		assert.ErrorContains(t, err, "Order not found")
	} else {
		assert.NoError(t, err, "TestGetOrderStatus should not error")
		assert.Equal(t, "2022-01-31 14:43:15", o.DateTime, "order date should match")
		assert.Equal(t, "1458532827766784", o.ID, "order ID should match")
		assert.Equal(t, 200.00, o.Amount, "amount should match")
		assert.Equal(t, 50.00, o.Price, "price should match")
		assert.Equal(t, 0, o.Type, "type should match")
	}
}

func TestGetWithdrawalRequests(t *testing.T) {
	t.Parallel()

	if !mockTests {
		sharedtestvalues.SkipTestIfCredentialsUnset(t, b)
	}
	r, err := b.GetWithdrawalRequests(context.Background(), 1)
	assert.NoError(t, err, "GetWithdrawalRequests should not error")
	if mockTests {
		assert.NotEmpty(t, r, "GetWithdrawalRequests should return a withdrawal request")
		for _, req := range r {
			assert.Equal(t, int64(1), req.OrderID, "OrderId should match")
			assert.Equal(t, "aMDHooGmAkyrsaQiKhAORhSNTmoRzxqWIO", req.Address, "Address should match")
			assert.Equal(t, "2022-01-31 16:07:32", req.Date, "Date should match")
			assert.Equal(t, currency.BTC, req.Currency, "Currency should match")
			assert.Equal(t, 0.00006000, req.Amount, "Amount should match")
			assert.Equal(t, "NsOeFbQhRnpGzNIThWGBTkQwRJqTNOGPVhYavrVyMfkAyMUmIlUpFIwGTzSvpeOP", req.TransactionID, "TransactionID should match")
			assert.Equal(t, int64(2), req.Status, "Status should match")
			assert.Equal(t, int64(0), req.Type, "Type should match")
		}
	}
}

func TestGetUnconfirmedBitcoinDeposits(t *testing.T) {
	t.Parallel()

	if !mockTests {
		sharedtestvalues.SkipTestIfCredentialsUnset(t, b)
	}
	d, err := b.GetUnconfirmedBitcoinDeposits(context.Background())
	assert.NoError(t, err, "GetUnconfirmedBitcoinDeposits should not error")
	if mockTests {
		assert.NotEmpty(t, d, "Deposits should not be empty")
		for _, res := range d {
			assert.Equal(t, "0x6a56f5b80f04b4fd70d64d72e1396698635e5436", res.Address)
		}
	}
}

func TestTransferAccountBalance(t *testing.T) {
	t.Parallel()

	if !mockTests {
		sharedtestvalues.SkipTestIfCredentialsUnset(t, b)
	}
	err := b.TransferAccountBalance(context.Background(),
		10000, "BTC", "1234567", true)
	if !mockTests {
		assert.ErrorContains(t, err, "Sub account with identifier \"1234567\" does not exist.")
	} else {
		assert.NoError(t, err, "TransferAccountBalance should not error")
	}
}

func TestFormatWithdrawPermissions(t *testing.T) {
	t.Parallel()

	expectedResult := exchange.AutoWithdrawCryptoText +
		" & " +
		exchange.AutoWithdrawFiatText
	withdrawPermissions := b.FormatWithdrawPermissions()
	assert.Equal(t, expectedResult, withdrawPermissions, "Permissions should be the same")
}

func TestGetActiveOrders(t *testing.T) {
	t.Parallel()

	if !mockTests {
		sharedtestvalues.SkipTestIfCredentialsUnset(t, b)
	}
	o, err := b.GetActiveOrders(context.Background(), &order.MultiOrderRequest{
		Type:      order.AnyType,
		AssetType: asset.Spot,
		Side:      order.AnySide,
	})
	assert.NoError(t, err, "GetActiveOrders should not error")
	if mockTests {
		assert.NotEmpty(t, o, "ActiveOrders should not be empty")
		for _, res := range o {
			assert.Equal(t, "1234123412341234", res.OrderID, "OrderID should be correct")
			assert.Equal(t, time.Date(2022, time.January, 31, 14, 43, 15, 0, time.UTC), res.Date, "Date should be correct")
			assert.Equal(t, order.Buy, res.Side, "Order Side should be correct")
			assert.Equal(t, 100.00, res.Price, "Price should be correct")
			assert.Equal(t, currency.NewPairWithDelimiter("BTC", "USD", "/"), res.Pair, "Pair should be correct")
			assert.Equal(t, 0.50000000, res.Amount, "Amount should be correct")
		}
	}
}

func TestGetOrderHistory(t *testing.T) {
	t.Parallel()

	if !mockTests {
		sharedtestvalues.SkipTestIfCredentialsUnset(t, b)
	}
	o, err := b.GetOrderHistory(context.Background(), &order.MultiOrderRequest{
		Type:      order.AnyType,
		AssetType: asset.Spot,
		Side:      order.AnySide,
	})
	assert.NoError(t, err, "GetOrderHistory should not error")
	if mockTests {
		assert.NotEmpty(t, o, "OrderHistory should not be empty")
		for _, res := range o {
			assert.NotEmpty(t, res.OrderID, "OrderID should not be empty")
			assert.NotEmpty(t, res.Date, "Date should not be empty")
		}
	}
}

// Any tests below this line have the ability to impact your orders on the exchange. Enable canManipulateRealOrders to run them
// ----------------------------------------------------------------------------------------------------------------------------

func TestSubmitOrder(t *testing.T) {
	t.Parallel()

	if !mockTests {
		sharedtestvalues.SkipTestIfCredentialsUnset(t, b, canManipulateRealOrders)
	}
	o, err := b.SubmitOrder(context.Background(), &order.Submit{
		Exchange: b.Name,
		Pair: currency.Pair{
			Base:  currency.BTC,
			Quote: currency.USD,
		},
		Side:          order.Buy,
		Type:          order.Limit,
		Price:         2211.00,
		Amount:        45,
		ClientOrderID: "123456789",
		AssetType:     asset.Spot,
	})
	if !mockTests {
		assert.ErrorContains(t, err, "You have only 0 USD available. Check your account balance for details.")
	} else {
		assert.NoError(t, err, "SubmitOrder should not error")
		assert.Equal(t, float64(45), o.Amount, "Amount should be correct")
		assert.Equal(t, asset.Spot, o.AssetType, "AssetType should be correct")
		assert.Equal(t, "123456789", o.ClientOrderID, "ClientOrderID should be correct")
		assert.Equal(t, "1234123412341234", o.OrderID, "OrderID should be correct")
		assert.Equal(t, 2211.0, o.Price, "Price should be correct")
		assert.Equal(t, btcusdPair, o.Pair, "Pair should be correct")
		assert.WithinRange(t, o.Date, time.Now().Add(-24*time.Hour), time.Now(), "Date should be correct")
	}
}

func TestCancelExchangeOrder(t *testing.T) {
	t.Parallel()

	if !mockTests {
		sharedtestvalues.SkipTestIfCredentialsUnset(t, b, canManipulateRealOrders)
	}
	err := b.CancelOrder(context.Background(), &order.Cancel{
		OrderID: "1453282316578816",
	})
	if !mockTests {
		assert.ErrorContains(t, err, "Order not found")
	} else {
		assert.NoError(t, err, "CancelExchangeOrder should not error")
	}
}

func TestCancelAllExchangeOrders(t *testing.T) {
	t.Parallel()

	if !mockTests {
		sharedtestvalues.SkipTestIfCredentialsUnset(t, b, canManipulateRealOrders)
	}
	resp, err := b.CancelAllOrders(context.Background(),
		&order.Cancel{AssetType: asset.Spot})
	assert.NoError(t, err, "TestCancelAllExchangeOrders should not error")
	if len(resp.Status) > 0 {
		t.Errorf("%v orders failed to cancel", len(resp.Status))
	}
}

func TestModifyOrder(t *testing.T) {
	t.Parallel()

	_, err := b.ModifyOrder(context.Background(), &order.Modify{AssetType: asset.Spot})
	assert.ErrorIs(t, err, common.ErrFunctionNotSupported)
}

func TestWithdraw(t *testing.T) {
	t.Parallel()

	if !mockTests {
		t.Skip("TestWithdraw not allowed for live tests")
	}
	w, err := b.WithdrawCryptocurrencyFunds(context.Background(), &withdraw.Request{
		Exchange:    b.Name,
		Amount:      6,
		Currency:    currency.BTC,
		Description: "WITHDRAW IT ALL",
		Crypto: withdraw.CryptoRequest{
			Address: core.BitcoinDonationAddress,
		},
	})
	require.NoError(t, err, "WithdrawCryptocurrencyFunds should not error")
	assert.Equal(t, "1", w.ID, "Withdrawal ID should be correct")
}

func TestWithdrawFiat(t *testing.T) {
	t.Parallel()

	if !mockTests {
		sharedtestvalues.SkipTestIfCredentialsUnset(t, b, canManipulateRealOrders)
	}

	var withdrawFiatRequest = withdraw.Request{
		Type:     withdraw.Fiat,
		Exchange: b.Name,
		Fiat: withdraw.FiatRequest{
			Bank: banking.Account{
				SupportedExchanges:  b.Name,
				Enabled:             true,
				AccountName:         "Satoshi Nakamoto",
				AccountNumber:       "12345",
				BankAddress:         "123 Fake St",
				BankPostalCity:      "Tarry Town",
				BankCountry:         "AU",
				BankName:            "Federal Reserve Bank",
				SWIFTCode:           "CTBAAU2S",
				BankPostalCode:      "2088",
				IBAN:                "IT60X0542811101000000123456",
				SupportedCurrencies: "USD",
			},
			WireCurrency:             currency.USD.String(),
			RequiresIntermediaryBank: false,
			IsExpressWire:            false,
		},
		Amount:      10,
		Currency:    currency.USD,
		Description: "WITHDRAW IT ALL",
	}

	w, err := b.WithdrawFiatFunds(context.Background(), &withdrawFiatRequest)
	if mockTests {
		assert.NoError(t, err, "WithdrawFiat should not error")
		assert.Equal(t, "1", w.ID, "Withdrawal ID should be correct")
	} else {
		assert.ErrorContains(t, err, "Check your account balance for details")
	}
}

func TestWithdrawInternationalBank(t *testing.T) {
	t.Parallel()

	if !mockTests {
		sharedtestvalues.SkipTestIfCredentialsUnset(t, b, canManipulateRealOrders)
	}

	var withdrawFiatRequest = withdraw.Request{
		Type:     withdraw.Fiat,
		Exchange: b.Name,
		Fiat: withdraw.FiatRequest{
			Bank: banking.Account{
				SupportedExchanges:  b.Name,
				Enabled:             true,
				AccountName:         "Satoshi Nakamoto",
				AccountNumber:       "12345",
				BankAddress:         "123 Fake St",
				BankPostalCity:      "Tarry Town",
				BankCountry:         "AU",
				BankName:            "Federal Reserve Bank",
				SWIFTCode:           "CTBAAU2S",
				BankPostalCode:      "2088",
				IBAN:                "IT60X0542811101000000123456",
				SupportedCurrencies: "USD",
			},
			WireCurrency:                  currency.USD.String(),
			RequiresIntermediaryBank:      false,
			IsExpressWire:                 false,
			IntermediaryBankAccountNumber: 12345,
			IntermediaryBankAddress:       "123 Fake St",
			IntermediaryBankCity:          "Tarry Town",
			IntermediaryBankCountry:       "AU",
			IntermediaryBankName:          "Federal Reserve Bank",
			IntermediaryBankPostalCode:    "2088",
		},
		Amount:      50,
		Currency:    currency.USD,
		Description: "WITHDRAW IT ALL",
	}

	w, err := b.WithdrawFiatFundsToInternationalBank(context.Background(),
		&withdrawFiatRequest)
	if mockTests {
		assert.Equal(t, "1", w.ID, "Withdrawal ID should be correct")
	} else {
		assert.NoError(t, err, "WithdrawFiatFundsToInternationalBank should not error")
	}
}

func TestGetDepositAddress(t *testing.T) {
	t.Parallel()

	if !mockTests {
		sharedtestvalues.SkipTestIfCredentialsUnset(t, b, canManipulateRealOrders)
	}
	a, err := b.GetDepositAddress(context.Background(), currency.XRP, "", "")
	assert.NoError(t, err, "GetDepositAddress should not error")
	assert.NotEmpty(t, a.Address, "Address should not be empty")
	assert.NotEmpty(t, a.Tag, "Tag should not be empty")
}

func TestParseTime(t *testing.T) {
	t.Parallel()

	tm, err := parseTime("2019-10-18 01:55:14")
	if err != nil {
		t.Error(err)
	}

	if tm.Year() != 2019 ||
		tm.Month() != 10 ||
		tm.Day() != 18 ||
		tm.Hour() != 1 ||
		tm.Minute() != 55 ||
		tm.Second() != 14 {
		t.Error("invalid time values")
	}
}

func TestWsSubscription(t *testing.T) {
	pressXToJSON := []byte(`{
		"event": "bts:subscribe",
		"data": {
			"channel": "[channel_name]"
		}
	}`)
	err := b.wsHandleData(pressXToJSON)
	assert.NoError(t, err, "TestWsSubscription should not error")
}

func TestWsUnsubscribe(t *testing.T) {
	pressXToJSON := []byte(`{
		"event": "bts:subscribe",
		"data": {
			"channel": "[channel_name]"
		}
	}`)
	err := b.wsHandleData(pressXToJSON)
	assert.NoError(t, err, "WsUnsubscribe should not error")
}

func TestWsTrade(t *testing.T) {
	pressXToJSON := []byte(`{"data": {"microtimestamp": "1580336751488517", "amount": 0.00598803, "buy_order_id": 4621328909, "sell_order_id": 4621329035, "amount_str": "0.00598803", "price_str": "9334.73", "timestamp": "1580336751", "price": 9334.73, "type": 1, "id": 104007706}, "event": "trade", "channel": "live_trades_btcusd"}`)
	err := b.wsHandleData(pressXToJSON)
	assert.NoError(t, err, "TestWsTrade should not error")
}

func TestWsOrderbook(t *testing.T) {
	pressXToJSON := []byte(`{"data": {"timestamp": "1580336834", "microtimestamp": "1580336834607546", "bids": [["9328.28", "0.05925332"], ["9327.34", "0.43120000"], ["9327.29", "0.63470860"], ["9326.59", "0.41114619"], ["9326.38", "1.06910000"], ["9323.91", "2.67930000"], ["9322.69", "0.80000000"], ["9322.57", "0.03000000"], ["9322.31", "1.36010820"], ["9319.54", "0.03090000"], ["9318.97", "0.28000000"], ["9317.61", "0.02910000"], ["9316.39", "1.08000000"], ["9316.20", "2.00000000"], ["9315.48", "1.00000000"], ["9314.72", "0.11197459"], ["9314.47", "0.32207398"], ["9312.53", "0.03961501"], ["9312.29", "1.00000000"], ["9311.78", "0.03060000"], ["9311.69", "0.32217221"], ["9310.98", "3.29000000"], ["9310.18", "0.01304192"], ["9310.13", "0.02500000"], ["9309.04", "1.00000000"], ["9309.00", "0.05000000"], ["9308.96", "0.03030000"], ["9308.91", "0.32227154"], ["9307.52", "0.32191362"], ["9307.25", "2.44280000"], ["9305.92", "3.00000000"], ["9305.62", "2.37600000"], ["9305.60", "0.21815312"], ["9305.54", "2.80000000"], ["9305.13", "0.05000000"], ["9305.02", "2.90917302"], ["9303.68", "0.02316372"], ["9303.53", "12.55000000"], ["9303.00", "0.02191430"], ["9302.94", "2.38250000"], ["9302.37", "0.01000000"], ["9301.85", "2.50000000"], ["9300.89", "0.02000000"], ["9300.40", "4.10000000"], ["9300.00", "0.33936139"], ["9298.48", "1.45200000"], ["9297.80", "0.42380000"], ["9295.44", "4.54689328"], ["9295.43", "3.20000000"], ["9295.00", "0.28669566"], ["9291.66", "14.09931321"], ["9290.13", "2.87254900"], ["9290.00", "0.67530840"], ["9285.37", "0.38033002"], ["9285.15", "5.37993528"], ["9285.00", "0.09419278"], ["9283.71", "0.15679830"], ["9280.33", "12.55000000"], ["9280.13", "3.20310000"], ["9280.00", "1.36477909"], ["9276.01", "0.00707488"], ["9275.75", "0.56974291"], ["9275.00", "5.88000000"], ["9274.00", "0.00754205"], ["9271.68", "0.01400000"], ["9271.11", "15.37188500"], ["9270.00", "0.06674325"], ["9268.79", "24.54320000"], ["9257.18", "12.55000000"], ["9256.30", "0.17876365"], ["9255.71", "13.82642967"], ["9254.79", "0.96329407"], ["9250.00", "0.78214958"], ["9245.34", "4.90200000"], ["9245.13", "0.10000000"], ["9240.00", "0.44383459"], ["9238.84", "13.16615207"], ["9234.11", "0.43317656"], ["9234.10", "12.55000000"], ["9231.28", "11.79290000"], ["9230.09", "4.15059441"], ["9227.69", "0.00791097"], ["9225.00", "0.44768346"], ["9224.49", "0.85857203"], ["9223.50", "5.61001041"], ["9216.01", "0.03222653"], ["9216.00", "0.05000000"], ["9213.54", "0.71253866"], ["9212.50", "2.86768195"], ["9211.07", "12.55000000"], ["9210.00", "0.54288817"], ["9208.00", "1.00000000"], ["9206.06", "2.62587578"], ["9205.98", "15.40000000"], ["9205.52", "0.01710603"], ["9205.37", "0.03524953"], ["9205.11", "0.15000000"], ["9205.00", "0.01534763"], ["9204.76", "7.00600000"], ["9203.00", "0.01090000"]], "asks": [["9337.10", "0.03000000"], ["9340.85", "2.67820000"], ["9340.95", "0.02900000"], ["9341.17", "1.00000000"], ["9341.41", "2.13966390"], ["9341.61", "0.20000000"], ["9341.97", "0.11199911"], ["9341.98", "3.00000000"], ["9342.26", "0.32112762"], ["9343.87", "1.00000000"], ["9344.17", "3.57250000"], ["9345.04", "0.32103450"], ["9345.41", "4.90000000"], ["9345.69", "1.03000000"], ["9345.80", "0.03000000"], ["9346.00", "0.10200000"], ["9346.69", "0.02397394"], ["9347.41", "1.00000000"], ["9347.82", "0.32094177"], ["9348.23", "0.02880000"], ["9348.62", "11.96287551"], ["9349.31", "2.44270000"], ["9349.47", "0.96000000"], ["9349.86", "4.50000000"], ["9350.37", "0.03300000"], ["9350.57", "0.34682266"], ["9350.60", "0.32085527"], ["9351.45", "0.31147923"], ["9352.31", "0.28000000"], ["9352.86", "9.80000000"], ["9353.73", "0.02360739"], ["9354.00", "0.45000000"], ["9354.12", "0.03000000"], ["9354.29", "3.82446861"], ["9356.20", "0.64000000"], ["9356.90", "0.02316372"], ["9357.30", "2.50000000"], ["9357.70", "2.38240000"], ["9358.92", "6.00000000"], ["9359.97", "0.34898075"], ["9359.98", "2.30000000"], ["9362.56", "2.37600000"], ["9365.00", "0.64000000"], ["9365.16", "1.70030306"], ["9365.27", "3.03000000"], ["9369.99", "2.47102665"], ["9370.00", "3.15688574"], ["9370.21", "2.32720000"], ["9371.78", "13.20000000"], ["9371.89", "0.96293482"], ["9375.08", "4.74762500"], ["9384.34", "1.45200000"], ["9384.49", "16.42310000"], ["9385.66", "0.34382112"], ["9388.19", "0.00268265"], ["9392.20", "0.20980000"], ["9392.40", "0.10320000"], ["9393.00", "0.20980000"], ["9395.40", "0.40000000"], ["9398.86", "24.54310000"], ["9400.00", "0.05489988"], ["9400.33", "0.00495100"], ["9400.45", "0.00484700"], ["9402.92", "17.20000000"], ["9404.18", "10.00000000"], ["9418.89", "16.38000000"], ["9419.41", "3.06700000"], ["9420.40", "12.50000000"], ["9421.11", "0.10500000"], ["9434.47", "0.03215805"], ["9434.48", "0.28285714"], ["9434.49", "15.83000000"], ["9435.13", "0.15000000"], ["9438.93", "0.00368800"], ["9439.19", "0.69343985"], ["9442.86", "0.10000000"], ["9443.96", "12.50000000"], ["9444.00", "0.06004471"], ["9444.97", "0.01494896"], ["9447.00", "0.01234000"], ["9448.97", "0.14500000"], ["9449.00", "0.05000000"], ["9450.00", "11.13426018"], ["9451.87", "15.90000000"], ["9452.00", "0.20000000"], ["9454.25", "0.01100000"], ["9454.51", "0.02409062"], ["9455.05", "0.00600063"], ["9456.00", "0.27965118"], ["9456.10", "0.17000000"], ["9459.00", "0.00320000"], ["9459.98", "0.02460685"], ["9459.99", "8.11000000"], ["9460.00", "0.08500000"], ["9464.36", "0.56957951"], ["9464.54", "0.69158059"], ["9465.00", "21.00002015"], ["9467.57", "12.50000000"], ["9468.00", "0.08800000"], ["9469.09", "13.94000000"]]}, "event": "data", "channel": "order_book_btcusd"}`)
	err := b.wsHandleData(pressXToJSON)
	assert.NoError(t, err, "TestWsOrderbook should not error")

	pressXToJSON = []byte(`{"data": {"timestamp": "1580336834", "microtimestamp": "1580336834607546", "bids": [["9328.28", "0.05925332"], ["9327.34", "0.43120000"], ["9327.29", "0.63470860"], ["9326.59", "0.41114619"], ["9326.38", "1.06910000"], ["9323.91", "2.67930000"], ["9322.69", "0.80000000"], ["9322.57", "0.03000000"], ["9322.31", "1.36010820"], ["9319.54", "0.03090000"], ["9318.97", "0.28000000"], ["9317.61", "0.02910000"], ["9316.39", "1.08000000"], ["9316.20", "2.00000000"], ["9315.48", "1.00000000"], ["9314.72", "0.11197459"], ["9314.47", "0.32207398"], ["9312.53", "0.03961501"], ["9312.29", "1.00000000"], ["9311.78", "0.03060000"], ["9311.69", "0.32217221"], ["9310.98", "3.29000000"], ["9310.18", "0.01304192"], ["9310.13", "0.02500000"], ["9309.04", "1.00000000"], ["9309.00", "0.05000000"], ["9308.96", "0.03030000"], ["9308.91", "0.32227154"], ["9307.52", "0.32191362"], ["9307.25", "2.44280000"], ["9305.92", "3.00000000"], ["9305.62", "2.37600000"], ["9305.60", "0.21815312"], ["9305.54", "2.80000000"], ["9305.13", "0.05000000"], ["9305.02", "2.90917302"], ["9303.68", "0.02316372"], ["9303.53", "12.55000000"], ["9303.00", "0.02191430"], ["9302.94", "2.38250000"], ["9302.37", "0.01000000"], ["9301.85", "2.50000000"], ["9300.89", "0.02000000"], ["9300.40", "4.10000000"], ["9300.00", "0.33936139"], ["9298.48", "1.45200000"], ["9297.80", "0.42380000"], ["9295.44", "4.54689328"], ["9295.43", "3.20000000"], ["9295.00", "0.28669566"], ["9291.66", "14.09931321"], ["9290.13", "2.87254900"], ["9290.00", "0.67530840"], ["9285.37", "0.38033002"], ["9285.15", "5.37993528"], ["9285.00", "0.09419278"], ["9283.71", "0.15679830"], ["9280.33", "12.55000000"], ["9280.13", "3.20310000"], ["9280.00", "1.36477909"], ["9276.01", "0.00707488"], ["9275.75", "0.56974291"], ["9275.00", "5.88000000"], ["9274.00", "0.00754205"], ["9271.68", "0.01400000"], ["9271.11", "15.37188500"], ["9270.00", "0.06674325"], ["9268.79", "24.54320000"], ["9257.18", "12.55000000"], ["9256.30", "0.17876365"], ["9255.71", "13.82642967"], ["9254.79", "0.96329407"], ["9250.00", "0.78214958"], ["9245.34", "4.90200000"], ["9245.13", "0.10000000"], ["9240.00", "0.44383459"], ["9238.84", "13.16615207"], ["9234.11", "0.43317656"], ["9234.10", "12.55000000"], ["9231.28", "11.79290000"], ["9230.09", "4.15059441"], ["9227.69", "0.00791097"], ["9225.00", "0.44768346"], ["9224.49", "0.85857203"], ["9223.50", "5.61001041"], ["9216.01", "0.03222653"], ["9216.00", "0.05000000"], ["9213.54", "0.71253866"], ["9212.50", "2.86768195"], ["9211.07", "12.55000000"], ["9210.00", "0.54288817"], ["9208.00", "1.00000000"], ["9206.06", "2.62587578"], ["9205.98", "15.40000000"], ["9205.52", "0.01710603"], ["9205.37", "0.03524953"], ["9205.11", "0.15000000"], ["9205.00", "0.01534763"], ["9204.76", "7.00600000"], ["9203.00", "0.01090000"]], "asks": [["9337.10", "0.03000000"], ["9340.85", "2.67820000"], ["9340.95", "0.02900000"], ["9341.17", "1.00000000"], ["9341.41", "2.13966390"], ["9341.61", "0.20000000"], ["9341.97", "0.11199911"], ["9341.98", "3.00000000"], ["9342.26", "0.32112762"], ["9343.87", "1.00000000"], ["9344.17", "3.57250000"], ["9345.04", "0.32103450"], ["9345.41", "4.90000000"], ["9345.69", "1.03000000"], ["9345.80", "0.03000000"], ["9346.00", "0.10200000"], ["9346.69", "0.02397394"], ["9347.41", "1.00000000"], ["9347.82", "0.32094177"], ["9348.23", "0.02880000"], ["9348.62", "11.96287551"], ["9349.31", "2.44270000"], ["9349.47", "0.96000000"], ["9349.86", "4.50000000"], ["9350.37", "0.03300000"], ["9350.57", "0.34682266"], ["9350.60", "0.32085527"], ["9351.45", "0.31147923"], ["9352.31", "0.28000000"], ["9352.86", "9.80000000"], ["9353.73", "0.02360739"], ["9354.00", "0.45000000"], ["9354.12", "0.03000000"], ["9354.29", "3.82446861"], ["9356.20", "0.64000000"], ["9356.90", "0.02316372"], ["9357.30", "2.50000000"], ["9357.70", "2.38240000"], ["9358.92", "6.00000000"], ["9359.97", "0.34898075"], ["9359.98", "2.30000000"], ["9362.56", "2.37600000"], ["9365.00", "0.64000000"], ["9365.16", "1.70030306"], ["9365.27", "3.03000000"], ["9369.99", "2.47102665"], ["9370.00", "3.15688574"], ["9370.21", "2.32720000"], ["9371.78", "13.20000000"], ["9371.89", "0.96293482"], ["9375.08", "4.74762500"], ["9384.34", "1.45200000"], ["9384.49", "16.42310000"], ["9385.66", "0.34382112"], ["9388.19", "0.00268265"], ["9392.20", "0.20980000"], ["9392.40", "0.10320000"], ["9393.00", "0.20980000"], ["9395.40", "0.40000000"], ["9398.86", "24.54310000"], ["9400.00", "0.05489988"], ["9400.33", "0.00495100"], ["9400.45", "0.00484700"], ["9402.92", "17.20000000"], ["9404.18", "10.00000000"], ["9418.89", "16.38000000"], ["9419.41", "3.06700000"], ["9420.40", "12.50000000"], ["9421.11", "0.10500000"], ["9434.47", "0.03215805"], ["9434.48", "0.28285714"], ["9434.49", "15.83000000"], ["9435.13", "0.15000000"], ["9438.93", "0.00368800"], ["9439.19", "0.69343985"], ["9442.86", "0.10000000"], ["9443.96", "12.50000000"], ["9444.00", "0.06004471"], ["9444.97", "0.01494896"], ["9447.00", "0.01234000"], ["9448.97", "0.14500000"], ["9449.00", "0.05000000"], ["9450.00", "11.13426018"], ["9451.87", "15.90000000"], ["9452.00", "0.20000000"], ["9454.25", "0.01100000"], ["9454.51", "0.02409062"], ["9455.05", "0.00600063"], ["9456.00", "0.27965118"], ["9456.10", "0.17000000"], ["9459.00", "0.00320000"], ["9459.98", "0.02460685"], ["9459.99", "8.11000000"], ["9460.00", "0.08500000"], ["9464.36", "0.56957951"], ["9464.54", "0.69158059"], ["9465.00", "21.00002015"], ["9467.57", "12.50000000"], ["9468.00", "0.08800000"], ["9469.09", "13.94000000"]]}, "event": "data", "channel": ""}`)
	err = b.wsHandleData(pressXToJSON)
	assert.Equal(t, errWSPairParsingError, err, "TestWsOrderbook should error parsing error")
}

func TestWsOrderbook2(t *testing.T) {
	pressXToJSON := []byte(`{"data":{"timestamp":"1606965727","microtimestamp":"1606965727403931","bids":[["19133.97","0.01000000"],["19131.58","0.39200000"],["19131.18","0.69581810"],["19131.17","0.48139054"],["19129.72","0.48164130"],["19129.71","0.65400000"],["19128.80","1.04500000"],["19128.59","0.65400000"],["19128.12","0.00259236"],["19127.81","0.19784245"],["19126.66","1.04500000"],["19125.74","0.26020000"],["19124.68","0.22000000"],["19122.01","0.39777840"],["19122.00","1.04600000"],["19121.27","0.16741000"],["19121.10","1.56390000"],["19119.90","1.60000000"],["19119.58","0.15593238"],["19117.70","1.14600000"],["19115.36","2.61300000"],["19114.60","1.19570000"],["19113.88","0.07500000"],["19113.86","0.15668522"],["19113.70","1.00000000"],["19113.69","1.60000000"],["19112.27","0.00166667"],["19111.00","0.15464628"],["19108.80","0.70000000"],["19108.77","0.16300000"],["19108.38","1.10000000"],["19107.53","0.10000000"],["19106.83","0.21377991"],["19106.78","3.45938881"],["19104.24","1.30000000"],["19100.81","0.00166667"],["19100.21","0.49770000"],["19099.54","2.40971961"],["19099.53","0.51223189"],["19097.40","1.55000000"],["19095.55","2.61300000"],["19092.94","0.27402906"],["19092.20","1.60000000"],["19089.36","0.00166667"],["19086.32","1.62000000"],["19085.23","1.65670000"],["19080.88","1.40000000"],["19075.45","1.16000000"],["19071.24","1.20000000"],["19065.09","1.51000000"],["19059.38","1.57000000"],["19058.11","0.37393556"],["19052.98","0.01000000"],["19052.90","0.33000000"],["19049.55","6.89000000"],["19047.61","6.03623432"],["19030.16","16.60260000"],["19026.76","23.90800000"],["19024.78","2.16656212"],["19022.11","0.02628500"],["19020.37","6.03000000"],["19000.00","0.00132020"],["18993.52","2.22000000"],["18979.21","6.03240000"],["18970.20","0.01500000"],["18969.14","7.42000000"],["18956.46","6.03240000"],["18950.22","42.37500000"],["18950.00","0.00132019"],["18949.94","0.52650000"],["18946.00","0.00791700"],["18933.74","6.03240000"],["18932.21","8.21000000"],["18926.99","0.00150000"],["18926.98","0.02641500"],["18925.00","0.02000000"],["18909.99","0.00133000"],["18908.47","7.15000000"],["18905.99","0.00133000"],["18905.20","0.00190000"],["18901.00","0.10000000"],["18900.67","0.24430000"],["18900.00","7.56529933"],["18895.99","0.00178450"],["18890.00","0.10000000"],["18889.90","0.10580000"],["18888.00","0.00362564"],["18887.00","4.00000000"],["18881.62","0.20583403"],["18880.08","5.72198740"],["18880.05","8.33480000"],["18879.09","7.33000000"],["18875.99","0.00132450"],["18875.00","0.02000000"],["18873.47","0.25934200"],["18871.99","0.00132600"],["18870.93","0.36463225"],["18864.10","43.56800000"],["18853.11","0.00540000"],["18850.01","0.38925549"]],"asks":[["19141.75","0.39300000"],["19141.78","0.10204700"],["19143.05","1.99685100"],["19143.08","0.05777900"],["19143.09","1.60700800"],["19143.10","0.48282909"],["19143.36","0.11250000"],["19144.06","0.26040000"],["19145.97","0.65400000"],["19146.02","0.22000000"],["19146.56","0.45061841"],["19147.45","0.15877831"],["19148.92","0.70431840"],["19148.93","0.78400000"],["19150.32","0.78400000"],["19151.55","0.07500000"],["19152.64","3.11400000"],["19153.32","1.04600000"],["19153.84","0.15626630"],["19155.57","3.10000000"],["19156.40","0.13438213"],["19156.92","0.16300000"],["19157.54","1.38970000"],["19158.18","0.00166667"],["19158.41","0.15317000"],["19158.78","0.15888798"],["19160.14","0.10000000"],["19160.34","1.60000000"],["19160.70","1.21590000"],["19162.17","0.00352761"],["19162.67","1.04500000"],["19163.61","0.15000000"],["19163.80","1.18050000"],["19164.62","0.86919692"],["19165.36","0.15674424"],["19166.75","1.40000000"],["19167.47","2.61300000"],["19169.68","0.00166667"],["19171.08","0.15452025"],["19171.69","0.54308236"],["19172.12","0.49000000"],["19173.47","1.34000000"],["19174.49","1.07436448"],["19175.37","0.01200000"],["19178.25","1.50000000"],["19178.80","0.49770000"],["19181.18","0.00166667"],["19182.75","1.77297176"],["19182.76","2.61099999"],["19183.03","1.20000000"],["19185.17","6.00352761"],["19189.56","0.05797137"],["19189.72","1.17000000"],["19193.94","1.60000000"],["19197.15","0.26961100"],["19200.00","0.03107838"],["19200.06","1.29000000"],["19202.73","1.65670000"],["19206.06","1.30000000"],["19208.19","6.00352761"],["19209.00","0.00132021"],["19210.70","1.20000000"],["19213.77","0.02615500"],["19217.40","8.50000000"],["19217.57","1.29000000"],["19222.61","1.19000000"],["19230.00","0.00193480"],["19231.24","6.00000000"],["19237.91","6.89152278"],["19240.13","6.90000000"],["19242.16","0.00336000"],["19243.38","0.00299103"],["19244.48","14.79300000"],["19248.25","0.01300000"],["19250.00","1.95802492"],["19251.00","0.45000000"],["19254.20","0.00366102"],["19254.32","6.00000000"],["19259.00","0.00131022"],["19266.43","0.00917191"],["19267.63","0.05000000"],["19267.79","7.10000000"],["19268.72","16.60260000"],["19277.42","6.00000000"],["19286.64","0.00916230"],["19295.49","7.77000000"],["19300.00","0.19668172"],["19306.00","0.06000000"],["19307.00","3.00000000"],["19307.40","0.19000000"],["19309.00","0.00262046"],["19310.33","0.02602500"],["19319.33","0.00213688"],["19320.00","0.00171242"],["19321.02","48.47300000"],["19322.74","0.00250000"],["19324.00","0.36983571"],["19325.54","0.02314521"],["19325.73","7.22000000"],["19326.50","0.00915272"]]},"channel":"order_book_btcusd","event":"data"}`)
	err := b.wsHandleData(pressXToJSON)
	assert.NoError(t, err, "WsOrderbook2 should not error")
}

func TestWsOrderUpdate(t *testing.T) {
	t.Parallel()

	n := new(Bitstamp)
	sharedtestvalues.TestFixtureToDataHandler(t, b, n, "testdata/wsMyOrders.json", n.wsHandleData)
	seen := 0
	for reading := true; reading; {
		select {
		default:
			reading = false
		case resp := <-n.GetBase().Websocket.DataHandler:
			seen++
			switch v := resp.(type) {
			case *order.Detail:
				switch seen {
				case 1:
					assert.Equal(t, "1658864794234880", v.OrderID, "OrderID")
					assert.Equal(t, time.UnixMicro(1693831262313000), v.Date, "Date")
					assert.Equal(t, "test_market_buy", v.ClientOrderID, "ClientOrderID")
					assert.Equal(t, order.New, v.Status, "Status")
					assert.Equal(t, order.Buy, v.Side, "Side")
					assert.Equal(t, asset.Spot, v.AssetType, "AssetType")
					assert.Equal(t, currency.NewPairWithDelimiter("BTC", "USD", "/"), v.Pair, "Pair")
					assert.Equal(t, 0.0, v.ExecutedAmount, "ExecutedAmount")
					assert.Equal(t, 999999999.0, v.Price, "Price") // Market Buy Price
					// Note: Amount is 0 for market order create messages, oddly
				case 2:
					assert.Equal(t, "1658864794234880", v.OrderID, "OrderID")
					assert.Equal(t, order.PartiallyFilled, v.Status, "Status")
					assert.Equal(t, 0.00038667, v.Amount, "Amount")
					assert.Equal(t, 0.00000001, v.RemainingAmount, "RemainingAmount") // During live tests we consistently got back this Sat remaining
					assert.Equal(t, 0.00038666, v.ExecutedAmount, "ExecutedAmount")
					assert.Equal(t, 25862.0, v.Price, "Price")
				case 3:
					assert.Equal(t, "1658864794234880", v.OrderID, "OrderID")
					assert.Equal(t, order.Cancelled, v.Status, "Status") // Even though they probably consider it filled, Deleted + PartialFill = Cancelled
					assert.Equal(t, 0.00038667, v.Amount, "Amount")
					assert.Equal(t, 0.00000001, v.RemainingAmount, "RemainingAmount")
					assert.Equal(t, 0.00038666, v.ExecutedAmount, "ExecutedAmount")
					assert.Equal(t, 25862.0, v.Price, "Price")
				case 4:
					assert.Equal(t, "1658870500933632", v.OrderID, "OrderID")
					assert.Equal(t, order.New, v.Status, "Status")
					assert.Equal(t, order.Sell, v.Side, "Side")
					assert.Equal(t, 0.0, v.Price, "Price") // Market Sell Price
				case 5:
					assert.Equal(t, "1658870500933632", v.OrderID, "OrderID")
					assert.Equal(t, order.PartiallyFilled, v.Status, "Status")
					assert.Equal(t, 0.00038679, v.Amount, "Amount")
					assert.Equal(t, 0.00000001, v.RemainingAmount, "RemainingAmount")
					assert.Equal(t, 0.00038678, v.ExecutedAmount, "ExecutedAmount")
					assert.Equal(t, 25854.0, v.Price, "Price")
				case 6:
					assert.Equal(t, "1658870500933632", v.OrderID, "OrderID")
					assert.Equal(t, order.Cancelled, v.Status, "Status")
					assert.Equal(t, 0.00038679, v.Amount, "Amount")
					assert.Equal(t, 0.00000001, v.RemainingAmount, "RemainingAmount")
					assert.Equal(t, 0.00038678, v.ExecutedAmount, "ExecutedAmount")
					assert.Equal(t, 25854.0, v.Price, "Price")
				case 7:
					assert.Equal(t, "1658869033291777", v.OrderID, "OrderID")
					assert.Equal(t, order.New, v.Status, "Status")
					assert.Equal(t, order.Sell, v.Side, "Side")
					assert.Equal(t, 25845.0, v.Price, "Price")
					assert.Equal(t, 0.00038692, v.Amount, "Amount")
				case 8:
					assert.Equal(t, "1658869033291777", v.OrderID, "OrderID")
					assert.Equal(t, order.Filled, v.Status, "Status")
					assert.Equal(t, 25845.0, v.Price, "Price")
					assert.Equal(t, 0.00038692, v.Amount, "Amount")
					assert.Equal(t, 0.0, v.RemainingAmount, "RemainingAmount")
					assert.Equal(t, 0.00038692, v.ExecutedAmount, "ExecutedAmount")
				}
			case error:
				t.Error(v)
			default:
				t.Errorf("Got unexpected data: %T %v", v, v)
			}
		}
	}
	assert.Equal(t, 8, seen, "Number of messages")
}

func TestWsRequestReconnect(t *testing.T) {
	pressXToJSON := []byte(`{
		"event": "bts:request_reconnect",
		"channel": "",
		"data": ""
	}`)
	err := b.wsHandleData(pressXToJSON)
	assert.NoError(t, err, "WsRequestReconnect should not error")
}

func TestBitstamp_OHLC(t *testing.T) {
	start := time.Unix(1546300800, 0)
	end := time.Unix(1577836799, 0)
	o, err := b.OHLC(context.Background(), "btcusd", start, end, "60", "10")
	assert.NoError(t, err, "TestBitstamp_OHLC should not error")
	assert.Equal(t, "BTC/USD", o.Data.Pair, "Pair should be correct")
	for _, req := range o.Data.OHLCV {
		assert.Positive(t, req.Low, "Low should be positive")
		assert.Positive(t, req.Close, "Close should be positive")
		assert.Positive(t, req.Open, "Open should be positive")
		assert.Positive(t, req.Volume, "Volume should be positive")
		assert.NotEmpty(t, req.Timestamp, "Timestamp should not be empty")
	}
}

func TestBitstamp_GetHistoricCandles(t *testing.T) {
	start := time.Unix(1546300800, 0)
	end := time.Unix(1577836799, 0)
	c, err := b.GetHistoricCandles(context.Background(), btcusdPair, asset.Spot, kline.OneDay, start, end)
	assert.NoError(t, err, "GetHistoricCandles should not error")
	assert.Equal(t, btcusdPair, c.Pair, "Pair should be correct")
	assert.NotEmpty(t, c, "Candles should not be empty")
	for _, req := range c.Candles {
		assert.Positive(t, req.High, "High should be positive")
		assert.Positive(t, req.Low, "Low should be positive")
		assert.Positive(t, req.Close, "Close should be positive")
		assert.Positive(t, req.Open, "Open should be positive")
		assert.Positive(t, req.Volume, "Volume should be positive")
		assert.NotEmpty(t, req.Time, "Time should not be empty")
	}
}

func TestBitstamp_GetHistoricCandlesExtended(t *testing.T) {
	start := time.Unix(1546300800, 0)
	end := time.Unix(1577836799, 0)

	c, err := b.GetHistoricCandlesExtended(context.Background(), btcusdPair, asset.Spot, kline.OneDay, start, end)
	assert.NoError(t, err, "GetHistoricCandlesExtended should not error")
	assert.Equal(t, btcusdPair, c.Pair, "Pair should be correct")
	assert.NotEmpty(t, c, "Candles should not be empty")
	for _, req := range c.Candles {
		assert.Positive(t, req.High, "High should be positive")
		assert.Positive(t, req.Low, "Low should be positive")
		assert.Positive(t, req.Close, "Close should be positive")
		assert.Positive(t, req.Open, "Open should be positive")
		assert.Positive(t, req.Volume, "Volume should be positive")
		assert.NotEmpty(t, req.Time, "Time should not be empty")
	}
}

func TestGetRecentTrades(t *testing.T) {
	t.Parallel()

	currencyPair, err := currency.NewPairFromString("LTCUSD")
	assert.NoError(t, err, "NewPairFromString should not error")

	tr, err := b.GetRecentTrades(context.Background(), currencyPair, asset.Spot)
	assert.NoError(t, err, "GetRecentTrades should not error")
	assert.NotEmpty(t, tr, "Trades should not be empty")
	for _, req := range tr {
		assert.Positive(t, req.Amount, "Amount should be positive")
		assert.Equal(t, currency.NewPairWithDelimiter("ltc", "usd", ""), req.CurrencyPair, "Pair should be correct")
		assert.Equal(t, asset.Spot, req.AssetType, "AssetType should be set")
		assert.NotEmpty(t, req.Timestamp, "Timestamp should not be empty")
		assert.Positive(t, req.Price, "Price should be positive")
		assert.NotEmpty(t, req.TID, "TID should not be empty")
	}
}

func TestGetHistoricTrades(t *testing.T) {
	t.Parallel()

	currencyPair, err := currency.NewPairFromString("LTCUSD")
	assert.NoError(t, err, "NewPairFromString should not error")
	_, err = b.GetHistoricTrades(context.Background(),
		currencyPair, asset.Spot, time.Now().Add(-time.Minute*15), time.Now())
	assert.ErrorIs(t, err, common.ErrFunctionNotSupported)
}

func TestOrderbookZeroBidPrice(t *testing.T) {
	t.Parallel()

	ob := &orderbook.Base{
		Exchange: "Bitstamp",
		Pair:     btcusdPair,
		Asset:    asset.Spot,
	}
	filterOrderbookZeroBidPrice(ob)
<<<<<<< HEAD

	ob.Bids = orderbook.Tranches{
=======
	ob.Bids = orderbook.Items{
>>>>>>> e0c6e118
		{Price: 69, Amount: 1337},
		{Price: 0, Amount: 69},
	}
	filterOrderbookZeroBidPrice(ob)
	if ob.Bids[0].Price != 69 || ob.Bids[0].Amount != 1337 || len(ob.Bids) != 1 {
		t.Error("invalid orderbook bid values")
	}
<<<<<<< HEAD

	ob.Bids = orderbook.Tranches{
=======
	ob.Bids = orderbook.Items{
>>>>>>> e0c6e118
		{Price: 59, Amount: 1337},
		{Price: 42, Amount: 8595},
	}
	filterOrderbookZeroBidPrice(ob)
	if ob.Bids[0].Price != 59 || ob.Bids[0].Amount != 1337 ||
		ob.Bids[1].Price != 42 || ob.Bids[1].Amount != 8595 || len(ob.Bids) != 2 {
		t.Error("invalid orderbook bid values")
	}
}

func TestGetWithdrawalsHistory(t *testing.T) {
	t.Parallel()

	if !mockTests {
		sharedtestvalues.SkipTestIfCredentialsUnset(t, b)
	}
	h, err := b.GetWithdrawalsHistory(context.Background(), currency.BTC, asset.Spot)
	assert.NoError(t, err, "GetWithdrawalsHistory should not error")
	if mockTests {
		assert.NotEmpty(t, h, "WithdrawalHistory should not be empty")
		for _, req := range h {
			assert.Equal(t, time.Date(2022, time.January, 31, 16, 7, 32, 0, time.UTC), req.Timestamp, "Timestamp should match")
			assert.Equal(t, "BTC", req.Currency, "Currency should match")
			assert.Equal(t, 0.00006000, req.Amount, "Amount should match")
		}
	}
}
func TestGetOrderInfo(t *testing.T) {
	t.Parallel()

	if !mockTests {
		sharedtestvalues.SkipTestIfCredentialsUnset(t, b)
	}
	o, err := b.GetOrderInfo(context.Background(), "1458532827766784", btcusdPair, asset.Spot)
	if mockTests {
		assert.NoError(t, err, "GetOrderInfo should not error")
		assert.Equal(t, time.Date(2022, time.January, 31, 14, 43, 15, 0, time.UTC), o.Date, "order date should match")
		assert.Equal(t, "1458532827766784", o.OrderID, "order ID should match")
		assert.Equal(t, 200.00, o.Amount, "amount should match")
		assert.Equal(t, 50.00, o.Price, "price should match")
	} else {
		assert.ErrorContains(t, err, "authenticated request failed Order not found")
	}
}

func TestFetchWSAuth(t *testing.T) {
	t.Parallel()

	if !mockTests {
		sharedtestvalues.SkipTestIfCredentialsUnset(t, b)
	}
	resp, err := b.FetchWSAuth(context.TODO())
	assert.NoError(t, err, "FetchWSAuth should not error")
	assert.NotNil(t, resp, "resp should not be nil")
	assert.Positive(t, resp.UserID, "UserID should be positive")
	assert.Len(t, resp.Token, 32, "Token should be 32 chars")
	assert.Positive(t, resp.ValidSecs, "ValidSecs should be positive")
}<|MERGE_RESOLUTION|>--- conflicted
+++ resolved
@@ -935,12 +935,8 @@
 		Asset:    asset.Spot,
 	}
 	filterOrderbookZeroBidPrice(ob)
-<<<<<<< HEAD
 
 	ob.Bids = orderbook.Tranches{
-=======
-	ob.Bids = orderbook.Items{
->>>>>>> e0c6e118
 		{Price: 69, Amount: 1337},
 		{Price: 0, Amount: 69},
 	}
@@ -948,12 +944,8 @@
 	if ob.Bids[0].Price != 69 || ob.Bids[0].Amount != 1337 || len(ob.Bids) != 1 {
 		t.Error("invalid orderbook bid values")
 	}
-<<<<<<< HEAD
 
 	ob.Bids = orderbook.Tranches{
-=======
-	ob.Bids = orderbook.Items{
->>>>>>> e0c6e118
 		{Price: 59, Amount: 1337},
 		{Price: 42, Amount: 8595},
 	}
