--- conflicted
+++ resolved
@@ -45,14 +45,10 @@
 	t.Parallel()
 
 	var feeBuilder = setFeeBuilder()
-<<<<<<< HEAD
-	b.GetFeeByType(context.Background(), feeBuilder)
-=======
-	_, err := b.GetFeeByType(feeBuilder)
-	if err != nil {
-		t.Fatal(err)
-	}
->>>>>>> 1e79384b
+	_, err := b.GetFeeByType(context.Background(), feeBuilder)
+	if err != nil {
+		t.Fatal(err)
+	}
 	if !areTestAPIKeysSet() {
 		if feeBuilder.FeeType != exchange.OfflineTradeFee {
 			t.Errorf("Expected %v, received %v",
