--- conflicted
+++ resolved
@@ -296,15 +296,9 @@
 		return err
 	}
 
-<<<<<<< HEAD
 	obUpdate := &orderbook.Book{
-		Bids:            make(orderbook.Levels, len(update.Bids)),
-		Asks:            make(orderbook.Levels, len(update.Asks)),
-=======
-	obUpdate := &orderbook.Base{
-		Bids:            make(orderbook.Tranches, len(wsOrderBookResp.Data.Bids)),
-		Asks:            make(orderbook.Tranches, len(wsOrderBookResp.Data.Asks)),
->>>>>>> d5ba674f
+		Bids:            make(orderbook.Levels, len(wsOrderBookResp.Data.Bids)),
+		Asks:            make(orderbook.Levels, len(wsOrderBookResp.Data.Asks)),
 		Pair:            p,
 		LastUpdated:     wsOrderBookResp.Data.Microtimestamp.Time(),
 		Asset:           asset.Spot,
@@ -312,29 +306,6 @@
 		VerifyOrderbook: b.CanVerifyOrderbook,
 	}
 
-<<<<<<< HEAD
-	for i := range update.Asks {
-		target, err := strconv.ParseFloat(update.Asks[i][0], 64)
-		if err != nil {
-			return err
-		}
-		amount, err := strconv.ParseFloat(update.Asks[i][1], 64)
-		if err != nil {
-			return err
-		}
-		obUpdate.Asks[i] = orderbook.Level{Price: target, Amount: amount}
-	}
-	for i := range update.Bids {
-		target, err := strconv.ParseFloat(update.Bids[i][0], 64)
-		if err != nil {
-			return err
-		}
-		amount, err := strconv.ParseFloat(update.Bids[i][1], 64)
-		if err != nil {
-			return err
-		}
-		obUpdate.Bids[i] = orderbook.Level{Price: target, Amount: amount}
-=======
 	for i := range wsOrderBookResp.Data.Asks {
 		obUpdate.Asks[i].Price = wsOrderBookResp.Data.Asks[i][0].Float64()
 		obUpdate.Asks[i].Amount = wsOrderBookResp.Data.Asks[i][1].Float64()
@@ -342,7 +313,6 @@
 	for i := range wsOrderBookResp.Data.Bids {
 		obUpdate.Bids[i].Price = wsOrderBookResp.Data.Bids[i][0].Float64()
 		obUpdate.Bids[i].Amount = wsOrderBookResp.Data.Bids[i][1].Float64()
->>>>>>> d5ba674f
 	}
 	filterOrderbookZeroBidPrice(obUpdate)
 	return b.Websocket.Orderbook.LoadSnapshot(obUpdate)
@@ -369,15 +339,9 @@
 			Asset:           asset.Spot,
 			Exchange:        b.Name,
 			VerifyOrderbook: b.CanVerifyOrderbook,
-<<<<<<< HEAD
 			Bids:            make(orderbook.Levels, len(orderbookSeed.Bids)),
 			Asks:            make(orderbook.Levels, len(orderbookSeed.Asks)),
-			LastUpdated:     time.Unix(orderbookSeed.Timestamp, 0),
-=======
-			Bids:            make(orderbook.Tranches, len(orderbookSeed.Bids)),
-			Asks:            make(orderbook.Tranches, len(orderbookSeed.Asks)),
 			LastUpdated:     orderbookSeed.Timestamp,
->>>>>>> d5ba674f
 		}
 
 		for i := range orderbookSeed.Asks {
