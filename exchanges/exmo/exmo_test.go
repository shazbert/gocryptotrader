package exmo

import (
	"context"
	"log"
	"os"
	"testing"
	"time"

	"github.com/thrasher-corp/gocryptotrader/common"
	"github.com/thrasher-corp/gocryptotrader/config"
	"github.com/thrasher-corp/gocryptotrader/core"
	"github.com/thrasher-corp/gocryptotrader/currency"
	exchange "github.com/thrasher-corp/gocryptotrader/exchanges"
	"github.com/thrasher-corp/gocryptotrader/exchanges/asset"
	"github.com/thrasher-corp/gocryptotrader/exchanges/order"
	"github.com/thrasher-corp/gocryptotrader/portfolio/withdraw"
)

const (
	APIKey                  = ""
	APISecret               = ""
	canManipulateRealOrders = false
)

var (
	e EXMO
)

func TestMain(m *testing.M) {
	e.SetDefaults()
	cfg := config.GetConfig()
	err := cfg.LoadConfig("../../testdata/configtest.json", true)
	if err != nil {
		log.Fatal("Exmo load config error", err)
	}
	exmoConf, err := cfg.GetExchangeConfig("EXMO")
	if err != nil {
		log.Fatal("Exmo Setup() init error")
	}

	err = e.Setup(exmoConf)
	if err != nil {
		log.Fatal("Exmo setup error", err)
	}

	e.API.AuthenticatedSupport = true
	e.API.Credentials.Key = APIKey
	e.API.Credentials.Secret = APISecret

	os.Exit(m.Run())
}

func TestGetTrades(t *testing.T) {
	t.Parallel()
	_, err := e.GetTrades(context.Background(), "BTC_USD")
	if err != nil {
		t.Errorf("Err: %s", err)
	}
}

func TestGetOrderbook(t *testing.T) {
	t.Parallel()
	_, err := e.GetOrderbook(context.Background(), "BTC_USD")
	if err != nil {
		t.Errorf("Err: %s", err)
	}
}

func TestGetTicker(t *testing.T) {
	t.Parallel()
	_, err := e.GetTicker(context.Background())
	if err != nil {
		t.Errorf("Err: %s", err)
	}
}

func TestGetPairSettings(t *testing.T) {
	t.Parallel()
	_, err := e.GetPairSettings(context.Background())
	if err != nil {
		t.Errorf("Err: %s", err)
	}
}

func TestGetCurrency(t *testing.T) {
	t.Parallel()
	_, err := e.GetCurrency(context.Background())
	if err != nil {
		t.Errorf("Err: %s", err)
	}
}

func TestGetUserInfo(t *testing.T) {
	t.Parallel()
	if !areTestAPIKeysSet() {
		t.Skip()
	}
	_, err := e.GetUserInfo(context.Background())
	if err != nil {
		t.Errorf("Err: %s", err)
	}
}

func TestGetRequiredAmount(t *testing.T) {
	t.Parallel()
	if !areTestAPIKeysSet() {
		t.Skip()
	}
	_, err := e.GetRequiredAmount(context.Background(), "BTC_USD", 100)
	if err != nil {
		t.Errorf("Err: %s", err)
	}
}

func setFeeBuilder() *exchange.FeeBuilder {
	return &exchange.FeeBuilder{
		Amount:              1,
		FeeType:             exchange.CryptocurrencyTradeFee,
		Pair:                currency.NewPair(currency.BTC, currency.LTC),
		PurchasePrice:       1,
		FiatCurrency:        currency.USD,
		BankTransactionType: exchange.WireTransfer,
	}
}

// TestGetFeeByTypeOfflineTradeFee logic test
func TestGetFeeByTypeOfflineTradeFee(t *testing.T) {
	var feeBuilder = setFeeBuilder()
<<<<<<< HEAD
	e.GetFeeByType(context.Background(), feeBuilder)
=======
	_, err := e.GetFeeByType(feeBuilder)
	if err != nil {
		t.Fatal(err)
	}
>>>>>>> 1e79384b
	if !areTestAPIKeysSet() {
		if feeBuilder.FeeType != exchange.OfflineTradeFee {
			t.Errorf("Expected %v, received %v", exchange.OfflineTradeFee, feeBuilder.FeeType)
		}
	} else {
		if feeBuilder.FeeType != exchange.CryptocurrencyTradeFee {
			t.Errorf("Expected %v, received %v", exchange.CryptocurrencyTradeFee, feeBuilder.FeeType)
		}
	}
}

func TestGetFee(t *testing.T) {
	t.Parallel()

	var feeBuilder = setFeeBuilder()

	// CryptocurrencyTradeFee Basic
	if _, err := e.GetFee(feeBuilder); err != nil {
		t.Error(err)
	}

	// CryptocurrencyTradeFee High quantity
	feeBuilder = setFeeBuilder()
	feeBuilder.Amount = 1000
	feeBuilder.PurchasePrice = 1000
	if _, err := e.GetFee(feeBuilder); err != nil {
		t.Error(err)
	}

	// CryptocurrencyTradeFee IsMaker
	feeBuilder = setFeeBuilder()
	feeBuilder.IsMaker = true
	if _, err := e.GetFee(feeBuilder); err != nil {
		t.Error(err)
	}

	// CryptocurrencyTradeFee Negative purchase price
	feeBuilder = setFeeBuilder()
	feeBuilder.PurchasePrice = -1000
	if _, err := e.GetFee(feeBuilder); err != nil {
		t.Error(err)
	}

	// CryptocurrencyWithdrawalFee Basic
	feeBuilder = setFeeBuilder()
	feeBuilder.FeeType = exchange.CryptocurrencyWithdrawalFee
	if _, err := e.GetFee(feeBuilder); err != nil {
		t.Error(err)
	}

	// CryptocurrencyWithdrawalFee Invalid currency
	feeBuilder = setFeeBuilder()
	feeBuilder.Pair.Base = currency.NewCode("hello")
	feeBuilder.FeeType = exchange.CryptocurrencyWithdrawalFee
	if _, err := e.GetFee(feeBuilder); err != nil {
		t.Error(err)
	}

	// CryptocurrencyDepositFee Basic
	feeBuilder = setFeeBuilder()
	feeBuilder.FeeType = exchange.CryptocurrencyDepositFee
	if _, err := e.GetFee(feeBuilder); err != nil {
		t.Error(err)
	}

	// InternationalBankDepositFee Basic
	feeBuilder = setFeeBuilder()
	feeBuilder.FeeType = exchange.InternationalBankDepositFee
	feeBuilder.FiatCurrency = currency.RUB
	if _, err := e.GetFee(feeBuilder); err != nil {
		t.Error(err)
	}

	// InternationalBankDepositFee Basic
	feeBuilder = setFeeBuilder()
	feeBuilder.FeeType = exchange.InternationalBankDepositFee
	feeBuilder.FiatCurrency = currency.PLN
	if _, err := e.GetFee(feeBuilder); err != nil {
		t.Error(err)
	}

	// InternationalBankWithdrawalFee Basic
	feeBuilder = setFeeBuilder()
	feeBuilder.FeeType = exchange.InternationalBankWithdrawalFee
	feeBuilder.FiatCurrency = currency.PLN
	if _, err := e.GetFee(feeBuilder); err != nil {
		t.Error(err)
	}

	// InternationalBankWithdrawalFee Basic
	feeBuilder = setFeeBuilder()
	feeBuilder.FeeType = exchange.InternationalBankWithdrawalFee
	feeBuilder.FiatCurrency = currency.TRY
	if _, err := e.GetFee(feeBuilder); err != nil {
		t.Error(err)
	}

	// InternationalBankWithdrawalFee Basic
	feeBuilder = setFeeBuilder()
	feeBuilder.FeeType = exchange.InternationalBankWithdrawalFee
	feeBuilder.FiatCurrency = currency.EUR
	if _, err := e.GetFee(feeBuilder); err != nil {
		t.Error(err)
	}

	// InternationalBankWithdrawalFee Basic
	feeBuilder = setFeeBuilder()
	feeBuilder.FeeType = exchange.InternationalBankWithdrawalFee
	feeBuilder.FiatCurrency = currency.RUB
	if _, err := e.GetFee(feeBuilder); err != nil {
		t.Error(err)
	}
}

func TestFormatWithdrawPermissions(t *testing.T) {
	expectedResult := exchange.AutoWithdrawCryptoWithSetupText + " & " + exchange.NoFiatWithdrawalsText
	withdrawPermissions := e.FormatWithdrawPermissions()
	if withdrawPermissions != expectedResult {
		t.Errorf("Expected: %s, Received: %s", expectedResult, withdrawPermissions)
	}
}

func TestGetActiveOrders(t *testing.T) {
	var getOrdersRequest = order.GetOrdersRequest{
		Type:      order.AnyType,
		AssetType: asset.Spot,
	}

	_, err := e.GetActiveOrders(context.Background(), &getOrdersRequest)
	if areTestAPIKeysSet() && err != nil {
		t.Errorf("Could not get open orders: %s", err)
	} else if !areTestAPIKeysSet() && err == nil {
		t.Error("Expecting an error when no keys are set")
	}
}

func TestGetOrderHistory(t *testing.T) {
	var getOrdersRequest = order.GetOrdersRequest{
		Type:      order.AnyType,
		AssetType: asset.Spot,
	}
	currPair := currency.NewPair(currency.BTC, currency.USD)
	currPair.Delimiter = "_"
	getOrdersRequest.Pairs = []currency.Pair{currPair}

	_, err := e.GetOrderHistory(context.Background(), &getOrdersRequest)
	if areTestAPIKeysSet() && err != nil {
		t.Errorf("Could not get order history: %s", err)
	} else if !areTestAPIKeysSet() && err == nil {
		t.Error("Expecting an error when no keys are set")
	}
}

// Any tests below this line have the ability to impact your orders on the exchange. Enable canManipulateRealOrders to run them
// ----------------------------------------------------------------------------------------------------------------------------
func areTestAPIKeysSet() bool {
	return e.ValidateAPICredentials()
}

func TestSubmitOrder(t *testing.T) {
	if areTestAPIKeysSet() && !canManipulateRealOrders {
		t.Skip("API keys set, canManipulateRealOrders false, skipping test")
	}

	var orderSubmission = &order.Submit{
		Pair: currency.Pair{
			Delimiter: "_",
			Base:      currency.BTC,
			Quote:     currency.USD,
		},
		Side:      order.Buy,
		Type:      order.Limit,
		Price:     1,
		Amount:    1,
		ClientID:  "meowOrder",
		AssetType: asset.Spot,
	}
	response, err := e.SubmitOrder(context.Background(), orderSubmission)
	if areTestAPIKeysSet() && (err != nil || !response.IsOrderPlaced) {
		t.Errorf("Order failed to be placed: %v", err)
	} else if !areTestAPIKeysSet() && err == nil {
		t.Error("Expecting an error when no keys are set")
	}
}

func TestCancelExchangeOrder(t *testing.T) {
	if areTestAPIKeysSet() && !canManipulateRealOrders {
		t.Skip("API keys set, canManipulateRealOrders false, skipping test")
	}

	currencyPair := currency.NewPair(currency.LTC, currency.BTC)
	var orderCancellation = &order.Cancel{
		ID:            "1",
		WalletAddress: core.BitcoinDonationAddress,
		AccountID:     "1",
		Pair:          currencyPair,
		AssetType:     asset.Spot,
	}

	err := e.CancelOrder(context.Background(), orderCancellation)
	if !areTestAPIKeysSet() && err == nil {
		t.Error("Expecting an error when no keys are set")
	}
	if areTestAPIKeysSet() && err != nil {
		t.Errorf("Could not cancel orders: %v", err)
	}
}

func TestCancelAllExchangeOrders(t *testing.T) {
	if areTestAPIKeysSet() && !canManipulateRealOrders {
		t.Skip("API keys set, canManipulateRealOrders false, skipping test")
	}

	currencyPair := currency.NewPair(currency.LTC, currency.BTC)
	var orderCancellation = &order.Cancel{
		ID:            "1",
		WalletAddress: core.BitcoinDonationAddress,
		AccountID:     "1",
		Pair:          currencyPair,
		AssetType:     asset.Spot,
	}

	resp, err := e.CancelAllOrders(context.Background(), orderCancellation)

	if !areTestAPIKeysSet() && err == nil {
		t.Error("Expecting an error when no keys are set")
	}
	if areTestAPIKeysSet() && err != nil {
		t.Errorf("Could not cancel orders: %v", err)
	}

	if len(resp.Status) > 0 {
		t.Errorf("%v orders failed to cancel", len(resp.Status))
	}
}

func TestModifyOrder(t *testing.T) {
	if areTestAPIKeysSet() && !canManipulateRealOrders {
		t.Skip("API keys set, canManipulateRealOrders false, skipping test")
	}
	_, err := e.ModifyOrder(context.Background(), &order.Modify{AssetType: asset.Spot})
	if err == nil {
		t.Error("ModifyOrder() Expected error")
	}
}

func TestWithdraw(t *testing.T) {
	if areTestAPIKeysSet() && !canManipulateRealOrders {
		t.Skip("API keys set, canManipulateRealOrders false, skipping test")
	}

	withdrawCryptoRequest := withdraw.Request{
		Amount:      -1,
		Currency:    currency.BTC,
		Description: "WITHDRAW IT ALL",
		Crypto: withdraw.CryptoRequest{
			Address: core.BitcoinDonationAddress,
		},
	}

	_, err := e.WithdrawCryptocurrencyFunds(context.Background(),
		&withdrawCryptoRequest)
	if !areTestAPIKeysSet() && err == nil {
		t.Error("Expecting an error when no keys are set")
	}
	if areTestAPIKeysSet() && err != nil {
		t.Errorf("Withdraw failed to be placed: %v", err)
	}
}

func TestWithdrawFiat(t *testing.T) {
	if areTestAPIKeysSet() && !canManipulateRealOrders {
		t.Skip("API keys set, canManipulateRealOrders false, skipping test")
	}

	var withdrawFiatRequest = withdraw.Request{}
	_, err := e.WithdrawFiatFunds(context.Background(), &withdrawFiatRequest)
	if err != common.ErrFunctionNotSupported {
		t.Errorf("Expected '%v', received: '%v'", common.ErrFunctionNotSupported, err)
	}
}

func TestWithdrawInternationalBank(t *testing.T) {
	if areTestAPIKeysSet() && !canManipulateRealOrders {
		t.Skip("API keys set, canManipulateRealOrders false, skipping test")
	}

	var withdrawFiatRequest = withdraw.Request{}
	_, err := e.WithdrawFiatFundsToInternationalBank(context.Background(),
		&withdrawFiatRequest)
	if err != common.ErrFunctionNotSupported {
		t.Errorf("Expected '%v', received: '%v'", common.ErrFunctionNotSupported, err)
	}
}

func TestGetDepositAddress(t *testing.T) {
	if areTestAPIKeysSet() {
		_, err := e.GetDepositAddress(context.Background(), currency.LTC, "")
		if err != nil {
			t.Error("GetDepositAddress() error", err)
		}
	} else {
		_, err := e.GetDepositAddress(context.Background(), currency.LTC, "")
		if err == nil {
			t.Error("GetDepositAddress() error cannot be nil")
		}
	}
}

func TestGetRecentTrades(t *testing.T) {
	t.Parallel()
	currencyPair, err := currency.NewPairFromString("BTC_USD")
	if err != nil {
		t.Fatal(err)
	}
	_, err = e.GetRecentTrades(context.Background(), currencyPair, asset.Spot)
	if err != nil {
		t.Error(err)
	}
}

func TestGetHistoricTrades(t *testing.T) {
	t.Parallel()
	currencyPair, err := currency.NewPairFromString("BTC_USD")
	if err != nil {
		t.Fatal(err)
	}
	_, err = e.GetHistoricTrades(context.Background(),
		currencyPair, asset.Spot, time.Now().Add(-time.Minute*15), time.Now())
	if err != nil && err != common.ErrFunctionNotSupported {
		t.Error(err)
	}
}

func TestUpdateTicker(t *testing.T) {
	t.Parallel()
	cp, err := currency.NewPairFromString("BTC_USD")
	if err != nil {
		t.Fatal(err)
	}
	_, err = e.UpdateTicker(context.Background(), cp, asset.Spot)
	if err != nil {
		t.Error(err)
	}
}

func TestUpdateTickers(t *testing.T) {
	err := e.UpdateTickers(context.Background(), asset.Spot)
	if err != nil {
		t.Error(err)
	}
}<|MERGE_RESOLUTION|>--- conflicted
+++ resolved
@@ -127,14 +127,10 @@
 // TestGetFeeByTypeOfflineTradeFee logic test
 func TestGetFeeByTypeOfflineTradeFee(t *testing.T) {
 	var feeBuilder = setFeeBuilder()
-<<<<<<< HEAD
-	e.GetFeeByType(context.Background(), feeBuilder)
-=======
-	_, err := e.GetFeeByType(feeBuilder)
+	_, err := e.GetFeeByType(context.Background(), feeBuilder)
 	if err != nil {
 		t.Fatal(err)
 	}
->>>>>>> 1e79384b
 	if !areTestAPIKeysSet() {
 		if feeBuilder.FeeType != exchange.OfflineTradeFee {
 			t.Errorf("Expected %v, received %v", exchange.OfflineTradeFee, feeBuilder.FeeType)
