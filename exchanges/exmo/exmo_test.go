package exmo

import (
	"context"
	"errors"
	"log"
	"os"
	"testing"
	"time"

	"github.com/thrasher-corp/gocryptotrader/common"
	"github.com/thrasher-corp/gocryptotrader/config"
	"github.com/thrasher-corp/gocryptotrader/core"
	"github.com/thrasher-corp/gocryptotrader/currency"
	exchange "github.com/thrasher-corp/gocryptotrader/exchanges"
	"github.com/thrasher-corp/gocryptotrader/exchanges/asset"
	"github.com/thrasher-corp/gocryptotrader/exchanges/order"
	"github.com/thrasher-corp/gocryptotrader/portfolio/withdraw"
)

const (
	APIKey                  = ""
	APISecret               = ""
	canManipulateRealOrders = false
)

var (
	e EXMO
)

func TestMain(m *testing.M) {
	e.SetDefaults()
	cfg := config.GetConfig()
	err := cfg.LoadConfig("../../testdata/configtest.json", true)
	if err != nil {
		log.Fatal("Exmo load config error", err)
	}
	exmoConf, err := cfg.GetExchangeConfig("EXMO")
	if err != nil {
		log.Fatal("Exmo Setup() init error")
	}

	err = e.Setup(exmoConf)
	if err != nil {
		log.Fatal("Exmo setup error", err)
	}

	e.API.AuthenticatedSupport = true
	e.API.Credentials.Key = APIKey
	e.API.Credentials.Secret = APISecret

	os.Exit(m.Run())
}

func TestGetTrades(t *testing.T) {
	t.Parallel()
	_, err := e.GetTrades(context.Background(), "BTC_USD")
	if err != nil {
		t.Errorf("Err: %s", err)
	}
}

func TestGetOrderbook(t *testing.T) {
	t.Parallel()
	_, err := e.GetOrderbook(context.Background(), "BTC_USD")
	if err != nil {
		t.Errorf("Err: %s", err)
	}
}

func TestGetTicker(t *testing.T) {
	t.Parallel()
	_, err := e.GetTicker(context.Background())
	if err != nil {
		t.Errorf("Err: %s", err)
	}
}

func TestGetPairSettings(t *testing.T) {
	t.Parallel()
	_, err := e.GetPairSettings(context.Background())
	if err != nil {
		t.Errorf("Err: %s", err)
	}
}

func TestGetCurrency(t *testing.T) {
	t.Parallel()
	_, err := e.GetCurrency(context.Background())
	if err != nil {
		t.Errorf("Err: %s", err)
	}
}

func TestGetUserInfo(t *testing.T) {
	t.Parallel()
	if !areTestAPIKeysSet() {
		t.Skip()
	}
	_, err := e.GetUserInfo(context.Background())
	if err != nil {
		t.Errorf("Err: %s", err)
	}
}

func TestGetRequiredAmount(t *testing.T) {
	t.Parallel()
	if !areTestAPIKeysSet() {
		t.Skip()
	}
	_, err := e.GetRequiredAmount(context.Background(), "BTC_USD", 100)
	if err != nil {
		t.Errorf("Err: %s", err)
	}
}

func TestFormatWithdrawPermissions(t *testing.T) {
	t.Parallel()
	expectedResult := exchange.AutoWithdrawCryptoWithSetupText + " & " + exchange.NoFiatWithdrawalsText
	withdrawPermissions := e.FormatWithdrawPermissions()
	if withdrawPermissions != expectedResult {
		t.Errorf("Expected: %s, Received: %s", expectedResult, withdrawPermissions)
	}
}

func TestGetActiveOrders(t *testing.T) {
	t.Parallel()
	var getOrdersRequest = order.GetOrdersRequest{
		Type:      order.AnyType,
		AssetType: asset.Spot,
	}

	_, err := e.GetActiveOrders(context.Background(), &getOrdersRequest)
	if areTestAPIKeysSet() && err != nil {
		t.Errorf("Could not get open orders: %s", err)
	} else if !areTestAPIKeysSet() && err == nil {
		t.Error("Expecting an error when no keys are set")
	}
}

func TestGetOrderHistory(t *testing.T) {
	t.Parallel()
	var getOrdersRequest = order.GetOrdersRequest{
		Type:      order.AnyType,
		AssetType: asset.Spot,
	}
	currPair := currency.NewPair(currency.BTC, currency.USD)
	currPair.Delimiter = "_"
	getOrdersRequest.Pairs = []currency.Pair{currPair}

	_, err := e.GetOrderHistory(context.Background(), &getOrdersRequest)
	if areTestAPIKeysSet() && err != nil {
		t.Errorf("Could not get order history: %s", err)
	} else if !areTestAPIKeysSet() && err == nil {
		t.Error("Expecting an error when no keys are set")
	}
}

// Any tests below this line have the ability to impact your orders on the exchange. Enable canManipulateRealOrders to run them
// ----------------------------------------------------------------------------------------------------------------------------
func areTestAPIKeysSet() bool {
	return e.ValidateAPICredentials()
}

func TestSubmitOrder(t *testing.T) {
	t.Parallel()
	if areTestAPIKeysSet() && !canManipulateRealOrders {
		t.Skip("API keys set, canManipulateRealOrders false, skipping test")
	}

	var orderSubmission = &order.Submit{
		Pair: currency.Pair{
			Delimiter: "_",
			Base:      currency.BTC,
			Quote:     currency.USD,
		},
		Side:      order.Buy,
		Type:      order.Limit,
		Price:     1,
		Amount:    1,
		ClientID:  "meowOrder",
		AssetType: asset.Spot,
	}
	response, err := e.SubmitOrder(context.Background(), orderSubmission)
	if areTestAPIKeysSet() && (err != nil || !response.IsOrderPlaced) {
		t.Errorf("Order failed to be placed: %v", err)
	} else if !areTestAPIKeysSet() && err == nil {
		t.Error("Expecting an error when no keys are set")
	}
}

func TestCancelExchangeOrder(t *testing.T) {
	t.Parallel()
	if areTestAPIKeysSet() && !canManipulateRealOrders {
		t.Skip("API keys set, canManipulateRealOrders false, skipping test")
	}

	currencyPair := currency.NewPair(currency.LTC, currency.BTC)
	var orderCancellation = &order.Cancel{
		ID:            "1",
		WalletAddress: core.BitcoinDonationAddress,
		AccountID:     "1",
		Pair:          currencyPair,
		AssetType:     asset.Spot,
	}

	err := e.CancelOrder(context.Background(), orderCancellation)
	if !areTestAPIKeysSet() && err == nil {
		t.Error("Expecting an error when no keys are set")
	}
	if areTestAPIKeysSet() && err != nil {
		t.Errorf("Could not cancel orders: %v", err)
	}
}

func TestCancelAllExchangeOrders(t *testing.T) {
	t.Parallel()
	if areTestAPIKeysSet() && !canManipulateRealOrders {
		t.Skip("API keys set, canManipulateRealOrders false, skipping test")
	}

	currencyPair := currency.NewPair(currency.LTC, currency.BTC)
	var orderCancellation = &order.Cancel{
		ID:            "1",
		WalletAddress: core.BitcoinDonationAddress,
		AccountID:     "1",
		Pair:          currencyPair,
		AssetType:     asset.Spot,
	}

	resp, err := e.CancelAllOrders(context.Background(), orderCancellation)

	if !areTestAPIKeysSet() && err == nil {
		t.Error("Expecting an error when no keys are set")
	}
	if areTestAPIKeysSet() && err != nil {
		t.Errorf("Could not cancel orders: %v", err)
	}

	if len(resp.Status) > 0 {
		t.Errorf("%v orders failed to cancel", len(resp.Status))
	}
}

func TestModifyOrder(t *testing.T) {
	t.Parallel()
	if areTestAPIKeysSet() && !canManipulateRealOrders {
		t.Skip("API keys set, canManipulateRealOrders false, skipping test")
	}
	_, err := e.ModifyOrder(context.Background(), &order.Modify{AssetType: asset.Spot})
	if err == nil {
		t.Error("ModifyOrder() Expected error")
	}
}

func TestWithdraw(t *testing.T) {
	t.Parallel()
	if areTestAPIKeysSet() && !canManipulateRealOrders {
		t.Skip("API keys set, canManipulateRealOrders false, skipping test")
	}

	withdrawCryptoRequest := withdraw.Request{
		Exchange:    e.Name,
		Amount:      -1,
		Currency:    currency.BTC,
		Description: "WITHDRAW IT ALL",
		Crypto: withdraw.CryptoRequest{
			Address: core.BitcoinDonationAddress,
		},
	}

	_, err := e.WithdrawCryptocurrencyFunds(context.Background(),
		&withdrawCryptoRequest)
	if !areTestAPIKeysSet() && err == nil {
		t.Error("Expecting an error when no keys are set")
	}
	if areTestAPIKeysSet() && err != nil {
		t.Errorf("Withdraw failed to be placed: %v", err)
	}
}

func TestWithdrawFiat(t *testing.T) {
	t.Parallel()
	if areTestAPIKeysSet() && !canManipulateRealOrders {
		t.Skip("API keys set, canManipulateRealOrders false, skipping test")
	}

	var withdrawFiatRequest = withdraw.Request{}
	_, err := e.WithdrawFiatFunds(context.Background(), &withdrawFiatRequest)
	if err != common.ErrFunctionNotSupported {
		t.Errorf("Expected '%v', received: '%v'", common.ErrFunctionNotSupported, err)
	}
}

func TestWithdrawInternationalBank(t *testing.T) {
	t.Parallel()
	if areTestAPIKeysSet() && !canManipulateRealOrders {
		t.Skip("API keys set, canManipulateRealOrders false, skipping test")
	}

	var withdrawFiatRequest = withdraw.Request{}
	_, err := e.WithdrawFiatFundsToInternationalBank(context.Background(),
		&withdrawFiatRequest)
	if err != common.ErrFunctionNotSupported {
		t.Errorf("Expected '%v', received: '%v'", common.ErrFunctionNotSupported, err)
	}
}

func TestGetDepositAddress(t *testing.T) {
	t.Parallel()
	if areTestAPIKeysSet() {
		_, err := e.GetDepositAddress(context.Background(), currency.USDT, "", "ERC20")
		if err != nil {
			t.Error("GetDepositAddress() error", err)
		}
	} else {
		_, err := e.GetDepositAddress(context.Background(), currency.LTC, "", "")
		if err == nil {
			t.Error("GetDepositAddress() error cannot be nil")
		}
	}
}

func TestGetRecentTrades(t *testing.T) {
	t.Parallel()
	currencyPair, err := currency.NewPairFromString("BTC_USD")
	if err != nil {
		t.Fatal(err)
	}
	_, err = e.GetRecentTrades(context.Background(), currencyPair, asset.Spot)
	if err != nil {
		t.Error(err)
	}
}

func TestGetHistoricTrades(t *testing.T) {
	t.Parallel()
	currencyPair, err := currency.NewPairFromString("BTC_USD")
	if err != nil {
		t.Fatal(err)
	}
	_, err = e.GetHistoricTrades(context.Background(),
		currencyPair, asset.Spot, time.Now().Add(-time.Minute*15), time.Now())
	if err != nil && err != common.ErrFunctionNotSupported {
		t.Error(err)
	}
}

func TestUpdateTicker(t *testing.T) {
	t.Parallel()
	cp, err := currency.NewPairFromString("BTC_USD")
	if err != nil {
		t.Fatal(err)
	}
	_, err = e.UpdateTicker(context.Background(), cp, asset.Spot)
	if err != nil {
		t.Error(err)
	}
}

func TestUpdateTickers(t *testing.T) {
	t.Parallel()
	err := e.UpdateTickers(context.Background(), asset.Spot)
	if err != nil {
		t.Error(err)
	}
}

<<<<<<< HEAD
func TestGetPairInfo(t *testing.T) {
	t.Parallel()
	_, err := e.GetPairInfo(context.Background())
=======
func TestGetCryptoPaymentProvidersList(t *testing.T) {
	t.Parallel()
	_, err := e.GetCryptoPaymentProvidersList(context.Background())
>>>>>>> 0c00b7e1
	if err != nil {
		t.Fatal(err)
	}
}

<<<<<<< HEAD
func TestUpdateCommissionFees(t *testing.T) {
	t.Parallel()
	err := e.UpdateCommissionFees(context.Background(), asset.Spot)
	if !errors.Is(err, common.ErrNotYetImplemented) {
		t.Fatalf("received: '%v' but expected: '%v'", err, common.ErrNotYetImplemented)
	}

	err = e.UpdateCommissionFees(context.Background(), asset.Margin)
	if !errors.Is(err, nil) {
		t.Fatalf("received: '%v' but expected: '%v'", err, nil)
=======
func TestGetAvailableTransferChains(t *testing.T) {
	_, err := e.GetAvailableTransferChains(context.Background(), currency.USDT)
	if err != nil {
		t.Error(err)
>>>>>>> 0c00b7e1
	}
}<|MERGE_RESOLUTION|>--- conflicted
+++ resolved
@@ -366,21 +366,29 @@
 	}
 }
 
-<<<<<<< HEAD
+func TestGetCryptoPaymentProvidersList(t *testing.T) {
+	t.Parallel()
+	_, err := e.GetCryptoPaymentProvidersList(context.Background())
+	if err != nil {
+		t.Fatal(err)
+	}
+}
+
+func TestGetAvailableTransferChains(t *testing.T) {
+	_, err := e.GetAvailableTransferChains(context.Background(), currency.USDT)
+	if err != nil {
+		t.Error(err)
+	}
+}
+
 func TestGetPairInfo(t *testing.T) {
 	t.Parallel()
 	_, err := e.GetPairInfo(context.Background())
-=======
-func TestGetCryptoPaymentProvidersList(t *testing.T) {
-	t.Parallel()
-	_, err := e.GetCryptoPaymentProvidersList(context.Background())
->>>>>>> 0c00b7e1
 	if err != nil {
 		t.Fatal(err)
 	}
 }
 
-<<<<<<< HEAD
 func TestUpdateCommissionFees(t *testing.T) {
 	t.Parallel()
 	err := e.UpdateCommissionFees(context.Background(), asset.Spot)
@@ -391,11 +399,5 @@
 	err = e.UpdateCommissionFees(context.Background(), asset.Margin)
 	if !errors.Is(err, nil) {
 		t.Fatalf("received: '%v' but expected: '%v'", err, nil)
-=======
-func TestGetAvailableTransferChains(t *testing.T) {
-	_, err := e.GetAvailableTransferChains(context.Background(), currency.USDT)
-	if err != nil {
-		t.Error(err)
->>>>>>> 0c00b7e1
 	}
 }