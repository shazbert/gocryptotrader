package exmo

import (
	"context"
	"errors"
	"fmt"
	"net/http"
	"net/url"
	"strconv"
	"strings"
	"time"

	"github.com/thrasher-corp/gocryptotrader/common"
	"github.com/thrasher-corp/gocryptotrader/common/crypto"
	exchange "github.com/thrasher-corp/gocryptotrader/exchanges"
	"github.com/thrasher-corp/gocryptotrader/exchanges/request"
)

const (
	exmoAPIURL        = "https://api.exmo.com"
	exmoAPIVersion    = "1"
	exmoAPIVersion1p1 = "1.1"

<<<<<<< HEAD
	exmoTrades          = "trades"
	exmoOrderbook       = "order_book"
	exmoTicker          = "ticker"
	exmoPairSettings    = "pair_settings"
	exmoCurrency        = "currency"
	exmoUserInfo        = "user_info"
	exmoOrderCreate     = "order_create"
	exmoOrderCancel     = "order_cancel"
	exmoOpenOrders      = "user_open_orders"
	exmoUserTrades      = "user_trades"
	exmoCancelledOrders = "user_cancelled_orders"
	exmoOrderTrades     = "order_trades"
	exmoRequiredAmount  = "required_amount"
	exmoDepositAddress  = "deposit_address"
	exmoWithdrawCrypt   = "withdraw_crypt"
	exmoGetWithdrawTXID = "withdraw_get_txid"
	exmoExcodeCreate    = "excode_create"
	exmoExcodeLoad      = "excode_load"
	exmoWalletHistory   = "wallet_history"
	exmoPairList        = "margin/pair/list"
=======
	exmoTrades       = "trades"
	exmoOrderbook    = "order_book"
	exmoTicker       = "ticker"
	exmoPairSettings = "pair_settings"
	exmoCurrency     = "currency"

	exmoUserInfo                  = "user_info"
	exmoOrderCreate               = "order_create"
	exmoOrderCancel               = "order_cancel"
	exmoOpenOrders                = "user_open_orders"
	exmoUserTrades                = "user_trades"
	exmoCancelledOrders           = "user_cancelled_orders"
	exmoOrderTrades               = "order_trades"
	exmoRequiredAmount            = "required_amount"
	exmoDepositAddress            = "deposit_address"
	exmoWithdrawCrypt             = "withdraw_crypt"
	exmoGetWithdrawTXID           = "withdraw_get_txid"
	exmoExcodeCreate              = "excode_create"
	exmoExcodeLoad                = "excode_load"
	exmoWalletHistory             = "wallet_history"
	exmoCryptoPaymentProviderList = "payments/providers/crypto/list"
>>>>>>> 0c00b7e1

	// Rate limit: 180 per/minute
	exmoRateInterval = time.Minute
	exmoRequestRate  = 180
)

// EXMO exchange struct
type EXMO struct {
	exchange.Base
}

// GetTrades returns the trades for a symbol or symbols
func (e *EXMO) GetTrades(ctx context.Context, symbol string) (map[string][]Trades, error) {
	v := url.Values{}
	v.Set("pair", symbol)
	result := make(map[string][]Trades)
	urlPath := fmt.Sprintf("/v%s/%s", exmoAPIVersion, exmoTrades)
	return result, e.SendHTTPRequest(ctx, exchange.RestSpot, common.EncodeURLValues(urlPath, v), &result)
}

// GetOrderbook returns the orderbook for a symbol or symbols
func (e *EXMO) GetOrderbook(ctx context.Context, symbol string) (map[string]Orderbook, error) {
	v := url.Values{}
	v.Set("pair", symbol)
	result := make(map[string]Orderbook)
	urlPath := fmt.Sprintf("/v%s/%s", exmoAPIVersion, exmoOrderbook)
	return result, e.SendHTTPRequest(ctx, exchange.RestSpot, common.EncodeURLValues(urlPath, v), &result)
}

// GetTicker returns the ticker for a symbol or symbols
func (e *EXMO) GetTicker(ctx context.Context) (map[string]Ticker, error) {
	v := url.Values{}
	result := make(map[string]Ticker)
	urlPath := fmt.Sprintf("/v%s/%s", exmoAPIVersion, exmoTicker)
	return result, e.SendHTTPRequest(ctx, exchange.RestSpot, common.EncodeURLValues(urlPath, v), &result)
}

// GetPairSettings returns the pair settings for a symbol or symbols
func (e *EXMO) GetPairSettings(ctx context.Context) (map[string]PairSettings, error) {
	result := make(map[string]PairSettings)
	urlPath := fmt.Sprintf("/v%s/%s", exmoAPIVersion, exmoPairSettings)
	return result, e.SendHTTPRequest(ctx, exchange.RestSpot, urlPath, &result)
}

// GetCurrency returns a list of currencies
func (e *EXMO) GetCurrency(ctx context.Context) ([]string, error) {
	var result []string
	urlPath := fmt.Sprintf("/v%s/%s", exmoAPIVersion, exmoCurrency)
	return result, e.SendHTTPRequest(ctx, exchange.RestSpot, urlPath, &result)
}

// GetUserInfo returns the user info
func (e *EXMO) GetUserInfo(ctx context.Context) (UserInfo, error) {
	var result UserInfo
	err := e.SendAuthenticatedHTTPRequest(ctx, exchange.RestSpot, http.MethodPost, exmoAPIVersion, exmoUserInfo, url.Values{}, &result)
	return result, err
}

// CreateOrder creates an order
// Params: pair, quantity, price and type
// Type can be buy, sell, market_buy, market_sell, market_buy_total and market_sell_total
func (e *EXMO) CreateOrder(ctx context.Context, pair, orderType string, price, amount float64) (int64, error) {
	type response struct {
		OrderID int64  `json:"order_id"`
		Result  bool   `json:"result"`
		Error   string `json:"error"`
	}

	v := url.Values{}
	v.Set("pair", pair)
	v.Set("type", orderType)
	v.Set("price", strconv.FormatFloat(price, 'f', -1, 64))
	v.Set("quantity", strconv.FormatFloat(amount, 'f', -1, 64))

	var resp response
	err := e.SendAuthenticatedHTTPRequest(ctx, exchange.RestSpot, http.MethodPost, exmoAPIVersion, exmoOrderCreate, v, &resp)
	if !resp.Result {
		return -1, errors.New(resp.Error)
	}
	return resp.OrderID, err
}

// CancelExistingOrder cancels an order by the orderID
func (e *EXMO) CancelExistingOrder(ctx context.Context, orderID int64) error {
	v := url.Values{}
	v.Set("order_id", strconv.FormatInt(orderID, 10))
	type response struct {
		Result bool   `json:"result"`
		Error  string `json:"error"`
	}
	var resp response
	err := e.SendAuthenticatedHTTPRequest(ctx, exchange.RestSpot, http.MethodPost, exmoAPIVersion, exmoOrderCancel, v, &resp)
	if !resp.Result {
		return errors.New(resp.Error)
	}
	return err
}

// GetOpenOrders returns the users open orders
func (e *EXMO) GetOpenOrders(ctx context.Context) (map[string]OpenOrders, error) {
	result := make(map[string]OpenOrders)
	err := e.SendAuthenticatedHTTPRequest(ctx, exchange.RestSpot, http.MethodPost, exmoAPIVersion, exmoOpenOrders, url.Values{}, &result)
	return result, err
}

// GetUserTrades returns the user trades
func (e *EXMO) GetUserTrades(ctx context.Context, pair, offset, limit string) (map[string][]UserTrades, error) {
	result := make(map[string][]UserTrades)
	v := url.Values{}
	v.Set("pair", pair)

	if offset != "" {
		v.Set("offset", offset)
	}

	if limit != "" {
		v.Set("limit", limit)
	}

	err := e.SendAuthenticatedHTTPRequest(ctx, exchange.RestSpot, http.MethodPost, exmoAPIVersion, exmoUserTrades, v, &result)
	return result, err
}

// GetCancelledOrders returns a list of cancelled orders
func (e *EXMO) GetCancelledOrders(ctx context.Context, offset, limit string) ([]CancelledOrder, error) {
	var result []CancelledOrder
	v := url.Values{}

	if offset != "" {
		v.Set("offset", offset)
	}

	if limit != "" {
		v.Set("limit", limit)
	}

	err := e.SendAuthenticatedHTTPRequest(ctx, exchange.RestSpot, http.MethodPost, exmoAPIVersion, exmoCancelledOrders, v, &result)
	return result, err
}

// GetOrderTrades returns a history of order trade details for the specific orderID
func (e *EXMO) GetOrderTrades(ctx context.Context, orderID int64) (OrderTrades, error) {
	var result OrderTrades
	v := url.Values{}
	v.Set("order_id", strconv.FormatInt(orderID, 10))

	err := e.SendAuthenticatedHTTPRequest(ctx, exchange.RestSpot, http.MethodPost, exmoAPIVersion, exmoOrderTrades, v, &result)
	return result, err
}

// GetRequiredAmount calculates the sum of buying a certain amount of currency
// for the particular currency pair
func (e *EXMO) GetRequiredAmount(ctx context.Context, pair string, amount float64) (RequiredAmount, error) {
	v := url.Values{}
	v.Set("pair", pair)
	v.Set("quantity", strconv.FormatFloat(amount, 'f', -1, 64))
	var result RequiredAmount
	err := e.SendAuthenticatedHTTPRequest(ctx, exchange.RestSpot, http.MethodPost, exmoAPIVersion, exmoRequiredAmount, v, &result)
	return result, err
}

// GetCryptoDepositAddress returns a list of addresses for cryptocurrency deposits
func (e *EXMO) GetCryptoDepositAddress(ctx context.Context) (map[string]string, error) {
	var result interface{}
	err := e.SendAuthenticatedHTTPRequest(ctx, exchange.RestSpot, http.MethodPost, exmoAPIVersion, exmoDepositAddress, url.Values{}, &result)
	if err != nil {
		return nil, err
	}

	switch r := result.(type) {
	case map[string]interface{}:
		mapString := make(map[string]string)
		for key, value := range r {
			v, ok := value.(string)
			if !ok {
				return nil, errors.New("unable to type assert value data")
			}
			mapString[key] = v
		}
		return mapString, nil
	default:
		return nil, errors.New("no addresses found, generate required addresses via site")
	}
}

// WithdrawCryptocurrency withdraws a cryptocurrency from the exchange to the desired address
// NOTE: This API function is available only after request to their tech support team
func (e *EXMO) WithdrawCryptocurrency(ctx context.Context, currency, address, invoice, transport string, amount float64) (int64, error) {
	type response struct {
		TaskID  int64  `json:"task_id,string"`
		Result  bool   `json:"result"`
		Error   string `json:"error"`
		Success int64  `json:"success"`
	}

	v := url.Values{}
	v.Set("currency", currency)
	v.Set("address", address)

	if invoice != "" {
		v.Set("invoice", invoice)
	}

	if transport != "" {
		v.Set("transport", strings.ToUpper(transport))
	}

	v.Set("amount", strconv.FormatFloat(amount, 'f', -1, 64))
	var resp response
	err := e.SendAuthenticatedHTTPRequest(ctx, exchange.RestSpot, http.MethodPost, exmoAPIVersion, exmoWithdrawCrypt, v, &resp)
	if err != nil {
		return -1, err
	}
	if resp.Success == 0 || !resp.Result {
		return -1, errors.New(resp.Error)
	}
	return resp.TaskID, err
}

// GetWithdrawTXID gets the result of a withdrawal request
func (e *EXMO) GetWithdrawTXID(ctx context.Context, taskID int64) (string, error) {
	type response struct {
		Status bool   `json:"status"`
		TXID   string `json:"txid"`
	}

	v := url.Values{}
	v.Set("task_id", strconv.FormatInt(taskID, 10))

	var result response
	err := e.SendAuthenticatedHTTPRequest(ctx, exchange.RestSpot, http.MethodPost, exmoAPIVersion, exmoGetWithdrawTXID, v, &result)
	return result.TXID, err
}

// ExcodeCreate creates an EXMO coupon
func (e *EXMO) ExcodeCreate(ctx context.Context, currency string, amount float64) (ExcodeCreate, error) {
	v := url.Values{}
	v.Set("currency", currency)
	v.Set("amount", strconv.FormatFloat(amount, 'f', -1, 64))

	var result ExcodeCreate
	err := e.SendAuthenticatedHTTPRequest(ctx, exchange.RestSpot, http.MethodPost, exmoAPIVersion, exmoExcodeCreate, v, &result)
	return result, err
}

// ExcodeLoad loads an EXMO coupon
func (e *EXMO) ExcodeLoad(ctx context.Context, excode string) (ExcodeLoad, error) {
	v := url.Values{}
	v.Set("code", excode)

	var result ExcodeLoad
	err := e.SendAuthenticatedHTTPRequest(ctx, exchange.RestSpot, http.MethodPost, exmoAPIVersion, exmoExcodeLoad, v, &result)
	return result, err
}

// GetWalletHistory returns the users deposit/withdrawal history
func (e *EXMO) GetWalletHistory(ctx context.Context, date int64) (WalletHistory, error) {
	v := url.Values{}
	v.Set("date", strconv.FormatInt(date, 10))

	var result WalletHistory
	err := e.SendAuthenticatedHTTPRequest(ctx, exchange.RestSpot, http.MethodPost, exmoAPIVersion, exmoWalletHistory, v, &result)
	return result, err
}

// GetPairInfo returns pair info for margin pairs
func (e *EXMO) GetPairInfo(ctx context.Context) ([]PairInformation, error) {
	var result struct {
		Pairs []PairInformation `json:"pairs"`
	}
	v := url.Values{}
	err := e.SendAuthenticatedHTTPRequest(ctx, exchange.RestSpot, http.MethodPost, exmoAPIVersion1p1, exmoPairList, v, &result)
	return result.Pairs, err
}

// SendHTTPRequest sends an unauthenticated HTTP request
func (e *EXMO) SendHTTPRequest(ctx context.Context, endpoint exchange.URL, path string, result interface{}) error {
	urlPath, err := e.API.Endpoints.GetURL(endpoint)
	if err != nil {
		return err
	}

	item := &request.Item{
		Method:        http.MethodGet,
		Path:          urlPath + path,
		Result:        result,
		Verbose:       e.Verbose,
		HTTPDebugging: e.HTTPDebugging,
		HTTPRecording: e.HTTPRecording,
	}
	return e.SendPayload(ctx, request.Unset, func() (*request.Item, error) {
		return item, nil
	})
}

// SendAuthenticatedHTTPRequest sends an authenticated HTTP request
func (e *EXMO) SendAuthenticatedHTTPRequest(ctx context.Context, epath exchange.URL, method, version, endpoint string, vals url.Values, result interface{}) error {
	if !e.AllowAuthenticatedRequest() {
		return fmt.Errorf("%s %w", e.Name, exchange.ErrAuthenticatedRequestWithoutCredentialsSet)
	}

	urlPath, err := e.API.Endpoints.GetURL(epath)
	if err != nil {
		return err
	}

	path := urlPath + fmt.Sprintf("/v%s/%s", version, endpoint)

	return e.SendPayload(ctx, request.Unset, func() (*request.Item, error) {
		n := e.Requester.GetNonce(true).String()
		vals.Set("nonce", n)

		payload := vals.Encode()
		hash, err := crypto.GetHMAC(crypto.HashSHA512,
			[]byte(payload),
			[]byte(e.API.Credentials.Secret))
		if err != nil {
			return nil, err
		}

		headers := make(map[string]string)
		headers["Key"] = e.API.Credentials.Key
		headers["Sign"] = crypto.HexEncodeToString(hash)
		headers["Content-Type"] = "application/x-www-form-urlencoded"

		return &request.Item{
			Method:        method,
			Path:          path,
			Headers:       headers,
			Body:          strings.NewReader(payload),
			Result:        result,
			AuthRequest:   true,
			NonceEnabled:  true,
			Verbose:       e.Verbose,
			HTTPDebugging: e.HTTPDebugging,
			HTTPRecording: e.HTTPRecording,
		}, nil
	})
<<<<<<< HEAD
=======
}

// GetFee returns an estimate of fee based on type of transaction
func (e *EXMO) GetFee(feeBuilder *exchange.FeeBuilder) (float64, error) {
	var fee float64
	switch feeBuilder.FeeType {
	case exchange.CryptocurrencyTradeFee:
		fee = calculateTradingFee(feeBuilder.PurchasePrice, feeBuilder.Amount)
	case exchange.CryptocurrencyWithdrawalFee:
		fee = getCryptocurrencyWithdrawalFee(feeBuilder.Pair.Base)
	case exchange.InternationalBankWithdrawalFee:
		fee = getInternationalBankWithdrawalFee(feeBuilder.FiatCurrency,
			feeBuilder.Amount,
			feeBuilder.BankTransactionType)
	case exchange.InternationalBankDepositFee:
		fee = getInternationalBankDepositFee(feeBuilder.FiatCurrency,
			feeBuilder.Amount,
			feeBuilder.BankTransactionType)
	case exchange.OfflineTradeFee:
		fee = calculateTradingFee(feeBuilder.PurchasePrice, feeBuilder.Amount)
	}

	if fee < 0 {
		fee = 0
	}

	return fee, nil
}

func getCryptocurrencyWithdrawalFee(c currency.Code) float64 {
	return WithdrawalFees[c]
}

func calculateTradingFee(price, amount float64) float64 {
	return 0.002 * price * amount
}

func getInternationalBankWithdrawalFee(c currency.Code, amount float64, bankTransactionType exchange.InternationalBankTransactionType) float64 {
	var fee float64

	switch bankTransactionType {
	case exchange.WireTransfer:
		switch c {
		case currency.RUB:
			fee = 3200
		case currency.PLN:
			fee = 125
		case currency.TRY:
			fee = 0
		}
	case exchange.PerfectMoney:
		switch c {
		case currency.USD:
			fee = 0.01 * amount
		case currency.EUR:
			fee = 0.0195 * amount
		}
	case exchange.Neteller:
		switch c {
		case currency.USD:
			fee = 0.0195 * amount
		case currency.EUR:
			fee = 0.0195 * amount
		}
	case exchange.AdvCash:
		switch c {
		case currency.USD:
			fee = 0.0295 * amount
		case currency.EUR:
			fee = 0.03 * amount
		case currency.RUB:
			fee = 0.0195 * amount
		case currency.UAH:
			fee = 0.0495 * amount
		}
	case exchange.Payeer:
		switch c {
		case currency.USD:
			fee = 0.0395 * amount
		case currency.EUR:
			fee = 0.01 * amount
		case currency.RUB:
			fee = 0.0595 * amount
		}
	case exchange.Skrill:
		switch c {
		case currency.USD:
			fee = 0.0145 * amount
		case currency.EUR:
			fee = 0.03 * amount
		case currency.TRY:
			fee = 0
		}
	case exchange.VisaMastercard:
		switch c {
		case currency.USD:
			fee = 0.06 * amount
		case currency.EUR:
			fee = 0.06 * amount
		case currency.PLN:
			fee = 0.06 * amount
		}
	}

	return fee
}

func getInternationalBankDepositFee(c currency.Code, amount float64, bankTransactionType exchange.InternationalBankTransactionType) float64 {
	var fee float64
	switch bankTransactionType {
	case exchange.WireTransfer:
		switch c {
		case currency.RUB:
			fee = 1600
		case currency.PLN:
			fee = 30
		case currency.TRY:
			fee = 0
		}
	case exchange.Neteller:
		switch c {
		case currency.USD:
			fee = (0.035 * amount) + 0.29
		case currency.EUR:
			fee = (0.035 * amount) + 0.25
		}
	case exchange.AdvCash:
		switch c {
		case currency.USD:
			fee = 0.0295 * amount
		case currency.EUR:
			fee = 0.01 * amount
		case currency.RUB:
			fee = 0.0495 * amount
		case currency.UAH:
			fee = 0.01 * amount
		}
	case exchange.Payeer:
		switch c {
		case currency.USD:
			fee = 0.0195 * amount
		case currency.EUR:
			fee = 0.0295 * amount
		case currency.RUB:
			fee = 0.0345 * amount
		}
	case exchange.Skrill:
		switch c {
		case currency.USD:
			fee = (0.0495 * amount) + 0.36
		case currency.EUR:
			fee = (0.0295 * amount) + 0.29
		case currency.PLN:
			fee = (0.035 * amount) + 1.21
		case currency.TRY:
			fee = 0
		}
	}

	return fee
}

// GetCryptoPaymentProvidersList returns a map of all the supported cryptocurrency transfer settings
func (e *EXMO) GetCryptoPaymentProvidersList(ctx context.Context) (map[string][]CryptoPaymentProvider, error) {
	var result map[string][]CryptoPaymentProvider
	path := "/v" + exmoAPIVersion + "/" + exmoCryptoPaymentProviderList
	return result, e.SendHTTPRequest(ctx, exchange.RestSpot, path, &result)
>>>>>>> 0c00b7e1
}<|MERGE_RESOLUTION|>--- conflicted
+++ resolved
@@ -21,28 +21,6 @@
 	exmoAPIVersion    = "1"
 	exmoAPIVersion1p1 = "1.1"
 
-<<<<<<< HEAD
-	exmoTrades          = "trades"
-	exmoOrderbook       = "order_book"
-	exmoTicker          = "ticker"
-	exmoPairSettings    = "pair_settings"
-	exmoCurrency        = "currency"
-	exmoUserInfo        = "user_info"
-	exmoOrderCreate     = "order_create"
-	exmoOrderCancel     = "order_cancel"
-	exmoOpenOrders      = "user_open_orders"
-	exmoUserTrades      = "user_trades"
-	exmoCancelledOrders = "user_cancelled_orders"
-	exmoOrderTrades     = "order_trades"
-	exmoRequiredAmount  = "required_amount"
-	exmoDepositAddress  = "deposit_address"
-	exmoWithdrawCrypt   = "withdraw_crypt"
-	exmoGetWithdrawTXID = "withdraw_get_txid"
-	exmoExcodeCreate    = "excode_create"
-	exmoExcodeLoad      = "excode_load"
-	exmoWalletHistory   = "wallet_history"
-	exmoPairList        = "margin/pair/list"
-=======
 	exmoTrades       = "trades"
 	exmoOrderbook    = "order_book"
 	exmoTicker       = "ticker"
@@ -64,7 +42,7 @@
 	exmoExcodeLoad                = "excode_load"
 	exmoWalletHistory             = "wallet_history"
 	exmoCryptoPaymentProviderList = "payments/providers/crypto/list"
->>>>>>> 0c00b7e1
+	exmoPairList                  = "margin/pair/list"
 
 	// Rate limit: 180 per/minute
 	exmoRateInterval = time.Minute
@@ -403,168 +381,6 @@
 			HTTPRecording: e.HTTPRecording,
 		}, nil
 	})
-<<<<<<< HEAD
-=======
-}
-
-// GetFee returns an estimate of fee based on type of transaction
-func (e *EXMO) GetFee(feeBuilder *exchange.FeeBuilder) (float64, error) {
-	var fee float64
-	switch feeBuilder.FeeType {
-	case exchange.CryptocurrencyTradeFee:
-		fee = calculateTradingFee(feeBuilder.PurchasePrice, feeBuilder.Amount)
-	case exchange.CryptocurrencyWithdrawalFee:
-		fee = getCryptocurrencyWithdrawalFee(feeBuilder.Pair.Base)
-	case exchange.InternationalBankWithdrawalFee:
-		fee = getInternationalBankWithdrawalFee(feeBuilder.FiatCurrency,
-			feeBuilder.Amount,
-			feeBuilder.BankTransactionType)
-	case exchange.InternationalBankDepositFee:
-		fee = getInternationalBankDepositFee(feeBuilder.FiatCurrency,
-			feeBuilder.Amount,
-			feeBuilder.BankTransactionType)
-	case exchange.OfflineTradeFee:
-		fee = calculateTradingFee(feeBuilder.PurchasePrice, feeBuilder.Amount)
-	}
-
-	if fee < 0 {
-		fee = 0
-	}
-
-	return fee, nil
-}
-
-func getCryptocurrencyWithdrawalFee(c currency.Code) float64 {
-	return WithdrawalFees[c]
-}
-
-func calculateTradingFee(price, amount float64) float64 {
-	return 0.002 * price * amount
-}
-
-func getInternationalBankWithdrawalFee(c currency.Code, amount float64, bankTransactionType exchange.InternationalBankTransactionType) float64 {
-	var fee float64
-
-	switch bankTransactionType {
-	case exchange.WireTransfer:
-		switch c {
-		case currency.RUB:
-			fee = 3200
-		case currency.PLN:
-			fee = 125
-		case currency.TRY:
-			fee = 0
-		}
-	case exchange.PerfectMoney:
-		switch c {
-		case currency.USD:
-			fee = 0.01 * amount
-		case currency.EUR:
-			fee = 0.0195 * amount
-		}
-	case exchange.Neteller:
-		switch c {
-		case currency.USD:
-			fee = 0.0195 * amount
-		case currency.EUR:
-			fee = 0.0195 * amount
-		}
-	case exchange.AdvCash:
-		switch c {
-		case currency.USD:
-			fee = 0.0295 * amount
-		case currency.EUR:
-			fee = 0.03 * amount
-		case currency.RUB:
-			fee = 0.0195 * amount
-		case currency.UAH:
-			fee = 0.0495 * amount
-		}
-	case exchange.Payeer:
-		switch c {
-		case currency.USD:
-			fee = 0.0395 * amount
-		case currency.EUR:
-			fee = 0.01 * amount
-		case currency.RUB:
-			fee = 0.0595 * amount
-		}
-	case exchange.Skrill:
-		switch c {
-		case currency.USD:
-			fee = 0.0145 * amount
-		case currency.EUR:
-			fee = 0.03 * amount
-		case currency.TRY:
-			fee = 0
-		}
-	case exchange.VisaMastercard:
-		switch c {
-		case currency.USD:
-			fee = 0.06 * amount
-		case currency.EUR:
-			fee = 0.06 * amount
-		case currency.PLN:
-			fee = 0.06 * amount
-		}
-	}
-
-	return fee
-}
-
-func getInternationalBankDepositFee(c currency.Code, amount float64, bankTransactionType exchange.InternationalBankTransactionType) float64 {
-	var fee float64
-	switch bankTransactionType {
-	case exchange.WireTransfer:
-		switch c {
-		case currency.RUB:
-			fee = 1600
-		case currency.PLN:
-			fee = 30
-		case currency.TRY:
-			fee = 0
-		}
-	case exchange.Neteller:
-		switch c {
-		case currency.USD:
-			fee = (0.035 * amount) + 0.29
-		case currency.EUR:
-			fee = (0.035 * amount) + 0.25
-		}
-	case exchange.AdvCash:
-		switch c {
-		case currency.USD:
-			fee = 0.0295 * amount
-		case currency.EUR:
-			fee = 0.01 * amount
-		case currency.RUB:
-			fee = 0.0495 * amount
-		case currency.UAH:
-			fee = 0.01 * amount
-		}
-	case exchange.Payeer:
-		switch c {
-		case currency.USD:
-			fee = 0.0195 * amount
-		case currency.EUR:
-			fee = 0.0295 * amount
-		case currency.RUB:
-			fee = 0.0345 * amount
-		}
-	case exchange.Skrill:
-		switch c {
-		case currency.USD:
-			fee = (0.0495 * amount) + 0.36
-		case currency.EUR:
-			fee = (0.0295 * amount) + 0.29
-		case currency.PLN:
-			fee = (0.035 * amount) + 1.21
-		case currency.TRY:
-			fee = 0
-		}
-	}
-
-	return fee
 }
 
 // GetCryptoPaymentProvidersList returns a map of all the supported cryptocurrency transfer settings
@@ -572,5 +388,4 @@
 	var result map[string][]CryptoPaymentProvider
 	path := "/v" + exmoAPIVersion + "/" + exmoCryptoPaymentProviderList
 	return result, e.SendHTTPRequest(ctx, exchange.RestSpot, path, &result)
->>>>>>> 0c00b7e1
 }