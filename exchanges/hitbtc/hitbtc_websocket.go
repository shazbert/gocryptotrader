--- conflicted
+++ resolved
@@ -560,13 +560,8 @@
 }
 
 // Unsubscribe sends a websocket message to stop receiving data from the channel
-<<<<<<< HEAD
-func (h *HitBTC) wsLogin() error {
+func (h *HitBTC) wsLogin(ctx context.Context) error {
 	if !h.IsAuthenticatedWebsocketSupported() {
-=======
-func (h *HitBTC) wsLogin(ctx context.Context) error {
-	if !h.GetAuthenticatedAPISupport(exchange.WebsocketAuthentication) {
->>>>>>> 1669f1c6
 		return fmt.Errorf("%v AuthenticatedWebsocketAPISupport not enabled", h.Name)
 	}
 	creds, err := h.GetCredentials(ctx)
