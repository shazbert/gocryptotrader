--- conflicted
+++ resolved
@@ -594,11 +594,7 @@
 func TestWsAuth(t *testing.T) {
 	c.SetDefaults()
 	TestSetup(t)
-<<<<<<< HEAD
 	if !c.Websocket.IsEnabled() && !c.API.AuthenticatedWebsocketSupport || !areTestAPIKeysSet() {
-		t.Skip(exchange.WebsocketNotEnabled)
-=======
-	if !c.Websocket.IsEnabled() && !c.AuthenticatedWebsocketAPISupport || !areTestAPIKeysSet() {
 		t.Skip(wshandler.WebsocketNotEnabled)
 	}
 	c.WebsocketConn = &wshandler.WebsocketConnection{
@@ -607,7 +603,6 @@
 		Verbose:              c.Verbose,
 		ResponseMaxLimit:     exchange.DefaultWebsocketResponseMaxLimit,
 		ResponseCheckTimeout: exchange.DefaultWebsocketResponseCheckTimeout,
->>>>>>> 2078ba90
 	}
 	var dialer websocket.Dialer
 	err := c.WebsocketConn.Dial(&dialer, http.Header{})
