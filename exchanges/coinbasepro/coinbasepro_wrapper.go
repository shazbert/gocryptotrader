--- conflicted
+++ resolved
@@ -453,23 +453,13 @@
 	}
 
 	var response string
-<<<<<<< HEAD
-	switch s.OrderType {
-=======
-	var err error
 	switch s.Type {
->>>>>>> 1deeca99
 	case order.Market:
 		response, err = c.PlaceMarketOrder("",
 			s.Amount,
 			s.Amount,
-<<<<<<< HEAD
-			s.OrderSide.Lower(),
+			s.Side.Lower(),
 			fpair.String(),
-=======
-			s.Side.Lower(),
-			c.FormatExchangeCurrency(s.Pair, asset.Spot).String(),
->>>>>>> 1deeca99
 			"")
 	case order.Limit:
 		response, err = c.PlaceLimitOrder("",
@@ -656,20 +646,14 @@
 // GetActiveOrders retrieves any orders that are active/open
 func (c *CoinbasePro) GetActiveOrders(req *order.GetOrdersRequest) ([]order.Detail, error) {
 	var respOrders []GeneralizedOrderResponse
-<<<<<<< HEAD
-	for i := range req.Currencies {
-		fpair, err := c.FormatExchangeCurrency(req.Currencies[i], asset.Spot)
+	for i := range req.Pairs {
+		fpair, err := c.FormatExchangeCurrency(req.Pairs[i], asset.Spot)
 		if err != nil {
 			return nil, err
 		}
 
 		resp, err := c.GetOrders([]string{"open", "pending", "active"},
 			fpair.String())
-=======
-	for i := range req.Pairs {
-		resp, err := c.GetOrders([]string{"open", "pending", "active"},
-			c.FormatExchangeCurrency(req.Pairs[i], asset.Spot).String())
->>>>>>> 1deeca99
 		if err != nil {
 			return nil, err
 		}
@@ -701,15 +685,9 @@
 			ID:             respOrders[i].ID,
 			Amount:         respOrders[i].Size,
 			ExecutedAmount: respOrders[i].FilledSize,
-<<<<<<< HEAD
-			OrderType:      orderType,
-			OrderDate:      orderDate,
-			OrderSide:      orderSide,
-=======
 			Type:           orderType,
 			Date:           orderDate,
 			Side:           orderSide,
->>>>>>> 1deeca99
 			Pair:           curr,
 			Exchange:       c.Name,
 		})
@@ -725,19 +703,13 @@
 // Can Limit response to specific order status
 func (c *CoinbasePro) GetOrderHistory(req *order.GetOrdersRequest) ([]order.Detail, error) {
 	var respOrders []GeneralizedOrderResponse
-<<<<<<< HEAD
-	for i := range req.Currencies {
-		fpair, err := c.FormatExchangeCurrency(req.Currencies[i], asset.Spot)
+	for i := range req.Pairs {
+		fpair, err := c.FormatExchangeCurrency(req.Pairs[i], asset.Spot)
 		if err != nil {
 			return nil, err
 		}
 		resp, err := c.GetOrders([]string{"done", "settled"},
 			fpair.String())
-=======
-	for i := range req.Pairs {
-		resp, err := c.GetOrders([]string{"done", "settled"},
-			c.FormatExchangeCurrency(req.Pairs[i], asset.Spot).String())
->>>>>>> 1deeca99
 		if err != nil {
 			return nil, err
 		}
@@ -769,15 +741,9 @@
 			ID:             respOrders[i].ID,
 			Amount:         respOrders[i].Size,
 			ExecutedAmount: respOrders[i].FilledSize,
-<<<<<<< HEAD
-			OrderType:      orderType,
-			OrderDate:      orderDate,
-			OrderSide:      orderSide,
-=======
 			Type:           orderType,
 			Date:           orderDate,
 			Side:           orderSide,
->>>>>>> 1deeca99
 			Pair:           curr,
 			Exchange:       c.Name,
 		})
