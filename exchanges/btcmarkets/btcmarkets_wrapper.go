--- conflicted
+++ resolved
@@ -288,15 +288,9 @@
 	return b.UpdatePairs(p, asset.Spot, false, forceUpdate)
 }
 
-<<<<<<< HEAD
-// UpdateTicker updates and returns the ticker for a currency pair
-func (b *BTCMarkets) UpdateTicker(ctx context.Context, p currency.Pair, assetType asset.Item) (*ticker.Price, error) {
-	allPairs, err := b.GetEnabledPairs(assetType)
-=======
 // UpdateTickers updates the ticker for all currency pairs of a given asset type
-func (b *BTCMarkets) UpdateTickers(a asset.Item) error {
+func (b *BTCMarkets) UpdateTickers(ctx context.Context, a asset.Item) error {
 	allPairs, err := b.GetEnabledPairs(a)
->>>>>>> c9ab0b11
 	if err != nil {
 		return err
 	}
@@ -337,8 +331,8 @@
 }
 
 // UpdateTicker updates and returns the ticker for a currency pair
-func (b *BTCMarkets) UpdateTicker(p currency.Pair, a asset.Item) (*ticker.Price, error) {
-	err := b.UpdateTickers(a)
+func (b *BTCMarkets) UpdateTicker(ctx context.Context, p currency.Pair, a asset.Item) (*ticker.Price, error) {
+	err := b.UpdateTickers(ctx, a)
 	if err != nil {
 		return nil, err
 	}
