--- conflicted
+++ resolved
@@ -752,64 +752,5 @@
 			HTTPRecording: b.HTTPRecording,
 		}, nil
 	}
-<<<<<<< HEAD
 	return b.SendPayload(context.Background(), f, newRequest)
-=======
-
-	return b.SendPayload(ctx, f, newRequest)
-}
-
-// GetFee returns an estimate of fee based on type of transaction
-func (b *BTCMarkets) GetFee(ctx context.Context, feeBuilder *exchange.FeeBuilder) (float64, error) {
-	var fee float64
-
-	switch feeBuilder.FeeType {
-	case exchange.CryptocurrencyTradeFee:
-		temp, err := b.GetTradingFees(ctx)
-		if err != nil {
-			return fee, err
-		}
-		for x := range temp.FeeByMarkets {
-			p, err := currency.NewPairFromString(temp.FeeByMarkets[x].MarketID)
-			if err != nil {
-				return 0, err
-			}
-			if p == feeBuilder.Pair {
-				fee = temp.FeeByMarkets[x].MakerFeeRate
-				if !feeBuilder.IsMaker {
-					fee = temp.FeeByMarkets[x].TakerFeeRate
-				}
-			}
-		}
-	case exchange.CryptocurrencyWithdrawalFee:
-		temp, err := b.GetWithdrawalFees(ctx)
-		if err != nil {
-			return fee, err
-		}
-		for x := range temp {
-			if currency.NewCode(temp[x].AssetName) == feeBuilder.Pair.Base {
-				fee = temp[x].Fee * feeBuilder.PurchasePrice * feeBuilder.Amount
-			}
-		}
-	case exchange.InternationalBankWithdrawalFee:
-		return 0, errors.New("international bank withdrawals are not supported")
-
-	case exchange.OfflineTradeFee:
-		fee = getOfflineTradeFee(feeBuilder)
-	}
-	if fee < 0 {
-		fee = 0
-	}
-	return fee, nil
-}
-
-// getOfflineTradeFee calculates the worst case-scenario trading fee
-func getOfflineTradeFee(feeBuilder *exchange.FeeBuilder) float64 {
-	switch {
-	case feeBuilder.Pair.IsCryptoPair():
-		return 0.002 * feeBuilder.PurchasePrice * feeBuilder.Amount
-	default:
-		return 0.0085 * feeBuilder.PurchasePrice * feeBuilder.Amount
-	}
->>>>>>> fd600972
 }