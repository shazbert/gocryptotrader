package btcmarkets

import (
	"context"
	"encoding/json"
	"errors"
	"fmt"
	"hash/crc32"
	"net/http"
	"strconv"
	"strings"
	"time"

	"github.com/gorilla/websocket"
	"github.com/thrasher-corp/gocryptotrader/common"
	"github.com/thrasher-corp/gocryptotrader/common/crypto"
	"github.com/thrasher-corp/gocryptotrader/currency"
	"github.com/thrasher-corp/gocryptotrader/exchanges/asset"
	"github.com/thrasher-corp/gocryptotrader/exchanges/order"
	"github.com/thrasher-corp/gocryptotrader/exchanges/orderbook"
	"github.com/thrasher-corp/gocryptotrader/exchanges/stream"
	"github.com/thrasher-corp/gocryptotrader/exchanges/subscription"
	"github.com/thrasher-corp/gocryptotrader/exchanges/ticker"
	"github.com/thrasher-corp/gocryptotrader/exchanges/trade"
	"github.com/thrasher-corp/gocryptotrader/log"
)

const (
	btcMarketsWSURL = "wss://socket.btcmarkets.net/v2"
)

var (
	errTypeAssertionFailure = errors.New("type assertion failure")
	errChecksumFailure      = errors.New("crc32 checksum failure")

	authChannels = []string{fundChange, heartbeat, orderChange}
)

// WsConnect connects to a websocket feed
func (b *BTCMarkets) WsConnect() error {
	if !b.Websocket.IsEnabled() || !b.IsEnabled() {
		return stream.ErrWebsocketNotEnabled
	}
	var dialer websocket.Dialer
	err := b.Websocket.Conn.Dial(&dialer, http.Header{})
	if err != nil {
		return err
	}
	if b.Verbose {
		log.Debugf(log.ExchangeSys, "%s Connected to Websocket.\n", b.Name)
	}

	b.Websocket.Wg.Add(1)
	go b.wsReadData()
	return nil
}

// wsReadData receives and passes on websocket messages for processing
func (b *BTCMarkets) wsReadData() {
	defer b.Websocket.Wg.Done()

	for {
		resp := b.Websocket.Conn.ReadMessage()
		if resp.Raw == nil {
			return
		}
		err := b.wsHandleData(resp.Raw)
		if err != nil {
			b.Websocket.DataHandler <- err
		}
	}
}

// UnmarshalJSON implements the unmarshaler interface.
func (w *WebsocketOrderbook) UnmarshalJSON(data []byte) error {
	resp := make([][3]interface{}, len(data))
	err := json.Unmarshal(data, &resp)
	if err != nil {
		return err
	}

	*w = WebsocketOrderbook(make(orderbook.Tranches, len(resp)))
	for x := range resp {
		sPrice, ok := resp[x][0].(string)
		if !ok {
			return fmt.Errorf("price string %w", errTypeAssertionFailure)
		}
		var price float64
		price, err = strconv.ParseFloat(sPrice, 64)
		if err != nil {
			return err
		}

		sAmount, ok := resp[x][1].(string)
		if !ok {
			return fmt.Errorf("amount string %w", errTypeAssertionFailure)
		}

		var amount float64
		amount, err = strconv.ParseFloat(sAmount, 64)
		if err != nil {
			return err
		}

		count, ok := resp[x][2].(float64)
		if !ok {
			return fmt.Errorf("count float64 %w", errTypeAssertionFailure)
		}

		(*w)[x] = orderbook.Tranche{
			Amount:     amount,
			Price:      price,
			OrderCount: int64(count),
		}
	}
	return nil
}

func (b *BTCMarkets) wsHandleData(respRaw []byte) error {
	var wsResponse WsMessageType
	err := json.Unmarshal(respRaw, &wsResponse)
	if err != nil {
		return err
	}
	switch wsResponse.MessageType {
	case heartbeat:
		if b.Verbose {
			log.Debugf(log.ExchangeSys, "%v - Websocket heartbeat received %s", b.Name, respRaw)
		}
	case wsOB:
		var ob WsOrderbook
		err := json.Unmarshal(respRaw, &ob)
		if err != nil {
			return err
		}

		if ob.Snapshot {
			err = b.Websocket.Orderbook.LoadSnapshot(&orderbook.Base{
				Pair:            ob.Currency,
				Bids:            orderbook.Tranches(ob.Bids),
				Asks:            orderbook.Tranches(ob.Asks),
				LastUpdated:     ob.Timestamp,
				LastUpdateID:    ob.SnapshotID,
				Asset:           asset.Spot,
				Exchange:        b.Name,
				VerifyOrderbook: b.CanVerifyOrderbook,
			})
		} else {
			err = b.Websocket.Orderbook.Update(&orderbook.Update{
<<<<<<< HEAD
				UpdateTime:   ob.Timestamp,
				LastUpdateID: ob.SnapshotID,
				Asset:        asset.Spot,
				Bids:         orderbook.Items(ob.Bids),
				Asks:         orderbook.Items(ob.Asks),
				Pair:         ob.Currency,
				Checksum:     ob.Checksum,
=======
				UpdateTime: ob.Timestamp,
				UpdateID:   ob.SnapshotID,
				Asset:      asset.Spot,
				Bids:       orderbook.Tranches(ob.Bids),
				Asks:       orderbook.Tranches(ob.Asks),
				Pair:       ob.Currency,
				Checksum:   ob.Checksum,
>>>>>>> 4cd4fb06
			})
		}
		if err != nil {
			if errors.Is(err, orderbook.ErrOrderbookInvalid) {
				err2 := b.ReSubscribeSpecificOrderbook(ob.Currency)
				if err2 != nil {
					return err2
				}
			}
			return err
		}
		return nil
	case tradeEndPoint:
		if !b.IsSaveTradeDataEnabled() {
			return nil
		}
		var t WsTrade
		err := json.Unmarshal(respRaw, &t)
		if err != nil {
			return err
		}

		p, err := currency.NewPairFromString(t.Currency)
		if err != nil {
			return err
		}

		side := order.Buy
		if t.Side == "Ask" {
			side = order.Sell
		}

		return trade.AddTradesToBuffer(b.Name, trade.Data{
			Timestamp:    t.Timestamp,
			CurrencyPair: p,
			AssetType:    asset.Spot,
			Exchange:     b.Name,
			Price:        t.Price,
			Amount:       t.Volume,
			Side:         side,
			TID:          strconv.FormatInt(t.TradeID, 10),
		})
	case tick:
		var tick WsTick
		err := json.Unmarshal(respRaw, &tick)
		if err != nil {
			return err
		}

		p, err := currency.NewPairFromString(tick.Currency)
		if err != nil {
			return err
		}

		b.Websocket.DataHandler <- &ticker.Price{
			ExchangeName: b.Name,
			Volume:       tick.Volume,
			High:         tick.High24,
			Low:          tick.Low24h,
			Bid:          tick.Bid,
			Ask:          tick.Ask,
			Last:         tick.Last,
			LastUpdated:  tick.Timestamp,
			AssetType:    asset.Spot,
			Pair:         p,
		}
	case fundChange:
		var transferData WsFundTransfer
		err := json.Unmarshal(respRaw, &transferData)
		if err != nil {
			return err
		}
		b.Websocket.DataHandler <- transferData
	case orderChange:
		var orderData WsOrderChange
		err := json.Unmarshal(respRaw, &orderData)
		if err != nil {
			return err
		}
		originalAmount := orderData.OpenVolume
		var price float64
		var trades []order.TradeHistory
		var orderID = strconv.FormatInt(orderData.OrderID, 10)
		for x := range orderData.Trades {
			var isMaker bool
			if orderData.Trades[x].LiquidityType == "Maker" {
				isMaker = true
			}
			trades = append(trades, order.TradeHistory{
				Price:    orderData.Trades[x].Price,
				Amount:   orderData.Trades[x].Volume,
				Fee:      orderData.Trades[x].Fee,
				Exchange: b.Name,
				TID:      strconv.FormatInt(orderData.Trades[x].TradeID, 10),
				IsMaker:  isMaker,
			})
			price = orderData.Trades[x].Price
			originalAmount += orderData.Trades[x].Volume
		}
		oType, err := order.StringToOrderType(orderData.OrderType)
		if err != nil {
			b.Websocket.DataHandler <- order.ClassificationError{
				Exchange: b.Name,
				OrderID:  orderID,
				Err:      err,
			}
		}
		oSide, err := order.StringToOrderSide(orderData.Side)
		if err != nil {
			b.Websocket.DataHandler <- order.ClassificationError{
				Exchange: b.Name,
				OrderID:  orderID,
				Err:      err,
			}
		}
		oStatus, err := order.StringToOrderStatus(orderData.Status)
		if err != nil {
			b.Websocket.DataHandler <- order.ClassificationError{
				Exchange: b.Name,
				OrderID:  orderID,
				Err:      err,
			}
		}

		p, err := currency.NewPairFromString(orderData.MarketID)
		if err != nil {
			b.Websocket.DataHandler <- order.ClassificationError{
				Exchange: b.Name,
				OrderID:  orderID,
				Err:      err,
			}
		}

		creds, err := b.GetCredentials(context.TODO())
		if err != nil {
			b.Websocket.DataHandler <- order.ClassificationError{
				Exchange: b.Name,
				OrderID:  orderID,
				Err:      err,
			}
		}

		b.Websocket.DataHandler <- &order.Detail{
			Price:           price,
			Amount:          originalAmount,
			RemainingAmount: orderData.OpenVolume,
			Exchange:        b.Name,
			OrderID:         orderID,
			ClientID:        creds.ClientID,
			Type:            oType,
			Side:            oSide,
			Status:          oStatus,
			AssetType:       asset.Spot,
			Date:            orderData.Timestamp,
			Trades:          trades,
			Pair:            p,
		}
	case "error":
		var wsErr WsError
		err := json.Unmarshal(respRaw, &wsErr)
		if err != nil {
			return err
		}
		return fmt.Errorf("%v websocket error. Code: %v Message: %v", b.Name, wsErr.Code, wsErr.Message)
	default:
		b.Websocket.DataHandler <- stream.UnhandledMessageWarning{Message: b.Name + stream.UnhandledMessage + string(respRaw)}
		return nil
	}
	return nil
}

func (b *BTCMarkets) generateDefaultSubscriptions() ([]subscription.Subscription, error) {
	var channels = []string{wsOB, tick, tradeEndPoint}
	enabledCurrencies, err := b.GetEnabledPairs(asset.Spot)
	if err != nil {
		return nil, err
	}
	var subscriptions []subscription.Subscription
	for i := range channels {
		for j := range enabledCurrencies {
			subscriptions = append(subscriptions, subscription.Subscription{
				Channel: channels[i],
				Pair:    enabledCurrencies[j],
				Asset:   asset.Spot,
			})
		}
	}

	if b.Websocket.CanUseAuthenticatedEndpoints() {
		for i := range authChannels {
			subscriptions = append(subscriptions, subscription.Subscription{
				Channel: authChannels[i],
			})
		}
	}
	return subscriptions, nil
}

// Subscribe sends a websocket message to receive data from the channel
func (b *BTCMarkets) Subscribe(subs []subscription.Subscription) error {
	var payload WsSubscribe
	if len(subs) > 1 {
		// TODO: Expand this to stream package as this assumes that we are doing
		// an initial sync.
		payload.MessageType = subscribe
	} else {
		payload.MessageType = addSubscription
		payload.ClientType = clientType
	}

	var authenticate bool
	for i := range subs {
		if !authenticate && common.StringDataContains(authChannels, subs[i].Channel) {
			authenticate = true
		}
		payload.Channels = append(payload.Channels, subs[i].Channel)
		if subs[i].Pair.IsEmpty() {
			continue
		}
		pair := subs[i].Pair.String()
		if common.StringDataCompare(payload.MarketIDs, pair) {
			continue
		}
		payload.MarketIDs = append(payload.MarketIDs, pair)
	}

	if authenticate {
		creds, err := b.GetCredentials(context.TODO())
		if err != nil {
			return err
		}
		signTime := strconv.FormatInt(time.Now().UnixMilli(), 10)
		strToSign := "/users/self/subscribe" + "\n" + signTime
		var tempSign []byte
		tempSign, err = crypto.GetHMAC(crypto.HashSHA512,
			[]byte(strToSign),
			[]byte(creds.Secret))
		if err != nil {
			return err
		}
		sign := crypto.Base64Encode(tempSign)
		payload.Key = creds.Key
		payload.Signature = sign
		payload.Timestamp = signTime
	}

	if err := b.Websocket.Conn.SendJSONMessage(payload); err != nil {
		return err
	}
	b.Websocket.AddSuccessfulSubscriptions(subs...)
	return nil
}

// Unsubscribe sends a websocket message to manage and remove a subscription.
func (b *BTCMarkets) Unsubscribe(subs []subscription.Subscription) error {
	payload := WsSubscribe{
		MessageType: removeSubscription,
		ClientType:  clientType,
	}
	for i := range subs {
		payload.Channels = append(payload.Channels, subs[i].Channel)
		if subs[i].Pair.IsEmpty() {
			continue
		}

		pair := subs[i].Pair.String()
		if common.StringDataCompare(payload.MarketIDs, pair) {
			continue
		}
		payload.MarketIDs = append(payload.MarketIDs, pair)
	}

	err := b.Websocket.Conn.SendJSONMessage(payload)
	if err != nil {
		return err
	}
	b.Websocket.RemoveSubscriptions(subs...)
	return nil
}

// ReSubscribeSpecificOrderbook removes the subscription and the subscribes
// again to fetch a new snapshot in the event of a de-sync event.
func (b *BTCMarkets) ReSubscribeSpecificOrderbook(pair currency.Pair) error {
	sub := []subscription.Subscription{{
		Channel: wsOB,
		Pair:    pair,
		Asset:   asset.Spot,
	}}
	if err := b.Unsubscribe(sub); err != nil {
		return err
	}
	return b.Subscribe(sub)
}

// checksum provides assurance on current in memory liquidity
func checksum(ob *orderbook.Base, checksum uint32) error {
	check := crc32.ChecksumIEEE([]byte(concat(ob.Bids) + concat(ob.Asks)))
	if check != checksum {
		return fmt.Errorf("%s %s %s ID: %v expected: %v but received: %v %w",
			ob.Exchange,
			ob.Pair,
			ob.Asset,
			ob.LastUpdateID,
			checksum,
			check,
			errChecksumFailure)
	}
	return nil
}

// concat concatenates price and amounts together for checksum processing
func concat(liquidity orderbook.Tranches) string {
	length := 10
	if len(liquidity) < 10 {
		length = len(liquidity)
	}
	var c string
	for x := 0; x < length; x++ {
		c += trim(liquidity[x].Price) + trim(liquidity[x].Amount)
	}
	return c
}

// trim turns value into string, removes the decimal point and all the leading
// zeros.
func trim(value float64) string {
	valstr := strconv.FormatFloat(value, 'f', -1, 64)
	valstr = strings.ReplaceAll(valstr, ".", "")
	valstr = strings.TrimLeft(valstr, "0")
	return valstr
}<|MERGE_RESOLUTION|>--- conflicted
+++ resolved
@@ -147,23 +147,13 @@
 			})
 		} else {
 			err = b.Websocket.Orderbook.Update(&orderbook.Update{
-<<<<<<< HEAD
 				UpdateTime:   ob.Timestamp,
 				LastUpdateID: ob.SnapshotID,
 				Asset:        asset.Spot,
-				Bids:         orderbook.Items(ob.Bids),
-				Asks:         orderbook.Items(ob.Asks),
+				Bids:         orderbook.Tranches(ob.Bids),
+				Asks:         orderbook.Tranches(ob.Asks),
 				Pair:         ob.Currency,
 				Checksum:     ob.Checksum,
-=======
-				UpdateTime: ob.Timestamp,
-				UpdateID:   ob.SnapshotID,
-				Asset:      asset.Spot,
-				Bids:       orderbook.Tranches(ob.Bids),
-				Asks:       orderbook.Tranches(ob.Asks),
-				Pair:       ob.Currency,
-				Checksum:   ob.Checksum,
->>>>>>> 4cd4fb06
 			})
 		}
 		if err != nil {
