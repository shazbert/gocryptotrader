package btcmarkets

import (
	"context"
	"encoding/base64"
	"errors"
	"fmt"
	"hash/crc32"
	"net/http"
	"strconv"
	"strings"
	"text/template"
	"time"

	gws "github.com/gorilla/websocket"
	"github.com/thrasher-corp/gocryptotrader/common"
	"github.com/thrasher-corp/gocryptotrader/common/crypto"
	"github.com/thrasher-corp/gocryptotrader/currency"
	"github.com/thrasher-corp/gocryptotrader/encoding/json"
	"github.com/thrasher-corp/gocryptotrader/exchange/websocket"
	"github.com/thrasher-corp/gocryptotrader/exchanges/asset"
	"github.com/thrasher-corp/gocryptotrader/exchanges/order"
	"github.com/thrasher-corp/gocryptotrader/exchanges/orderbook"
	"github.com/thrasher-corp/gocryptotrader/exchanges/request"
	"github.com/thrasher-corp/gocryptotrader/exchanges/subscription"
	"github.com/thrasher-corp/gocryptotrader/exchanges/ticker"
	"github.com/thrasher-corp/gocryptotrader/exchanges/trade"
	"github.com/thrasher-corp/gocryptotrader/log"
	"github.com/thrasher-corp/gocryptotrader/types"
)

const (
	btcMarketsWSURL = "wss://socket.btcmarkets.net/v2"
)

var errChecksumFailure = errors.New("crc32 checksum failure")

var defaultSubscriptions = subscription.List{
	{Enabled: true, Asset: asset.Spot, Channel: subscription.TickerChannel},
	{Enabled: true, Asset: asset.Spot, Channel: subscription.OrderbookChannel},
	{Enabled: true, Asset: asset.Spot, Channel: subscription.AllTradesChannel},
	{Enabled: true, Channel: subscription.MyOrdersChannel, Authenticated: true},
	{Enabled: true, Channel: subscription.MyAccountChannel, Authenticated: true},
	{Enabled: true, Channel: subscription.HeartbeatChannel},
}

var subscriptionNames = map[string]string{
	subscription.OrderbookChannel: wsOrderbookUpdate,
	subscription.TickerChannel:    tick,
	subscription.AllTradesChannel: tradeEndPoint,
	subscription.MyOrdersChannel:  orderChange,
	subscription.MyAccountChannel: fundChange,
	subscription.HeartbeatChannel: heartbeat,
}

// WsConnect connects to a websocket feed
func (b *BTCMarkets) WsConnect() error {
	if !b.Websocket.IsEnabled() || !b.IsEnabled() {
		return websocket.ErrWebsocketNotEnabled
	}
	var dialer gws.Dialer
	err := b.Websocket.Conn.Dial(&dialer, http.Header{})
	if err != nil {
		return err
	}
	if b.Verbose {
		log.Debugf(log.ExchangeSys, "%s Connected to Websocket.\n", b.Name)
	}

	b.Websocket.Wg.Add(1)
	go b.wsReadData()
	return nil
}

// wsReadData receives and passes on websocket messages for processing
func (b *BTCMarkets) wsReadData() {
	defer b.Websocket.Wg.Done()

	for {
		resp := b.Websocket.Conn.ReadMessage()
		if resp.Raw == nil {
			return
		}
		err := b.wsHandleData(resp.Raw)
		if err != nil {
			b.Websocket.DataHandler <- err
		}
	}
}

// UnmarshalJSON implements the unmarshaler interface.
func (w *WebsocketOrderbook) UnmarshalJSON(data []byte) error {
	var resp [][3]types.Number
	if err := json.Unmarshal(data, &resp); err != nil {
		return err
	}

	*w = WebsocketOrderbook(make(orderbook.Levels, len(resp)))
	for x := range resp {
<<<<<<< HEAD
		sPrice, ok := resp[x][0].(string)
		if !ok {
			return fmt.Errorf("price string %w", errTypeAssertionFailure)
		}
		var price float64
		price, err = strconv.ParseFloat(sPrice, 64)
		if err != nil {
			return err
		}

		sAmount, ok := resp[x][1].(string)
		if !ok {
			return fmt.Errorf("amount string %w", errTypeAssertionFailure)
		}

		var amount float64
		amount, err = strconv.ParseFloat(sAmount, 64)
		if err != nil {
			return err
		}

		count, ok := resp[x][2].(float64)
		if !ok {
			return fmt.Errorf("count float64 %w", errTypeAssertionFailure)
		}

		(*w)[x] = orderbook.Level{
			Amount:     amount,
			Price:      price,
			OrderCount: int64(count),
		}
=======
		(*w)[x].Price = resp[x][0].Float64()
		(*w)[x].Amount = resp[x][1].Float64()
		(*w)[x].OrderCount = resp[x][2].Int64()
>>>>>>> d5ba674f
	}
	return nil
}

func (b *BTCMarkets) wsHandleData(respRaw []byte) error {
	var wsResponse WsMessageType
	err := json.Unmarshal(respRaw, &wsResponse)
	if err != nil {
		return err
	}
	switch wsResponse.MessageType {
	case heartbeat:
		if b.Verbose {
			log.Debugf(log.ExchangeSys, "%v - Websocket heartbeat received %s", b.Name, respRaw)
		}
	case wsOrderbookUpdate:
		var ob WsOrderbook
		err := json.Unmarshal(respRaw, &ob)
		if err != nil {
			return err
		}

		if ob.Snapshot {
			err = b.Websocket.Orderbook.LoadSnapshot(&orderbook.Book{
				Pair:            ob.Currency,
				Bids:            orderbook.Levels(ob.Bids),
				Asks:            orderbook.Levels(ob.Asks),
				LastUpdated:     ob.Timestamp,
				LastUpdateID:    ob.SnapshotID,
				Asset:           asset.Spot,
				Exchange:        b.Name,
				VerifyOrderbook: b.CanVerifyOrderbook,
			})
		} else {
			err = b.Websocket.Orderbook.Update(&orderbook.Update{
				UpdateTime: ob.Timestamp,
				UpdateID:   ob.SnapshotID,
				Asset:      asset.Spot,
				Bids:       orderbook.Levels(ob.Bids),
				Asks:       orderbook.Levels(ob.Asks),
				Pair:       ob.Currency,
				Checksum:   ob.Checksum,
			})
		}
		if err != nil {
			if errors.Is(err, orderbook.ErrOrderbookInvalid) {
				err2 := b.ReSubscribeSpecificOrderbook(ob.Currency)
				if err2 != nil {
					return err2
				}
			}
			return err
		}
		return nil
	case tradeEndPoint:
		tradeFeed := b.IsTradeFeedEnabled()
		saveTradeData := b.IsSaveTradeDataEnabled()
		if !saveTradeData && !tradeFeed {
			return nil
		}

		var t WsTrade
		err := json.Unmarshal(respRaw, &t)
		if err != nil {
			return err
		}

		side := order.Buy
		switch {
		case t.Side.IsLong():
			// Nothing to do
		case t.Side.IsShort():
			side = order.Sell
		default:
			return fmt.Errorf("%w: %q", order.ErrSideIsInvalid, t.Side)
		}

		td := trade.Data{
			Timestamp:    t.Timestamp,
			CurrencyPair: t.MarketID,
			AssetType:    asset.Spot,
			Exchange:     b.Name,
			Price:        t.Price,
			Amount:       t.Volume,
			Side:         side,
			TID:          strconv.FormatInt(t.TradeID, 10),
		}

		if tradeFeed {
			b.Websocket.DataHandler <- td
		}
		if saveTradeData {
			return trade.AddTradesToBuffer(td)
		}
	case tick:
		var tick WsTick
		err := json.Unmarshal(respRaw, &tick)
		if err != nil {
			return err
		}

		b.Websocket.DataHandler <- &ticker.Price{
			ExchangeName: b.Name,
			Volume:       tick.Volume,
			High:         tick.High24,
			Low:          tick.Low24h,
			Bid:          tick.Bid,
			Ask:          tick.Ask,
			Last:         tick.Last,
			LastUpdated:  tick.Timestamp,
			AssetType:    asset.Spot,
			Pair:         tick.MarketID,
		}
	case fundChange:
		var transferData WsFundTransfer
		err := json.Unmarshal(respRaw, &transferData)
		if err != nil {
			return err
		}
		b.Websocket.DataHandler <- transferData
	case orderChange:
		var orderData WsOrderChange
		err := json.Unmarshal(respRaw, &orderData)
		if err != nil {
			return err
		}
		originalAmount := orderData.OpenVolume
		var price float64
		var trades []order.TradeHistory
		orderID := strconv.FormatInt(orderData.OrderID, 10)
		for x := range orderData.Trades {
			var isMaker bool
			if orderData.Trades[x].LiquidityType == "Maker" {
				isMaker = true
			}
			trades = append(trades, order.TradeHistory{
				Price:    orderData.Trades[x].Price,
				Amount:   orderData.Trades[x].Volume,
				Fee:      orderData.Trades[x].Fee,
				Exchange: b.Name,
				TID:      strconv.FormatInt(orderData.Trades[x].TradeID, 10),
				IsMaker:  isMaker,
			})
			price = orderData.Trades[x].Price
			originalAmount += orderData.Trades[x].Volume
		}
		oType, err := order.StringToOrderType(orderData.OrderType)
		if err != nil {
			b.Websocket.DataHandler <- order.ClassificationError{
				Exchange: b.Name,
				OrderID:  orderID,
				Err:      err,
			}
		}
		oSide, err := order.StringToOrderSide(orderData.Side)
		if err != nil {
			b.Websocket.DataHandler <- order.ClassificationError{
				Exchange: b.Name,
				OrderID:  orderID,
				Err:      err,
			}
		}
		oStatus, err := order.StringToOrderStatus(orderData.Status)
		if err != nil {
			b.Websocket.DataHandler <- order.ClassificationError{
				Exchange: b.Name,
				OrderID:  orderID,
				Err:      err,
			}
		}

		clientID := ""
		if creds, err := b.GetCredentials(context.TODO()); err != nil {
			b.Websocket.DataHandler <- order.ClassificationError{
				Exchange: b.Name,
				OrderID:  orderID,
				Err:      err,
			}
		} else if creds != nil {
			clientID = creds.ClientID
		}

		b.Websocket.DataHandler <- &order.Detail{
			Price:           price,
			Amount:          originalAmount,
			RemainingAmount: orderData.OpenVolume,
			Exchange:        b.Name,
			OrderID:         orderID,
			ClientID:        clientID,
			Type:            oType,
			Side:            oSide,
			Status:          oStatus,
			AssetType:       asset.Spot,
			Date:            orderData.Timestamp,
			Trades:          trades,
			Pair:            orderData.MarketID,
		}
	case "error":
		var wsErr WsError
		err := json.Unmarshal(respRaw, &wsErr)
		if err != nil {
			return err
		}
		return fmt.Errorf("%v websocket error. Code: %v Message: %v", b.Name, wsErr.Code, wsErr.Message)
	default:
		b.Websocket.DataHandler <- websocket.UnhandledMessageWarning{Message: b.Name + websocket.UnhandledMessage + string(respRaw)}
		return nil
	}
	return nil
}

func (b *BTCMarkets) generateSubscriptions() (subscription.List, error) {
	return b.Features.Subscriptions.ExpandTemplates(b)
}

// GetSubscriptionTemplate returns a subscription channel template
func (b *BTCMarkets) GetSubscriptionTemplate(_ *subscription.Subscription) (*template.Template, error) {
	return template.New("master.tmpl").Funcs(template.FuncMap{"channelName": channelName}).Parse(subTplText)
}

// Subscribe sends a websocket message to receive data from the channel
func (b *BTCMarkets) Subscribe(subs subscription.List) error {
	baseReq := &WsSubscribe{
		MessageType: subscribe,
	}

	var errs error
	if authed := subs.Private(); len(authed) > 0 {
		if err := b.signWsReq(baseReq); err != nil {
			errs = err
			for _, s := range authed {
				errs = common.AppendError(errs, fmt.Errorf("%w: %s", request.ErrAuthRequestFailed, s))
			}
			subs = subs.Public()
		}
	}

	for _, batch := range subs.GroupByPairs() {
		if baseReq.MessageType == subscribe && len(b.Websocket.GetSubscriptions()) != 0 {
			baseReq.MessageType = addSubscription // After first *successful* subscription API requires addSubscription
			baseReq.ClientType = clientType       // Note: Only addSubscription requires/accepts clientType
		}

		r := baseReq

		r.MarketIDs = batch[0].Pairs.Strings()
		r.Channels = make([]string, len(batch))
		for i, s := range batch {
			r.Channels[i] = s.QualifiedChannel
		}

		err := b.Websocket.Conn.SendJSONMessage(context.TODO(), request.Unset, r)
		if err == nil {
			err = b.Websocket.AddSuccessfulSubscriptions(b.Websocket.Conn, batch...)
		}
		if err != nil {
			errs = common.AppendError(errs, err)
		}
	}

	return errs
}

func (b *BTCMarkets) signWsReq(r *WsSubscribe) error {
	creds, err := b.GetCredentials(context.TODO())
	if err != nil {
		return err
	}
	r.Timestamp = strconv.FormatInt(time.Now().UnixMilli(), 10)
	strToSign := "/users/self/subscribe" + "\n" + r.Timestamp
	tempSign, err := crypto.GetHMAC(crypto.HashSHA512, []byte(strToSign), []byte(creds.Secret))
	if err != nil {
		return err
	}
	r.Key = creds.Key
	r.Signature = base64.StdEncoding.EncodeToString(tempSign)
	return nil
}

// Unsubscribe sends a websocket message to manage and remove a subscription.
func (b *BTCMarkets) Unsubscribe(subs subscription.List) error {
	var errs error
	for _, s := range subs {
		req := WsSubscribe{
			MessageType: removeSubscription,
			ClientType:  clientType,
			Channels:    []string{s.Channel},
			MarketIDs:   s.Pairs.Strings(),
		}

		err := b.Websocket.Conn.SendJSONMessage(context.TODO(), request.Unset, req)
		if err == nil {
			err = b.Websocket.RemoveSubscriptions(b.Websocket.Conn, s)
		}
		if err != nil {
			errs = common.AppendError(errs, err)
		}
	}
	return errs
}

// ReSubscribeSpecificOrderbook removes the subscription and the subscribes
// again to fetch a new snapshot in the event of a de-sync event.
func (b *BTCMarkets) ReSubscribeSpecificOrderbook(pair currency.Pair) error {
	sub := subscription.List{{
		Channel: wsOrderbookUpdate,
		Pairs:   currency.Pairs{pair},
		Asset:   asset.Spot,
	}}
	if err := b.Unsubscribe(sub); err != nil && !errors.Is(err, subscription.ErrNotFound) {
		// ErrNotFound is okay, because we might be re-subscribing a single pair from a larger list
		// BTC-Market handles unsub/sub of one pair gracefully and the other pairs are unaffected
		return err
	}
	return b.Subscribe(sub)
}

// checksum provides assurance on current in memory liquidity
func checksum(ob *orderbook.Book, checksum uint32) error {
	check := crc32.ChecksumIEEE([]byte(concatOrderbookLiquidity(ob.Bids) + concatOrderbookLiquidity(ob.Asks)))
	if check != checksum {
		return fmt.Errorf("%s %s %s ID: %v expected: %v but received: %v %w",
			ob.Exchange,
			ob.Pair,
			ob.Asset,
			ob.LastUpdateID,
			checksum,
			check,
			errChecksumFailure)
	}
	return nil
}

// concatOrderbookLiquidity concatenates price and amounts together for checksum processing
func concatOrderbookLiquidity(liquidity orderbook.Levels) string {
	var c string
	for x := range min(10, len(liquidity)) {
		c += trim(liquidity[x].Price) + trim(liquidity[x].Amount)
	}
	return c
}

// trim turns value into string, removes the decimal point and all the leading zeros
func trim(value float64) string {
	valstr := strconv.FormatFloat(value, 'f', -1, 64)
	valstr = strings.ReplaceAll(valstr, ".", "")
	valstr = strings.TrimLeft(valstr, "0")
	return valstr
}

func channelName(s *subscription.Subscription) string {
	if n, ok := subscriptionNames[s.Channel]; ok {
		return n
	}
	panic(fmt.Errorf("%w: %s", subscription.ErrNotSupported, s.Channel))
}

const subTplText = `
{{ range $asset, $pairs := $.AssetPairs }}
	{{- channelName $.S -}}
	{{ $.AssetSeparator }}
{{- end }}
`<|MERGE_RESOLUTION|>--- conflicted
+++ resolved
@@ -97,43 +97,9 @@
 
 	*w = WebsocketOrderbook(make(orderbook.Levels, len(resp)))
 	for x := range resp {
-<<<<<<< HEAD
-		sPrice, ok := resp[x][0].(string)
-		if !ok {
-			return fmt.Errorf("price string %w", errTypeAssertionFailure)
-		}
-		var price float64
-		price, err = strconv.ParseFloat(sPrice, 64)
-		if err != nil {
-			return err
-		}
-
-		sAmount, ok := resp[x][1].(string)
-		if !ok {
-			return fmt.Errorf("amount string %w", errTypeAssertionFailure)
-		}
-
-		var amount float64
-		amount, err = strconv.ParseFloat(sAmount, 64)
-		if err != nil {
-			return err
-		}
-
-		count, ok := resp[x][2].(float64)
-		if !ok {
-			return fmt.Errorf("count float64 %w", errTypeAssertionFailure)
-		}
-
-		(*w)[x] = orderbook.Level{
-			Amount:     amount,
-			Price:      price,
-			OrderCount: int64(count),
-		}
-=======
 		(*w)[x].Price = resp[x][0].Float64()
 		(*w)[x].Amount = resp[x][1].Float64()
 		(*w)[x].OrderCount = resp[x][2].Int64()
->>>>>>> d5ba674f
 	}
 	return nil
 }
