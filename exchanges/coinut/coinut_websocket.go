package coinut

import (
	"context"
	"encoding/json"
	"errors"
	"fmt"
	"net/http"
	"strconv"
	"strings"
	"time"

	"github.com/buger/jsonparser"
	"github.com/gorilla/websocket"
	"github.com/thrasher-corp/gocryptotrader/common"
	"github.com/thrasher-corp/gocryptotrader/common/crypto"
	"github.com/thrasher-corp/gocryptotrader/currency"
	"github.com/thrasher-corp/gocryptotrader/exchanges/asset"
	"github.com/thrasher-corp/gocryptotrader/exchanges/order"
	"github.com/thrasher-corp/gocryptotrader/exchanges/orderbook"
	"github.com/thrasher-corp/gocryptotrader/exchanges/stream"
	"github.com/thrasher-corp/gocryptotrader/exchanges/subscription"
	"github.com/thrasher-corp/gocryptotrader/exchanges/ticker"
	"github.com/thrasher-corp/gocryptotrader/exchanges/trade"
	"github.com/thrasher-corp/gocryptotrader/log"
)

const (
	coinutWebsocketURL       = "wss://wsapi.coinut.com"
	coinutWebsocketRateLimit = 30
)

var (
	channels map[string]chan []byte
)

// NOTE for speed considerations
// wss://wsapi-as.coinut.com
// wss://wsapi-na.coinut.com
// wss://wsapi-eu.coinut.com

// WsConnect initiates a websocket connection
func (c *COINUT) WsConnect(ctx context.Context) error {
	if !c.Websocket.IsEnabled() || !c.IsEnabled() {
		return stream.ErrWebsocketNotEnabled
	}
	var dialer websocket.Dialer
	err := c.Websocket.Conn.Dial(&dialer, http.Header{})
	if err != nil {
		return err
	}

	c.Websocket.Wg.Add(1)
	go c.wsReadData(ctx)

	if !c.instrumentMap.IsLoaded() {
		_, err = c.WsGetInstruments()
		if err != nil {
			return err
		}
	}
<<<<<<< HEAD
	err = c.wsAuthenticate(ctx)
	if err != nil {
		c.Websocket.SetCanUseAuthenticatedEndpoints(false)
		log.Errorln(log.WebsocketMgr, err)
=======

	if c.IsWebsocketAuthenticationSupported() {
		if err = c.wsAuthenticate(context.TODO()); err != nil {
			c.Websocket.SetCanUseAuthenticatedEndpoints(false)
			log.Errorln(log.WebsocketMgr, c.Name+" "+err.Error())
		}
>>>>>>> e823f9ed
	}

	// define bi-directional communication
	channels = make(map[string]chan []byte)
	channels["hb"] = make(chan []byte, 1)

	return nil
}

// wsReadData receives and passes on websocket messages for processing
func (c *COINUT) wsReadData(ctx context.Context) {
	defer c.Websocket.Wg.Done()

	ctx := context.TODO()

	for {
		resp := c.Websocket.Conn.ReadMessage()
		if resp.Raw == nil {
			return
		}

		if strings.HasPrefix(string(resp.Raw), "[") {
			var incoming []wsResponse
			err := json.Unmarshal(resp.Raw, &incoming)
			if err != nil {
				c.Websocket.DataHandler <- err
				continue
			}
			for i := range incoming {
				if incoming[i].Nonce > 0 {
					if c.Websocket.Match.IncomingWithData(incoming[i].Nonce, resp.Raw) {
						break
					}
				}
				var individualJSON []byte
				individualJSON, err = json.Marshal(incoming[i])
				if err != nil {
					c.Websocket.DataHandler <- err
					continue
				}
				err = c.wsHandleData(ctx, individualJSON)
				if err != nil {
					c.Websocket.DataHandler <- err
				}
			}
		} else {
			var incoming wsResponse
			err := json.Unmarshal(resp.Raw, &incoming)
			if err != nil {
				c.Websocket.DataHandler <- err
				continue
			}
			err = c.wsHandleData(ctx, resp.Raw)
			if err != nil {
				c.Websocket.DataHandler <- err
			}
		}
	}
}

func (c *COINUT) wsHandleData(_ context.Context, respRaw []byte) error {
	if strings.HasPrefix(string(respRaw), "[") {
		var orders []wsOrderContainer
		err := json.Unmarshal(respRaw, &orders)
		if err != nil {
			return err
		}
		for i := range orders {
			o, err2 := c.parseOrderContainer(&orders[i])
			if err2 != nil {
				return err2
			}
			c.Websocket.DataHandler <- o
		}
		return nil
	}

	var incoming wsResponse
	err := json.Unmarshal(respRaw, &incoming)
	if err != nil {
		return err
	}
	if c.Websocket.Match.IncomingWithData(incoming.Nonce, respRaw) {
		return nil
	}

	format, err := c.GetPairFormat(asset.Spot, true)
	if err != nil {
		return err
	}

	switch incoming.Reply {
	case "hb":
		channels["hb"] <- respRaw
	case "user_balance":
		var userBalance WsUserBalanceResponse
		err := json.Unmarshal(respRaw, &userBalance)
		if err != nil {
			return err
		}
	case "user_open_orders":
		var openOrders WsUserOpenOrdersResponse
		err := json.Unmarshal(respRaw, &openOrders)
		if err != nil {
			return err
		}
	case "cancel_order":
		var cancel WsCancelOrderResponse
		err := json.Unmarshal(respRaw, &cancel)
		if err != nil {
			return err
		}
		c.Websocket.DataHandler <- &order.Detail{
			Exchange:    c.Name,
			OrderID:     strconv.FormatInt(cancel.OrderID, 10),
			Status:      order.Cancelled,
			LastUpdated: time.Now(),
			AssetType:   asset.Spot,
		}
	case "cancel_orders":
		var cancels WsCancelOrdersResponse
		err := json.Unmarshal(respRaw, &cancels)
		if err != nil {
			return err
		}
		for i := range cancels.Results {
			c.Websocket.DataHandler <- &order.Detail{
				Exchange:    c.Name,
				OrderID:     strconv.FormatInt(cancels.Results[i].OrderID, 10),
				Status:      order.Cancelled,
				LastUpdated: time.Now(),
				AssetType:   asset.Spot,
			}
		}
	case "trade_history":
		var trades WsTradeHistoryResponse
		err := json.Unmarshal(respRaw, &trades)
		if err != nil {
			return err
		}
	case "inst_list":
		var instList wsInstList
		err := json.Unmarshal(respRaw, &instList)
		if err != nil {
			return err
		}
		for k, v := range instList.Spot {
			for _, v2 := range v {
				c.instrumentMap.Seed(k, v2.InstrumentID)
			}
		}
	case "inst_tick":
		var wsTicker WsTicker
		err := json.Unmarshal(respRaw, &wsTicker)
		if err != nil {
			return err
		}
		pairs, err := c.GetEnabledPairs(asset.Spot)
		if err != nil {
			return err
		}
		currencyPair := c.instrumentMap.LookupInstrument(wsTicker.InstID)
		p, err := currency.NewPairFromFormattedPairs(currencyPair,
			pairs,
			format)
		if err != nil {
			return err
		}

		c.Websocket.DataHandler <- &ticker.Price{
			ExchangeName: c.Name,
			Volume:       wsTicker.Volume24,
			QuoteVolume:  wsTicker.Volume24Quote,
			Bid:          wsTicker.HighestBuy,
			Ask:          wsTicker.LowestSell,
			High:         wsTicker.High24,
			Low:          wsTicker.Low24,
			Last:         wsTicker.Last,
			LastUpdated:  time.Unix(0, wsTicker.Timestamp),
			AssetType:    asset.Spot,
			Pair:         p,
		}
	case "inst_order_book":
		var orderbookSnapshot WsOrderbookSnapshot
		err := json.Unmarshal(respRaw, &orderbookSnapshot)
		if err != nil {
			return err
		}
		err = c.WsProcessOrderbookSnapshot(&orderbookSnapshot)
		if err != nil {
			return err
		}
	case "inst_order_book_update":
		var orderbookUpdate WsOrderbookUpdate
		err := json.Unmarshal(respRaw, &orderbookUpdate)
		if err != nil {
			return err
		}
		err = c.WsProcessOrderbookUpdate(&orderbookUpdate)
		if err != nil {
			return err
		}
	case "inst_trade":
		if !c.IsSaveTradeDataEnabled() {
			return nil
		}
		var tradeSnap WsTradeSnapshot
		err := json.Unmarshal(respRaw, &tradeSnap)
		if err != nil {
			return err
		}
		var trades []trade.Data
		for i := range tradeSnap.Trades {
			pairs, err := c.GetEnabledPairs(asset.Spot)
			if err != nil {
				return err
			}
			currencyPair := c.instrumentMap.LookupInstrument(tradeSnap.InstrumentID)
			p, err := currency.NewPairFromFormattedPairs(currencyPair,
				pairs,
				format)
			if err != nil {
				return err
			}

			tSide, err := order.StringToOrderSide(tradeSnap.Trades[i].Side)
			if err != nil {
				c.Websocket.DataHandler <- order.ClassificationError{
					Exchange: c.Name,
					Err:      err,
				}
			}

			trades = append(trades, trade.Data{
				Timestamp:    time.Unix(0, tradeSnap.Trades[i].Timestamp*1000),
				CurrencyPair: p,
				AssetType:    asset.Spot,
				Exchange:     c.Name,
				Price:        tradeSnap.Trades[i].Price,
				Side:         tSide,
				Amount:       tradeSnap.Trades[i].Quantity,
				TID:          strconv.FormatInt(tradeSnap.Trades[i].TransID, 10),
			})
		}
		return trade.AddTradesToBuffer(c.Name, trades...)
	case "inst_trade_update":
		if !c.IsSaveTradeDataEnabled() {
			return nil
		}
		var tradeUpdate WsTradeUpdate
		err := json.Unmarshal(respRaw, &tradeUpdate)
		if err != nil {
			return err
		}

		pairs, err := c.GetEnabledPairs(asset.Spot)
		if err != nil {
			return err
		}
		currencyPair := c.instrumentMap.LookupInstrument(tradeUpdate.InstID)
		p, err := currency.NewPairFromFormattedPairs(currencyPair,
			pairs,
			format)
		if err != nil {
			return err
		}

		tSide, err := order.StringToOrderSide(tradeUpdate.Side)
		if err != nil {
			c.Websocket.DataHandler <- order.ClassificationError{
				Exchange: c.Name,
				Err:      err,
			}
		}

		return trade.AddTradesToBuffer(c.Name, trade.Data{
			Timestamp:    time.Unix(0, tradeUpdate.Timestamp*1000),
			CurrencyPair: p,
			AssetType:    asset.Spot,
			Exchange:     c.Name,
			Price:        tradeUpdate.Price,
			Side:         tSide,
			Amount:       tradeUpdate.Quantity,
			TID:          strconv.FormatInt(tradeUpdate.TransID, 10),
		})
	case "order_filled", "order_rejected", "order_accepted":
		var orderContainer wsOrderContainer
		err := json.Unmarshal(respRaw, &orderContainer)
		if err != nil {
			return err
		}
		o, err := c.parseOrderContainer(&orderContainer)
		if err != nil {
			return err
		}
		c.Websocket.DataHandler <- o
	default:
		c.Websocket.DataHandler <- stream.UnhandledMessageWarning{Message: c.Name + stream.UnhandledMessage + string(respRaw)}
		return nil
	}
	return nil
}

func stringToOrderStatus(status string, quantity float64) (order.Status, error) {
	switch status {
	case "order_accepted":
		return order.Active, nil
	case "order_filled":
		if quantity > 0 {
			return order.PartiallyFilled, nil
		}
		return order.Filled, nil
	case "order_rejected":
		return order.Rejected, nil
	default:
		return order.UnknownStatus, errors.New(status + " not recognised as order status")
	}
}

func (c *COINUT) parseOrderContainer(oContainer *wsOrderContainer) (*order.Detail, error) {
	var oSide order.Side
	var oStatus order.Status
	var err error
	var orderID = strconv.FormatInt(oContainer.OrderID, 10)
	if oContainer.Side != "" {
		oSide, err = order.StringToOrderSide(oContainer.Side)
		if err != nil {
			c.Websocket.DataHandler <- order.ClassificationError{
				Exchange: c.Name,
				OrderID:  orderID,
				Err:      err,
			}
		}
	} else if oContainer.Order.Side != "" {
		oSide, err = order.StringToOrderSide(oContainer.Order.Side)
		if err != nil {
			c.Websocket.DataHandler <- order.ClassificationError{
				Exchange: c.Name,
				OrderID:  orderID,
				Err:      err,
			}
		}
	}

	oStatus, err = stringToOrderStatus(oContainer.Reply, oContainer.OpenQuantity)
	if err != nil {
		c.Websocket.DataHandler <- order.ClassificationError{
			Exchange: c.Name,
			OrderID:  orderID,
			Err:      err,
		}
	}
	if oContainer.Status[0] != "OK" {
		return nil, fmt.Errorf("%s - Order rejected: %v", c.Name, oContainer.Status)
	}
	if len(oContainer.Reasons) > 0 {
		return nil, fmt.Errorf("%s - Order rejected: %v", c.Name, oContainer.Reasons)
	}

	o := &order.Detail{
		Price:           oContainer.Price,
		Amount:          oContainer.Quantity,
		ExecutedAmount:  oContainer.FillQuantity,
		RemainingAmount: oContainer.OpenQuantity,
		Exchange:        c.Name,
		OrderID:         orderID,
		Side:            oSide,
		Status:          oStatus,
		Date:            time.Unix(0, oContainer.Timestamp),
		Trades:          nil,
	}
	if oContainer.Reply == "order_filled" {
		o.Side, err = order.StringToOrderSide(oContainer.Order.Side)
		if err != nil {
			c.Websocket.DataHandler <- order.ClassificationError{
				Exchange: c.Name,
				OrderID:  orderID,
				Err:      err,
			}
		}
		o.RemainingAmount = oContainer.Order.OpenQuantity
		o.Amount = oContainer.Order.Quantity
		o.OrderID = strconv.FormatInt(oContainer.Order.OrderID, 10)
		o.LastUpdated = time.Unix(0, oContainer.Timestamp)
		o.Pair, o.AssetType, err = c.GetRequestFormattedPairAndAssetType(c.instrumentMap.LookupInstrument(oContainer.Order.InstrumentID))
		if err != nil {
			return nil, err
		}
		o.Trades = []order.TradeHistory{
			{
				Price:     oContainer.FillPrice,
				Amount:    oContainer.FillQuantity,
				Exchange:  c.Name,
				TID:       strconv.FormatInt(oContainer.TransactionID, 10),
				Side:      oSide,
				Timestamp: time.Unix(0, oContainer.Timestamp),
			},
		}
	} else {
		o.Pair, o.AssetType, err = c.GetRequestFormattedPairAndAssetType(c.instrumentMap.LookupInstrument(oContainer.InstrumentID))
		if err != nil {
			return nil, err
		}
	}
	return o, nil
}

// WsGetInstruments fetches instrument list and propagates a local cache
func (c *COINUT) WsGetInstruments() (Instruments, error) {
	var list Instruments
	request := wsRequest{
		Request:      "inst_list",
		SecurityType: strings.ToUpper(asset.Spot.String()),
		Nonce:        getNonce(),
	}
	resp, err := c.Websocket.Conn.SendMessageReturnResponse(request.Nonce, request)
	if err != nil {
		return list, err
	}
	err = json.Unmarshal(resp, &list)
	if err != nil {
		return list, err
	}
	for curr, data := range list.Instruments {
		c.instrumentMap.Seed(curr, data[0].InstrumentID)
	}
	if len(c.instrumentMap.GetInstrumentIDs()) == 0 {
		return list, errors.New("instrument list failed to populate")
	}
	return list, nil
}

// WsProcessOrderbookSnapshot processes the orderbook snapshot
func (c *COINUT) WsProcessOrderbookSnapshot(ob *WsOrderbookSnapshot) error {
	bids := make([]orderbook.Item, len(ob.Buy))
	for i := range ob.Buy {
		bids[i] = orderbook.Item{
			Amount: ob.Buy[i].Volume,
			Price:  ob.Buy[i].Price,
		}
	}

	asks := make([]orderbook.Item, len(ob.Sell))
	for i := range ob.Sell {
		asks[i] = orderbook.Item{
			Amount: ob.Sell[i].Volume,
			Price:  ob.Sell[i].Price,
		}
	}

	var newOrderBook orderbook.Base
	newOrderBook.Asks = asks
	newOrderBook.Bids = bids
	newOrderBook.VerifyOrderbook = c.CanVerifyOrderbook

	pairs, err := c.GetEnabledPairs(asset.Spot)
	if err != nil {
		return err
	}

	format, err := c.GetPairFormat(asset.Spot, true)
	if err != nil {
		return err
	}

	newOrderBook.Pair, err = currency.NewPairFromFormattedPairs(
		c.instrumentMap.LookupInstrument(ob.InstID),
		pairs,
		format)
	if err != nil {
		return err
	}

	newOrderBook.Asset = asset.Spot
	newOrderBook.Exchange = c.Name
	newOrderBook.LastUpdated = time.Now() // No time sent

	return c.Websocket.Orderbook.LoadSnapshot(&newOrderBook)
}

// WsProcessOrderbookUpdate process an orderbook update
func (c *COINUT) WsProcessOrderbookUpdate(update *WsOrderbookUpdate) error {
	pairs, err := c.GetEnabledPairs(asset.Spot)
	if err != nil {
		return err
	}

	format, err := c.GetPairFormat(asset.Spot, true)
	if err != nil {
		return err
	}

	p, err := currency.NewPairFromFormattedPairs(
		c.instrumentMap.LookupInstrument(update.InstID),
		pairs,
		format)
	if err != nil {
		return err
	}

	bufferUpdate := &orderbook.Update{
		Pair:       p,
		UpdateID:   update.TransID,
		Asset:      asset.Spot,
		UpdateTime: time.Now(), // No time sent
	}
	if strings.EqualFold(update.Side, order.Buy.Lower()) {
		bufferUpdate.Bids = []orderbook.Item{{Price: update.Price, Amount: update.Volume}}
	} else {
		bufferUpdate.Asks = []orderbook.Item{{Price: update.Price, Amount: update.Volume}}
	}
	return c.Websocket.Orderbook.Update(bufferUpdate)
}

// GenerateDefaultSubscriptions Adds default subscriptions to websocket to be handled by ManageSubscriptions()
func (c *COINUT) GenerateDefaultSubscriptions() ([]subscription.Subscription, error) {
	var channels = []string{"inst_tick", "inst_order_book", "inst_trade"}
	var subscriptions []subscription.Subscription
	enabledPairs, err := c.GetEnabledPairs(asset.Spot)
	if err != nil {
		return nil, err
	}
	for i := range channels {
		for j := range enabledPairs {
			subscriptions = append(subscriptions, subscription.Subscription{
				Channel: channels[i],
				Pair:    enabledPairs[j],
				Asset:   asset.Spot,
			})
		}
	}
	return subscriptions, nil
}

// Subscribe sends a websocket message to receive data from the channel
func (c *COINUT) Subscribe(_ context.Context, channelsToSubscribe []subscription.Subscription) error {
	var errs error
	for i := range channelsToSubscribe {
		fPair, err := c.FormatExchangeCurrency(channelsToSubscribe[i].Pair, asset.Spot)
		if err != nil {
			errs = common.AppendError(errs, err)
			continue
		}

		subscribe := wsRequest{
			Request:      channelsToSubscribe[i].Channel,
			InstrumentID: c.instrumentMap.LookupID(fPair.String()),
			Subscribe:    true,
			Nonce:        getNonce(),
		}
		err = c.Websocket.Conn.SendJSONMessage(subscribe)
		if err != nil {
			errs = common.AppendError(errs, err)
			continue
		}
		c.Websocket.AddSuccessfulSubscriptions(channelsToSubscribe[i])
	}
	if errs != nil {
		return errs
	}
	return nil
}

// Unsubscribe sends a websocket message to stop receiving data from the channel
func (c *COINUT) Unsubscribe(_ context.Context, channelToUnsubscribe []subscription.Subscription) error {
	var errs error
	for i := range channelToUnsubscribe {
		fPair, err := c.FormatExchangeCurrency(channelToUnsubscribe[i].Pair, asset.Spot)
		if err != nil {
			errs = common.AppendError(errs, err)
			continue
		}

		subscribe := wsRequest{
			Request:      channelToUnsubscribe[i].Channel,
			InstrumentID: c.instrumentMap.LookupID(fPair.String()),
			Subscribe:    false,
			Nonce:        getNonce(),
		}
		resp, err := c.Websocket.Conn.SendMessageReturnResponse(subscribe.Nonce, subscribe)
		if err != nil {
			errs = common.AppendError(errs, err)
			continue
		}
		var response map[string]interface{}
		err = json.Unmarshal(resp, &response)
		if err != nil {
			errs = common.AppendError(errs, err)
			continue
		}

		val, ok := response["status"].([]interface{})
		if !ok {
			errs = common.AppendError(errs, errors.New("unable to type assert response status"))
		}
		if val[0] != "OK" {
			errs = common.AppendError(errs, fmt.Errorf("%v unsubscribe failed for channel %v",
				c.Name,
				channelToUnsubscribe[i].Channel))
			continue
		}
		c.Websocket.RemoveSubscriptions(channelToUnsubscribe[i])
	}
	return errs
}

func (c *COINUT) wsAuthenticate(ctx context.Context) error {
	creds, err := c.GetCredentials(ctx)
	if err != nil {
		return err
	}
	r := WsLoginReq{
		Request:   "login",
		Username:  creds.ClientID,
		Nonce:     getNonce(),
		Timestamp: time.Now().Unix(),
	}
	payload := creds.ClientID + "|" + strconv.FormatInt(r.Timestamp, 10) + "|" + strconv.FormatInt(r.Nonce, 10)
	hmac, err := crypto.GetHMAC(crypto.HashSHA256, []byte(payload), []byte(creds.Key))
	if err != nil {
		return err
	}
	r.Hmac = crypto.HexEncodeToString(hmac)

	resp, err := c.Websocket.Conn.SendMessageReturnResponse(r.Nonce, r)
	if err != nil {
		return err
	}

	respKey, err := jsonparser.GetUnsafeString(resp, "api_key")
	if err != nil || respKey != creds.Key {
		return errors.New("failed to authenticate")
	}

	c.Websocket.SetCanUseAuthenticatedEndpoints(true)

	return nil
}

func (c *COINUT) wsGetAccountBalance() (*UserBalance, error) {
	if !c.Websocket.CanUseAuthenticatedEndpoints() {
		return nil, fmt.Errorf("%v not authorised to submit order", c.Name)
	}
	accBalance := wsRequest{
		Request: "user_balance",
		Nonce:   getNonce(),
	}
	resp, err := c.Websocket.Conn.SendMessageReturnResponse(accBalance.Nonce, accBalance)
	if err != nil {
		return nil, err
	}
	var response UserBalance
	err = json.Unmarshal(resp, &response)
	if err != nil {
		return nil, err
	}
	if response.Status[0] != "OK" {
		return &response, fmt.Errorf("%v get account balance failed", c.Name)
	}
	return &response, nil
}

func (c *COINUT) wsSubmitOrder(o *WsSubmitOrderParameters) (*order.Detail, error) {
	if !c.Websocket.CanUseAuthenticatedEndpoints() {
		return nil, fmt.Errorf("%v not authorised to submit order", c.Name)
	}

	curr, err := c.FormatExchangeCurrency(o.Currency, asset.Spot)
	if err != nil {
		return nil, err
	}

	var orderSubmissionRequest WsSubmitOrderRequest
	orderSubmissionRequest.Request = "new_order"
	orderSubmissionRequest.Nonce = getNonce()
	orderSubmissionRequest.InstrumentID = c.instrumentMap.LookupID(curr.String())
	orderSubmissionRequest.Quantity = o.Amount
	orderSubmissionRequest.Price = o.Price
	orderSubmissionRequest.Side = o.Side.String()

	if o.OrderID > 0 {
		orderSubmissionRequest.OrderID = o.OrderID
	}
	resp, err := c.Websocket.Conn.SendMessageReturnResponse(orderSubmissionRequest.Nonce, orderSubmissionRequest)
	if err != nil {
		return nil, err
	}
	var incoming wsOrderContainer
	err = json.Unmarshal(resp, &incoming)
	if err != nil {
		return nil, err
	}
	var ord *order.Detail
	ord, err = c.parseOrderContainer(&incoming)
	if err != nil {
		return nil, err
	}
	return ord, nil
}

func (c *COINUT) wsSubmitOrders(orders []WsSubmitOrderParameters) ([]order.Detail, []error) {
	var errs []error
	if !c.Websocket.CanUseAuthenticatedEndpoints() {
		errs = append(errs, fmt.Errorf("%v not authorised to submit orders",
			c.Name))
		return nil, errs
	}
	orderRequest := WsSubmitOrdersRequest{}
	for i := range orders {
		curr, err := c.FormatExchangeCurrency(orders[i].Currency, asset.Spot)
		if err != nil {
			return nil, []error{err}
		}

		orderRequest.Orders = append(orderRequest.Orders,
			WsSubmitOrdersRequestData{
				Quantity:      orders[i].Amount,
				Price:         orders[i].Price,
				Side:          orders[i].Side.String(),
				InstrumentID:  c.instrumentMap.LookupID(curr.String()),
				ClientOrderID: i + 1,
			})
	}

	orderRequest.Nonce = getNonce()
	orderRequest.Request = "new_orders"
	resp, err := c.Websocket.Conn.SendMessageReturnResponse(orderRequest.Nonce, orderRequest)
	if err != nil {
		errs = append(errs, err)
		return nil, errs
	}
	var incoming []wsOrderContainer
	err = json.Unmarshal(resp, &incoming)
	if err != nil {
		errs = append(errs, err)
		return nil, errs
	}

	ordersResponse := make([]order.Detail, 0, len(incoming))
	for i := range incoming {
		o, err := c.parseOrderContainer(&incoming[i])
		if err != nil {
			errs = append(errs, err)
			continue
		}
		ordersResponse = append(ordersResponse, *o)
	}

	return ordersResponse, errs
}

func (c *COINUT) wsGetOpenOrders(curr string) (*WsUserOpenOrdersResponse, error) {
	var response *WsUserOpenOrdersResponse
	if !c.Websocket.CanUseAuthenticatedEndpoints() {
		return response, fmt.Errorf("%v not authorised to get open orders",
			c.Name)
	}
	var openOrdersRequest WsGetOpenOrdersRequest
	openOrdersRequest.Request = "user_open_orders"
	openOrdersRequest.Nonce = getNonce()
	openOrdersRequest.InstrumentID = c.instrumentMap.LookupID(curr)

	resp, err := c.Websocket.Conn.SendMessageReturnResponse(openOrdersRequest.Nonce, openOrdersRequest)
	if err != nil {
		return response, err
	}
	err = json.Unmarshal(resp, &response)
	if err != nil {
		return response, err
	}
	if response.Status[0] != "OK" {
		return response, fmt.Errorf("%v get open orders failed for currency %v",
			c.Name,
			curr)
	}
	return response, nil
}

func (c *COINUT) wsCancelOrder(cancellation *WsCancelOrderParameters) (*CancelOrdersResponse, error) {
	var response *CancelOrdersResponse
	if !c.Websocket.CanUseAuthenticatedEndpoints() {
		return response, fmt.Errorf("%v not authorised to cancel order", c.Name)
	}

	curr, err := c.FormatExchangeCurrency(cancellation.Currency, asset.Spot)
	if err != nil {
		return nil, err
	}

	var cancellationRequest WsCancelOrderRequest
	cancellationRequest.Request = "cancel_order"
	cancellationRequest.InstrumentID = c.instrumentMap.LookupID(curr.String())
	cancellationRequest.OrderID = cancellation.OrderID
	cancellationRequest.Nonce = getNonce()

	resp, err := c.Websocket.Conn.SendMessageReturnResponse(cancellationRequest.Nonce, cancellationRequest)
	if err != nil {
		return response, err
	}
	err = json.Unmarshal(resp, &response)
	if err != nil {
		return response, err
	}
	if response.Status[0] != "OK" {
		return response, fmt.Errorf("%v order cancellation failed for currency %v and orderID %v, message %v",
			c.Name,
			cancellation.Currency,
			cancellation.OrderID,
			response.Status[0])
	}
	return response, nil
}

func (c *COINUT) wsCancelOrders(cancellations []WsCancelOrderParameters) (*CancelOrdersResponse, error) {
	var err error
	var response *CancelOrdersResponse
	if !c.Websocket.CanUseAuthenticatedEndpoints() {
		return nil, err
	}
	var cancelOrderRequest WsCancelOrdersRequest
	for i := range cancellations {
		var curr currency.Pair
		curr, err = c.FormatExchangeCurrency(cancellations[i].Currency,
			asset.Spot)
		if err != nil {
			return nil, err
		}
		cancelOrderRequest.Entries = append(cancelOrderRequest.Entries,
			WsCancelOrdersRequestEntry{
				InstID:  c.instrumentMap.LookupID(curr.String()),
				OrderID: cancellations[i].OrderID,
			})
	}

	cancelOrderRequest.Request = "cancel_orders"
	cancelOrderRequest.Nonce = getNonce()
	resp, err := c.Websocket.Conn.SendMessageReturnResponse(cancelOrderRequest.Nonce, cancelOrderRequest)
	if err != nil {
		return response, err
	}
	err = json.Unmarshal(resp, &response)
	if err != nil {
		return response, err
	}
	return response, err
}

func (c *COINUT) wsGetTradeHistory(p currency.Pair, start, limit int64) (*WsTradeHistoryResponse, error) {
	var response *WsTradeHistoryResponse
	if !c.Websocket.CanUseAuthenticatedEndpoints() {
		return response, fmt.Errorf("%v not authorised to get trade history",
			c.Name)
	}

	curr, err := c.FormatExchangeCurrency(p, asset.Spot)
	if err != nil {
		return nil, err
	}

	var request WsTradeHistoryRequest
	request.Request = "trade_history"
	request.InstID = c.instrumentMap.LookupID(curr.String())
	request.Nonce = getNonce()
	request.Start = start
	request.Limit = limit

	resp, err := c.Websocket.Conn.SendMessageReturnResponse(request.Nonce, request)
	if err != nil {
		return response, err
	}
	err = json.Unmarshal(resp, &response)
	if err != nil {
		return response, err
	}
	if response.Status[0] != "OK" {
		return response, fmt.Errorf("%v get trade history failed for %v",
			c.Name,
			request)
	}
	return response, nil
}<|MERGE_RESOLUTION|>--- conflicted
+++ resolved
@@ -59,19 +59,12 @@
 			return err
 		}
 	}
-<<<<<<< HEAD
-	err = c.wsAuthenticate(ctx)
-	if err != nil {
-		c.Websocket.SetCanUseAuthenticatedEndpoints(false)
-		log.Errorln(log.WebsocketMgr, err)
-=======
 
 	if c.IsWebsocketAuthenticationSupported() {
-		if err = c.wsAuthenticate(context.TODO()); err != nil {
+		if err = c.wsAuthenticate(ctx); err != nil {
 			c.Websocket.SetCanUseAuthenticatedEndpoints(false)
 			log.Errorln(log.WebsocketMgr, c.Name+" "+err.Error())
 		}
->>>>>>> e823f9ed
 	}
 
 	// define bi-directional communication
@@ -84,8 +77,6 @@
 // wsReadData receives and passes on websocket messages for processing
 func (c *COINUT) wsReadData(ctx context.Context) {
 	defer c.Websocket.Wg.Done()
-
-	ctx := context.TODO()
 
 	for {
 		resp := c.Websocket.Conn.ReadMessage()
