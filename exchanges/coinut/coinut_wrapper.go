--- conflicted
+++ resolved
@@ -404,16 +404,12 @@
 }
 
 // UpdateTickers updates the ticker for all currency pairs of a given asset type
-func (c *COINUT) UpdateTickers(a asset.Item) error {
+func (c *COINUT) UpdateTickers(ctx context.Context, a asset.Item) error {
 	return common.ErrFunctionNotSupported
 }
 
 // UpdateTicker updates and returns the ticker for a currency pair
-<<<<<<< HEAD
-func (c *COINUT) UpdateTicker(ctx context.Context, p currency.Pair, assetType asset.Item) (*ticker.Price, error) {
-=======
-func (c *COINUT) UpdateTicker(p currency.Pair, a asset.Item) (*ticker.Price, error) {
->>>>>>> c9ab0b11
+func (c *COINUT) UpdateTicker(ctx context.Context, p currency.Pair, a asset.Item) (*ticker.Price, error) {
 	err := c.loadInstrumentsIfNotLoaded()
 	if err != nil {
 		return nil, err
