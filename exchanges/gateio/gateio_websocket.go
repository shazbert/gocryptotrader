package gateio

import (
	"context"
	"crypto/hmac"
	"crypto/sha512"
	"encoding/hex"
	"encoding/json"
	"errors"
	"fmt"
	"net/http"
	"strconv"
	"strings"
	"time"

	"github.com/buger/jsonparser"
	"github.com/gorilla/websocket"
	"github.com/thrasher-corp/gocryptotrader/common"
	"github.com/thrasher-corp/gocryptotrader/currency"
	"github.com/thrasher-corp/gocryptotrader/exchanges/account"
	"github.com/thrasher-corp/gocryptotrader/exchanges/asset"
	"github.com/thrasher-corp/gocryptotrader/exchanges/fill"
	"github.com/thrasher-corp/gocryptotrader/exchanges/kline"
	"github.com/thrasher-corp/gocryptotrader/exchanges/order"
	"github.com/thrasher-corp/gocryptotrader/exchanges/orderbook"
	"github.com/thrasher-corp/gocryptotrader/exchanges/stream"
	"github.com/thrasher-corp/gocryptotrader/exchanges/subscription"
	"github.com/thrasher-corp/gocryptotrader/exchanges/ticker"
	"github.com/thrasher-corp/gocryptotrader/exchanges/trade"
)

const (
	gateioWebsocketEndpoint  = "wss://api.gateio.ws/ws/v4/"
	gateioWebsocketRateLimit = 120

	spotPingChannel            = "spot.ping"
	spotPongChannel            = "spot.pong"
	spotTickerChannel          = "spot.tickers"
	spotTradesChannel          = "spot.trades"
	spotCandlesticksChannel    = "spot.candlesticks"
	spotOrderbookTickerChannel = "spot.book_ticker"       // Best bid or ask price
	spotOrderbookUpdateChannel = "spot.order_book_update" // Changed order book levels
	spotOrderbookChannel       = "spot.order_book"        // Limited-Level Full Order Book Snapshot
	spotOrdersChannel          = "spot.orders"
	spotUserTradesChannel      = "spot.usertrades"
	spotBalancesChannel        = "spot.balances"
	marginBalancesChannel      = "spot.margin_balances"
	spotFundingBalanceChannel  = "spot.funding_balances"
	crossMarginBalanceChannel  = "spot.cross_balances"
	crossMarginLoanChannel     = "spot.cross_loan"

	subscribeEvent   = "subscribe"
	unsubscribeEvent = "unsubscribe"
)

var defaultSubscriptions = []string{
	spotTickerChannel,
	spotCandlesticksChannel,
	spotOrderbookTickerChannel,
}

var fetchedCurrencyPairSnapshotOrderbook = make(map[string]bool)

// WsConnectSpot initiates a websocket connection
func (g *Gateio) WsConnectSpot(ctx context.Context, conn stream.Connection) error {
	err := g.CurrencyPairs.IsAssetEnabled(asset.Spot)
	if err != nil {
		return err
	}
	err = conn.DialContext(ctx, &websocket.Dialer{}, http.Header{})
	if err != nil {
		return err
	}
	pingMessage, err := json.Marshal(WsInput{Channel: spotPingChannel})
	if err != nil {
		return err
	}
	conn.SetupPingHandler(stream.PingHandler{
		Websocket:   true,
		Delay:       time.Second * 15,
		Message:     pingMessage,
		MessageType: websocket.TextMessage,
	})
	return nil
}

// AuthenticateSpot sends an authentication message to the websocket connection
func (g *Gateio) AuthenticateSpot(ctx context.Context, conn stream.Connection) error {
	_, err := g.WebsocketLogin(ctx, conn, "spot.login")
	return err
}

func (g *Gateio) generateWsSignature(secret, event, channel string, dtime time.Time) (string, error) {
	msg := "channel=" + channel + "&event=" + event + "&time=" + strconv.FormatInt(dtime.Unix(), 10)
	mac := hmac.New(sha512.New, []byte(secret))
	if _, err := mac.Write([]byte(msg)); err != nil {
		return "", err
	}
	return hex.EncodeToString(mac.Sum(nil)), nil
}

// WsHandleSpotData handles spot data
func (g *Gateio) WsHandleSpotData(_ context.Context, respRaw []byte) error {
<<<<<<< HEAD
=======
	if requestID, err := jsonparser.GetString(respRaw, "request_id"); err == nil && requestID != "" {
		fmt.Println("HANDLE: ", string(respRaw))
		if !g.Websocket.Match.IncomingWithData(requestID, respRaw) {
			return fmt.Errorf("gateio_websocket.go error - unable to match requestID %v", requestID)
		}
		return nil
	}

>>>>>>> cc97528d
	var push WsResponse
	err := json.Unmarshal(respRaw, &push)
	if err != nil {
		return err
	}

	if push.Event == subscribeEvent || push.Event == unsubscribeEvent {
		if !g.Websocket.Match.IncomingWithData(push.ID, respRaw) {
			return fmt.Errorf("couldn't match subscription message with ID: %d", push.ID)
		}
		return nil
	}

	switch push.Channel { // TODO: Convert function params below to only use push.Result
	case spotTickerChannel:
		return g.processTicker(push.Result, push.Time.Time())
	case spotTradesChannel:
		return g.processTrades(push.Result)
	case spotCandlesticksChannel:
		return g.processCandlestick(push.Result)
	case spotOrderbookTickerChannel:
		return g.processOrderbookTicker(push.Result)
	case spotOrderbookUpdateChannel:
		return g.processOrderbookUpdate(push.Result)
	case spotOrderbookChannel:
		return g.processOrderbookSnapshot(push.Result)
	case spotOrdersChannel:
		return g.processSpotOrders(respRaw)
	case spotUserTradesChannel:
		return g.processUserPersonalTrades(respRaw)
	case spotBalancesChannel:
		return g.processSpotBalances(respRaw)
	case marginBalancesChannel:
		return g.processMarginBalances(respRaw)
	case spotFundingBalanceChannel:
		return g.processFundingBalances(respRaw)
	case crossMarginBalanceChannel:
		return g.processCrossMarginBalance(respRaw)
	case crossMarginLoanChannel:
		return g.processCrossMarginLoans(respRaw)
	case spotPongChannel:
	default:
		g.Websocket.DataHandler <- stream.UnhandledMessageWarning{
			Message: g.Name + stream.UnhandledMessage + string(respRaw),
		}
		return errors.New(stream.UnhandledMessage)
	}
	return nil
}

func (g *Gateio) processTicker(incoming []byte, pushTime time.Time) error {
	var data WsTicker
	err := json.Unmarshal(incoming, &data)
	if err != nil {
		return err
	}
	tickerPrice := ticker.Price{
		ExchangeName: g.Name,
		Volume:       data.BaseVolume.Float64(),
		QuoteVolume:  data.QuoteVolume.Float64(),
		High:         data.High24H.Float64(),
		Low:          data.Low24H.Float64(),
		Last:         data.Last.Float64(),
		Bid:          data.HighestBid.Float64(),
		Ask:          data.LowestAsk.Float64(),
		AssetType:    asset.Spot,
		Pair:         data.CurrencyPair,
		LastUpdated:  pushTime,
	}
	assetPairEnabled := g.listOfAssetsCurrencyPairEnabledFor(data.CurrencyPair)
	if assetPairEnabled[asset.Spot] {
		g.Websocket.DataHandler <- &tickerPrice
	}
	if assetPairEnabled[asset.Margin] {
		marginTicker := tickerPrice
		marginTicker.AssetType = asset.Margin
		g.Websocket.DataHandler <- &marginTicker
	}
	if assetPairEnabled[asset.CrossMargin] {
		crossMarginTicker := tickerPrice
		crossMarginTicker.AssetType = asset.CrossMargin
		g.Websocket.DataHandler <- &crossMarginTicker
	}
	return nil
}

func (g *Gateio) processTrades(incoming []byte) error {
	saveTradeData := g.IsSaveTradeDataEnabled()
	if !saveTradeData && !g.IsTradeFeedEnabled() {
		return nil
	}

	var data WsTrade
	err := json.Unmarshal(incoming, &data)
	if err != nil {
		return err
	}

	side, err := order.StringToOrderSide(data.Side)
	if err != nil {
		return err
	}
	tData := trade.Data{
		Timestamp:    data.CreateTimeMs.Time(),
		CurrencyPair: data.CurrencyPair,
		AssetType:    asset.Spot,
		Exchange:     g.Name,
		Price:        data.Price.Float64(),
		Amount:       data.Amount.Float64(),
		Side:         side,
		TID:          strconv.FormatInt(data.ID, 10),
	}

	for _, assetType := range []asset.Item{asset.Spot, asset.Margin, asset.CrossMargin} {
		if g.listOfAssetsCurrencyPairEnabledFor(data.CurrencyPair)[assetType] {
			tData.AssetType = assetType
			if err := g.Websocket.Trade.Update(saveTradeData, tData); err != nil {
				return err
			}
		}
	}

	return nil
}

func (g *Gateio) processCandlestick(incoming []byte) error {
	var data WsCandlesticks
	err := json.Unmarshal(incoming, &data)
	if err != nil {
		return err
	}
	icp := strings.Split(data.NameOfSubscription, currency.UnderscoreDelimiter)
	if len(icp) < 3 {
		return errors.New("malformed candlestick websocket push data")
	}
	currencyPair, err := currency.NewPairFromString(strings.Join(icp[1:], currency.UnderscoreDelimiter))
	if err != nil {
		return err
	}
	spotCandlestick := stream.KlineData{
		Pair:       currencyPair,
		AssetType:  asset.Spot,
		Exchange:   g.Name,
		StartTime:  data.Timestamp.Time(),
		Interval:   icp[0],
		OpenPrice:  data.OpenPrice.Float64(),
		ClosePrice: data.ClosePrice.Float64(),
		HighPrice:  data.HighestPrice.Float64(),
		LowPrice:   data.LowestPrice.Float64(),
		Volume:     data.TotalVolume.Float64(),
	}
	assetPairEnabled := g.listOfAssetsCurrencyPairEnabledFor(currencyPair)
	if assetPairEnabled[asset.Spot] {
		g.Websocket.DataHandler <- spotCandlestick
	}
	if assetPairEnabled[asset.Margin] {
		marginCandlestick := spotCandlestick
		marginCandlestick.AssetType = asset.Margin
		g.Websocket.DataHandler <- marginCandlestick
	}
	if assetPairEnabled[asset.CrossMargin] {
		crossMarginCandlestick := spotCandlestick
		crossMarginCandlestick.AssetType = asset.CrossMargin
		g.Websocket.DataHandler <- crossMarginCandlestick
	}
	return nil
}

func (g *Gateio) processOrderbookTicker(incoming []byte) error {
	var data WsOrderbookTickerData
	err := json.Unmarshal(incoming, &data)
	if err != nil {
		return err
	}

	return g.Websocket.Orderbook.LoadSnapshot(&orderbook.Base{
		Exchange:    g.Name,
		Pair:        data.CurrencyPair,
		Asset:       asset.Spot,
		LastUpdated: data.UpdateTimeMS.Time(),
		Bids:        []orderbook.Tranche{{Price: data.BestBidPrice.Float64(), Amount: data.BestBidAmount.Float64()}},
		Asks:        []orderbook.Tranche{{Price: data.BestAskPrice.Float64(), Amount: data.BestAskAmount.Float64()}},
	})
}

func (g *Gateio) processOrderbookUpdate(incoming []byte) error {
	var data WsOrderbookUpdate
	err := json.Unmarshal(incoming, &data)
	if err != nil {
		return err
	}
	assetPairEnabled := g.listOfAssetsCurrencyPairEnabledFor(data.CurrencyPair)
	if !fetchedCurrencyPairSnapshotOrderbook[data.CurrencyPair.String()] {
		var orderbooks *orderbook.Base
		orderbooks, err = g.FetchOrderbook(context.Background(), data.CurrencyPair, asset.Spot) // currency pair orderbook data for Spot, Margin, and Cross Margin is same
		if err != nil {
			return err
		}
		// TODO: handle orderbook update synchronisation
		for _, assetType := range []asset.Item{asset.Spot, asset.Margin, asset.CrossMargin} {
			if !assetPairEnabled[assetType] {
				continue
			}
			assetOrderbook := *orderbooks
			assetOrderbook.Asset = assetType
			err = g.Websocket.Orderbook.LoadSnapshot(&assetOrderbook)
			if err != nil {
				return err
			}
		}
		fetchedCurrencyPairSnapshotOrderbook[data.CurrencyPair.String()] = true
	}
	updates := orderbook.Update{
		UpdateTime: data.UpdateTimeMs.Time(),
		Pair:       data.CurrencyPair,
	}
	updates.Asks = make([]orderbook.Tranche, len(data.Asks))
	for x := range data.Asks {
		updates.Asks[x].Price, err = strconv.ParseFloat(data.Asks[x][0], 64)
		if err != nil {
			return err
		}
		updates.Asks[x].Amount, err = strconv.ParseFloat(data.Asks[x][1], 64)
		if err != nil {
			return err
		}
	}
	updates.Bids = make([]orderbook.Tranche, len(data.Bids))
	for x := range data.Bids {
		updates.Bids[x].Price, err = strconv.ParseFloat(data.Bids[x][0], 64)
		if err != nil {
			return err
		}
		updates.Bids[x].Amount, err = strconv.ParseFloat(data.Bids[x][1], 64)
		if err != nil {
			return err
		}
	}
	if len(updates.Asks) == 0 && len(updates.Bids) == 0 {
		return nil
	}
	if assetPairEnabled[asset.Spot] {
		updates.Asset = asset.Spot
		err = g.Websocket.Orderbook.Update(&updates)
		if err != nil {
			return err
		}
	}
	if assetPairEnabled[asset.Margin] {
		marginUpdates := updates
		marginUpdates.Asset = asset.Margin
		err = g.Websocket.Orderbook.Update(&marginUpdates)
		if err != nil {
			return err
		}
	}
	if assetPairEnabled[asset.CrossMargin] {
		crossMarginUpdate := updates
		crossMarginUpdate.Asset = asset.CrossMargin
		err = g.Websocket.Orderbook.Update(&crossMarginUpdate)
		if err != nil {
			return err
		}
	}
	return nil
}

func (g *Gateio) processOrderbookSnapshot(incoming []byte) error {
	var data WsOrderbookSnapshot
	err := json.Unmarshal(incoming, &data)
	if err != nil {
		return err
	}
	assetPairEnabled := g.listOfAssetsCurrencyPairEnabledFor(data.CurrencyPair)
	bases := orderbook.Base{
		Exchange:        g.Name,
		Pair:            data.CurrencyPair,
		Asset:           asset.Spot,
		LastUpdated:     data.UpdateTimeMs.Time(),
		LastUpdateID:    data.LastUpdateID,
		VerifyOrderbook: g.CanVerifyOrderbook,
	}
	bases.Asks = make([]orderbook.Tranche, len(data.Asks))
	for x := range data.Asks {
		bases.Asks[x].Price, err = strconv.ParseFloat(data.Asks[x][0], 64)
		if err != nil {
			return err
		}
		bases.Asks[x].Amount, err = strconv.ParseFloat(data.Asks[x][1], 64)
		if err != nil {
			return err
		}
	}
	bases.Bids = make([]orderbook.Tranche, len(data.Bids))
	for x := range data.Bids {
		bases.Bids[x].Price, err = strconv.ParseFloat(data.Bids[x][0], 64)
		if err != nil {
			return err
		}
		bases.Bids[x].Amount, err = strconv.ParseFloat(data.Bids[x][1], 64)
		if err != nil {
			return err
		}
	}
	if assetPairEnabled[asset.Spot] {
		err = g.Websocket.Orderbook.LoadSnapshot(&bases)
		if err != nil {
			return err
		}
	}
	if assetPairEnabled[asset.Margin] {
		marginBases := bases
		marginBases.Asset = asset.Margin
		err = g.Websocket.Orderbook.LoadSnapshot(&marginBases)
		if err != nil {
			return err
		}
	}
	if assetPairEnabled[asset.CrossMargin] {
		crossMarginBases := bases
		crossMarginBases.Asset = asset.CrossMargin
		err = g.Websocket.Orderbook.LoadSnapshot(&crossMarginBases)
		if err != nil {
			return err
		}
	}
	return nil
}

func (g *Gateio) processSpotOrders(data []byte) error {
	resp := struct {
		Time    int64         `json:"time"`
		Channel string        `json:"channel"`
		Event   string        `json:"event"`
		Result  []WsSpotOrder `json:"result"`
	}{}
	err := json.Unmarshal(data, &resp)
	if err != nil {
		return err
	}
	details := make([]order.Detail, len(resp.Result))
	for x := range resp.Result {
		side, err := order.StringToOrderSide(resp.Result[x].Side)
		if err != nil {
			return err
		}
		orderType, err := order.StringToOrderType(resp.Result[x].Type)
		if err != nil {
			return err
		}
		a, err := asset.New(resp.Result[x].Account)
		if err != nil {
			return err
		}
		details[x] = order.Detail{
			Amount:         resp.Result[x].Amount.Float64(),
			Exchange:       g.Name,
			OrderID:        resp.Result[x].ID,
			Side:           side,
			Type:           orderType,
			Pair:           resp.Result[x].CurrencyPair,
			Cost:           resp.Result[x].Fee.Float64(),
			AssetType:      a,
			Price:          resp.Result[x].Price.Float64(),
			ExecutedAmount: resp.Result[x].Amount.Float64() - resp.Result[x].Left.Float64(),
			Date:           resp.Result[x].CreateTimeMs.Time(),
			LastUpdated:    resp.Result[x].UpdateTimeMs.Time(),
		}
	}
	g.Websocket.DataHandler <- details
	return nil
}

func (g *Gateio) processUserPersonalTrades(data []byte) error {
	if !g.IsFillsFeedEnabled() {
		return nil
	}

	resp := struct {
		Time    int64                 `json:"time"`
		Channel string                `json:"channel"`
		Event   string                `json:"event"`
		Result  []WsUserPersonalTrade `json:"result"`
	}{}
	err := json.Unmarshal(data, &resp)
	if err != nil {
		return err
	}
	fills := make([]fill.Data, len(resp.Result))
	for x := range fills {
		side, err := order.StringToOrderSide(resp.Result[x].Side)
		if err != nil {
			return err
		}
		fills[x] = fill.Data{
			Timestamp:    resp.Result[x].CreateTimeMs.Time(),
			Exchange:     g.Name,
			CurrencyPair: resp.Result[x].CurrencyPair,
			Side:         side,
			OrderID:      resp.Result[x].OrderID,
			TradeID:      strconv.FormatInt(resp.Result[x].ID, 10),
			Price:        resp.Result[x].Price.Float64(),
			Amount:       resp.Result[x].Amount.Float64(),
		}
	}
	return g.Websocket.Fills.Update(fills...)
}

func (g *Gateio) processSpotBalances(data []byte) error {
	resp := struct {
		Time    int64           `json:"time"`
		Channel string          `json:"channel"`
		Event   string          `json:"event"`
		Result  []WsSpotBalance `json:"result"`
	}{}
	err := json.Unmarshal(data, &resp)
	if err != nil {
		return err
	}
	accountChanges := make([]account.Change, len(resp.Result))
	for x := range resp.Result {
		code := currency.NewCode(resp.Result[x].Currency)
		accountChanges[x] = account.Change{
			Exchange: g.Name,
			Currency: code,
			Asset:    asset.Spot,
			Amount:   resp.Result[x].Available.Float64(),
		}
	}
	g.Websocket.DataHandler <- accountChanges
	return nil
}

func (g *Gateio) processMarginBalances(data []byte) error {
	resp := struct {
		Time    int64             `json:"time"`
		Channel string            `json:"channel"`
		Event   string            `json:"event"`
		Result  []WsMarginBalance `json:"result"`
	}{}
	err := json.Unmarshal(data, &resp)
	if err != nil {
		return err
	}
	accountChange := make([]account.Change, len(resp.Result))
	for x := range resp.Result {
		code := currency.NewCode(resp.Result[x].Currency)
		accountChange[x] = account.Change{
			Exchange: g.Name,
			Currency: code,
			Asset:    asset.Margin,
			Amount:   resp.Result[x].Available.Float64(),
		}
	}
	g.Websocket.DataHandler <- accountChange
	return nil
}

func (g *Gateio) processFundingBalances(data []byte) error {
	resp := struct {
		Time    int64              `json:"time"`
		Channel string             `json:"channel"`
		Event   string             `json:"event"`
		Result  []WsFundingBalance `json:"result"`
	}{}
	err := json.Unmarshal(data, &resp)
	if err != nil {
		return err
	}
	g.Websocket.DataHandler <- resp
	return nil
}

func (g *Gateio) processCrossMarginBalance(data []byte) error {
	resp := struct {
		Time    int64                  `json:"time"`
		Channel string                 `json:"channel"`
		Event   string                 `json:"event"`
		Result  []WsCrossMarginBalance `json:"result"`
	}{}
	err := json.Unmarshal(data, &resp)
	if err != nil {
		return err
	}
	accountChanges := make([]account.Change, len(resp.Result))
	for x := range resp.Result {
		code := currency.NewCode(resp.Result[x].Currency)
		accountChanges[x] = account.Change{
			Exchange: g.Name,
			Currency: code,
			Asset:    asset.Margin,
			Amount:   resp.Result[x].Available.Float64(),
			Account:  resp.Result[x].User,
		}
	}
	g.Websocket.DataHandler <- accountChanges
	return nil
}

func (g *Gateio) processCrossMarginLoans(data []byte) error {
	resp := struct {
		Time    int64             `json:"time"`
		Channel string            `json:"channel"`
		Event   string            `json:"event"`
		Result  WsCrossMarginLoan `json:"result"`
	}{}
	err := json.Unmarshal(data, &resp)
	if err != nil {
		return err
	}
	g.Websocket.DataHandler <- resp
	return nil
}

// GenerateDefaultSubscriptionsSpot returns default subscriptions
func (g *Gateio) GenerateDefaultSubscriptionsSpot() (subscription.List, error) {
	channelsToSubscribe := defaultSubscriptions
	if g.Websocket.CanUseAuthenticatedEndpoints() {
		channelsToSubscribe = append(channelsToSubscribe, []string{
			crossMarginBalanceChannel,
			marginBalancesChannel,
			spotBalancesChannel}...)
	}

	if g.IsSaveTradeDataEnabled() || g.IsTradeFeedEnabled() {
		channelsToSubscribe = append(channelsToSubscribe, spotTradesChannel)
	}

	var subscriptions subscription.List
	var err error
	for i := range channelsToSubscribe {
		var pairs []currency.Pair
		var assetType asset.Item
		switch channelsToSubscribe[i] {
		case marginBalancesChannel:
			assetType = asset.Margin
			pairs, err = g.GetEnabledPairs(asset.Margin)
		case crossMarginBalanceChannel:
			assetType = asset.CrossMargin
			pairs, err = g.GetEnabledPairs(asset.CrossMargin)
		default:
			// TODO: Check and add balance support as spot balances can be
			// subscribed without a currency pair supplied.
			assetType = asset.Spot
			pairs, err = g.GetEnabledPairs(asset.Spot)
		}
		if err != nil {
			if errors.Is(err, asset.ErrNotEnabled) {
				continue // Skip if asset is not enabled.
			}
			return nil, err
		}

		for j := range pairs {
			params := make(map[string]interface{})
			switch channelsToSubscribe[i] {
			case spotOrderbookChannel:
				params["level"] = 100
				params["interval"] = kline.HundredMilliseconds
			case spotCandlesticksChannel:
				params["interval"] = kline.FiveMin
			case spotOrderbookUpdateChannel:
				params["interval"] = kline.HundredMilliseconds
			}

			fpair, err := g.FormatExchangeCurrency(pairs[j], asset.Spot)
			if err != nil {
				return nil, err
			}

			subscriptions = append(subscriptions, &subscription.Subscription{
				Channel: channelsToSubscribe[i],
				Pairs:   currency.Pairs{fpair.Upper()},
				Asset:   assetType,
				Params:  params,
			})
		}
	}
	return subscriptions, nil
}

// handleSubscription sends a websocket message to receive data from the channel
func (g *Gateio) handleSubscription(ctx context.Context, conn stream.Connection, event string, channelsToSubscribe subscription.List) error {
	payloads, err := g.generatePayload(ctx, conn, event, channelsToSubscribe)
	if err != nil {
		return err
	}
	var errs error
	for k := range payloads {
<<<<<<< HEAD
		result, err := conn.SendMessageReturnResponse(payloads[k].ID, payloads[k])
=======
		result, err := conn.SendMessageReturnResponse(ctx, payloads[k].ID, payloads[k])
>>>>>>> cc97528d
		if err != nil {
			errs = common.AppendError(errs, err)
			continue
		}
		var resp WsEventResponse
		if err = json.Unmarshal(result, &resp); err != nil {
			errs = common.AppendError(errs, err)
		} else {
			if resp.Error != nil && resp.Error.Code != 0 {
				errs = common.AppendError(errs, fmt.Errorf("error while %s to channel %s error code: %d message: %s", payloads[k].Event, payloads[k].Channel, resp.Error.Code, resp.Error.Message))
				continue
			}
			if payloads[k].Event == subscribeEvent {
				err = g.Websocket.AddSuccessfulSubscriptions(conn, channelsToSubscribe[k])
			} else {
				err = g.Websocket.RemoveSubscriptions(conn, channelsToSubscribe[k])
			}
			if err != nil {
				errs = common.AppendError(errs, err)
			}
		}
	}
	return errs
}

func (g *Gateio) generatePayload(ctx context.Context, conn stream.Connection, event string, channelsToSubscribe subscription.List) ([]WsInput, error) {
	if len(channelsToSubscribe) == 0 {
		return nil, errors.New("cannot generate payload, no channels supplied")
	}
	var creds *account.Credentials
	var err error
	if g.Websocket.CanUseAuthenticatedEndpoints() {
		creds, err = g.GetCredentials(ctx)
		if err != nil {
			return nil, err
		}
	}
	var batch *[]string
	var intervalString string
	payloads := make([]WsInput, 0, len(channelsToSubscribe))
	for i := range channelsToSubscribe {
		if len(channelsToSubscribe[i].Pairs) != 1 {
			return nil, subscription.ErrNotSinglePair
		}
		var auth *WsAuthInput
		timestamp := time.Now()
		channelsToSubscribe[i].Pairs[0].Delimiter = currency.UnderscoreDelimiter
		params := []string{channelsToSubscribe[i].Pairs[0].String()}
		switch channelsToSubscribe[i].Channel {
		case spotOrderbookChannel:
			interval, okay := channelsToSubscribe[i].Params["interval"].(kline.Interval)
			if !okay {
				return nil, errors.New("invalid interval parameter")
			}
			level, okay := channelsToSubscribe[i].Params["level"].(int)
			if !okay {
				return nil, errors.New("invalid spot order level")
			}
			intervalString, err = g.GetIntervalString(interval)
			if err != nil {
				return nil, err
			}
			params = append(params,
				strconv.Itoa(level),
				intervalString,
			)
		case spotCandlesticksChannel:
			interval, ok := channelsToSubscribe[i].Params["interval"].(kline.Interval)
			if !ok {
				return nil, errors.New("missing spot candlesticks interval")
			}
			intervalString, err = g.GetIntervalString(interval)
			if err != nil {
				return nil, err
			}
			params = append(
				[]string{intervalString},
				params...)
		}
		switch channelsToSubscribe[i].Channel {
		case spotUserTradesChannel,
			spotBalancesChannel,
			marginBalancesChannel,
			spotFundingBalanceChannel,
			crossMarginBalanceChannel,
			crossMarginLoanChannel:
			if !g.Websocket.CanUseAuthenticatedEndpoints() {
				continue
			}
			value, ok := channelsToSubscribe[i].Params["user"].(string)
			if ok {
				params = append(
					[]string{value},
					params...)
			}
			var sigTemp string
			sigTemp, err = g.generateWsSignature(creds.Secret, event, channelsToSubscribe[i].Channel, timestamp)
			if err != nil {
				return nil, err
			}
			auth = &WsAuthInput{
				Method: "api_key",
				Key:    creds.Key,
				Sign:   sigTemp,
			}
		case spotOrderbookUpdateChannel:
			interval, ok := channelsToSubscribe[i].Params["interval"].(kline.Interval)
			if !ok {
				return nil, errors.New("missing spot orderbook interval")
			}
			intervalString, err = g.GetIntervalString(interval)
			if err != nil {
				return nil, err
			}
			params = append(params, intervalString)
		}

		payload := WsInput{
			ID:      conn.GenerateMessageID(false),
			Event:   event,
			Channel: channelsToSubscribe[i].Channel,
			Payload: params,
			Auth:    auth,
			Time:    timestamp.Unix(),
		}

		if channelsToSubscribe[i].Channel == "spot.book_ticker" {
			// To get all orderbook assets subscribed it needs to be batched and
			// only spot.book_ticker can be batched, if not it will take about
			// half an hour for initial sync.
			if batch != nil {
				*batch = append(*batch, params...)
			} else {
				// Sets up pointer to the field for the outbound payload.
				payloads = append(payloads, payload)
				batch = &payloads[len(payloads)-1].Payload
			}
			continue
		}
		payloads = append(payloads, payload)
	}
	return payloads, nil
}

// SpotSubscribe sends a websocket message to stop receiving data from the channel
func (g *Gateio) SpotSubscribe(ctx context.Context, conn stream.Connection, channelsToUnsubscribe subscription.List) error {
	return g.handleSubscription(ctx, conn, subscribeEvent, channelsToUnsubscribe)
}

// SpotUnsubscribe sends a websocket message to stop receiving data from the channel
func (g *Gateio) SpotUnsubscribe(ctx context.Context, conn stream.Connection, channelsToUnsubscribe subscription.List) error {
	return g.handleSubscription(ctx, conn, unsubscribeEvent, channelsToUnsubscribe)
}

func (g *Gateio) listOfAssetsCurrencyPairEnabledFor(cp currency.Pair) map[asset.Item]bool {
	assetTypes := g.CurrencyPairs.GetAssetTypes(true)
	// we need this all asset types on the map even if their value is false
	assetPairEnabled := map[asset.Item]bool{asset.Spot: false, asset.Options: false, asset.Futures: false, asset.CrossMargin: false, asset.Margin: false, asset.DeliveryFutures: false}
	for i := range assetTypes {
		pairs, err := g.GetEnabledPairs(assetTypes[i])
		if err != nil {
			continue
		}
		assetPairEnabled[assetTypes[i]] = pairs.Contains(cp, true)
	}
	return assetPairEnabled
}<|MERGE_RESOLUTION|>--- conflicted
+++ resolved
@@ -101,8 +101,6 @@
 
 // WsHandleSpotData handles spot data
 func (g *Gateio) WsHandleSpotData(_ context.Context, respRaw []byte) error {
-<<<<<<< HEAD
-=======
 	if requestID, err := jsonparser.GetString(respRaw, "request_id"); err == nil && requestID != "" {
 		fmt.Println("HANDLE: ", string(respRaw))
 		if !g.Websocket.Match.IncomingWithData(requestID, respRaw) {
@@ -111,7 +109,6 @@
 		return nil
 	}
 
->>>>>>> cc97528d
 	var push WsResponse
 	err := json.Unmarshal(respRaw, &push)
 	if err != nil {
@@ -701,11 +698,7 @@
 	}
 	var errs error
 	for k := range payloads {
-<<<<<<< HEAD
-		result, err := conn.SendMessageReturnResponse(payloads[k].ID, payloads[k])
-=======
 		result, err := conn.SendMessageReturnResponse(ctx, payloads[k].ID, payloads[k])
->>>>>>> cc97528d
 		if err != nil {
 			errs = common.AppendError(errs, err)
 			continue
