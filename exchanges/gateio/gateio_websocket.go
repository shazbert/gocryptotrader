--- conflicted
+++ resolved
@@ -660,9 +660,8 @@
 }
 
 // manageSubs sends a websocket message to subscribe or unsubscribe from a list of channel
-<<<<<<< HEAD
-func (g *Gateio) manageSubs(ctx context.Context, event string, conn websocket.Connection, subs subscription.List) error {
-	exp, err := subs.ExpandTemplates(g)
+func (e *Exchange) manageSubs(ctx context.Context, event string, conn websocket.Connection, subs subscription.List) error {
+	exp, err := subs.ExpandTemplates(e)
 	if err != nil {
 		return err
 	}
@@ -670,47 +669,15 @@
 	// Need to throttle the requests to allow gct to process the incoming responses or else the websocket frame will be
 	// clipped.
 	return common.ThrottledBatch(subscriptionBatchCount, exp, func(_ int, s *subscription.Subscription) error {
-		if err := g.manageSubPayload(ctx, conn, event, s); err != nil {
+		if err := e.manageSubPayload(ctx, conn, event, s); err != nil {
 			return fmt.Errorf("%s %s %s: %w", s.Channel, s.Asset, s.Pairs, err)
-=======
-func (e *Exchange) manageSubs(ctx context.Context, event string, conn websocket.Connection, subs subscription.List) error {
-	var errs error
-	subs, errs = subs.ExpandTemplates(e)
-	if errs != nil {
-		return errs
-	}
-
-	for _, s := range subs {
-		if err := func() error {
-			msg, err := e.manageSubReq(ctx, event, conn, s)
-			if err != nil {
-				return err
-			}
-			result, err := conn.SendMessageReturnResponse(ctx, websocketRateLimitNotNeededEPL, msg.ID, msg)
-			if err != nil {
-				return err
-			}
-			var resp WsEventResponse
-			if err := json.Unmarshal(result, &resp); err != nil {
-				return err
-			}
-			if resp.Error != nil && resp.Error.Code != 0 {
-				return fmt.Errorf("(%d) %s", resp.Error.Code, resp.Error.Message)
-			}
-			if event == "unsubscribe" {
-				return e.Websocket.RemoveSubscriptions(conn, s)
-			}
-			return e.Websocket.AddSuccessfulSubscriptions(conn, s)
-		}(); err != nil {
-			errs = common.AppendError(errs, fmt.Errorf("%s %s %s: %w", s.Channel, s.Asset, s.Pairs, err))
->>>>>>> 0fd33341
 		}
 		return nil
 	})
 }
 
-func (g *Gateio) manageSubPayload(ctx context.Context, conn websocket.Connection, event string, s *subscription.Subscription) error {
-	msg, err := g.manageSubReq(ctx, event, conn, s)
+func (e *Exchange) manageSubPayload(ctx context.Context, conn websocket.Connection, event string, s *subscription.Subscription) error {
+	msg, err := e.manageSubReq(ctx, event, conn, s)
 	if err != nil {
 		return err
 	}
@@ -726,9 +693,9 @@
 		return fmt.Errorf("(%d) %s", resp.Error.Code, resp.Error.Message)
 	}
 	if event == "unsubscribe" {
-		return g.Websocket.RemoveSubscriptions(conn, s)
-	}
-	return g.Websocket.AddSuccessfulSubscriptions(conn, s)
+		return e.Websocket.RemoveSubscriptions(conn, s)
+	}
+	return e.Websocket.AddSuccessfulSubscriptions(conn, s)
 }
 
 // manageSubReq constructs the subscription management message for a subscription
@@ -964,41 +931,18 @@
 	if err != nil {
 		return err
 	}
-<<<<<<< HEAD
 	// ThrottledBatch will batch the subscriptions into groups of subscriptionBatchCount then concurrently subscribe to them.
 	// Need to throttle the requests to allow gct to process the incoming responses or else the websocket frame will be
 	// clipped.
 	return common.ThrottledBatch(subscriptionBatchCount, payloads, func(index int, payload WsInput) error {
-		if err := g.sendSubPayload(ctx, conn, event, channelsToSubscribe[index], &payload); err != nil {
+		if err := e.sendSubPayload(ctx, conn, event, channelsToSubscribe[index], &payload); err != nil {
 			return fmt.Errorf("%s %s %s: %w", channelsToSubscribe[index].Channel, channelsToSubscribe[index].Asset, channelsToSubscribe[index].Pairs, err)
-=======
-	var errs error
-	for k := range payloads {
-		result, err := conn.SendMessageReturnResponse(ctx, websocketRateLimitNotNeededEPL, payloads[k].ID, payloads[k])
-		if err != nil {
-			errs = common.AppendError(errs, err)
-			continue
-		}
-		var resp WsEventResponse
-		if err = json.Unmarshal(result, &resp); err != nil {
-			errs = common.AppendError(errs, err)
-		} else {
-			if resp.Error != nil && resp.Error.Code != 0 {
-				errs = common.AppendError(errs, fmt.Errorf("error while %s to channel %s error code: %d message: %s", payloads[k].Event, payloads[k].Channel, resp.Error.Code, resp.Error.Message))
-				continue
-			}
-			if event == subscribeEvent {
-				errs = common.AppendError(errs, e.Websocket.AddSuccessfulSubscriptions(conn, channelsToSubscribe[k]))
-			} else {
-				errs = common.AppendError(errs, e.Websocket.RemoveSubscriptions(conn, channelsToSubscribe[k]))
-			}
->>>>>>> 0fd33341
 		}
 		return nil
 	})
 }
 
-func (g *Gateio) sendSubPayload(ctx context.Context, conn websocket.Connection, event string, s *subscription.Subscription, payload *WsInput) error {
+func (e *Exchange) sendSubPayload(ctx context.Context, conn websocket.Connection, event string, s *subscription.Subscription, payload *WsInput) error {
 	result, err := conn.SendMessageReturnResponse(ctx, websocketRateLimitNotNeededEPL, payload.ID, payload)
 	if err != nil {
 		return err
@@ -1011,9 +955,9 @@
 		return fmt.Errorf("error while %s to channel %s error code: %d message: %s", event, payload.Channel, resp.Error.Code, resp.Error.Message)
 	}
 	if event == subscribeEvent {
-		return g.Websocket.AddSuccessfulSubscriptions(conn, s)
-	}
-	return g.Websocket.RemoveSubscriptions(conn, s)
+		return e.Websocket.AddSuccessfulSubscriptions(conn, s)
+	}
+	return e.Websocket.RemoveSubscriptions(conn, s)
 }
 
 type resultHolder struct {
