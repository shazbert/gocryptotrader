package gateio

import (
	"context"
	"crypto/hmac"
	"crypto/sha512"
	"encoding/hex"
	"encoding/json"
	"errors"
	"fmt"
	"net/http"
	"strconv"
	"strings"
	"text/template"
	"time"

	"github.com/Masterminds/sprig/v3"
	"github.com/buger/jsonparser"
	"github.com/gorilla/websocket"
	"github.com/thrasher-corp/gocryptotrader/common"
	"github.com/thrasher-corp/gocryptotrader/currency"
	"github.com/thrasher-corp/gocryptotrader/exchanges/account"
	"github.com/thrasher-corp/gocryptotrader/exchanges/asset"
	"github.com/thrasher-corp/gocryptotrader/exchanges/fill"
	"github.com/thrasher-corp/gocryptotrader/exchanges/kline"
	"github.com/thrasher-corp/gocryptotrader/exchanges/order"
	"github.com/thrasher-corp/gocryptotrader/exchanges/orderbook"
	"github.com/thrasher-corp/gocryptotrader/exchanges/request"
	"github.com/thrasher-corp/gocryptotrader/exchanges/stream"
	"github.com/thrasher-corp/gocryptotrader/exchanges/subscription"
	"github.com/thrasher-corp/gocryptotrader/exchanges/ticker"
	"github.com/thrasher-corp/gocryptotrader/exchanges/trade"
)

const (
	gateioWebsocketEndpoint  = "wss://api.gateio.ws/ws/v4/"
	gateioWebsocketRateLimit = 120 * time.Millisecond

	spotPingChannel            = "spot.ping"
	spotPongChannel            = "spot.pong"
	spotTickerChannel          = "spot.tickers"
	spotTradesChannel          = "spot.trades"
	spotCandlesticksChannel    = "spot.candlesticks"
	spotOrderbookTickerChannel = "spot.book_ticker"       // Best bid or ask price
	spotOrderbookUpdateChannel = "spot.order_book_update" // Changed order book levels
	spotOrderbookChannel       = "spot.order_book"        // Limited-Level Full Order Book Snapshot
	spotOrdersChannel          = "spot.orders"
	spotUserTradesChannel      = "spot.usertrades"
	spotBalancesChannel        = "spot.balances"
	marginBalancesChannel      = "spot.margin_balances"
	spotFundingBalanceChannel  = "spot.funding_balances"
	crossMarginBalanceChannel  = "spot.cross_balances"
	crossMarginLoanChannel     = "spot.cross_loan"

	subscribeEvent   = "subscribe"
	unsubscribeEvent = "unsubscribe"
)

var defaultSubscriptions = subscription.List{
	{Enabled: true, Channel: subscription.TickerChannel, Asset: asset.Spot},
	{Enabled: true, Channel: subscription.CandlesChannel, Asset: asset.Spot, Interval: kline.FiveMin},
	{Enabled: true, Channel: subscription.OrderbookChannel, Asset: asset.Spot, Interval: kline.HundredMilliseconds},
	{Enabled: true, Channel: spotBalancesChannel, Asset: asset.Spot, Authenticated: true},
	{Enabled: true, Channel: crossMarginBalanceChannel, Asset: asset.CrossMargin, Authenticated: true},
	{Enabled: true, Channel: marginBalancesChannel, Asset: asset.Margin, Authenticated: true},
	{Enabled: false, Channel: subscription.AllTradesChannel, Asset: asset.Spot},
}

var fetchedCurrencyPairSnapshotOrderbook = make(map[string]bool)

var subscriptionNames = map[string]string{
	subscription.TickerChannel:    spotTickerChannel,
	subscription.OrderbookChannel: spotOrderbookUpdateChannel,
	subscription.CandlesChannel:   spotCandlesticksChannel,
	subscription.AllTradesChannel: spotTradesChannel,
}

// WsConnectSpot initiates a websocket connection
func (g *Gateio) WsConnectSpot(ctx context.Context, conn stream.Connection) error {
	err := g.CurrencyPairs.IsAssetEnabled(asset.Spot)
	if err != nil {
		return err
	}
	err = conn.DialContext(ctx, &websocket.Dialer{}, http.Header{})
	if err != nil {
		return err
	}
	pingMessage, err := json.Marshal(WsInput{Channel: spotPingChannel})
	if err != nil {
		return err
	}
	conn.SetupPingHandler(request.Unset, stream.PingHandler{
		Websocket:   true,
		Delay:       time.Second * 15,
		Message:     pingMessage,
		MessageType: websocket.TextMessage,
	})
	return nil
}

<<<<<<< HEAD
func (g *Gateio) generateWsSignature(secret, event, channel string, dtime time.Time) (string, error) {
	msg := "channel=" + channel + "&event=" + event + "&time=" + strconv.FormatInt(dtime.Unix(), 10)
=======
// AuthenticateSpot sends an authentication message to the websocket connection
func (g *Gateio) AuthenticateSpot(ctx context.Context, conn stream.Connection) error {
	_, err := g.WebsocketLogin(ctx, conn, "spot.login")
	return err
}

func (g *Gateio) generateWsSignature(secret, event, channel string, t int64) (string, error) {
	msg := "channel=" + channel + "&event=" + event + "&time=" + strconv.FormatInt(t, 10)
>>>>>>> b5284073
	mac := hmac.New(sha512.New, []byte(secret))
	if _, err := mac.Write([]byte(msg)); err != nil {
		return "", err
	}
	return hex.EncodeToString(mac.Sum(nil)), nil
}

// WsHandleSpotData handles spot data
func (g *Gateio) WsHandleSpotData(_ context.Context, respRaw []byte) error {
	if requestID, err := jsonparser.GetString(respRaw, "request_id"); err == nil && requestID != "" {
		if !g.Websocket.Match.IncomingWithData(requestID, respRaw) {
			return fmt.Errorf("gateio_websocket.go error - unable to match requestID %v", requestID)
		}
		return nil
	}

	var push WsResponse
	err := json.Unmarshal(respRaw, &push)
	if err != nil {
		return err
	}

	if push.Event == subscribeEvent || push.Event == unsubscribeEvent {
		if !g.Websocket.Match.IncomingWithData(push.ID, respRaw) {
			return fmt.Errorf("couldn't match subscription message with ID: %d", push.ID)
		}
		return nil
	}

	switch push.Channel { // TODO: Convert function params below to only use push.Result
	case spotTickerChannel:
		return g.processTicker(push.Result, push.Time.Time())
	case spotTradesChannel:
		return g.processTrades(push.Result)
	case spotCandlesticksChannel:
		return g.processCandlestick(push.Result)
	case spotOrderbookTickerChannel:
		return g.processOrderbookTicker(push.Result, push.TimeMs.Time())
	case spotOrderbookUpdateChannel:
		return g.processOrderbookUpdate(push.Result, push.TimeMs.Time())
	case spotOrderbookChannel:
		return g.processOrderbookSnapshot(push.Result, push.TimeMs.Time())
	case spotOrdersChannel:
		return g.processSpotOrders(respRaw)
	case spotUserTradesChannel:
		return g.processUserPersonalTrades(respRaw)
	case spotBalancesChannel:
		return g.processSpotBalances(respRaw)
	case marginBalancesChannel:
		return g.processMarginBalances(respRaw)
	case spotFundingBalanceChannel:
		return g.processFundingBalances(respRaw)
	case crossMarginBalanceChannel:
		return g.processCrossMarginBalance(respRaw)
	case crossMarginLoanChannel:
		return g.processCrossMarginLoans(respRaw)
	case spotPongChannel:
	default:
		g.Websocket.DataHandler <- stream.UnhandledMessageWarning{
			Message: g.Name + stream.UnhandledMessage + string(respRaw),
		}
		return errors.New(stream.UnhandledMessage)
	}
	return nil
}

func (g *Gateio) processTicker(incoming []byte, pushTime time.Time) error {
	var data WsTicker
	err := json.Unmarshal(incoming, &data)
	if err != nil {
		return err
	}
	tickerPrice := ticker.Price{
		ExchangeName: g.Name,
		Volume:       data.BaseVolume.Float64(),
		QuoteVolume:  data.QuoteVolume.Float64(),
		High:         data.High24H.Float64(),
		Low:          data.Low24H.Float64(),
		Last:         data.Last.Float64(),
		Bid:          data.HighestBid.Float64(),
		Ask:          data.LowestAsk.Float64(),
		AssetType:    asset.Spot,
		Pair:         data.CurrencyPair,
		LastUpdated:  pushTime,
	}
	assetPairEnabled := g.listOfAssetsCurrencyPairEnabledFor(data.CurrencyPair)
	if assetPairEnabled[asset.Spot] {
		g.Websocket.DataHandler <- &tickerPrice
	}
	if assetPairEnabled[asset.Margin] {
		marginTicker := tickerPrice
		marginTicker.AssetType = asset.Margin
		g.Websocket.DataHandler <- &marginTicker
	}
	if assetPairEnabled[asset.CrossMargin] {
		crossMarginTicker := tickerPrice
		crossMarginTicker.AssetType = asset.CrossMargin
		g.Websocket.DataHandler <- &crossMarginTicker
	}
	return nil
}

func (g *Gateio) processTrades(incoming []byte) error {
	saveTradeData := g.IsSaveTradeDataEnabled()
	if !saveTradeData && !g.IsTradeFeedEnabled() {
		return nil
	}

	var data WsTrade
	err := json.Unmarshal(incoming, &data)
	if err != nil {
		return err
	}

	side, err := order.StringToOrderSide(data.Side)
	if err != nil {
		return err
	}
	tData := trade.Data{
		Timestamp:    data.CreateTimeMs.Time(),
		CurrencyPair: data.CurrencyPair,
		AssetType:    asset.Spot,
		Exchange:     g.Name,
		Price:        data.Price.Float64(),
		Amount:       data.Amount.Float64(),
		Side:         side,
		TID:          strconv.FormatInt(data.ID, 10),
	}

	for _, assetType := range []asset.Item{asset.Spot, asset.Margin, asset.CrossMargin} {
		if g.listOfAssetsCurrencyPairEnabledFor(data.CurrencyPair)[assetType] {
			tData.AssetType = assetType
			if err := g.Websocket.Trade.Update(saveTradeData, tData); err != nil {
				return err
			}
		}
	}

	return nil
}

func (g *Gateio) processCandlestick(incoming []byte) error {
	var data WsCandlesticks
	err := json.Unmarshal(incoming, &data)
	if err != nil {
		return err
	}
	icp := strings.Split(data.NameOfSubscription, currency.UnderscoreDelimiter)
	if len(icp) < 3 {
		return errors.New("malformed candlestick websocket push data")
	}
	currencyPair, err := currency.NewPairFromString(strings.Join(icp[1:], currency.UnderscoreDelimiter))
	if err != nil {
		return err
	}
	spotCandlestick := stream.KlineData{
		Pair:       currencyPair,
		AssetType:  asset.Spot,
		Exchange:   g.Name,
		StartTime:  data.Timestamp.Time(),
		Interval:   icp[0],
		OpenPrice:  data.OpenPrice.Float64(),
		ClosePrice: data.ClosePrice.Float64(),
		HighPrice:  data.HighestPrice.Float64(),
		LowPrice:   data.LowestPrice.Float64(),
		Volume:     data.TotalVolume.Float64(),
	}
	assetPairEnabled := g.listOfAssetsCurrencyPairEnabledFor(currencyPair)
	if assetPairEnabled[asset.Spot] {
		g.Websocket.DataHandler <- spotCandlestick
	}
	if assetPairEnabled[asset.Margin] {
		marginCandlestick := spotCandlestick
		marginCandlestick.AssetType = asset.Margin
		g.Websocket.DataHandler <- marginCandlestick
	}
	if assetPairEnabled[asset.CrossMargin] {
		crossMarginCandlestick := spotCandlestick
		crossMarginCandlestick.AssetType = asset.CrossMargin
		g.Websocket.DataHandler <- crossMarginCandlestick
	}
	return nil
}

func (g *Gateio) processOrderbookTicker(incoming []byte, updatePushedAt time.Time) error {
	var data WsOrderbookTickerData
	err := json.Unmarshal(incoming, &data)
	if err != nil {
		return err
	}

	return g.Websocket.Orderbook.LoadSnapshot(&orderbook.Base{
		Exchange:       g.Name,
		Pair:           data.CurrencyPair,
		Asset:          asset.Spot,
		LastUpdated:    data.UpdateTimeMS.Time(),
		UpdatePushedAt: updatePushedAt,
		Bids:           []orderbook.Tranche{{Price: data.BestBidPrice.Float64(), Amount: data.BestBidAmount.Float64()}},
		Asks:           []orderbook.Tranche{{Price: data.BestAskPrice.Float64(), Amount: data.BestAskAmount.Float64()}},
	})
}

func (g *Gateio) processOrderbookUpdate(incoming []byte, updatePushedAt time.Time) error {
	var data WsOrderbookUpdate
	err := json.Unmarshal(incoming, &data)
	if err != nil {
		return err
	}
	assetPairEnabled := g.listOfAssetsCurrencyPairEnabledFor(data.CurrencyPair)
	if !fetchedCurrencyPairSnapshotOrderbook[data.CurrencyPair.String()] {
		var orderbooks *orderbook.Base
		orderbooks, err = g.FetchOrderbook(context.Background(), data.CurrencyPair, asset.Spot) // currency pair orderbook data for Spot, Margin, and Cross Margin is same
		if err != nil {
			return err
		}
		// TODO: handle orderbook update synchronisation
		for _, assetType := range []asset.Item{asset.Spot, asset.Margin, asset.CrossMargin} {
			if !assetPairEnabled[assetType] {
				continue
			}
			assetOrderbook := *orderbooks
			assetOrderbook.Asset = assetType
			err = g.Websocket.Orderbook.LoadSnapshot(&assetOrderbook)
			if err != nil {
				return err
			}
		}
		fetchedCurrencyPairSnapshotOrderbook[data.CurrencyPair.String()] = true
	}
	updates := orderbook.Update{
		UpdateTime:     data.UpdateTimeMs.Time(),
		UpdatePushedAt: updatePushedAt,
		Pair:           data.CurrencyPair,
	}
	updates.Asks = make([]orderbook.Tranche, len(data.Asks))
	for x := range data.Asks {
		updates.Asks[x].Price, err = strconv.ParseFloat(data.Asks[x][0], 64)
		if err != nil {
			return err
		}
		updates.Asks[x].Amount, err = strconv.ParseFloat(data.Asks[x][1], 64)
		if err != nil {
			return err
		}
	}
	updates.Bids = make([]orderbook.Tranche, len(data.Bids))
	for x := range data.Bids {
		updates.Bids[x].Price, err = strconv.ParseFloat(data.Bids[x][0], 64)
		if err != nil {
			return err
		}
		updates.Bids[x].Amount, err = strconv.ParseFloat(data.Bids[x][1], 64)
		if err != nil {
			return err
		}
	}
	if len(updates.Asks) == 0 && len(updates.Bids) == 0 {
		return nil
	}
	if assetPairEnabled[asset.Spot] {
		updates.Asset = asset.Spot
		err = g.Websocket.Orderbook.Update(&updates)
		if err != nil {
			return err
		}
	}
	if assetPairEnabled[asset.Margin] {
		marginUpdates := updates
		marginUpdates.Asset = asset.Margin
		err = g.Websocket.Orderbook.Update(&marginUpdates)
		if err != nil {
			return err
		}
	}
	if assetPairEnabled[asset.CrossMargin] {
		crossMarginUpdate := updates
		crossMarginUpdate.Asset = asset.CrossMargin
		err = g.Websocket.Orderbook.Update(&crossMarginUpdate)
		if err != nil {
			return err
		}
	}
	return nil
}

func (g *Gateio) processOrderbookSnapshot(incoming []byte, updatePushedAt time.Time) error {
	var data WsOrderbookSnapshot
	err := json.Unmarshal(incoming, &data)
	if err != nil {
		return err
	}
	assetPairEnabled := g.listOfAssetsCurrencyPairEnabledFor(data.CurrencyPair)
	bases := orderbook.Base{
		Exchange:        g.Name,
		Pair:            data.CurrencyPair,
		Asset:           asset.Spot,
		LastUpdated:     data.UpdateTimeMs.Time(),
		UpdatePushedAt:  updatePushedAt,
		LastUpdateID:    data.LastUpdateID,
		VerifyOrderbook: g.CanVerifyOrderbook,
	}
	bases.Asks = make([]orderbook.Tranche, len(data.Asks))
	for x := range data.Asks {
		bases.Asks[x].Price, err = strconv.ParseFloat(data.Asks[x][0], 64)
		if err != nil {
			return err
		}
		bases.Asks[x].Amount, err = strconv.ParseFloat(data.Asks[x][1], 64)
		if err != nil {
			return err
		}
	}
	bases.Bids = make([]orderbook.Tranche, len(data.Bids))
	for x := range data.Bids {
		bases.Bids[x].Price, err = strconv.ParseFloat(data.Bids[x][0], 64)
		if err != nil {
			return err
		}
		bases.Bids[x].Amount, err = strconv.ParseFloat(data.Bids[x][1], 64)
		if err != nil {
			return err
		}
	}
	if assetPairEnabled[asset.Spot] {
		err = g.Websocket.Orderbook.LoadSnapshot(&bases)
		if err != nil {
			return err
		}
	}
	if assetPairEnabled[asset.Margin] {
		marginBases := bases
		marginBases.Asset = asset.Margin
		err = g.Websocket.Orderbook.LoadSnapshot(&marginBases)
		if err != nil {
			return err
		}
	}
	if assetPairEnabled[asset.CrossMargin] {
		crossMarginBases := bases
		crossMarginBases.Asset = asset.CrossMargin
		err = g.Websocket.Orderbook.LoadSnapshot(&crossMarginBases)
		if err != nil {
			return err
		}
	}
	return nil
}

func (g *Gateio) processSpotOrders(data []byte) error {
	resp := struct {
		Time    int64         `json:"time"`
		Channel string        `json:"channel"`
		Event   string        `json:"event"`
		Result  []WsSpotOrder `json:"result"`
	}{}
	err := json.Unmarshal(data, &resp)
	if err != nil {
		return err
	}
	details := make([]order.Detail, len(resp.Result))
	for x := range resp.Result {
		side, err := order.StringToOrderSide(resp.Result[x].Side)
		if err != nil {
			return err
		}
		orderType, err := order.StringToOrderType(resp.Result[x].Type)
		if err != nil {
			return err
		}
		a, err := asset.New(resp.Result[x].Account)
		if err != nil {
			return err
		}
		details[x] = order.Detail{
			Amount:         resp.Result[x].Amount.Float64(),
			Exchange:       g.Name,
			OrderID:        resp.Result[x].ID,
			Side:           side,
			Type:           orderType,
			Pair:           resp.Result[x].CurrencyPair,
			Cost:           resp.Result[x].Fee.Float64(),
			AssetType:      a,
			Price:          resp.Result[x].Price.Float64(),
			ExecutedAmount: resp.Result[x].Amount.Float64() - resp.Result[x].Left.Float64(),
			Date:           resp.Result[x].CreateTimeMs.Time(),
			LastUpdated:    resp.Result[x].UpdateTimeMs.Time(),
		}
	}
	g.Websocket.DataHandler <- details
	return nil
}

func (g *Gateio) processUserPersonalTrades(data []byte) error {
	if !g.IsFillsFeedEnabled() {
		return nil
	}

	resp := struct {
		Time    int64                 `json:"time"`
		Channel string                `json:"channel"`
		Event   string                `json:"event"`
		Result  []WsUserPersonalTrade `json:"result"`
	}{}
	err := json.Unmarshal(data, &resp)
	if err != nil {
		return err
	}
	fills := make([]fill.Data, len(resp.Result))
	for x := range fills {
		side, err := order.StringToOrderSide(resp.Result[x].Side)
		if err != nil {
			return err
		}
		fills[x] = fill.Data{
			Timestamp:    resp.Result[x].CreateTimeMs.Time(),
			Exchange:     g.Name,
			CurrencyPair: resp.Result[x].CurrencyPair,
			Side:         side,
			OrderID:      resp.Result[x].OrderID,
			TradeID:      strconv.FormatInt(resp.Result[x].ID, 10),
			Price:        resp.Result[x].Price.Float64(),
			Amount:       resp.Result[x].Amount.Float64(),
		}
	}
	return g.Websocket.Fills.Update(fills...)
}

func (g *Gateio) processSpotBalances(data []byte) error {
	resp := struct {
		Time    int64           `json:"time"`
		Channel string          `json:"channel"`
		Event   string          `json:"event"`
		Result  []WsSpotBalance `json:"result"`
	}{}
	err := json.Unmarshal(data, &resp)
	if err != nil {
		return err
	}
	accountChanges := make([]account.Change, len(resp.Result))
	for x := range resp.Result {
		code := currency.NewCode(resp.Result[x].Currency)
		accountChanges[x] = account.Change{
			Exchange: g.Name,
			Currency: code,
			Asset:    asset.Spot,
			Amount:   resp.Result[x].Available.Float64(),
		}
	}
	g.Websocket.DataHandler <- accountChanges
	return nil
}

func (g *Gateio) processMarginBalances(data []byte) error {
	resp := struct {
		Time    int64             `json:"time"`
		Channel string            `json:"channel"`
		Event   string            `json:"event"`
		Result  []WsMarginBalance `json:"result"`
	}{}
	err := json.Unmarshal(data, &resp)
	if err != nil {
		return err
	}
	accountChange := make([]account.Change, len(resp.Result))
	for x := range resp.Result {
		code := currency.NewCode(resp.Result[x].Currency)
		accountChange[x] = account.Change{
			Exchange: g.Name,
			Currency: code,
			Asset:    asset.Margin,
			Amount:   resp.Result[x].Available.Float64(),
		}
	}
	g.Websocket.DataHandler <- accountChange
	return nil
}

func (g *Gateio) processFundingBalances(data []byte) error {
	resp := struct {
		Time    int64              `json:"time"`
		Channel string             `json:"channel"`
		Event   string             `json:"event"`
		Result  []WsFundingBalance `json:"result"`
	}{}
	err := json.Unmarshal(data, &resp)
	if err != nil {
		return err
	}
	g.Websocket.DataHandler <- resp
	return nil
}

func (g *Gateio) processCrossMarginBalance(data []byte) error {
	resp := struct {
		Time    int64                  `json:"time"`
		Channel string                 `json:"channel"`
		Event   string                 `json:"event"`
		Result  []WsCrossMarginBalance `json:"result"`
	}{}
	err := json.Unmarshal(data, &resp)
	if err != nil {
		return err
	}
	accountChanges := make([]account.Change, len(resp.Result))
	for x := range resp.Result {
		code := currency.NewCode(resp.Result[x].Currency)
		accountChanges[x] = account.Change{
			Exchange: g.Name,
			Currency: code,
			Asset:    asset.Margin,
			Amount:   resp.Result[x].Available.Float64(),
			Account:  resp.Result[x].User,
		}
	}
	g.Websocket.DataHandler <- accountChanges
	return nil
}

func (g *Gateio) processCrossMarginLoans(data []byte) error {
	resp := struct {
		Time    int64             `json:"time"`
		Channel string            `json:"channel"`
		Event   string            `json:"event"`
		Result  WsCrossMarginLoan `json:"result"`
	}{}
	err := json.Unmarshal(data, &resp)
	if err != nil {
		return err
	}
	g.Websocket.DataHandler <- resp
	return nil
}

// generateSubscriptionsSpot returns configured subscriptions
func (g *Gateio) generateSubscriptionsSpot() (subscription.List, error) {
	return g.Features.Subscriptions.ExpandTemplates(g)
}

// GetSubscriptionTemplate returns a subscription channel template
func (g *Gateio) GetSubscriptionTemplate(_ *subscription.Subscription) (*template.Template, error) {
	return template.New("master.tmpl").
		Funcs(sprig.FuncMap()).
		Funcs(template.FuncMap{
			"channelName":         channelName,
			"singleSymbolChannel": singleSymbolChannel,
			"interval":            g.GetIntervalString,
		}).
		Parse(subTplText)
}

// manageSubs sends a websocket message to subscribe or unsubscribe from a list of channel
func (g *Gateio) manageSubs(ctx context.Context, event string, conn stream.Connection, subs subscription.List) error {
	var errs error
	subs, errs = subs.ExpandTemplates(g)
	if errs != nil {
		return errs
	}

	for _, s := range subs {
		if err := func() error {
			msg, err := g.manageSubReq(ctx, event, conn, s)
			if err != nil {
				return err
			}
			result, err := conn.SendMessageReturnResponse(ctx, request.Unset, msg.ID, msg)
			if err != nil {
				return err
			}
			var resp WsEventResponse
			if err := json.Unmarshal(result, &resp); err != nil {
				return err
			}
			if resp.Error != nil && resp.Error.Code != 0 {
				return fmt.Errorf("(%d) %s", resp.Error.Code, resp.Error.Message)
			}
			if event == "unsubscribe" {
				return g.Websocket.RemoveSubscriptions(conn, s)
			}
			return g.Websocket.AddSuccessfulSubscriptions(conn, s)
		}(); err != nil {
			errs = common.AppendError(errs, fmt.Errorf("%s %s %s: %w", s.Channel, s.Asset, s.Pairs, err))
		}
	}
	return errs
}

// manageSubReq constructs the subscription management message for a subscription
func (g *Gateio) manageSubReq(ctx context.Context, event string, conn stream.Connection, s *subscription.Subscription) (*WsInput, error) {
	req := &WsInput{
		ID:      conn.GenerateMessageID(false),
		Event:   event,
		Channel: channelName(s),
		Time:    time.Now().Unix(),
		Payload: strings.Split(s.QualifiedChannel, ","),
	}
	if s.Authenticated {
		creds, err := g.GetCredentials(ctx)
		if err != nil {
			return nil, err
		}
		sig, err := g.generateWsSignature(creds.Secret, event, req.Channel, req.Time)
		if err != nil {
			return nil, err
		}
		req.Auth = &WsAuthInput{
			Method: "api_key",
			Key:    creds.Key,
			Sign:   sig,
		}
	}
	return req, nil
}

// Subscribe sends a websocket message to stop receiving data from the channel
func (g *Gateio) Subscribe(ctx context.Context, conn stream.Connection, subs subscription.List) error {
	return g.manageSubs(ctx, subscribeEvent, conn, subs)
}

// Unsubscribe sends a websocket message to stop receiving data from the channel
func (g *Gateio) Unsubscribe(ctx context.Context, conn stream.Connection, subs subscription.List) error {
	return g.manageSubs(ctx, unsubscribeEvent, conn, subs)
}

func (g *Gateio) listOfAssetsCurrencyPairEnabledFor(cp currency.Pair) map[asset.Item]bool {
	assetTypes := g.CurrencyPairs.GetAssetTypes(true)
	// we need this all asset types on the map even if their value is false
	assetPairEnabled := map[asset.Item]bool{asset.Spot: false, asset.Options: false, asset.Futures: false, asset.CrossMargin: false, asset.Margin: false, asset.DeliveryFutures: false}
	for i := range assetTypes {
		pairs, err := g.GetEnabledPairs(assetTypes[i])
		if err != nil {
			continue
		}
		assetPairEnabled[assetTypes[i]] = pairs.Contains(cp, true)
	}
	return assetPairEnabled
}

// GenerateWebsocketMessageID generates a message ID for the individual connection
func (g *Gateio) GenerateWebsocketMessageID(bool) int64 {
	return g.Counter.IncrementAndGet()
}

// channelName converts global channel names to gateio specific channel names
func channelName(s *subscription.Subscription) string {
	if name, ok := subscriptionNames[s.Channel]; ok {
		return name
	}
	return s.Channel
}

// singleSymbolChannel returns if the channel should be fanned out into single symbol requests
func singleSymbolChannel(name string) bool {
	switch name {
	case spotCandlesticksChannel, spotOrderbookUpdateChannel, spotOrderbookChannel:
		return true
	}
	return false
}

const subTplText = `
{{- with $name := channelName $.S }}
	{{- range $asset, $pairs := $.AssetPairs }}
		{{- if singleSymbolChannel $name }}
			{{- range $i, $p := $pairs -}}
				{{- if eq $name "spot.candlesticks" }}{{ interval $.S.Interval -}} , {{- end }}
				{{- $p }}
				{{- if eq "spot.order_book" $name -}} , {{- $.S.Levels }}{{ end }}
				{{- if hasPrefix "spot.order_book" $name -}} , {{- interval $.S.Interval }}{{ end }}
				{{- $.PairSeparator }}
			{{- end }}
			{{- $.AssetSeparator }}
		{{- else }}
			{{- $pairs.Join }}
		{{- end }}
	{{- end }}
{{- end }}
`

// GeneratePayload returns the payload for a websocket message
type GeneratePayload func(ctx context.Context, conn stream.Connection, event string, channelsToSubscribe subscription.List) ([]WsInput, error)

// handleSubscription sends a websocket message to receive data from the channel
func (g *Gateio) handleSubscription(ctx context.Context, conn stream.Connection, event string, channelsToSubscribe subscription.List, generatePayload GeneratePayload) error {
	payloads, err := generatePayload(ctx, conn, event, channelsToSubscribe)
	if err != nil {
		return err
	}
	var errs error
	for k := range payloads {
		result, err := conn.SendMessageReturnResponse(ctx, request.Unset, payloads[k].ID, payloads[k])
		if err != nil {
			errs = common.AppendError(errs, err)
			continue
		}
		var resp WsEventResponse
		if err = json.Unmarshal(result, &resp); err != nil {
			errs = common.AppendError(errs, err)
		} else {
			if resp.Error != nil && resp.Error.Code != 0 {
				errs = common.AppendError(errs, fmt.Errorf("error while %s to channel %s error code: %d message: %s", payloads[k].Event, payloads[k].Channel, resp.Error.Code, resp.Error.Message))
				continue
			}
			if event == subscribeEvent {
				errs = common.AppendError(errs, g.Websocket.AddSuccessfulSubscriptions(conn, channelsToSubscribe[k]))
			} else {
				errs = common.AppendError(errs, g.Websocket.RemoveSubscriptions(conn, channelsToSubscribe[k]))
			}
		}
	}
	return errs
}<|MERGE_RESOLUTION|>--- conflicted
+++ resolved
@@ -98,19 +98,8 @@
 	return nil
 }
 
-<<<<<<< HEAD
-func (g *Gateio) generateWsSignature(secret, event, channel string, dtime time.Time) (string, error) {
-	msg := "channel=" + channel + "&event=" + event + "&time=" + strconv.FormatInt(dtime.Unix(), 10)
-=======
-// AuthenticateSpot sends an authentication message to the websocket connection
-func (g *Gateio) AuthenticateSpot(ctx context.Context, conn stream.Connection) error {
-	_, err := g.WebsocketLogin(ctx, conn, "spot.login")
-	return err
-}
-
 func (g *Gateio) generateWsSignature(secret, event, channel string, t int64) (string, error) {
 	msg := "channel=" + channel + "&event=" + event + "&time=" + strconv.FormatInt(t, 10)
->>>>>>> b5284073
 	mac := hmac.New(sha512.New, []byte(secret))
 	if _, err := mac.Write([]byte(msg)); err != nil {
 		return "", err
