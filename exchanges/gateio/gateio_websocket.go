--- conflicted
+++ resolved
@@ -625,46 +625,19 @@
 	if err != nil {
 		return err
 	}
-<<<<<<< HEAD
 	// ThrottledBatch will batch the subscriptions into groups of subscriptionBatchCount then concurrently subscribe to them.
 	// Need to throttle the requests to allow gct to process the incoming responses or else the websocket frame will be
 	// clipped.
 	return common.ThrottledBatch(subscriptionBatchCount, exp, func(_ int, s *subscription.Subscription) error {
 		if err := e.manageSubPayload(ctx, conn, event, s); err != nil {
 			return fmt.Errorf("%s %s %s: %w", s.Channel, s.Asset, s.Pairs, err)
-=======
-
-	for _, s := range subs {
-		if err := func() error {
-			msg, err := e.manageSubReq(ctx, event, s)
-			if err != nil {
-				return err
-			}
-			result, err := conn.SendMessageReturnResponse(ctx, websocketRateLimitNotNeededEPL, msg.ID, msg)
-			if err != nil {
-				return err
-			}
-			var resp WsEventResponse
-			if err := json.Unmarshal(result, &resp); err != nil {
-				return err
-			}
-			if resp.Error != nil && resp.Error.Code != 0 {
-				return fmt.Errorf("(%d) %s", resp.Error.Code, resp.Error.Message)
-			}
-			if event == "unsubscribe" {
-				return e.Websocket.RemoveSubscriptions(conn, s)
-			}
-			return e.Websocket.AddSuccessfulSubscriptions(conn, s)
-		}(); err != nil {
-			errs = common.AppendError(errs, fmt.Errorf("%s %s %s: %w", s.Channel, s.Asset, s.Pairs, err))
->>>>>>> 9441f33f
 		}
 		return nil
 	})
 }
 
 func (e *Exchange) manageSubPayload(ctx context.Context, conn websocket.Connection, event string, s *subscription.Subscription) error {
-	msg, err := e.manageSubReq(ctx, event, conn, s)
+	msg, err := e.manageSubReq(ctx, event, s)
 	if err != nil {
 		return err
 	}
