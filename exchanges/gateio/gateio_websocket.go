package gateio

import (
	"context"
	"encoding/json"
	"errors"
	"fmt"
	"net/http"
	"strconv"
	"strings"
	"time"

	"github.com/gorilla/websocket"
	"github.com/thrasher-corp/gocryptotrader/common"
	"github.com/thrasher-corp/gocryptotrader/common/convert"
	"github.com/thrasher-corp/gocryptotrader/common/crypto"
	"github.com/thrasher-corp/gocryptotrader/currency"
	"github.com/thrasher-corp/gocryptotrader/exchanges/asset"
	"github.com/thrasher-corp/gocryptotrader/exchanges/order"
	"github.com/thrasher-corp/gocryptotrader/exchanges/orderbook"
	"github.com/thrasher-corp/gocryptotrader/exchanges/stream"
	"github.com/thrasher-corp/gocryptotrader/exchanges/stream/buffer"
	"github.com/thrasher-corp/gocryptotrader/exchanges/ticker"
	"github.com/thrasher-corp/gocryptotrader/exchanges/trade"
)

const (
	gateioWebsocketEndpoint  = "wss://ws.gateio.ws/v3/"
	gateioWebsocketRateLimit = 120
)

// WsConnect initiates a websocket connection
func (g *Gateio) WsConnect() error {
	if !g.Websocket.IsEnabled() || !g.IsEnabled() {
		return errors.New(stream.WebsocketNotEnabled)
	}
	var dialer websocket.Dialer
	err := g.Websocket.Conn.Dial(&dialer, http.Header{})
	if err != nil {
		return err
	}

	g.Websocket.Wg.Add(1)
	go g.wsReadData()

<<<<<<< HEAD
	if g.IsAuthenticatedWebsocketSupported() {
		err = g.wsServerSignIn()
=======
	if g.GetAuthenticatedAPISupport(exchange.WebsocketAuthentication) {
		err = g.wsServerSignIn(context.TODO())
>>>>>>> 1669f1c6
		if err != nil {
			g.Websocket.DataHandler <- err
			g.Websocket.SetCanUseAuthenticatedEndpoints(false)
		} else {
			var authsubs []stream.ChannelSubscription
			authsubs, err = g.GenerateAuthenticatedSubscriptions()
			if err != nil {
				g.Websocket.DataHandler <- err
				g.Websocket.SetCanUseAuthenticatedEndpoints(false)
			} else {
				err = g.Websocket.SubscribeToChannels(authsubs)
				if err != nil {
					g.Websocket.DataHandler <- err
					g.Websocket.SetCanUseAuthenticatedEndpoints(false)
				}
			}
		}
	}

	return nil
}

func (g *Gateio) wsServerSignIn(ctx context.Context) error {
	creds, err := g.GetCredentials(ctx)
	if err != nil {
		return err
	}
	nonce := int(time.Now().Unix() * 1000)
	sigTemp, err := g.GenerateSignature(creds.Secret, strconv.Itoa(nonce))
	if err != nil {
		return err
	}
	signature := crypto.Base64Encode(sigTemp)
	signinWsRequest := WebsocketRequest{
		ID:     g.Websocket.Conn.GenerateMessageID(false),
		Method: "server.sign",
		Params: []interface{}{creds.Key, signature, nonce},
	}
	resp, err := g.Websocket.Conn.SendMessageReturnResponse(signinWsRequest.ID,
		signinWsRequest)
	if err != nil {
		g.Websocket.SetCanUseAuthenticatedEndpoints(false)
		return err
	}
	var response WebsocketAuthenticationResponse
	err = json.Unmarshal(resp, &response)
	if err != nil {
		g.Websocket.SetCanUseAuthenticatedEndpoints(false)
		return err
	}
	if response.Result.Status == "success" {
		g.Websocket.SetCanUseAuthenticatedEndpoints(true)
		return nil
	}

	return fmt.Errorf("%s cannot authenticate websocket connection: %s",
		g.Name,
		response.Result.Status)
}

// wsReadData receives and passes on websocket messages for processing
func (g *Gateio) wsReadData() {
	defer g.Websocket.Wg.Done()

	for {
		resp := g.Websocket.Conn.ReadMessage()
		if resp.Raw == nil {
			return
		}
		err := g.wsHandleData(resp.Raw)
		if err != nil {
			g.Websocket.DataHandler <- err
		}
	}
}

func (g *Gateio) wsHandleData(respRaw []byte) error {
	var result WebsocketResponse
	err := json.Unmarshal(respRaw, &result)
	if err != nil {
		return err
	}

	if result.ID > 0 {
		if g.Websocket.Match.IncomingWithData(result.ID, respRaw) {
			return nil
		}
	}

	if result.Error.Code != 0 {
		if strings.Contains(result.Error.Message, "authentication") {
			g.Websocket.SetCanUseAuthenticatedEndpoints(false)
			return fmt.Errorf("%v - authentication failed: %v", g.Name, err)
		}
		return fmt.Errorf("%v error %s", g.Name, result.Error.Message)
	}

	switch {
	case strings.Contains(result.Method, "ticker"):
		var wsTicker WebsocketTicker
		var c string
		err = json.Unmarshal(result.Params[1], &wsTicker)
		if err != nil {
			return err
		}
		err = json.Unmarshal(result.Params[0], &c)
		if err != nil {
			return err
		}

		var p currency.Pair
		p, err = currency.NewPairFromString(c)
		if err != nil {
			return err
		}

		g.Websocket.DataHandler <- &ticker.Price{
			ExchangeName: g.Name,
			Open:         wsTicker.Open,
			Close:        wsTicker.Close,
			Volume:       wsTicker.BaseVolume,
			QuoteVolume:  wsTicker.QuoteVolume,
			High:         wsTicker.High,
			Low:          wsTicker.Low,
			Last:         wsTicker.Last,
			AssetType:    asset.Spot,
			Pair:         p,
		}

	case strings.Contains(result.Method, "trades"):
		if !g.IsSaveTradeDataEnabled() {
			return nil
		}
		var tradeData []WebsocketTrade
		var c string
		err = json.Unmarshal(result.Params[1], &tradeData)
		if err != nil {
			return err
		}
		err = json.Unmarshal(result.Params[0], &c)
		if err != nil {
			return err
		}

		var p currency.Pair
		p, err = currency.NewPairFromString(c)
		if err != nil {
			return err
		}
		var trades []trade.Data
		for i := range tradeData {
			var tSide order.Side
			tSide, err = order.StringToOrderSide(tradeData[i].Type)
			if err != nil {
				g.Websocket.DataHandler <- order.ClassificationError{
					Exchange: g.Name,
					Err:      err,
				}
			}
			trades = append(trades, trade.Data{
				Timestamp:    convert.TimeFromUnixTimestampDecimal(tradeData[i].Time),
				CurrencyPair: p,
				AssetType:    asset.Spot,
				Exchange:     g.Name,
				Price:        tradeData[i].Price,
				Amount:       tradeData[i].Amount,
				Side:         tSide,
				TID:          strconv.FormatInt(tradeData[i].ID, 10),
			})
		}
		return trade.AddTradesToBuffer(g.Name, trades...)
	case strings.Contains(result.Method, "balance.update"):
		var balance wsBalanceSubscription
		err = json.Unmarshal(respRaw, &balance)
		if err != nil {
			return err
		}
		g.Websocket.DataHandler <- balance
	case strings.Contains(result.Method, "order.update"):
		var orderUpdate wsOrderUpdate
		err = json.Unmarshal(respRaw, &orderUpdate)
		if err != nil {
			return err
		}
		if len(orderUpdate.Params) < 2 {
			return errors.New("unexpected orderUpdate.Params data length")
		}
		invalidJSON, ok := orderUpdate.Params[1].(map[string]interface{})
		if !ok {
			return errors.New("unable to type assert invalidJSON")
		}
		oStatus := order.UnknownStatus
		oType := order.UnknownType
		oSide := order.UnknownSide

		orderStatus, ok := orderUpdate.Params[0].(float64)
		if !ok {
			return errors.New("unable to type assert orderStatus")
		}
		switch orderStatus {
		case 1:
			oStatus = order.New
		case 2:
			oStatus = order.PartiallyFilled
		case 3:
			oStatus = order.Filled
		}

		orderType, ok := invalidJSON["orderType"].(float64)
		if !ok {
			return errors.New("unable to type assert orderType")
		}
		switch orderType {
		case 1:
			oType = order.Limit
		case 2:
			oType = order.Market
		}

		orderSide, ok := invalidJSON["type"].(float64)
		if !ok {
			return errors.New("unable to type assert orderSide")
		}
		switch orderSide {
		case 1:
			oSide = order.Sell
		case 2:
			oSide = order.Buy
		}

		var price, amount, filledTotal, left, fee float64
		price, err = convert.FloatFromString(invalidJSON["price"])
		if err != nil {
			return err
		}
		amount, err = convert.FloatFromString(invalidJSON["amount"])
		if err != nil {
			return err
		}
		filledTotal, err = convert.FloatFromString(invalidJSON["filledTotal"])
		if err != nil {
			return err
		}
		left, err = convert.FloatFromString(invalidJSON["left"])
		if err != nil {
			return err
		}
		fee, err = convert.FloatFromString(invalidJSON["dealFee"])
		if err != nil {
			return err
		}

		var p currency.Pair
		pairStr, ok := invalidJSON["market"].(string)
		if !ok {
			return errors.New("unable to type assert market")
		}
		p, err = currency.NewPairFromString(pairStr)
		if err != nil {
			return err
		}

		var a asset.Item
		a, err = g.GetPairAssetType(p)
		if err != nil {
			return err
		}
		g.Websocket.DataHandler <- &order.Detail{
			Price:           price,
			Amount:          amount,
			ExecutedAmount:  filledTotal,
			RemainingAmount: left,
			Fee:             fee,
			Exchange:        g.Name,
			ID:              strconv.FormatFloat(invalidJSON["id"].(float64), 'f', -1, 64),
			Type:            oType,
			Side:            oSide,
			Status:          oStatus,
			AssetType:       a,
			Date:            convert.TimeFromUnixTimestampDecimal(invalidJSON["ctime"].(float64)),
			LastUpdated:     convert.TimeFromUnixTimestampDecimal(invalidJSON["mtime"].(float64)),
			Pair:            p,
		}
	case strings.Contains(result.Method, "depth"):
		var IsSnapshot bool
		var c string
		var data wsOrderbook

		err = json.Unmarshal(result.Params[0], &IsSnapshot)
		if err != nil {
			return err
		}

		err = json.Unmarshal(result.Params[2], &c)
		if err != nil {
			return err
		}

		err = json.Unmarshal(result.Params[1], &data)
		if err != nil {
			return err
		}

		var asks, bids []orderbook.Item
		var amount, price float64
		for i := range data.Asks {
			amount, err = strconv.ParseFloat(data.Asks[i][1], 64)
			if err != nil {
				return err
			}
			price, err = strconv.ParseFloat(data.Asks[i][0], 64)
			if err != nil {
				return err
			}
			asks = append(asks, orderbook.Item{Amount: amount, Price: price})
		}

		for i := range data.Bids {
			amount, err = strconv.ParseFloat(data.Bids[i][1], 64)
			if err != nil {
				return err
			}
			price, err = strconv.ParseFloat(data.Bids[i][0], 64)
			if err != nil {
				return err
			}
			bids = append(bids, orderbook.Item{Amount: amount, Price: price})
		}

		var p currency.Pair
		p, err = currency.NewPairFromString(c)
		if err != nil {
			return err
		}

		if IsSnapshot {
			var newOrderBook orderbook.Base
			newOrderBook.Asks = asks
			newOrderBook.Bids = bids
			newOrderBook.Asset = asset.Spot
			newOrderBook.Pair = p
			newOrderBook.Exchange = g.Name
			newOrderBook.VerifyOrderbook = g.CanVerifyOrderbook

			err = g.Websocket.Orderbook.LoadSnapshot(&newOrderBook)
			if err != nil {
				return err
			}
		} else {
			err = g.Websocket.Orderbook.Update(&buffer.Update{
				Asks:       asks,
				Bids:       bids,
				Pair:       p,
				UpdateTime: time.Now(),
				Asset:      asset.Spot,
			})
			if err != nil {
				return err
			}
		}
	case strings.Contains(result.Method, "kline"):
		var data []interface{}
		err = json.Unmarshal(result.Params[0], &data)
		if err != nil {
			return err
		}
		open, err := strconv.ParseFloat(data[1].(string), 64)
		if err != nil {
			return err
		}
		closePrice, err := strconv.ParseFloat(data[2].(string), 64)
		if err != nil {
			return err
		}
		high, err := strconv.ParseFloat(data[3].(string), 64)
		if err != nil {
			return err
		}
		low, err := strconv.ParseFloat(data[4].(string), 64)
		if err != nil {
			return err
		}
		volume, err := strconv.ParseFloat(data[5].(string), 64)
		if err != nil {
			return err
		}

		p, err := currency.NewPairFromString(data[7].(string))
		if err != nil {
			return err
		}

		g.Websocket.DataHandler <- stream.KlineData{
			Timestamp:  time.Now(),
			Pair:       p,
			AssetType:  asset.Spot,
			Exchange:   g.Name,
			OpenPrice:  open,
			ClosePrice: closePrice,
			HighPrice:  high,
			LowPrice:   low,
			Volume:     volume,
		}
	default:
		g.Websocket.DataHandler <- stream.UnhandledMessageWarning{
			Message: g.Name + stream.UnhandledMessage + string(respRaw),
		}
		return nil
	}
	return nil
}

// GenerateAuthenticatedSubscriptions returns authenticated subscriptions
func (g *Gateio) GenerateAuthenticatedSubscriptions() ([]stream.ChannelSubscription, error) {
	if !g.Websocket.CanUseAuthenticatedEndpoints() {
		return nil, nil
	}
	var channels = []string{"balance.subscribe", "order.subscribe"}
	var subscriptions []stream.ChannelSubscription
	enabledCurrencies, err := g.GetEnabledPairs(asset.Spot)
	if err != nil {
		return nil, err
	}
	for i := range channels {
		for j := range enabledCurrencies {
			subscriptions = append(subscriptions, stream.ChannelSubscription{
				Channel:  channels[i],
				Currency: enabledCurrencies[j],
				Asset:    asset.Spot,
			})
		}
	}
	return subscriptions, nil
}

// GenerateDefaultSubscriptions returns default subscriptions
func (g *Gateio) GenerateDefaultSubscriptions() ([]stream.ChannelSubscription, error) {
	var channels = []string{"ticker.subscribe",
		"trades.subscribe",
		"depth.subscribe",
		"kline.subscribe"}
	var subscriptions []stream.ChannelSubscription
	enabledCurrencies, err := g.GetEnabledPairs(asset.Spot)
	if err != nil {
		return nil, err
	}
	for i := range channels {
		for j := range enabledCurrencies {
			params := make(map[string]interface{})
			if strings.EqualFold(channels[i], "depth.subscribe") {
				params["limit"] = 30
				params["interval"] = "0.1"
			} else if strings.EqualFold(channels[i], "kline.subscribe") {
				params["interval"] = 1800
			}

			fpair, err := g.FormatExchangeCurrency(enabledCurrencies[j],
				asset.Spot)
			if err != nil {
				return nil, err
			}

			subscriptions = append(subscriptions, stream.ChannelSubscription{
				Channel:  channels[i],
				Currency: fpair.Upper(),
				Params:   params,
				Asset:    asset.Spot,
			})
		}
	}
	return subscriptions, nil
}

// Subscribe sends a websocket message to receive data from the channel
func (g *Gateio) Subscribe(channelsToSubscribe []stream.ChannelSubscription) error {
	payloads, err := g.generatePayload(channelsToSubscribe)
	if err != nil {
		return err
	}

	var errs common.Errors
	for k := range payloads {
		resp, err := g.Websocket.Conn.SendMessageReturnResponse(payloads[k].ID, payloads[k])
		if err != nil {
			errs = append(errs, err)
			continue
		}
		var response WebsocketAuthenticationResponse
		err = json.Unmarshal(resp, &response)
		if err != nil {
			errs = append(errs, err)
			continue
		}
		if response.Result.Status != "success" {
			errs = append(errs, fmt.Errorf("%v could not subscribe to %v",
				g.Name,
				payloads[k].Method))
			continue
		}
		g.Websocket.AddSuccessfulSubscriptions(payloads[k].Channels...)
	}
	if errs != nil {
		return errs
	}
	return nil
}

func (g *Gateio) generatePayload(channelsToSubscribe []stream.ChannelSubscription) ([]WebsocketRequest, error) {
	if len(channelsToSubscribe) == 0 {
		return nil, errors.New("cannot generate payload, no channels supplied")
	}

	var payloads []WebsocketRequest
channels:
	for i := range channelsToSubscribe {
		// Ensures params are in order
		params := []interface{}{channelsToSubscribe[i].Currency}
		if strings.EqualFold(channelsToSubscribe[i].Channel, "depth.subscribe") {
			params = append(params,
				channelsToSubscribe[i].Params["limit"],
				channelsToSubscribe[i].Params["interval"])
		} else if strings.EqualFold(channelsToSubscribe[i].Channel, "kline.subscribe") {
			params = append(params, channelsToSubscribe[i].Params["interval"])
		}

		for j := range payloads {
			if payloads[j].Method == channelsToSubscribe[i].Channel {
				switch {
				case strings.EqualFold(channelsToSubscribe[i].Channel, "depth.subscribe"):
					if len(payloads[j].Params) == 3 {
						// If more than one currency pair we need to send as
						// matrix
						_, ok := payloads[j].Params[0].(currency.Pair)
						if ok {
							var bucket = payloads[j].Params
							payloads[j].Params = nil
							payloads[j].Params = append(payloads[j].Params, bucket)
						}
					}

					payloads[j].Params = append(payloads[j].Params, params)
				case strings.EqualFold(channelsToSubscribe[i].Channel, "kline.subscribe"):
					// Can only subscribe one market at the same time, market
					// list is not supported currently. For multiple
					// subscriptions, only the last one takes effect.
				default:
					payloads[j].Params = append(payloads[j].Params, params...)
				}
				payloads[j].Channels = append(payloads[j].Channels, channelsToSubscribe[i])
				continue channels
			}
		}

		payloads = append(payloads, WebsocketRequest{
			ID:       g.Websocket.Conn.GenerateMessageID(false),
			Method:   channelsToSubscribe[i].Channel,
			Params:   params,
			Channels: []stream.ChannelSubscription{channelsToSubscribe[i]},
		})
	}
	return payloads, nil
}

// Unsubscribe sends a websocket message to stop receiving data from the channel
func (g *Gateio) Unsubscribe(channelsToUnsubscribe []stream.ChannelSubscription) error {
	// NOTE: This function does not take in parameters, it cannot unsubscribe a
	// single item but a full channel. i.e. if you subscribe to ticker BTC_USDT
	// & LTC_USDT this function will unsubscribe both. This function will be
	// kept unlinked to the websocket subsystem and a full connection flush will
	// occur when currency items are disabled.
	var channelsThusFar []string
	for i := range channelsToUnsubscribe {
		if common.StringDataCompare(channelsThusFar,
			channelsToUnsubscribe[i].Channel) {
			continue
		}

		channelsThusFar = append(channelsThusFar,
			channelsToUnsubscribe[i].Channel)

		unsubscribeText := strings.Replace(channelsToUnsubscribe[i].Channel,
			"subscribe",
			"unsubscribe",
			1)

		unsubscribe := WebsocketRequest{
			ID:     g.Websocket.Conn.GenerateMessageID(false),
			Method: unsubscribeText,
			Params: []interface{}{channelsToUnsubscribe[i].Currency.String()},
		}

		resp, err := g.Websocket.Conn.SendMessageReturnResponse(unsubscribe.ID,
			unsubscribe)
		if err != nil {
			return err
		}
		var response WebsocketAuthenticationResponse
		err = json.Unmarshal(resp, &response)
		if err != nil {
			return err
		}
		if response.Result.Status != "success" {
			return fmt.Errorf("%v could not subscribe to %v",
				g.Name,
				channelsToUnsubscribe[i].Channel)
		}
	}
	return nil
}

func (g *Gateio) wsGetBalance(currencies []string) (*WsGetBalanceResponse, error) {
	if !g.Websocket.CanUseAuthenticatedEndpoints() {
		return nil, fmt.Errorf("%v not authorised to get balance", g.Name)
	}
	balanceWsRequest := wsGetBalanceRequest{
		ID:     g.Websocket.Conn.GenerateMessageID(false),
		Method: "balance.query",
		Params: currencies,
	}
	resp, err := g.Websocket.Conn.SendMessageReturnResponse(balanceWsRequest.ID, balanceWsRequest)
	if err != nil {
		return nil, err
	}
	var balance WsGetBalanceResponse
	err = json.Unmarshal(resp, &balance)
	if err != nil {
		return &balance, err
	}

	if balance.Error.Message != "" {
		return nil, fmt.Errorf("%s websocket error: %s",
			g.Name,
			balance.Error.Message)
	}

	return &balance, nil
}

func (g *Gateio) wsGetOrderInfo(market string, offset, limit int) (*WebSocketOrderQueryResult, error) {
	if !g.Websocket.CanUseAuthenticatedEndpoints() {
		return nil, fmt.Errorf("%v not authorised to get order info", g.Name)
	}
	ord := WebsocketRequest{
		ID:     g.Websocket.Conn.GenerateMessageID(false),
		Method: "order.query",
		Params: []interface{}{
			market,
			offset,
			limit,
		},
	}

	resp, err := g.Websocket.Conn.SendMessageReturnResponse(ord.ID, ord)
	if err != nil {
		return nil, err
	}

	var orderQuery WebSocketOrderQueryResult
	err = json.Unmarshal(resp, &orderQuery)
	if err != nil {
		return &orderQuery, err
	}

	if orderQuery.Error.Message != "" {
		return nil, fmt.Errorf("%s websocket error: %s",
			g.Name,
			orderQuery.Error.Message)
	}

	return &orderQuery, nil
}<|MERGE_RESOLUTION|>--- conflicted
+++ resolved
@@ -43,13 +43,8 @@
 	g.Websocket.Wg.Add(1)
 	go g.wsReadData()
 
-<<<<<<< HEAD
 	if g.IsAuthenticatedWebsocketSupported() {
-		err = g.wsServerSignIn()
-=======
-	if g.GetAuthenticatedAPISupport(exchange.WebsocketAuthentication) {
 		err = g.wsServerSignIn(context.TODO())
->>>>>>> 1669f1c6
 		if err != nil {
 			g.Websocket.DataHandler <- err
 			g.Websocket.SetCanUseAuthenticatedEndpoints(false)
