package gateio

import (
	"context"
	"crypto/hmac"
	"crypto/sha512"
	"encoding/hex"
	"errors"
	"fmt"
	"net/http"
	"strconv"
	"strings"
	"text/template"
	"time"

	"github.com/Masterminds/sprig/v3"
	"github.com/buger/jsonparser"
	gws "github.com/gorilla/websocket"
	"github.com/thrasher-corp/gocryptotrader/common"
	"github.com/thrasher-corp/gocryptotrader/currency"
	"github.com/thrasher-corp/gocryptotrader/encoding/json"
	"github.com/thrasher-corp/gocryptotrader/exchange/websocket"
	"github.com/thrasher-corp/gocryptotrader/exchanges/account"
	"github.com/thrasher-corp/gocryptotrader/exchanges/asset"
	"github.com/thrasher-corp/gocryptotrader/exchanges/fill"
	"github.com/thrasher-corp/gocryptotrader/exchanges/kline"
	"github.com/thrasher-corp/gocryptotrader/exchanges/order"
	"github.com/thrasher-corp/gocryptotrader/exchanges/orderbook"
	"github.com/thrasher-corp/gocryptotrader/exchanges/request"
	"github.com/thrasher-corp/gocryptotrader/exchanges/subscription"
	"github.com/thrasher-corp/gocryptotrader/exchanges/ticker"
	"github.com/thrasher-corp/gocryptotrader/exchanges/trade"
)

const (
	gateioWebsocketEndpoint = "wss://api.gateio.ws/ws/v4/"

	spotPingChannel            = "spot.ping"
	spotPongChannel            = "spot.pong"
	spotTickerChannel          = "spot.tickers"
	spotTradesChannel          = "spot.trades"
	spotCandlesticksChannel    = "spot.candlesticks"
	spotOrderbookTickerChannel = "spot.book_ticker"       // Best bid or ask price
	spotOrderbookUpdateChannel = "spot.order_book_update" // Changed order book levels
	spotOrderbookChannel       = "spot.order_book"        // Limited-Level Full Order Book Snapshot
	spotOrdersChannel          = "spot.orders"
	spotUserTradesChannel      = "spot.usertrades"
	spotBalancesChannel        = "spot.balances"
	marginBalancesChannel      = "spot.margin_balances"
	spotFundingBalanceChannel  = "spot.funding_balances"
	crossMarginBalanceChannel  = "spot.cross_balances"
	crossMarginLoanChannel     = "spot.cross_loan"

	subscribeEvent   = "subscribe"
	unsubscribeEvent = "unsubscribe"

	// subscriptionBatchCount is the number of subscriptions to send in a single batch
	subscriptionBatchCount = 200
)

var defaultSubscriptions = subscription.List{
	{Enabled: true, Channel: subscription.TickerChannel, Asset: asset.Spot},
	{Enabled: true, Channel: subscription.CandlesChannel, Asset: asset.Spot, Interval: kline.FiveMin},
	{Enabled: true, Channel: subscription.OrderbookChannel, Asset: asset.Spot, Interval: kline.HundredMilliseconds, Levels: 100},
	{Enabled: true, Channel: spotBalancesChannel, Asset: asset.Spot, Authenticated: true},
	{Enabled: true, Channel: crossMarginBalanceChannel, Asset: asset.CrossMargin, Authenticated: true},
	{Enabled: true, Channel: marginBalancesChannel, Asset: asset.Margin, Authenticated: true},
	{Enabled: false, Channel: subscription.AllTradesChannel, Asset: asset.Spot},
}

var fetchedCurrencyPairSnapshotOrderbook = make(map[string]bool)

var subscriptionNames = map[string]string{
	subscription.TickerChannel: spotTickerChannel,
	// NOTE: Opted for `spot.order_book` as snapshot to ensure long term stability over higher processing cost. Also there
	// is no latency difference between this and `spot.order_book_update` both being 100ms.
	subscription.OrderbookChannel: spotOrderbookChannel,
	subscription.CandlesChannel:   spotCandlesticksChannel,
	subscription.AllTradesChannel: spotTradesChannel,
}

var standardMarginAssetTypes = []asset.Item{asset.Spot, asset.Margin, asset.CrossMargin}

// WsConnectSpot initiates a websocket connection
func (g *Gateio) WsConnectSpot(ctx context.Context, conn websocket.Connection) error {
	err := g.CurrencyPairs.IsAssetEnabled(asset.Spot)
	if err != nil {
		return err
	}
	err = conn.DialContext(ctx, &gws.Dialer{}, http.Header{})
	if err != nil {
		return err
	}
	pingMessage, err := json.Marshal(WsInput{Channel: spotPingChannel})
	if err != nil {
		return err
	}
	conn.SetupPingHandler(websocketRateLimitNotNeededEPL, websocket.PingHandler{
		Websocket:   true,
		Delay:       time.Second * 15,
		Message:     pingMessage,
		MessageType: gws.TextMessage,
	})
	return nil
}

// websocketLogin authenticates the websocket connection
func (g *Gateio) websocketLogin(ctx context.Context, conn websocket.Connection, channel string) error {
	if conn == nil {
		return fmt.Errorf("%w: %T", common.ErrNilPointer, conn)
	}

	if channel == "" {
		return errChannelEmpty
	}

	creds, err := g.GetCredentials(ctx)
	if err != nil {
		return err
	}

	tn := time.Now().Unix()
	msg := "api\n" + channel + "\n" + "\n" + strconv.FormatInt(tn, 10)
	mac := hmac.New(sha512.New, []byte(creds.Secret))
	if _, err = mac.Write([]byte(msg)); err != nil {
		return err
	}
	signature := hex.EncodeToString(mac.Sum(nil))

	payload := WebsocketPayload{
		RequestID: strconv.FormatInt(conn.GenerateMessageID(false), 10),
		APIKey:    creds.Key,
		Signature: signature,
		Timestamp: strconv.FormatInt(tn, 10),
	}

	req := WebsocketRequest{Time: tn, Channel: channel, Event: "api", Payload: payload}

	resp, err := conn.SendMessageReturnResponse(ctx, websocketRateLimitNotNeededEPL, payload.RequestID, req)
	if err != nil {
		return err
	}

	var inbound WebsocketAPIResponse
	if err := json.Unmarshal(resp, &inbound); err != nil {
		return err
	}

	if inbound.Header.Status == http.StatusOK {
		return nil
	}

	var wsErr WebsocketErrors
	if err := json.Unmarshal(inbound.Data, &wsErr.Errors); err != nil {
		return err
	}

	return fmt.Errorf("%s: %s", wsErr.Errors.Label, wsErr.Errors.Message)
}

func (g *Gateio) generateWsSignature(secret, event, channel string, t int64) (string, error) {
	msg := "channel=" + channel + "&event=" + event + "&time=" + strconv.FormatInt(t, 10)
	mac := hmac.New(sha512.New, []byte(secret))
	if _, err := mac.Write([]byte(msg)); err != nil {
		return "", err
	}
	return hex.EncodeToString(mac.Sum(nil)), nil
}

// WsHandleSpotData handles spot data
func (g *Gateio) WsHandleSpotData(_ context.Context, respRaw []byte) error {
	push, err := parseWSHeader(respRaw)
	if err != nil {
		return err
	}

	if push.RequestID != "" {
		return g.Websocket.Match.RequireMatchWithData(push.RequestID, respRaw)
	}

	if push.Event == subscribeEvent || push.Event == unsubscribeEvent {
		return g.Websocket.Match.RequireMatchWithData(push.ID, respRaw)
	}

	switch push.Channel { // TODO: Convert function params below to only use push.Result
	case spotTickerChannel:
		return g.processTicker(push.Result, push.Time)
	case spotTradesChannel:
		return g.processTrades(push.Result)
	case spotCandlesticksChannel:
		return g.processCandlestick(push.Result)
	case spotOrderbookTickerChannel:
		return g.processOrderbookTicker(push.Result, push.Time)
	case spotOrderbookUpdateChannel:
		return g.processOrderbookUpdate(push.Result, push.Time)
	case spotOrderbookChannel:
		return g.processOrderbookSnapshot(push.Result, push.Time)
	case spotOrdersChannel:
		return g.processSpotOrders(respRaw)
	case spotUserTradesChannel:
		return g.processUserPersonalTrades(respRaw)
	case spotBalancesChannel:
		return g.processSpotBalances(respRaw)
	case marginBalancesChannel:
		return g.processMarginBalances(respRaw)
	case spotFundingBalanceChannel:
		return g.processFundingBalances(respRaw)
	case crossMarginBalanceChannel:
		return g.processCrossMarginBalance(respRaw)
	case crossMarginLoanChannel:
		return g.processCrossMarginLoans(respRaw)
	case spotPongChannel:
	default:
		g.Websocket.DataHandler <- websocket.UnhandledMessageWarning{
			Message: g.Name + websocket.UnhandledMessage + string(respRaw),
		}
		return errors.New(websocket.UnhandledMessage)
	}
	return nil
}

func parseWSHeader(msg []byte) (r *WSResponse, errs error) {
	r = &WSResponse{}
	paths := [][]string{{"time_ms"}, {"time"}, {"channel"}, {"event"}, {"request_id"}, {"id"}, {"result"}}
	jsonparser.EachKey(msg, func(idx int, v []byte, _ jsonparser.ValueType, _ error) {
		switch idx {
		case 0: // time_ms
			if ts, err := strconv.ParseInt(string(v), 10, 64); err != nil {
				errs = common.AppendError(errs, fmt.Errorf("%w parsing `time_ms`", err))
			} else {
				r.Time = time.UnixMilli(ts)
			}
		case 1: // time
			if r.Time.IsZero() {
				if ts, err := strconv.ParseInt(string(v), 10, 64); err != nil {
					errs = common.AppendError(errs, fmt.Errorf("%w parsing `time`", err))
				} else {
					r.Time = time.Unix(ts, 0)
				}
			}
		case 2:
			r.Channel = string(v)
		case 3:
			r.Event = string(v)
		case 4:
			r.RequestID = string(v)
		case 5:
			if id, err := strconv.ParseInt(string(v), 10, 64); err != nil {
				errs = common.AppendError(errs, fmt.Errorf("%w parsing `id`", err))
			} else {
				r.ID = id
			}
		case 6:
			r.Result = json.RawMessage(v)
		}
	}, paths...)

	return r, errs
}

func (g *Gateio) processTicker(incoming []byte, pushTime time.Time) error {
	var data WsTicker
	if err := json.Unmarshal(incoming, &data); err != nil {
		return err
	}
	out := make([]ticker.Price, 0, len(standardMarginAssetTypes))
	for _, a := range standardMarginAssetTypes {
		if enabled, _ := g.CurrencyPairs.IsPairEnabled(data.CurrencyPair, a); enabled {
			out = append(out, ticker.Price{
				ExchangeName: g.Name,
				Volume:       data.BaseVolume.Float64(),
				QuoteVolume:  data.QuoteVolume.Float64(),
				High:         data.High24H.Float64(),
				Low:          data.Low24H.Float64(),
				Last:         data.Last.Float64(),
				Bid:          data.HighestBid.Float64(),
				Ask:          data.LowestAsk.Float64(),
				AssetType:    a,
				Pair:         data.CurrencyPair,
				LastUpdated:  pushTime,
			})
		}
	}
	g.Websocket.DataHandler <- out
	return nil
}

func (g *Gateio) processTrades(incoming []byte) error {
	saveTradeData := g.IsSaveTradeDataEnabled()
	if !saveTradeData && !g.IsTradeFeedEnabled() {
		return nil
	}

	var data WsTrade
	if err := json.Unmarshal(incoming, &data); err != nil {
		return err
	}

	side, err := order.StringToOrderSide(data.Side)
	if err != nil {
		return err
	}

	for _, a := range standardMarginAssetTypes {
		if enabled, _ := g.CurrencyPairs.IsPairEnabled(data.CurrencyPair, a); enabled {
			if err := g.Websocket.Trade.Update(saveTradeData, trade.Data{
				Timestamp:    data.CreateTime.Time(),
				CurrencyPair: data.CurrencyPair,
				AssetType:    a,
				Exchange:     g.Name,
				Price:        data.Price.Float64(),
				Amount:       data.Amount.Float64(),
				Side:         side,
				TID:          strconv.FormatInt(data.ID, 10),
			}); err != nil {
				return err
			}
		}
	}

	return nil
}

func (g *Gateio) processCandlestick(incoming []byte) error {
	var data WsCandlesticks
	if err := json.Unmarshal(incoming, &data); err != nil {
		return err
	}
	icp := strings.Split(data.NameOfSubscription, currency.UnderscoreDelimiter)
	if len(icp) < 3 {
		return errors.New("malformed candlestick websocket push data")
	}
	currencyPair, err := currency.NewPairFromString(strings.Join(icp[1:], currency.UnderscoreDelimiter))
	if err != nil {
		return err
	}

	out := make([]websocket.KlineData, 0, len(standardMarginAssetTypes))
	for _, a := range standardMarginAssetTypes {
		if enabled, _ := g.CurrencyPairs.IsPairEnabled(currencyPair, a); enabled {
			out = append(out, websocket.KlineData{
				Pair:       currencyPair,
				AssetType:  a,
				Exchange:   g.Name,
				StartTime:  data.Timestamp.Time(),
				Interval:   icp[0],
				OpenPrice:  data.OpenPrice.Float64(),
				ClosePrice: data.ClosePrice.Float64(),
				HighPrice:  data.HighestPrice.Float64(),
				LowPrice:   data.LowestPrice.Float64(),
				Volume:     data.TotalVolume.Float64(),
			})
		}
	}
	g.Websocket.DataHandler <- out
	return nil
}

func (g *Gateio) processOrderbookTicker(incoming []byte, updatePushedAt time.Time) error {
	var data WsOrderbookTickerData
	if err := json.Unmarshal(incoming, &data); err != nil {
		return err
	}
	return g.Websocket.Orderbook.LoadSnapshot(&orderbook.Base{
		Exchange:       g.Name,
		Pair:           data.CurrencyPair,
		Asset:          asset.Spot,
		LastUpdated:    data.UpdateTime.Time(),
		UpdatePushedAt: updatePushedAt,
		Bids:           []orderbook.Tranche{{Price: data.BestBidPrice.Float64(), Amount: data.BestBidAmount.Float64()}},
		Asks:           []orderbook.Tranche{{Price: data.BestAskPrice.Float64(), Amount: data.BestAskAmount.Float64()}},
	})
}

func (g *Gateio) processOrderbookUpdate(incoming []byte, updatePushedAt time.Time) error {
	var data WsOrderbookUpdate
	if err := json.Unmarshal(incoming, &data); err != nil {
		return err
	}

	if len(data.Asks) == 0 && len(data.Bids) == 0 {
		return nil
	}

	enabledAssets := make([]asset.Item, 0, len(standardMarginAssetTypes))
	for _, a := range standardMarginAssetTypes {
		if enabled, _ := g.CurrencyPairs.IsPairEnabled(data.CurrencyPair, a); enabled {
			enabledAssets = append(enabledAssets, a)
		}
	}

	sPair := data.CurrencyPair.String()
	if !fetchedCurrencyPairSnapshotOrderbook[sPair] {
		orderbooks, err := g.UpdateOrderbook(context.Background(), data.CurrencyPair, asset.Spot) // currency pair orderbook data for Spot, Margin, and Cross Margin is same
		if err != nil {
			return err
		}
		// TODO: handle orderbook update synchronisation
		for _, a := range enabledAssets {
			assetOrderbook := *orderbooks
			assetOrderbook.Asset = a
			err = g.Websocket.Orderbook.LoadSnapshot(&assetOrderbook)
			if err != nil {
				return err
			}
		}
		fetchedCurrencyPairSnapshotOrderbook[sPair] = true
	}

	asks := make([]orderbook.Tranche, len(data.Asks))
	for x := range data.Asks {
		asks[x].Price = data.Asks[x][0].Float64()
		asks[x].Amount = data.Asks[x][1].Float64()
	}
	bids := make([]orderbook.Tranche, len(data.Bids))
	for x := range data.Bids {
		bids[x].Price = data.Bids[x][0].Float64()
		bids[x].Amount = data.Bids[x][1].Float64()
	}

	for _, a := range enabledAssets {
		if err := g.Websocket.Orderbook.Update(&orderbook.Update{
			UpdateTime:     data.UpdateTime.Time(),
			UpdatePushedAt: updatePushedAt,
			Pair:           data.CurrencyPair,
			Asset:          a,
			Asks:           asks,
			Bids:           bids,
		}); err != nil {
			return err
		}
	}

	return nil
}

func (g *Gateio) processOrderbookSnapshot(incoming []byte, updatePushedAt time.Time) error {
	var data WsOrderbookSnapshot
	if err := json.Unmarshal(incoming, &data); err != nil {
		return err
	}

	asks := make([]orderbook.Tranche, len(data.Asks))
	for x := range data.Asks {
		asks[x].Price = data.Asks[x][0].Float64()
		asks[x].Amount = data.Asks[x][1].Float64()
	}
	bids := make([]orderbook.Tranche, len(data.Bids))
	for x := range data.Bids {
		bids[x].Price = data.Bids[x][0].Float64()
		bids[x].Amount = data.Bids[x][1].Float64()
	}

	for _, a := range standardMarginAssetTypes {
		if enabled, _ := g.CurrencyPairs.IsPairEnabled(data.CurrencyPair, a); enabled {
			if err := g.Websocket.Orderbook.LoadSnapshot(&orderbook.Base{
				Exchange:       g.Name,
				Pair:           data.CurrencyPair,
				Asset:          a,
				LastUpdated:    data.UpdateTime.Time(),
				UpdatePushedAt: updatePushedAt,
				Bids:           bids,
				Asks:           asks,
			}); err != nil {
				return err
			}
		}
	}
	return nil
}

func (g *Gateio) processSpotOrders(data []byte) error {
	resp := struct {
		Time    int64         `json:"time"`
		Channel string        `json:"channel"`
		Event   string        `json:"event"`
		Result  []WsSpotOrder `json:"result"`
	}{}
	err := json.Unmarshal(data, &resp)
	if err != nil {
		return err
	}
	details := make([]order.Detail, len(resp.Result))
	for x := range resp.Result {
		side, err := order.StringToOrderSide(resp.Result[x].Side)
		if err != nil {
			return err
		}
		orderType, err := order.StringToOrderType(resp.Result[x].Type)
		if err != nil {
			return err
		}
		a, err := asset.New(resp.Result[x].Account)
		if err != nil {
			return err
		}
		details[x] = order.Detail{
			Amount:         resp.Result[x].Amount.Float64(),
			Exchange:       g.Name,
			OrderID:        resp.Result[x].ID,
			Side:           side,
			Type:           orderType,
			Pair:           resp.Result[x].CurrencyPair,
			Cost:           resp.Result[x].Fee.Float64(),
			AssetType:      a,
			Price:          resp.Result[x].Price.Float64(),
			ExecutedAmount: resp.Result[x].Amount.Float64() - resp.Result[x].Left.Float64(),
			Date:           resp.Result[x].CreateTime.Time(),
			LastUpdated:    resp.Result[x].UpdateTime.Time(),
		}
	}
	g.Websocket.DataHandler <- details
	return nil
}

func (g *Gateio) processUserPersonalTrades(data []byte) error {
	if !g.IsFillsFeedEnabled() {
		return nil
	}

	resp := struct {
		Time    int64                 `json:"time"`
		Channel string                `json:"channel"`
		Event   string                `json:"event"`
		Result  []WsUserPersonalTrade `json:"result"`
	}{}
	err := json.Unmarshal(data, &resp)
	if err != nil {
		return err
	}
	fills := make([]fill.Data, len(resp.Result))
	for x := range fills {
		side, err := order.StringToOrderSide(resp.Result[x].Side)
		if err != nil {
			return err
		}
		fills[x] = fill.Data{
			Timestamp:    resp.Result[x].CreateTime.Time(),
			Exchange:     g.Name,
			CurrencyPair: resp.Result[x].CurrencyPair,
			Side:         side,
			OrderID:      resp.Result[x].OrderID,
			TradeID:      strconv.FormatInt(resp.Result[x].ID, 10),
			Price:        resp.Result[x].Price.Float64(),
			Amount:       resp.Result[x].Amount.Float64(),
		}
	}
	return g.Websocket.Fills.Update(fills...)
}

func (g *Gateio) processSpotBalances(data []byte) error {
	resp := struct {
		Time    int64           `json:"time"`
		Channel string          `json:"channel"`
		Event   string          `json:"event"`
		Result  []WsSpotBalance `json:"result"`
	}{}
	err := json.Unmarshal(data, &resp)
	if err != nil {
		return err
	}
	accountChanges := make([]account.Change, len(resp.Result))
	for x := range resp.Result {
		code := currency.NewCode(resp.Result[x].Currency)
		accountChanges[x] = account.Change{
			Exchange: g.Name,
			Currency: code,
			Asset:    asset.Spot,
			Amount:   resp.Result[x].Available.Float64(),
		}
	}
	g.Websocket.DataHandler <- accountChanges
	return nil
}

func (g *Gateio) processMarginBalances(data []byte) error {
	resp := struct {
		Time    int64             `json:"time"`
		Channel string            `json:"channel"`
		Event   string            `json:"event"`
		Result  []WsMarginBalance `json:"result"`
	}{}
	err := json.Unmarshal(data, &resp)
	if err != nil {
		return err
	}
	accountChange := make([]account.Change, len(resp.Result))
	for x := range resp.Result {
		code := currency.NewCode(resp.Result[x].Currency)
		accountChange[x] = account.Change{
			Exchange: g.Name,
			Currency: code,
			Asset:    asset.Margin,
			Amount:   resp.Result[x].Available.Float64(),
		}
	}
	g.Websocket.DataHandler <- accountChange
	return nil
}

func (g *Gateio) processFundingBalances(data []byte) error {
	resp := struct {
		Time    int64              `json:"time"`
		Channel string             `json:"channel"`
		Event   string             `json:"event"`
		Result  []WsFundingBalance `json:"result"`
	}{}
	err := json.Unmarshal(data, &resp)
	if err != nil {
		return err
	}
	g.Websocket.DataHandler <- resp
	return nil
}

func (g *Gateio) processCrossMarginBalance(data []byte) error {
	resp := struct {
		Time    int64                  `json:"time"`
		Channel string                 `json:"channel"`
		Event   string                 `json:"event"`
		Result  []WsCrossMarginBalance `json:"result"`
	}{}
	err := json.Unmarshal(data, &resp)
	if err != nil {
		return err
	}
	accountChanges := make([]account.Change, len(resp.Result))
	for x := range resp.Result {
		code := currency.NewCode(resp.Result[x].Currency)
		accountChanges[x] = account.Change{
			Exchange: g.Name,
			Currency: code,
			Asset:    asset.Margin,
			Amount:   resp.Result[x].Available.Float64(),
			Account:  resp.Result[x].User,
		}
	}
	g.Websocket.DataHandler <- accountChanges
	return nil
}

func (g *Gateio) processCrossMarginLoans(data []byte) error {
	resp := struct {
		Time    int64             `json:"time"`
		Channel string            `json:"channel"`
		Event   string            `json:"event"`
		Result  WsCrossMarginLoan `json:"result"`
	}{}
	err := json.Unmarshal(data, &resp)
	if err != nil {
		return err
	}
	g.Websocket.DataHandler <- resp
	return nil
}

// generateSubscriptionsSpot returns configured subscriptions
func (g *Gateio) generateSubscriptionsSpot() (subscription.List, error) {
	return g.Features.Subscriptions.ExpandTemplates(g)
}

// GetSubscriptionTemplate returns a subscription channel template
func (g *Gateio) GetSubscriptionTemplate(_ *subscription.Subscription) (*template.Template, error) {
	return template.New("master.tmpl").
		Funcs(sprig.FuncMap()).
		Funcs(template.FuncMap{
			"channelName":         channelName,
			"singleSymbolChannel": singleSymbolChannel,
			"interval":            g.GetIntervalString,
		}).
		Parse(subTplText)
}

// manageSubs sends a websocket message to subscribe or unsubscribe from a list of channel
func (g *Gateio) manageSubs(ctx context.Context, event string, conn websocket.Connection, subs subscription.List) error {
	exp, err := subs.ExpandTemplates(g)
	if err != nil {
		return err
	}
	// ThrottledBatch will batch the subscriptions into groups of subscriptionBatchCount then concurrently subscribe to them.
	// Need to throttle the requests to allow gct to process the incoming responses or else the websocket frame will be
	// clipped.
	return common.ThrottledBatch(subscriptionBatchCount, exp, func(_ int, s *subscription.Subscription) error {
		if err := g.manageSubPayload(ctx, conn, event, s); err != nil {
			return fmt.Errorf("%s %s %s: %w", s.Channel, s.Asset, s.Pairs, err)
		}
		return nil
	})
}

func (g *Gateio) manageSubPayload(ctx context.Context, conn websocket.Connection, event string, s *subscription.Subscription) error {
	msg, err := g.manageSubReq(ctx, event, conn, s)
	if err != nil {
		return err
	}
	result, err := conn.SendMessageReturnResponse(ctx, websocketRateLimitNotNeededEPL, msg.ID, msg)
	if err != nil {
		return err
	}
	var resp WsEventResponse
	if err := json.Unmarshal(result, &resp); err != nil {
		return err
	}
	if resp.Error != nil && resp.Error.Code != 0 {
		return fmt.Errorf("(%d) %s", resp.Error.Code, resp.Error.Message)
	}
	if event == "unsubscribe" {
		return g.Websocket.RemoveSubscriptions(conn, s)
	}
	return g.Websocket.AddSuccessfulSubscriptions(conn, s)
}

// manageSubReq constructs the subscription management message for a subscription
func (g *Gateio) manageSubReq(ctx context.Context, event string, conn websocket.Connection, s *subscription.Subscription) (*WsInput, error) {
	req := &WsInput{
		ID:      conn.GenerateMessageID(false),
		Event:   event,
		Channel: channelName(s),
		Time:    time.Now().Unix(),
		Payload: strings.Split(s.QualifiedChannel, ","),
	}
	if s.Authenticated {
		creds, err := g.GetCredentials(ctx)
		if err != nil {
			return nil, err
		}
		sig, err := g.generateWsSignature(creds.Secret, event, req.Channel, req.Time)
		if err != nil {
			return nil, err
		}
		req.Auth = &WsAuthInput{
			Method: "api_key",
			Key:    creds.Key,
			Sign:   sig,
		}
	}
	return req, nil
}

// Subscribe sends a websocket message to stop receiving data from the channel
func (g *Gateio) Subscribe(ctx context.Context, conn websocket.Connection, subs subscription.List) error {
	return g.manageSubs(ctx, subscribeEvent, conn, subs)
}

// Unsubscribe sends a websocket message to stop receiving data from the channel
func (g *Gateio) Unsubscribe(ctx context.Context, conn websocket.Connection, subs subscription.List) error {
	return g.manageSubs(ctx, unsubscribeEvent, conn, subs)
}

// GenerateWebsocketMessageID generates a message ID for the individual connection
func (g *Gateio) GenerateWebsocketMessageID(bool) int64 {
	return g.Counter.IncrementAndGet()
}

// channelName converts global channel names to gateio specific channel names
func channelName(s *subscription.Subscription) string {
	if name, ok := subscriptionNames[s.Channel]; ok {
		return name
	}
	return s.Channel
}

// singleSymbolChannel returns if the channel should be fanned out into single symbol requests
func singleSymbolChannel(name string) bool {
	switch name {
	case spotCandlesticksChannel, spotOrderbookUpdateChannel, spotOrderbookChannel:
		return true
	}
	return false
}

const subTplText = `
{{- with $name := channelName $.S }}
	{{- range $asset, $pairs := $.AssetPairs }}
		{{- if singleSymbolChannel $name }}
			{{- range $i, $p := $pairs -}}
				{{- if eq $name "spot.candlesticks" }}{{ interval $.S.Interval -}} , {{- end }}
				{{- $p }}
				{{- if eq "spot.order_book" $name -}} , {{- $.S.Levels }}{{ end }}
				{{- if hasPrefix "spot.order_book" $name -}} , {{- interval $.S.Interval }}{{ end }}
				{{- $.PairSeparator }}
			{{- end }}
			{{- $.AssetSeparator }}
		{{- else }}
			{{- $pairs.Join }}
		{{- end }}
	{{- end }}
{{- end }}
`

// GeneratePayload returns the payload for a websocket message
type GeneratePayload func(ctx context.Context, conn websocket.Connection, event string, channelsToSubscribe subscription.List) ([]WsInput, error)

// handleSubscription sends a websocket message to receive data from the channel
func (g *Gateio) handleSubscription(ctx context.Context, conn websocket.Connection, event string, channelsToSubscribe subscription.List, generatePayload GeneratePayload) error {
	payloads, err := generatePayload(ctx, conn, event, channelsToSubscribe)
	if err != nil {
		return err
	}
	// ThrottledBatch will batch the subscriptions into groups of subscriptionBatchCount then concurrently subscribe to them.
	// Need to throttle the requests to allow gct to process the incoming responses or else the websocket frame will be
	// clipped.
	return common.ThrottledBatch(subscriptionBatchCount, payloads, func(index int, payload WsInput) error {
		if err := g.sendSubPayload(ctx, conn, event, channelsToSubscribe[index], &payload); err != nil {
			return fmt.Errorf("%s %s %s: %w", channelsToSubscribe[index].Channel, channelsToSubscribe[index].Asset, channelsToSubscribe[index].Pairs, err)
		}
		return nil
	})
}

func (g *Gateio) sendSubPayload(ctx context.Context, conn websocket.Connection, event string, s *subscription.Subscription, payload *WsInput) error {
	result, err := conn.SendMessageReturnResponse(ctx, websocketRateLimitNotNeededEPL, payload.ID, payload)
	if err != nil {
		return err
	}
	var resp WsEventResponse
	if err := json.Unmarshal(result, &resp); err != nil {
		return err
	}
	if resp.Error != nil && resp.Error.Code != 0 {
		return fmt.Errorf("error while %s to channel %s error code: %d message: %s", event, payload.Channel, resp.Error.Code, resp.Error.Message)
	}
	if event == subscribeEvent {
		return g.Websocket.AddSuccessfulSubscriptions(conn, s)
	}
<<<<<<< HEAD
	return g.Websocket.RemoveSubscriptions(conn, s)
=======
	return errs
}

type resultHolder struct {
	Result any `json:"result"`
}

// SendWebsocketRequest sends a websocket request to the exchange
func (g *Gateio) SendWebsocketRequest(ctx context.Context, epl request.EndpointLimit, channel string, connSignature, params, result any, expectedResponses int) error {
	paramPayload, err := json.Marshal(params)
	if err != nil {
		return err
	}

	conn, err := g.Websocket.GetConnection(connSignature)
	if err != nil {
		return err
	}

	tn := time.Now().Unix()
	req := &WebsocketRequest{
		Time:    tn,
		Channel: channel,
		Event:   "api",
		Payload: WebsocketPayload{
			RequestID:    strconv.FormatInt(conn.GenerateMessageID(false), 10),
			RequestParam: paramPayload,
			Timestamp:    strconv.FormatInt(tn, 10),
		},
	}

	responses, err := conn.SendMessageReturnResponsesWithInspector(ctx, epl, req.Payload.RequestID, req, expectedResponses, wsRespAckInspector{})
	if err != nil {
		return err
	}

	if len(responses) == 0 {
		return common.ErrNoResponse
	}

	// responses may include an ack resp, which we skip
	endResponse := responses[len(responses)-1]

	var inbound WebsocketAPIResponse
	if err := json.Unmarshal(endResponse, &inbound); err != nil {
		return err
	}

	if inbound.Header.Status != http.StatusOK {
		var wsErr WebsocketErrors
		if err := json.Unmarshal(inbound.Data, &wsErr); err != nil {
			return err
		}
		return fmt.Errorf("%s: %s", wsErr.Errors.Label, wsErr.Errors.Message)
	}

	return json.Unmarshal(inbound.Data, &resultHolder{Result: result})
}

type wsRespAckInspector struct{}

// IsFinal checks the payload for an ack, it returns true if the payload does not contain an ack.
// This will force the cancellation of further waiting for responses.
func (wsRespAckInspector) IsFinal(data []byte) bool {
	return !strings.Contains(string(data), "ack")
>>>>>>> c9bead8f
}<|MERGE_RESOLUTION|>--- conflicted
+++ resolved
@@ -823,10 +823,7 @@
 	if event == subscribeEvent {
 		return g.Websocket.AddSuccessfulSubscriptions(conn, s)
 	}
-<<<<<<< HEAD
 	return g.Websocket.RemoveSubscriptions(conn, s)
-=======
-	return errs
 }
 
 type resultHolder struct {
@@ -891,5 +888,4 @@
 // This will force the cancellation of further waiting for responses.
 func (wsRespAckInspector) IsFinal(data []byte) bool {
 	return !strings.Contains(string(data), "ack")
->>>>>>> c9bead8f
 }