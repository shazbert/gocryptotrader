--- conflicted
+++ resolved
@@ -695,13 +695,8 @@
 }
 
 // handleSubscription sends a websocket message to receive data from the channel
-<<<<<<< HEAD
-func (g *Gateio) handleSubscription(ctx context.Context, conn stream.Connection, event string, channelsToSubscribe subscription.List) error {
-	payloads, err := g.generatePayload(ctx, event, channelsToSubscribe)
-=======
 func (g *Gateio) handleSubscription(ctx context.Context, conn stream.Connection, event string, channelsToSubscribe subscription.List, generatePayload PayloadGenerator) (*subscription.Result, error) {
 	payloads, err := generatePayload(ctx, conn, event, channelsToSubscribe)
->>>>>>> 7d8f592f
 	if err != nil {
 		return nil, err
 	}
@@ -734,7 +729,7 @@
 	return &result, nil
 }
 
-func (g *Gateio) generatePayload(ctx context.Context, event string, channelsToSubscribe subscription.List) ([]WsInput, error) {
+func (g *Gateio) generatePayload(ctx context.Context, conn stream.Connection, event string, channelsToSubscribe subscription.List) ([]WsInput, error) {
 	if len(channelsToSubscribe) == 0 {
 		return nil, errors.New("cannot generate payload, no channels supplied")
 	}
@@ -827,7 +822,7 @@
 		}
 
 		payload := WsInput{
-			ID:      g.Counter.IncrementAndGet(),
+			ID:      conn.GenerateMessageID(false),
 			Event:   event,
 			Channel: channelsToSubscribe[i].Channel,
 			Payload: params,
