package gateio

import (
	"context"
	"crypto/hmac"
	"crypto/sha512"
	"encoding/hex"
	"encoding/json"
	"errors"
	"fmt"
	"net/http"
	"strconv"
	"strings"
	"sync"
	"time"

	"github.com/gorilla/websocket"
	"github.com/thrasher-corp/gocryptotrader/currency"
	"github.com/thrasher-corp/gocryptotrader/exchanges/account"
	"github.com/thrasher-corp/gocryptotrader/exchanges/asset"
	"github.com/thrasher-corp/gocryptotrader/exchanges/fill"
	"github.com/thrasher-corp/gocryptotrader/exchanges/kline"
	"github.com/thrasher-corp/gocryptotrader/exchanges/order"
	"github.com/thrasher-corp/gocryptotrader/exchanges/orderbook"
	"github.com/thrasher-corp/gocryptotrader/exchanges/request"
	"github.com/thrasher-corp/gocryptotrader/exchanges/stream"
	"github.com/thrasher-corp/gocryptotrader/exchanges/subscription"
	"github.com/thrasher-corp/gocryptotrader/exchanges/ticker"
	"github.com/thrasher-corp/gocryptotrader/exchanges/trade"
)

const (
	gateioWebsocketEndpoint = "wss://api.gateio.ws/ws/v4/"

	spotPingChannel            = "spot.ping"
	spotPongChannel            = "spot.pong"
	spotTickerChannel          = "spot.tickers"
	spotTradesChannel          = "spot.trades"
	spotCandlesticksChannel    = "spot.candlesticks"
	spotOrderbookTickerChannel = "spot.book_ticker"       // Best bid or ask price
	spotOrderbookUpdateChannel = "spot.order_book_update" // Changed order book levels
	spotOrderbookChannel       = "spot.order_book"        // Limited-Level Full Order Book Snapshot
	spotOrdersChannel          = "spot.orders"
	spotUserTradesChannel      = "spot.usertrades"
	spotBalancesChannel        = "spot.balances"
	marginBalancesChannel      = "spot.margin_balances"
	spotFundingBalanceChannel  = "spot.funding_balances"
	crossMarginBalanceChannel  = "spot.cross_balances"
	crossMarginLoanChannel     = "spot.cross_loan"

	subscribeEvent   = "subscribe"
	unsubscribeEvent = "unsubscribe"
)

var defaultSubscriptions = []string{
	spotTickerChannel,
	spotCandlesticksChannel,
	spotOrderbookChannel,
}

var fetchedCurrencyPairSnapshotOrderbook = make(map[string]bool)

// PayloadGenerator defines a function to generate payloads for outbound subscriptions
type PayloadGenerator func(ctx context.Context, conn stream.Connection, event string, channelsToSubscribe subscription.List) ([]WsInput, error)

// WsConnectSpot initiates a websocket connection
func (g *Gateio) WsConnectSpot(ctx context.Context, conn stream.Connection) error {
	err := g.CurrencyPairs.IsAssetEnabled(asset.Spot)
	if err != nil {
		return err
	}
	err = conn.DialContext(ctx, &websocket.Dialer{}, http.Header{})
	if err != nil {
		return err
	}
	pingMessage, err := json.Marshal(WsInput{Channel: spotPingChannel})
	if err != nil {
		return err
	}
	conn.SetupPingHandler(request.Unset, stream.PingHandler{
		Websocket:   true,
		Delay:       time.Second * 15,
		Message:     pingMessage,
		MessageType: websocket.TextMessage,
	})
	return nil
}

func (g *Gateio) generateWsSignature(secret, event, channel string, dtime time.Time) (string, error) {
	msg := "channel=" + channel + "&event=" + event + "&time=" + strconv.FormatInt(dtime.Unix(), 10)
	mac := hmac.New(sha512.New, []byte(secret))
	if _, err := mac.Write([]byte(msg)); err != nil {
		return "", err
	}
	return hex.EncodeToString(mac.Sum(nil)), nil
}

// WsHandleSpotData handles spot data
func (g *Gateio) WsHandleSpotData(_ context.Context, respRaw []byte) error {
	var push WsResponse
	err := json.Unmarshal(respRaw, &push)
	if err != nil {
		return err
	}

	if push.Event == subscribeEvent || push.Event == unsubscribeEvent {
		if !g.Websocket.Match.IncomingWithData(push.ID, respRaw) {
			return fmt.Errorf("couldn't match subscription message with ID: %d", push.ID)
		}
		return nil
	}

	switch push.Channel { // TODO: Convert function params below to only use push.Result
	case spotTickerChannel:
		return g.processTicker(push.Result, push.Time.Time())
	case spotTradesChannel:
		return g.processTrades(push.Result)
	case spotCandlesticksChannel:
		return g.processCandlestick(push.Result)
	case spotOrderbookTickerChannel:
		return g.processOrderbookTicker(push.Result, push.TimeMs.Time())
	case spotOrderbookUpdateChannel:
		return g.processOrderbookUpdate(push.Result, push.TimeMs.Time())
	case spotOrderbookChannel:
		return g.processOrderbookSnapshot(push.Result, push.TimeMs.Time())
	case spotOrdersChannel:
		return g.processSpotOrders(respRaw)
	case spotUserTradesChannel:
		return g.processUserPersonalTrades(respRaw)
	case spotBalancesChannel:
		return g.processSpotBalances(respRaw)
	case marginBalancesChannel:
		return g.processMarginBalances(respRaw)
	case spotFundingBalanceChannel:
		return g.processFundingBalances(respRaw)
	case crossMarginBalanceChannel:
		return g.processCrossMarginBalance(respRaw)
	case crossMarginLoanChannel:
		return g.processCrossMarginLoans(respRaw)
	case spotPongChannel:
	default:
		g.Websocket.DataHandler <- stream.UnhandledMessageWarning{
			Message: g.Name + stream.UnhandledMessage + string(respRaw),
		}
		return errors.New(stream.UnhandledMessage)
	}
	return nil
}

func (g *Gateio) processTicker(incoming []byte, pushTime time.Time) error {
	var data WsTicker
	err := json.Unmarshal(incoming, &data)
	if err != nil {
		return err
	}
	tickerPrice := ticker.Price{
		ExchangeName: g.Name,
		Volume:       data.BaseVolume.Float64(),
		QuoteVolume:  data.QuoteVolume.Float64(),
		High:         data.High24H.Float64(),
		Low:          data.Low24H.Float64(),
		Last:         data.Last.Float64(),
		Bid:          data.HighestBid.Float64(),
		Ask:          data.LowestAsk.Float64(),
		AssetType:    asset.Spot,
		Pair:         data.CurrencyPair,
		LastUpdated:  pushTime,
	}

	if _, enabled, _ := g.MatchSymbolCheckEnabled(data.CurrencyPair.String(), asset.Spot, true); enabled {
		g.Websocket.DataHandler <- &tickerPrice
	}
	if _, enabled, _ := g.MatchSymbolCheckEnabled(data.CurrencyPair.String(), asset.Margin, true); enabled {
		marginTicker := tickerPrice
		marginTicker.AssetType = asset.Margin
		g.Websocket.DataHandler <- &marginTicker
	}
	if _, enabled, _ := g.MatchSymbolCheckEnabled(data.CurrencyPair.String(), asset.CrossMargin, true); enabled {
		crossMarginTicker := tickerPrice
		crossMarginTicker.AssetType = asset.CrossMargin
		g.Websocket.DataHandler <- &crossMarginTicker
	}
	return nil
}

func (g *Gateio) processTrades(incoming []byte) error {
	saveTradeData := g.IsSaveTradeDataEnabled()
	if !saveTradeData && !g.IsTradeFeedEnabled() {
		return nil
	}

	var data WsTrade
	err := json.Unmarshal(incoming, &data)
	if err != nil {
		return err
	}

	side, err := order.StringToOrderSide(data.Side)
	if err != nil {
		return err
	}
	tData := trade.Data{
		Timestamp:    data.CreateTimeMs.Time(),
		CurrencyPair: data.CurrencyPair,
		AssetType:    asset.Spot,
		Exchange:     g.Name,
		Price:        data.Price.Float64(),
		Amount:       data.Amount.Float64(),
		Side:         side,
		TID:          strconv.FormatInt(data.ID, 10),
	}

	for _, assetType := range []asset.Item{asset.Spot, asset.Margin, asset.CrossMargin} {
		if _, enabled, _ := g.MatchSymbolCheckEnabled(data.CurrencyPair.String(), assetType, true); enabled {
			tData.AssetType = assetType
			if err := g.Websocket.Trade.Update(saveTradeData, tData); err != nil {
				return err
			}
		}
	}

	return nil
}

func (g *Gateio) processCandlestick(incoming []byte) error {
	var data WsCandlesticks
	err := json.Unmarshal(incoming, &data)
	if err != nil {
		return err
	}
	icp := strings.Split(data.NameOfSubscription, currency.UnderscoreDelimiter)
	if len(icp) < 3 {
		return errors.New("malformed candlestick websocket push data")
	}
	currencyPair, err := currency.NewPairFromString(strings.Join(icp[1:], currency.UnderscoreDelimiter))
	if err != nil {
		return err
	}
	spotCandlestick := stream.KlineData{
		Pair:       currencyPair,
		AssetType:  asset.Spot,
		Exchange:   g.Name,
		StartTime:  data.Timestamp.Time(),
		Interval:   icp[0],
		OpenPrice:  data.OpenPrice.Float64(),
		ClosePrice: data.ClosePrice.Float64(),
		HighPrice:  data.HighestPrice.Float64(),
		LowPrice:   data.LowestPrice.Float64(),
		Volume:     data.TotalVolume.Float64(),
	}

	if _, enabled, _ := g.MatchSymbolCheckEnabled(currencyPair.String(), asset.Spot, true); enabled {
		g.Websocket.DataHandler <- spotCandlestick
	}
	if _, enabled, _ := g.MatchSymbolCheckEnabled(currencyPair.String(), asset.Margin, true); enabled {
		marginCandlestick := spotCandlestick
		marginCandlestick.AssetType = asset.Margin
		g.Websocket.DataHandler <- marginCandlestick
	}
	if _, enabled, _ := g.MatchSymbolCheckEnabled(currencyPair.String(), asset.CrossMargin, true); enabled {
		crossMarginCandlestick := spotCandlestick
		crossMarginCandlestick.AssetType = asset.CrossMargin
		g.Websocket.DataHandler <- crossMarginCandlestick
	}
	return nil
}

func (g *Gateio) processOrderbookTicker(incoming []byte, updatePushedAt time.Time) error {
	var data WsOrderbookTickerData
	err := json.Unmarshal(incoming, &data)
	if err != nil {
		return err
	}

	return g.Websocket.Orderbook.LoadSnapshot(&orderbook.Base{
		Exchange:       g.Name,
		Pair:           data.CurrencyPair,
		Asset:          asset.Spot,
		LastUpdated:    data.UpdateTimeMS.Time(),
		UpdatePushedAt: updatePushedAt,
		Bids:           []orderbook.Tranche{{Price: data.BestBidPrice.Float64(), Amount: data.BestBidAmount.Float64()}},
		Asks:           []orderbook.Tranche{{Price: data.BestAskPrice.Float64(), Amount: data.BestAskAmount.Float64()}},
	})
}

func (g *Gateio) processOrderbookUpdate(incoming []byte, updatePushedAt time.Time) error {
	var data WsOrderbookUpdate
	err := json.Unmarshal(incoming, &data)
	if err != nil {
		return err
	}

	if !fetchedCurrencyPairSnapshotOrderbook[data.CurrencyPair.String()] {
		var orderbooks *orderbook.Base
		orderbooks, err = g.FetchOrderbook(context.Background(), data.CurrencyPair, asset.Spot) // currency pair orderbook data for Spot, Margin, and Cross Margin is same
		if err != nil {
			return err
		}
		// TODO: handle orderbook update synchronisation
		for _, assetType := range []asset.Item{asset.Spot, asset.Margin, asset.CrossMargin} {
			if _, enabled, _ := g.MatchSymbolCheckEnabled(data.CurrencyPair.String(), assetType, true); !enabled {
				continue
			}
			assetOrderbook := *orderbooks
			assetOrderbook.Asset = assetType
			err = g.Websocket.Orderbook.LoadSnapshot(&assetOrderbook)
			if err != nil {
				return err
			}
		}
		fetchedCurrencyPairSnapshotOrderbook[data.CurrencyPair.String()] = true
	}
	updates := orderbook.Update{
		UpdateTime:     data.UpdateTimeMs.Time(),
		UpdatePushedAt: updatePushedAt,
		Pair:           data.CurrencyPair,
	}
	updates.Asks = make([]orderbook.Tranche, len(data.Asks))
	for x := range data.Asks {
		updates.Asks[x].Price, err = strconv.ParseFloat(data.Asks[x][0], 64)
		if err != nil {
			return err
		}
		updates.Asks[x].Amount, err = strconv.ParseFloat(data.Asks[x][1], 64)
		if err != nil {
			return err
		}
	}
	updates.Bids = make([]orderbook.Tranche, len(data.Bids))
	for x := range data.Bids {
		updates.Bids[x].Price, err = strconv.ParseFloat(data.Bids[x][0], 64)
		if err != nil {
			return err
		}
		updates.Bids[x].Amount, err = strconv.ParseFloat(data.Bids[x][1], 64)
		if err != nil {
			return err
		}
	}
	if len(updates.Asks) == 0 && len(updates.Bids) == 0 {
		return nil
	}
	if _, enabled, _ := g.MatchSymbolCheckEnabled(data.CurrencyPair.String(), asset.Spot, true); enabled {
		updates.Asset = asset.Spot
		err = g.Websocket.Orderbook.Update(&updates)
		if err != nil {
			return err
		}
	}
	if _, enabled, _ := g.MatchSymbolCheckEnabled(data.CurrencyPair.String(), asset.Margin, true); enabled {
		marginUpdates := updates
		marginUpdates.Asset = asset.Margin
		err = g.Websocket.Orderbook.Update(&marginUpdates)
		if err != nil {
			return err
		}
	}
	if _, enabled, _ := g.MatchSymbolCheckEnabled(data.CurrencyPair.String(), asset.CrossMargin, true); enabled {
		crossMarginUpdate := updates
		crossMarginUpdate.Asset = asset.CrossMargin
		err = g.Websocket.Orderbook.Update(&crossMarginUpdate)
		if err != nil {
			return err
		}
	}
	return nil
}

func (g *Gateio) processOrderbookSnapshot(incoming []byte, updatePushedAt time.Time) error {
	var data WsOrderbookSnapshot
	err := json.Unmarshal(incoming, &data)
	if err != nil {
		return err
	}

	asks := make([]orderbook.Tranche, len(data.Asks))
	for x := range data.Asks {
		asks[x].Price, err = strconv.ParseFloat(data.Asks[x][0], 64)
		if err != nil {
			return err
		}
		asks[x].Amount, err = strconv.ParseFloat(data.Asks[x][1], 64)
		if err != nil {
			return err
		}
	}
	bids := make([]orderbook.Tranche, len(data.Bids))
	for x := range data.Bids {
		bids[x].Price, err = strconv.ParseFloat(data.Bids[x][0], 64)
		if err != nil {
			return err
		}
		bids[x].Amount, err = strconv.ParseFloat(data.Bids[x][1], 64)
		if err != nil {
			return err
		}
	}

	ob := &orderbook.Base{
		Exchange:        g.Name,
		Pair:            data.CurrencyPair,
		LastUpdated:     data.UpdateTimeMs.Time(),
		UpdatePushedAt:  updatePushedAt,
		LastUpdateID:    data.LastUpdateID,
		VerifyOrderbook: g.CanVerifyOrderbook,
		Asks:            asks,
		Bids:            bids,
	}

	if _, enabled, _ := g.MatchSymbolCheckEnabled(data.CurrencyPair.String(), asset.Spot, true); enabled {
		ob.Asset = asset.Spot
		err = g.Websocket.Orderbook.LoadSnapshot(ob)
		if err != nil {
			return err
		}
	}

	if _, enabled, _ := g.MatchSymbolCheckEnabled(data.CurrencyPair.String(), asset.Margin, true); enabled {
		ob.Asset = asset.Margin
		err = g.Websocket.Orderbook.LoadSnapshot(ob)
		if err != nil {
			return err
		}
	}

	if _, enabled, _ := g.MatchSymbolCheckEnabled(data.CurrencyPair.String(), asset.CrossMargin, true); enabled {
		ob.Asset = asset.CrossMargin
		err = g.Websocket.Orderbook.LoadSnapshot(ob)
		if err != nil {
			return err
		}
	}
	return nil
}

func (g *Gateio) processSpotOrders(data []byte) error {
	resp := struct {
		Time    int64         `json:"time"`
		Channel string        `json:"channel"`
		Event   string        `json:"event"`
		Result  []WsSpotOrder `json:"result"`
	}{}
	err := json.Unmarshal(data, &resp)
	if err != nil {
		return err
	}
	details := make([]order.Detail, len(resp.Result))
	for x := range resp.Result {
		side, err := order.StringToOrderSide(resp.Result[x].Side)
		if err != nil {
			return err
		}
		orderType, err := order.StringToOrderType(resp.Result[x].Type)
		if err != nil {
			return err
		}
		a, err := asset.New(resp.Result[x].Account)
		if err != nil {
			return err
		}
		details[x] = order.Detail{
			Amount:         resp.Result[x].Amount.Float64(),
			Exchange:       g.Name,
			OrderID:        resp.Result[x].ID,
			Side:           side,
			Type:           orderType,
			Pair:           resp.Result[x].CurrencyPair,
			Cost:           resp.Result[x].Fee.Float64(),
			AssetType:      a,
			Price:          resp.Result[x].Price.Float64(),
			ExecutedAmount: resp.Result[x].Amount.Float64() - resp.Result[x].Left.Float64(),
			Date:           resp.Result[x].CreateTimeMs.Time(),
			LastUpdated:    resp.Result[x].UpdateTimeMs.Time(),
		}
	}
	g.Websocket.DataHandler <- details
	return nil
}

func (g *Gateio) processUserPersonalTrades(data []byte) error {
	if !g.IsFillsFeedEnabled() {
		return nil
	}

	resp := struct {
		Time    int64                 `json:"time"`
		Channel string                `json:"channel"`
		Event   string                `json:"event"`
		Result  []WsUserPersonalTrade `json:"result"`
	}{}
	err := json.Unmarshal(data, &resp)
	if err != nil {
		return err
	}
	fills := make([]fill.Data, len(resp.Result))
	for x := range fills {
		side, err := order.StringToOrderSide(resp.Result[x].Side)
		if err != nil {
			return err
		}
		fills[x] = fill.Data{
			Timestamp:    resp.Result[x].CreateTimeMs.Time(),
			Exchange:     g.Name,
			CurrencyPair: resp.Result[x].CurrencyPair,
			Side:         side,
			OrderID:      resp.Result[x].OrderID,
			TradeID:      strconv.FormatInt(resp.Result[x].ID, 10),
			Price:        resp.Result[x].Price.Float64(),
			Amount:       resp.Result[x].Amount.Float64(),
		}
	}
	return g.Websocket.Fills.Update(fills...)
}

func (g *Gateio) processSpotBalances(data []byte) error {
	resp := struct {
		Time    int64           `json:"time"`
		Channel string          `json:"channel"`
		Event   string          `json:"event"`
		Result  []WsSpotBalance `json:"result"`
	}{}
	err := json.Unmarshal(data, &resp)
	if err != nil {
		return err
	}
	accountChanges := make([]account.Change, len(resp.Result))
	for x := range resp.Result {
		code := currency.NewCode(resp.Result[x].Currency)
		accountChanges[x] = account.Change{
			Exchange: g.Name,
			Currency: code,
			Asset:    asset.Spot,
			Amount:   resp.Result[x].Available.Float64(),
		}
	}
	g.Websocket.DataHandler <- accountChanges
	return nil
}

func (g *Gateio) processMarginBalances(data []byte) error {
	resp := struct {
		Time    int64             `json:"time"`
		Channel string            `json:"channel"`
		Event   string            `json:"event"`
		Result  []WsMarginBalance `json:"result"`
	}{}
	err := json.Unmarshal(data, &resp)
	if err != nil {
		return err
	}
	accountChange := make([]account.Change, len(resp.Result))
	for x := range resp.Result {
		code := currency.NewCode(resp.Result[x].Currency)
		accountChange[x] = account.Change{
			Exchange: g.Name,
			Currency: code,
			Asset:    asset.Margin,
			Amount:   resp.Result[x].Available.Float64(),
		}
	}
	g.Websocket.DataHandler <- accountChange
	return nil
}

func (g *Gateio) processFundingBalances(data []byte) error {
	resp := struct {
		Time    int64              `json:"time"`
		Channel string             `json:"channel"`
		Event   string             `json:"event"`
		Result  []WsFundingBalance `json:"result"`
	}{}
	err := json.Unmarshal(data, &resp)
	if err != nil {
		return err
	}
	g.Websocket.DataHandler <- resp
	return nil
}

func (g *Gateio) processCrossMarginBalance(data []byte) error {
	resp := struct {
		Time    int64                  `json:"time"`
		Channel string                 `json:"channel"`
		Event   string                 `json:"event"`
		Result  []WsCrossMarginBalance `json:"result"`
	}{}
	err := json.Unmarshal(data, &resp)
	if err != nil {
		return err
	}
	accountChanges := make([]account.Change, len(resp.Result))
	for x := range resp.Result {
		code := currency.NewCode(resp.Result[x].Currency)
		accountChanges[x] = account.Change{
			Exchange: g.Name,
			Currency: code,
			Asset:    asset.Margin,
			Amount:   resp.Result[x].Available.Float64(),
			Account:  resp.Result[x].User,
		}
	}
	g.Websocket.DataHandler <- accountChanges
	return nil
}

func (g *Gateio) processCrossMarginLoans(data []byte) error {
	resp := struct {
		Time    int64             `json:"time"`
		Channel string            `json:"channel"`
		Event   string            `json:"event"`
		Result  WsCrossMarginLoan `json:"result"`
	}{}
	err := json.Unmarshal(data, &resp)
	if err != nil {
		return err
	}
	g.Websocket.DataHandler <- resp
	return nil
}

// GenerateDefaultSubscriptionsSpot returns default subscriptions
func (g *Gateio) GenerateDefaultSubscriptionsSpot() (subscription.List, error) {
	channelsToSubscribe := defaultSubscriptions
	if g.Websocket.CanUseAuthenticatedEndpoints() {
		channelsToSubscribe = append(channelsToSubscribe, []string{crossMarginBalanceChannel, marginBalancesChannel, spotBalancesChannel}...)
	}

	if g.IsSaveTradeDataEnabled() || g.IsTradeFeedEnabled() {
		channelsToSubscribe = append(channelsToSubscribe, spotTradesChannel)
	}

	var subscriptions subscription.List
	var err error
	for i := range channelsToSubscribe {
		var pairs currency.Pairs
		var assetType asset.Item
		switch channelsToSubscribe[i] {
		case marginBalancesChannel:
			assetType = asset.Margin
			pairs, err = g.GetEnabledPairs(asset.Margin)
		case crossMarginBalanceChannel:
			assetType = asset.CrossMargin
			pairs, err = g.GetEnabledPairs(asset.CrossMargin)
		default:
			// TODO: Check and add balance support as spot balances can be subscribed without a currency pair supplied.
			assetType = asset.Spot
			pairs, err = g.GetEnabledPairs(asset.Spot)
		}
		if err != nil && !errors.Is(err, asset.ErrNotEnabled) {
			return nil, err
		}

		for j := range pairs {
			params := make(map[string]interface{})
			switch channelsToSubscribe[i] {
			case spotOrderbookChannel:
				// Level is set to 10 as it's the most stable, anything larger with a lot of subscripted books will start producing errors
				// TODO: Investigate root cause of this issue (gorrilla websocket or exchange)
				params["level"] = 10
				params["interval"] = kline.HundredMilliseconds
			case spotCandlesticksChannel:
				params["interval"] = kline.FiveMin
			case spotOrderbookUpdateChannel:
				params["interval"] = kline.HundredMilliseconds
			}

			fpair, err := g.FormatExchangeCurrency(pairs[j], asset.Spot)
			if err != nil {
				return nil, err
			}

			subscriptions = append(subscriptions, &subscription.Subscription{
				Channel: channelsToSubscribe[i],
				Pairs:   currency.Pairs{fpair.Upper()},
				Asset:   assetType,
				Params:  params,
			})
		}
	}
	return subscriptions, nil
}

// GeneratePayload returns the payload for a websocket message
type GeneratePayload func(ctx context.Context, conn stream.Connection, event string, channelsToSubscribe subscription.List) ([]WsInput, error)

// handleSubscription sends a websocket message to receive data from the channel
<<<<<<< HEAD
func (g *Gateio) handleSubscription(ctx context.Context, conn stream.Connection, event string, channelsToSubscribe subscription.List, generatePayload PayloadGenerator) (*subscription.Result, error) {
=======
func (g *Gateio) handleSubscription(ctx context.Context, conn stream.Connection, event string, channelsToSubscribe subscription.List, generatePayload GeneratePayload) error {
>>>>>>> ea257634
	payloads, err := generatePayload(ctx, conn, event, channelsToSubscribe)
	if err != nil {
		return nil, err
	}
<<<<<<< HEAD

	var result subscription.Result
	var wg sync.WaitGroup
	wg.Add(len(payloads))
	for i := range payloads {
		go func(sub *subscription.Subscription, out *WsInput) {
			defer wg.Done()
			response, err := conn.SendMessageReturnResponse(ctx, out.ID, out)
			if err != nil {
				result.Add(sub, err)
				return
=======
	var errs error
	for k := range payloads {
		result, err := conn.SendMessageReturnResponse(ctx, request.Unset, payloads[k].ID, payloads[k])
		if err != nil {
			errs = common.AppendError(errs, err)
			continue
		}
		var resp WsEventResponse
		if err = json.Unmarshal(result, &resp); err != nil {
			errs = common.AppendError(errs, err)
		} else {
			if resp.Error != nil && resp.Error.Code != 0 {
				errs = common.AppendError(errs, fmt.Errorf("error while %s to channel %s error code: %d message: %s", payloads[k].Event, payloads[k].Channel, resp.Error.Code, resp.Error.Message))
				continue
			}
			if event == subscribeEvent {
				err = g.Websocket.AddSuccessfulSubscriptions(conn, channelsToSubscribe[k])
			} else {
				err = g.Websocket.RemoveSubscriptions(conn, channelsToSubscribe[k])
>>>>>>> ea257634
			}
			var resp WsEventResponse
			err = json.Unmarshal(response, &resp)
			if err != nil {
				result.Add(sub, err)
				return
			}
			if resp.Error != nil && resp.Error.Code != 0 {
				result.Add(sub, fmt.Errorf("error while %s to channel %s error code: %d message: %s", out.Event, out.Channel, resp.Error.Code, resp.Error.Message))
				return
			}
			result.Add(sub, nil)
		}(channelsToSubscribe[i], &payloads[i])
	}
	wg.Wait()
	return &result, nil
}

func (g *Gateio) generatePayload(ctx context.Context, conn stream.Connection, event string, channelsToSubscribe subscription.List) ([]WsInput, error) {
	if len(channelsToSubscribe) == 0 {
		return nil, errors.New("cannot generate payload, no channels supplied")
	}
	var creds *account.Credentials
	var err error
	if g.Websocket.CanUseAuthenticatedEndpoints() {
		creds, err = g.GetCredentials(ctx)
		if err != nil {
			return nil, err
		}
	}
	var batch *[]string
	var intervalString string
	payloads := make([]WsInput, 0, len(channelsToSubscribe))
	for i := range channelsToSubscribe {
		if len(channelsToSubscribe[i].Pairs) != 1 {
			return nil, subscription.ErrNotSinglePair
		}
		var auth *WsAuthInput
		timestamp := time.Now()
		channelsToSubscribe[i].Pairs[0].Delimiter = currency.UnderscoreDelimiter
		params := []string{channelsToSubscribe[i].Pairs[0].String()}
		switch channelsToSubscribe[i].Channel {
		case spotOrderbookChannel:
			interval, okay := channelsToSubscribe[i].Params["interval"].(kline.Interval)
			if !okay {
				return nil, errors.New("invalid interval parameter")
			}
			level, okay := channelsToSubscribe[i].Params["level"].(int)
			if !okay {
				return nil, errors.New("invalid spot order level")
			}
			intervalString, err = g.GetIntervalString(interval)
			if err != nil {
				return nil, err
			}
			params = append(params,
				strconv.Itoa(level),
				intervalString,
			)
		case spotCandlesticksChannel:
			interval, ok := channelsToSubscribe[i].Params["interval"].(kline.Interval)
			if !ok {
				return nil, errors.New("missing spot candlesticks interval")
			}
			intervalString, err = g.GetIntervalString(interval)
			if err != nil {
				return nil, err
			}
			params = append(
				[]string{intervalString},
				params...)
		}
		switch channelsToSubscribe[i].Channel {
		case spotUserTradesChannel,
			spotBalancesChannel,
			marginBalancesChannel,
			spotFundingBalanceChannel,
			crossMarginBalanceChannel,
			crossMarginLoanChannel:
			if !g.Websocket.CanUseAuthenticatedEndpoints() {
				continue
			}
			value, ok := channelsToSubscribe[i].Params["user"].(string)
			if ok {
				params = append(
					[]string{value},
					params...)
			}
			var sigTemp string
			sigTemp, err = g.generateWsSignature(creds.Secret, event, channelsToSubscribe[i].Channel, timestamp)
			if err != nil {
				return nil, err
			}
			auth = &WsAuthInput{
				Method: "api_key",
				Key:    creds.Key,
				Sign:   sigTemp,
			}
		case spotOrderbookUpdateChannel:
			interval, ok := channelsToSubscribe[i].Params["interval"].(kline.Interval)
			if !ok {
				return nil, errors.New("missing spot orderbook interval")
			}
			intervalString, err = g.GetIntervalString(interval)
			if err != nil {
				return nil, err
			}
			params = append(params, intervalString)
		}

		payload := WsInput{
			ID:      conn.GenerateMessageID(false),
			Event:   event,
			Channel: channelsToSubscribe[i].Channel,
			Payload: params,
			Auth:    auth,
			Time:    timestamp.Unix(),
		}

		if channelsToSubscribe[i].Channel == "spot.book_ticker" {
			// To get all orderbook assets subscribed it needs to be batched and
			// only spot.book_ticker can be batched, if not it will take about
			// half an hour for initial sync.
			if batch != nil {
				*batch = append(*batch, params...)
			} else {
				// Sets up pointer to the field for the outbound payload.
				payloads = append(payloads, payload)
				batch = &payloads[len(payloads)-1].Payload
			}
			continue
		}
		payloads = append(payloads, payload)
	}
	return payloads, nil
}

// SpotSubscribe sends a websocket message to stop receiving data from the channel
<<<<<<< HEAD
func (g *Gateio) SpotSubscribe(ctx context.Context, conn stream.Connection, channelsToUnsubscribe subscription.List) (*subscription.Result, error) {
=======
func (g *Gateio) SpotSubscribe(ctx context.Context, conn stream.Connection, channelsToUnsubscribe subscription.List) error {
>>>>>>> ea257634
	return g.handleSubscription(ctx, conn, subscribeEvent, channelsToUnsubscribe, g.generatePayload)
}

// SpotUnsubscribe sends a websocket message to stop receiving data from the channel
<<<<<<< HEAD
func (g *Gateio) SpotUnsubscribe(ctx context.Context, conn stream.Connection, channelsToUnsubscribe subscription.List) (*subscription.Result, error) {
	return g.handleSubscription(ctx, conn, unsubscribeEvent, channelsToUnsubscribe, g.generatePayload)
=======
func (g *Gateio) SpotUnsubscribe(ctx context.Context, conn stream.Connection, channelsToUnsubscribe subscription.List) error {
	return g.handleSubscription(ctx, conn, unsubscribeEvent, channelsToUnsubscribe, g.generatePayload)
}

func (g *Gateio) listOfAssetsCurrencyPairEnabledFor(cp currency.Pair) map[asset.Item]bool {
	assetTypes := g.CurrencyPairs.GetAssetTypes(true)
	// we need this all asset types on the map even if their value is false
	assetPairEnabled := map[asset.Item]bool{asset.Spot: false, asset.Options: false, asset.Futures: false, asset.CrossMargin: false, asset.Margin: false, asset.DeliveryFutures: false}
	for i := range assetTypes {
		pairs, err := g.GetEnabledPairs(assetTypes[i])
		if err != nil {
			continue
		}
		assetPairEnabled[assetTypes[i]] = pairs.Contains(cp, true)
	}
	return assetPairEnabled
>>>>>>> ea257634
}

// GenerateWebsocketMessageID generates a message ID for the individual
// connection.
func (g *Gateio) GenerateWebsocketMessageID(bool) int64 {
	return g.Counter.IncrementAndGet()
}<|MERGE_RESOLUTION|>--- conflicted
+++ resolved
@@ -684,16 +684,11 @@
 type GeneratePayload func(ctx context.Context, conn stream.Connection, event string, channelsToSubscribe subscription.List) ([]WsInput, error)
 
 // handleSubscription sends a websocket message to receive data from the channel
-<<<<<<< HEAD
-func (g *Gateio) handleSubscription(ctx context.Context, conn stream.Connection, event string, channelsToSubscribe subscription.List, generatePayload PayloadGenerator) (*subscription.Result, error) {
-=======
-func (g *Gateio) handleSubscription(ctx context.Context, conn stream.Connection, event string, channelsToSubscribe subscription.List, generatePayload GeneratePayload) error {
->>>>>>> ea257634
+func (g *Gateio) handleSubscription(ctx context.Context, conn stream.Connection, event string, channelsToSubscribe subscription.List, generatePayload GeneratePayload) (*subscription.Result, error) {
 	payloads, err := generatePayload(ctx, conn, event, channelsToSubscribe)
 	if err != nil {
 		return nil, err
 	}
-<<<<<<< HEAD
 
 	var result subscription.Result
 	var wg sync.WaitGroup
@@ -701,31 +696,10 @@
 	for i := range payloads {
 		go func(sub *subscription.Subscription, out *WsInput) {
 			defer wg.Done()
-			response, err := conn.SendMessageReturnResponse(ctx, out.ID, out)
+			response, err := conn.SendMessageReturnResponse(ctx, request.Unset, out.ID, out)
 			if err != nil {
 				result.Add(sub, err)
 				return
-=======
-	var errs error
-	for k := range payloads {
-		result, err := conn.SendMessageReturnResponse(ctx, request.Unset, payloads[k].ID, payloads[k])
-		if err != nil {
-			errs = common.AppendError(errs, err)
-			continue
-		}
-		var resp WsEventResponse
-		if err = json.Unmarshal(result, &resp); err != nil {
-			errs = common.AppendError(errs, err)
-		} else {
-			if resp.Error != nil && resp.Error.Code != 0 {
-				errs = common.AppendError(errs, fmt.Errorf("error while %s to channel %s error code: %d message: %s", payloads[k].Event, payloads[k].Channel, resp.Error.Code, resp.Error.Message))
-				continue
-			}
-			if event == subscribeEvent {
-				err = g.Websocket.AddSuccessfulSubscriptions(conn, channelsToSubscribe[k])
-			} else {
-				err = g.Websocket.RemoveSubscriptions(conn, channelsToSubscribe[k])
->>>>>>> ea257634
 			}
 			var resp WsEventResponse
 			err = json.Unmarshal(response, &resp)
@@ -864,36 +838,13 @@
 }
 
 // SpotSubscribe sends a websocket message to stop receiving data from the channel
-<<<<<<< HEAD
 func (g *Gateio) SpotSubscribe(ctx context.Context, conn stream.Connection, channelsToUnsubscribe subscription.List) (*subscription.Result, error) {
-=======
-func (g *Gateio) SpotSubscribe(ctx context.Context, conn stream.Connection, channelsToUnsubscribe subscription.List) error {
->>>>>>> ea257634
 	return g.handleSubscription(ctx, conn, subscribeEvent, channelsToUnsubscribe, g.generatePayload)
 }
 
 // SpotUnsubscribe sends a websocket message to stop receiving data from the channel
-<<<<<<< HEAD
 func (g *Gateio) SpotUnsubscribe(ctx context.Context, conn stream.Connection, channelsToUnsubscribe subscription.List) (*subscription.Result, error) {
 	return g.handleSubscription(ctx, conn, unsubscribeEvent, channelsToUnsubscribe, g.generatePayload)
-=======
-func (g *Gateio) SpotUnsubscribe(ctx context.Context, conn stream.Connection, channelsToUnsubscribe subscription.List) error {
-	return g.handleSubscription(ctx, conn, unsubscribeEvent, channelsToUnsubscribe, g.generatePayload)
-}
-
-func (g *Gateio) listOfAssetsCurrencyPairEnabledFor(cp currency.Pair) map[asset.Item]bool {
-	assetTypes := g.CurrencyPairs.GetAssetTypes(true)
-	// we need this all asset types on the map even if their value is false
-	assetPairEnabled := map[asset.Item]bool{asset.Spot: false, asset.Options: false, asset.Futures: false, asset.CrossMargin: false, asset.Margin: false, asset.DeliveryFutures: false}
-	for i := range assetTypes {
-		pairs, err := g.GetEnabledPairs(assetTypes[i])
-		if err != nil {
-			continue
-		}
-		assetPairEnabled[assetTypes[i]] = pairs.Contains(cp, true)
-	}
-	return assetPairEnabled
->>>>>>> ea257634
 }
 
 // GenerateWebsocketMessageID generates a message ID for the individual
