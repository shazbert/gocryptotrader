--- conflicted
+++ resolved
@@ -683,7 +683,6 @@
 	if err != nil {
 		return nil, err
 	}
-<<<<<<< HEAD
 
 	var result subscription.Result
 	var wg sync.WaitGroup
@@ -691,31 +690,10 @@
 	for i := range payloads {
 		go func(sub *subscription.Subscription, out *WsInput) {
 			defer wg.Done()
-			response, err := conn.SendMessageReturnResponse(out.ID, out)
+			response, err := conn.SendMessageReturnResponse(ctx, out.ID, out)
 			if err != nil {
 				result.Add(sub, err)
 				return
-=======
-	var errs error
-	for k := range payloads {
-		result, err := g.Websocket.Conn.SendMessageReturnResponse(context.TODO(), payloads[k].ID, payloads[k])
-		if err != nil {
-			errs = common.AppendError(errs, err)
-			continue
-		}
-		var resp WsEventResponse
-		if err = json.Unmarshal(result, &resp); err != nil {
-			errs = common.AppendError(errs, err)
-		} else {
-			if resp.Error != nil && resp.Error.Code != 0 {
-				errs = common.AppendError(errs, fmt.Errorf("error while %s to channel %s error code: %d message: %s", payloads[k].Event, payloads[k].Channel, resp.Error.Code, resp.Error.Message))
-				continue
-			}
-			if payloads[k].Event == "subscribe" {
-				err = g.Websocket.AddSuccessfulSubscriptions(channelsToSubscribe[k])
-			} else {
-				err = g.Websocket.RemoveSubscriptions(channelsToSubscribe[k])
->>>>>>> 2e0f0ae9
 			}
 			var resp WsEventResponse
 			err = json.Unmarshal(response, &resp)
