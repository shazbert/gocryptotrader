package gateio

import (
	"context"
	"encoding/json"
	"errors"
	"fmt"
	"net/http"
	"strconv"
	"strings"
	"time"

	"github.com/gorilla/websocket"
	"github.com/thrasher-corp/gocryptotrader/common"
	"github.com/thrasher-corp/gocryptotrader/currency"
	"github.com/thrasher-corp/gocryptotrader/exchanges/account"
	"github.com/thrasher-corp/gocryptotrader/exchanges/asset"
	"github.com/thrasher-corp/gocryptotrader/exchanges/fill"
	"github.com/thrasher-corp/gocryptotrader/exchanges/kline"
	"github.com/thrasher-corp/gocryptotrader/exchanges/order"
	"github.com/thrasher-corp/gocryptotrader/exchanges/orderbook"
	"github.com/thrasher-corp/gocryptotrader/exchanges/stream"
	"github.com/thrasher-corp/gocryptotrader/exchanges/subscription"
	"github.com/thrasher-corp/gocryptotrader/exchanges/ticker"
	"github.com/thrasher-corp/gocryptotrader/exchanges/trade"
	"github.com/thrasher-corp/gocryptotrader/log"
)

const (
	optionsWebsocketURL        = "wss://op-ws.gateio.live/v4/ws"
	optionsWebsocketTestnetURL = "wss://op-ws-testnet.gateio.live/v4/ws"

	// channels
	optionsPingChannel                   = "options.ping"
	optionsContractTickersChannel        = "options.contract_tickers"
	optionsUnderlyingTickersChannel      = "options.ul_tickers"
	optionsTradesChannel                 = "options.trades"
	optionsUnderlyingTradesChannel       = "options.ul_trades"
	optionsUnderlyingPriceChannel        = "options.ul_price"
	optionsMarkPriceChannel              = "options.mark_price"
	optionsSettlementChannel             = "options.settlements"
	optionsContractsChannel              = "options.contracts"
	optionsContractCandlesticksChannel   = "options.contract_candlesticks"
	optionsUnderlyingCandlesticksChannel = "options.ul_candlesticks"
	optionsOrderbookChannel              = "options.order_book"
	optionsOrderbookTickerChannel        = "options.book_ticker"
	optionsOrderbookUpdateChannel        = "options.order_book_update"
	optionsOrdersChannel                 = "options.orders"
	optionsUserTradesChannel             = "options.usertrades"
	optionsLiquidatesChannel             = "options.liquidates"
	optionsUserSettlementChannel         = "options.user_settlements"
	optionsPositionCloseChannel          = "options.position_closes"
	optionsBalancesChannel               = "options.balances"
	optionsPositionsChannel              = "options.positions"
)

var defaultOptionsSubscriptions = []string{
	optionsContractTickersChannel,
	optionsUnderlyingTickersChannel,
	optionsTradesChannel,
	optionsUnderlyingTradesChannel,
	optionsContractCandlesticksChannel,
	optionsUnderlyingCandlesticksChannel,
	optionsOrderbookChannel,
	optionsOrderbookUpdateChannel,
}

var fetchedOptionsCurrencyPairSnapshotOrderbook = make(map[string]bool)

// WsOptionsConnect initiates a websocket connection to options websocket endpoints.
func (g *Gateio) WsOptionsConnect(ctx context.Context, conn stream.Connection) error {
	err := g.CurrencyPairs.IsAssetEnabled(asset.Options)
	if err != nil {
		return err
	}
	err = conn.DialContext(ctx, &websocket.Dialer{}, http.Header{})
	if err != nil {
		return err
	}
	pingMessage, err := json.Marshal(WsInput{
		ID:      conn.GenerateMessageID(false),
		Time:    time.Now().Unix(), // TODO: Func for dynamic time as this will be the same time for every ping message.
		Channel: optionsPingChannel,
	})
	if err != nil {
		return err
	}
	conn.SetupPingHandler(stream.PingHandler{
		Websocket:   true,
		Delay:       time.Second * 5,
		MessageType: websocket.PingMessage,
		Message:     pingMessage,
	})
	return nil
}

// GenerateOptionsDefaultSubscriptions generates list of channel subscriptions for options asset type.
func (g *Gateio) GenerateOptionsDefaultSubscriptions() (subscription.List, error) {
	channelsToSubscribe := defaultOptionsSubscriptions
	var userID int64
	if g.Websocket.CanUseAuthenticatedEndpoints() {
		var err error
		_, err = g.GetCredentials(context.TODO())
		if err != nil {
			g.Websocket.SetCanUseAuthenticatedEndpoints(false)
			goto getEnabledPairs
		}
		response, err := g.GetSubAccountBalances(context.Background(), "")
		if err != nil {
			return nil, err
		}
		if len(response) != 0 {
			channelsToSubscribe = append(channelsToSubscribe,
				optionsUserTradesChannel,
				optionsBalancesChannel,
			)
			userID = response[0].UserID
		} else if g.Verbose {
			log.Errorf(log.ExchangeSys, "no subaccount found for authenticated options channel subscriptions")
		}
	}
getEnabledPairs:
	var subscriptions subscription.List
	pairs, err := g.GetEnabledPairs(asset.Options)
	if err != nil {
		return nil, err
	}
	for i := range channelsToSubscribe {
		for j := range pairs {
			params := make(map[string]interface{})
			switch channelsToSubscribe[i] {
			case optionsOrderbookChannel:
				params["accuracy"] = "0"
				params["level"] = "20"
			case optionsContractCandlesticksChannel, optionsUnderlyingCandlesticksChannel:
				params["interval"] = kline.FiveMin
			case optionsOrderbookUpdateChannel:
				params["interval"] = kline.ThousandMilliseconds
				params["level"] = "20"
			case optionsOrdersChannel,
				optionsUserTradesChannel,
				optionsLiquidatesChannel,
				optionsUserSettlementChannel,
				optionsPositionCloseChannel,
				optionsBalancesChannel,
				optionsPositionsChannel:
				if userID == 0 {
					continue
				}
				params["user_id"] = userID
			}
			fpair, err := g.FormatExchangeCurrency(pairs[j], asset.Options)
			if err != nil {
				return nil, err
			}
			subscriptions = append(subscriptions, &subscription.Subscription{
				Channel: channelsToSubscribe[i],
				Pairs:   currency.Pairs{fpair.Upper()},
				Params:  params,
			})
		}
	}
	return subscriptions, nil
}

func (g *Gateio) generateOptionsPayload(ctx context.Context, conn stream.Connection, event string, channelsToSubscribe subscription.List) ([]WsInput, error) {
	if len(channelsToSubscribe) == 0 {
		return nil, errors.New("cannot generate payload, no channels supplied")
	}
	var err error
	var intervalString string
	payloads := make([]WsInput, len(channelsToSubscribe))
	for i := range channelsToSubscribe {
		if len(channelsToSubscribe[i].Pairs) != 1 {
			return nil, subscription.ErrNotSinglePair
		}
		var auth *WsAuthInput
		timestamp := time.Now()
		var params []string
		switch channelsToSubscribe[i].Channel {
		case optionsUnderlyingTickersChannel,
			optionsUnderlyingTradesChannel,
			optionsUnderlyingPriceChannel,
			optionsUnderlyingCandlesticksChannel:
			var uly currency.Pair
			uly, err = g.GetUnderlyingFromCurrencyPair(channelsToSubscribe[i].Pairs[0])
			if err != nil {
				return nil, err
			}
			params = append(params, uly.String())
		case optionsBalancesChannel:
			// options.balance channel does not require underlying or contract
		default:
			channelsToSubscribe[i].Pairs[0].Delimiter = currency.UnderscoreDelimiter
			params = append(params, channelsToSubscribe[i].Pairs[0].String())
		}
		switch channelsToSubscribe[i].Channel {
		case optionsOrderbookChannel:
			accuracy, ok := channelsToSubscribe[i].Params["accuracy"].(string)
			if !ok {
				return nil, fmt.Errorf("%w, invalid options orderbook accuracy", orderbook.ErrOrderbookInvalid)
			}
			level, ok := channelsToSubscribe[i].Params["level"].(string)
			if !ok {
				return nil, fmt.Errorf("%w, invalid options orderbook level", orderbook.ErrOrderbookInvalid)
			}
			params = append(
				params,
				level,
				accuracy,
			)
		case optionsUserTradesChannel,
			optionsBalancesChannel,
			optionsOrdersChannel,
			optionsLiquidatesChannel,
			optionsUserSettlementChannel,
			optionsPositionCloseChannel,
			optionsPositionsChannel:
			userID, ok := channelsToSubscribe[i].Params["user_id"].(int64)
			if !ok {
				continue
			}
			params = append([]string{strconv.FormatInt(userID, 10)}, params...)
			var creds *account.Credentials
			creds, err = g.GetCredentials(ctx)
			if err != nil {
				return nil, err
			}
			var sigTemp string
			sigTemp, err = g.generateWsSignature(creds.Secret, event, channelsToSubscribe[i].Channel, timestamp)
			if err != nil {
				return nil, err
			}
			auth = &WsAuthInput{
				Method: "api_key",
				Key:    creds.Key,
				Sign:   sigTemp,
			}
		case optionsOrderbookUpdateChannel:
			interval, ok := channelsToSubscribe[i].Params["interval"].(kline.Interval)
			if !ok {
				return nil, fmt.Errorf("%w, missing options orderbook interval", orderbook.ErrOrderbookInvalid)
			}
			intervalString, err = g.GetIntervalString(interval)
			if err != nil {
				return nil, err
			}
			params = append(params,
				intervalString)
			if value, ok := channelsToSubscribe[i].Params["level"].(int); ok {
				params = append(params, strconv.Itoa(value))
			}
		case optionsContractCandlesticksChannel,
			optionsUnderlyingCandlesticksChannel:
			interval, ok := channelsToSubscribe[i].Params["interval"].(kline.Interval)
			if !ok {
				return nil, errors.New("missing options underlying candlesticks interval")
			}
			intervalString, err = g.GetIntervalString(interval)
			if err != nil {
				return nil, err
			}
			params = append(
				[]string{intervalString},
				params...)
		}
		payloads[i] = WsInput{
			ID:      conn.GenerateMessageID(false),
			Event:   event,
			Channel: channelsToSubscribe[i].Channel,
			Payload: params,
			Auth:    auth,
			Time:    timestamp.Unix(),
		}
	}
	return payloads, nil
}

// OptionsSubscribe sends a websocket message to stop receiving data for asset type options
func (g *Gateio) OptionsSubscribe(ctx context.Context, conn stream.Connection, channelsToUnsubscribe subscription.List) error {
	return g.handleOptionsSubscription(ctx, conn, subscribeEvent, channelsToUnsubscribe)
}

// OptionsUnsubscribe sends a websocket message to stop receiving data for asset type options
func (g *Gateio) OptionsUnsubscribe(ctx context.Context, conn stream.Connection, channelsToUnsubscribe subscription.List) error {
	return g.handleOptionsSubscription(ctx, conn, unsubscribeEvent, channelsToUnsubscribe)
}

// handleOptionsSubscription sends a websocket message to receive data from the channel
func (g *Gateio) handleOptionsSubscription(ctx context.Context, conn stream.Connection, event string, channelsToSubscribe subscription.List) error {
	payloads, err := g.generateOptionsPayload(ctx, conn, event, channelsToSubscribe)
	if err != nil {
		return err
	}
	var errs error
	for k := range payloads {
<<<<<<< HEAD
		result, err := conn.SendMessageReturnResponse(payloads[k].ID, payloads[k])
=======
		result, err := g.Websocket.Conn.SendMessageReturnResponse(context.TODO(), payloads[k].ID, payloads[k])
>>>>>>> d275e39d
		if err != nil {
			errs = common.AppendError(errs, err)
			continue
		}
		var resp WsEventResponse
		if err = json.Unmarshal(result, &resp); err != nil {
			errs = common.AppendError(errs, err)
		} else {
			if resp.Error != nil && resp.Error.Code != 0 {
				errs = common.AppendError(errs, fmt.Errorf("error while %s to channel %s asset type: options error code: %d message: %s", payloads[k].Event, payloads[k].Channel, resp.Error.Code, resp.Error.Message))
				continue
			}
			if payloads[k].Event == subscribeEvent {
				err = g.Websocket.AddSuccessfulSubscriptions(conn, channelsToSubscribe[k])
			} else {
				err = g.Websocket.RemoveSubscriptions(conn, channelsToSubscribe[k])
			}
			if err != nil {
				errs = common.AppendError(errs, err)
			}
		}
	}
	return errs
}

// WsHandleOptionsData handles options websocket data
func (g *Gateio) WsHandleOptionsData(_ context.Context, respRaw []byte) error {
	var push WsResponse
	err := json.Unmarshal(respRaw, &push)
	if err != nil {
		return err
	}

	if push.Event == subscribeEvent || push.Event == unsubscribeEvent {
		if !g.Websocket.Match.IncomingWithData(push.ID, respRaw) {
			return fmt.Errorf("couldn't match subscription message with ID: %d", push.ID)
		}
		return nil
	}

	switch push.Channel {
	case optionsContractTickersChannel:
		return g.processOptionsContractTickers(push.Result)
	case optionsUnderlyingTickersChannel:
		return g.processOptionsUnderlyingTicker(push.Result)
	case optionsTradesChannel,
		optionsUnderlyingTradesChannel:
		return g.processOptionsTradesPushData(respRaw)
	case optionsUnderlyingPriceChannel:
		return g.processOptionsUnderlyingPricePushData(push.Result)
	case optionsMarkPriceChannel:
		return g.processOptionsMarkPrice(push.Result)
	case optionsSettlementChannel:
		return g.processOptionsSettlementPushData(push.Result)
	case optionsContractsChannel:
		return g.processOptionsContractPushData(push.Result)
	case optionsContractCandlesticksChannel,
		optionsUnderlyingCandlesticksChannel:
		return g.processOptionsCandlestickPushData(respRaw)
	case optionsOrderbookChannel:
		return g.processOptionsOrderbookSnapshotPushData(push.Event, push.Result, push.Time.Time())
	case optionsOrderbookTickerChannel:
		return g.processOrderbookTickerPushData(respRaw)
	case optionsOrderbookUpdateChannel:
		return g.processFuturesAndOptionsOrderbookUpdate(push.Result, asset.Options)
	case optionsOrdersChannel:
		return g.processOptionsOrderPushData(respRaw)
	case optionsUserTradesChannel:
		return g.processOptionsUserTradesPushData(respRaw)
	case optionsLiquidatesChannel:
		return g.processOptionsLiquidatesPushData(respRaw)
	case optionsUserSettlementChannel:
		return g.processOptionsUsersPersonalSettlementsPushData(respRaw)
	case optionsPositionCloseChannel:
		return g.processPositionCloseData(respRaw)
	case optionsBalancesChannel:
		return g.processBalancePushData(respRaw, asset.Options)
	case optionsPositionsChannel:
		return g.processOptionsPositionPushData(respRaw)
	default:
		g.Websocket.DataHandler <- stream.UnhandledMessageWarning{
			Message: g.Name + stream.UnhandledMessage + string(respRaw),
		}
		return errors.New(stream.UnhandledMessage)
	}
}

func (g *Gateio) processOptionsContractTickers(incoming []byte) error {
	var data OptionsTicker
	err := json.Unmarshal(incoming, &data)
	if err != nil {
		return err
	}
	g.Websocket.DataHandler <- &ticker.Price{
		Pair:         data.Name,
		Last:         data.LastPrice.Float64(),
		Bid:          data.Bid1Price.Float64(),
		Ask:          data.Ask1Price.Float64(),
		AskSize:      data.Ask1Size,
		BidSize:      data.Bid1Size,
		ExchangeName: g.Name,
		AssetType:    asset.Options,
	}
	return nil
}

func (g *Gateio) processOptionsUnderlyingTicker(incoming []byte) error {
	var data WsOptionUnderlyingTicker
	err := json.Unmarshal(incoming, &data)
	if err != nil {
		return err
	}
	g.Websocket.DataHandler <- &data
	return nil
}

func (g *Gateio) processOptionsTradesPushData(data []byte) error {
	saveTradeData := g.IsSaveTradeDataEnabled()
	if !saveTradeData &&
		!g.IsTradeFeedEnabled() {
		return nil
	}
	resp := struct {
		Time    int64             `json:"time"`
		Channel string            `json:"channel"`
		Event   string            `json:"event"`
		Result  []WsOptionsTrades `json:"result"`
	}{}
	err := json.Unmarshal(data, &resp)
	if err != nil {
		return err
	}
	trades := make([]trade.Data, len(resp.Result))
	for x := range resp.Result {
		trades[x] = trade.Data{
			Timestamp:    resp.Result[x].CreateTimeMs.Time(),
			CurrencyPair: resp.Result[x].Contract,
			AssetType:    asset.Options,
			Exchange:     g.Name,
			Price:        resp.Result[x].Price,
			Amount:       resp.Result[x].Size,
			TID:          strconv.FormatInt(resp.Result[x].ID, 10),
		}
	}
	return g.Websocket.Trade.Update(saveTradeData, trades...)
}

func (g *Gateio) processOptionsUnderlyingPricePushData(incoming []byte) error {
	var data WsOptionsUnderlyingPrice
	err := json.Unmarshal(incoming, &data)
	if err != nil {
		return err
	}
	g.Websocket.DataHandler <- &data
	return nil
}

func (g *Gateio) processOptionsMarkPrice(incoming []byte) error {
	var data WsOptionsMarkPrice
	err := json.Unmarshal(incoming, &data)
	if err != nil {
		return err
	}
	g.Websocket.DataHandler <- &data
	return nil
}

func (g *Gateio) processOptionsSettlementPushData(incoming []byte) error {
	var data WsOptionsSettlement
	err := json.Unmarshal(incoming, &data)
	if err != nil {
		return err
	}
	g.Websocket.DataHandler <- &data
	return nil
}

func (g *Gateio) processOptionsContractPushData(incoming []byte) error {
	var data WsOptionsContract
	err := json.Unmarshal(incoming, &data)
	if err != nil {
		return err
	}
	g.Websocket.DataHandler <- &data
	return nil
}

func (g *Gateio) processOptionsCandlestickPushData(data []byte) error {
	resp := struct {
		Time    int64                          `json:"time"`
		Channel string                         `json:"channel"`
		Event   string                         `json:"event"`
		Result  []WsOptionsContractCandlestick `json:"result"`
	}{}
	err := json.Unmarshal(data, &resp)
	if err != nil {
		return err
	}
	klineDatas := make([]stream.KlineData, len(resp.Result))
	for x := range resp.Result {
		icp := strings.Split(resp.Result[x].NameOfSubscription, currency.UnderscoreDelimiter)
		if len(icp) < 3 {
			return errors.New("malformed options candlestick websocket push data")
		}
		currencyPair, err := currency.NewPairFromString(strings.Join(icp[1:], currency.UnderscoreDelimiter))
		if err != nil {
			return err
		}
		klineDatas[x] = stream.KlineData{
			Pair:       currencyPair,
			AssetType:  asset.Options,
			Exchange:   g.Name,
			StartTime:  resp.Result[x].Timestamp.Time(),
			Interval:   icp[0],
			OpenPrice:  resp.Result[x].OpenPrice.Float64(),
			ClosePrice: resp.Result[x].ClosePrice.Float64(),
			HighPrice:  resp.Result[x].HighestPrice.Float64(),
			LowPrice:   resp.Result[x].LowestPrice.Float64(),
			Volume:     resp.Result[x].Amount.Float64(),
		}
	}
	g.Websocket.DataHandler <- klineDatas
	return nil
}

func (g *Gateio) processOrderbookTickerPushData(incoming []byte) error {
	var data WsOptionsOrderbookTicker
	err := json.Unmarshal(incoming, &data)
	if err != nil {
		return err
	}
	g.Websocket.DataHandler <- &data
	return nil
}

func (g *Gateio) processOptionsOrderbookSnapshotPushData(event string, incoming []byte, pushTime time.Time) error {
	if event == "all" {
		var data WsOptionsOrderbookSnapshot
		err := json.Unmarshal(incoming, &data)
		if err != nil {
			return err
		}
		base := orderbook.Base{
			Asset:           asset.Options,
			Exchange:        g.Name,
			Pair:            data.Contract,
			LastUpdated:     data.Timestamp.Time(),
			VerifyOrderbook: g.CanVerifyOrderbook,
		}
		base.Asks = make([]orderbook.Tranche, len(data.Asks))
		for x := range data.Asks {
			base.Asks[x].Amount = data.Asks[x].Size
			base.Asks[x].Price = data.Asks[x].Price.Float64()
		}
		base.Bids = make([]orderbook.Tranche, len(data.Bids))
		for x := range data.Bids {
			base.Bids[x].Amount = data.Bids[x].Size
			base.Bids[x].Price = data.Bids[x].Price.Float64()
		}
		return g.Websocket.Orderbook.LoadSnapshot(&base)
	}
	var data []WsFuturesOrderbookUpdateEvent
	err := json.Unmarshal(incoming, &data)
	if err != nil {
		return err
	}
	dataMap := map[string][2][]orderbook.Tranche{}
	for x := range data {
		ab, ok := dataMap[data[x].CurrencyPair]
		if !ok {
			ab = [2][]orderbook.Tranche{}
		}
		if data[x].Amount > 0 {
			ab[1] = append(ab[1], orderbook.Tranche{
				Price: data[x].Price.Float64(), Amount: data[x].Amount,
			})
		} else {
			ab[0] = append(ab[0], orderbook.Tranche{
				Price: data[x].Price.Float64(), Amount: -data[x].Amount,
			})
		}
		if !ok {
			dataMap[data[x].CurrencyPair] = ab
		}
	}
	if len(dataMap) == 0 {
		return errors.New("missing orderbook ask and bid data")
	}
	for key, ab := range dataMap {
		currencyPair, err := currency.NewPairFromString(key)
		if err != nil {
			return err
		}
		err = g.Websocket.Orderbook.LoadSnapshot(&orderbook.Base{
			Asks:            ab[0],
			Bids:            ab[1],
			Asset:           asset.Options,
			Exchange:        g.Name,
			Pair:            currencyPair,
			LastUpdated:     pushTime,
			VerifyOrderbook: g.CanVerifyOrderbook,
		})
		if err != nil {
			return err
		}
	}
	return nil
}

func (g *Gateio) processOptionsOrderPushData(data []byte) error {
	resp := struct {
		Time    int64            `json:"time"`
		Channel string           `json:"channel"`
		Event   string           `json:"event"`
		Result  []WsOptionsOrder `json:"result"`
	}{}
	err := json.Unmarshal(data, &resp)
	if err != nil {
		return err
	}
	orderDetails := make([]order.Detail, len(resp.Result))
	for x := range resp.Result {
		status, err := order.StringToOrderStatus(func() string {
			if resp.Result[x].Status == "finished" {
				return "cancelled"
			}
			return resp.Result[x].Status
		}())
		if err != nil {
			return err
		}
		orderDetails[x] = order.Detail{
			Amount:         resp.Result[x].Size,
			Exchange:       g.Name,
			OrderID:        strconv.FormatInt(resp.Result[x].ID, 10),
			Status:         status,
			Pair:           resp.Result[x].Contract,
			Date:           resp.Result[x].CreationTimeMs.Time(),
			ExecutedAmount: resp.Result[x].Size - resp.Result[x].Left,
			Price:          resp.Result[x].Price,
			AssetType:      asset.Options,
			AccountID:      resp.Result[x].User,
		}
	}
	g.Websocket.DataHandler <- orderDetails
	return nil
}

func (g *Gateio) processOptionsUserTradesPushData(data []byte) error {
	if !g.IsFillsFeedEnabled() {
		return nil
	}
	resp := struct {
		Time    int64                `json:"time"`
		Channel string               `json:"channel"`
		Event   string               `json:"event"`
		Result  []WsOptionsUserTrade `json:"result"`
	}{}
	err := json.Unmarshal(data, &resp)
	if err != nil {
		return err
	}
	fills := make([]fill.Data, len(resp.Result))
	for x := range resp.Result {
		fills[x] = fill.Data{
			Timestamp:    resp.Result[x].CreateTimeMs.Time(),
			Exchange:     g.Name,
			CurrencyPair: resp.Result[x].Contract,
			OrderID:      resp.Result[x].OrderID,
			TradeID:      resp.Result[x].ID,
			Price:        resp.Result[x].Price.Float64(),
			Amount:       resp.Result[x].Size,
		}
	}
	return g.Websocket.Fills.Update(fills...)
}

func (g *Gateio) processOptionsLiquidatesPushData(data []byte) error {
	resp := struct {
		Time    int64                 `json:"time"`
		Channel string                `json:"channel"`
		Event   string                `json:"event"`
		Result  []WsOptionsLiquidates `json:"result"`
	}{}
	err := json.Unmarshal(data, &resp)
	if err != nil {
		return err
	}
	g.Websocket.DataHandler <- &resp
	return nil
}

func (g *Gateio) processOptionsUsersPersonalSettlementsPushData(data []byte) error {
	resp := struct {
		Time    int64                     `json:"time"`
		Channel string                    `json:"channel"`
		Event   string                    `json:"event"`
		Result  []WsOptionsUserSettlement `json:"result"`
	}{}
	err := json.Unmarshal(data, &resp)
	if err != nil {
		return err
	}
	g.Websocket.DataHandler <- &resp
	return nil
}

func (g *Gateio) processOptionsPositionPushData(data []byte) error {
	resp := struct {
		Time    int64               `json:"time"`
		Channel string              `json:"channel"`
		Event   string              `json:"event"`
		Result  []WsOptionsPosition `json:"result"`
	}{}
	err := json.Unmarshal(data, &resp)
	if err != nil {
		return err
	}
	g.Websocket.DataHandler <- &resp
	return nil
}<|MERGE_RESOLUTION|>--- conflicted
+++ resolved
@@ -294,11 +294,7 @@
 	}
 	var errs error
 	for k := range payloads {
-<<<<<<< HEAD
-		result, err := conn.SendMessageReturnResponse(payloads[k].ID, payloads[k])
-=======
-		result, err := g.Websocket.Conn.SendMessageReturnResponse(context.TODO(), payloads[k].ID, payloads[k])
->>>>>>> d275e39d
+		result, err := conn.SendMessageReturnResponse(ctx, payloads[k].ID, payloads[k])
 		if err != nil {
 			errs = common.AppendError(errs, err)
 			continue
