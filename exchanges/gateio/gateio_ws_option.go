package gateio

import (
	"context"
	"encoding/json"
	"errors"
	"fmt"
	"net/http"
	"strconv"
	"strings"
	"time"

	"github.com/gorilla/websocket"
	"github.com/thrasher-corp/gocryptotrader/currency"
	"github.com/thrasher-corp/gocryptotrader/exchanges/account"
	"github.com/thrasher-corp/gocryptotrader/exchanges/asset"
	"github.com/thrasher-corp/gocryptotrader/exchanges/fill"
	"github.com/thrasher-corp/gocryptotrader/exchanges/kline"
	"github.com/thrasher-corp/gocryptotrader/exchanges/order"
	"github.com/thrasher-corp/gocryptotrader/exchanges/orderbook"
	"github.com/thrasher-corp/gocryptotrader/exchanges/stream"
	"github.com/thrasher-corp/gocryptotrader/exchanges/subscription"
	"github.com/thrasher-corp/gocryptotrader/exchanges/ticker"
	"github.com/thrasher-corp/gocryptotrader/exchanges/trade"
	"github.com/thrasher-corp/gocryptotrader/log"
)

const (
	optionsWebsocketURL        = "wss://op-ws.gateio.live/v4/ws"
	optionsWebsocketTestnetURL = "wss://op-ws-testnet.gateio.live/v4/ws"

	// channels
	optionsPingChannel                   = "options.ping"
	optionsContractTickersChannel        = "options.contract_tickers"
	optionsUnderlyingTickersChannel      = "options.ul_tickers"
	optionsTradesChannel                 = "options.trades"
	optionsUnderlyingTradesChannel       = "options.ul_trades"
	optionsUnderlyingPriceChannel        = "options.ul_price"
	optionsMarkPriceChannel              = "options.mark_price"
	optionsSettlementChannel             = "options.settlements"
	optionsContractsChannel              = "options.contracts"
	optionsContractCandlesticksChannel   = "options.contract_candlesticks"
	optionsUnderlyingCandlesticksChannel = "options.ul_candlesticks"
	optionsOrderbookChannel              = "options.order_book"
	optionsOrderbookTickerChannel        = "options.book_ticker"
	optionsOrderbookUpdateChannel        = "options.order_book_update"
	optionsOrdersChannel                 = "options.orders"
	optionsUserTradesChannel             = "options.usertrades"
	optionsLiquidatesChannel             = "options.liquidates"
	optionsUserSettlementChannel         = "options.user_settlements"
	optionsPositionCloseChannel          = "options.position_closes"
	optionsBalancesChannel               = "options.balances"
	optionsPositionsChannel              = "options.positions"
)

var defaultOptionsSubscriptions = []string{
	optionsContractTickersChannel,
	optionsUnderlyingTickersChannel,
	optionsTradesChannel,
	optionsUnderlyingTradesChannel,
	optionsContractCandlesticksChannel,
	optionsUnderlyingCandlesticksChannel,
	optionsOrderbookChannel,
	optionsOrderbookUpdateChannel,
}

var fetchedOptionsCurrencyPairSnapshotOrderbook = make(map[string]bool)

// WsOptionsConnect initiates a websocket connection to options websocket endpoints.
func (g *Gateio) WsOptionsConnect(ctx context.Context, conn stream.Connection) error {
	err := g.CurrencyPairs.IsAssetEnabled(asset.Options)
	if err != nil {
		return err
	}
	err = conn.DialContext(ctx, &websocket.Dialer{}, http.Header{})
	if err != nil {
		return err
	}
	pingMessage, err := json.Marshal(WsInput{
		ID:      g.Counter.Get(),
		Time:    time.Now().Unix(), // TODO: Func for dynamic time as this will be the same time for every ping message.
		Channel: optionsPingChannel,
	})
	if err != nil {
		return err
	}
	conn.SetupPingHandler(stream.PingHandler{
		Websocket:   true,
		Delay:       time.Second * 5,
		MessageType: websocket.PingMessage,
		Message:     pingMessage,
	})
	return nil
}

// GenerateOptionsDefaultSubscriptions generates list of channel subscriptions for options asset type.
func (g *Gateio) GenerateOptionsDefaultSubscriptions() (subscription.List, error) {
	channelsToSubscribe := defaultOptionsSubscriptions
	var userID int64
	if g.Websocket.CanUseAuthenticatedEndpoints() {
		var err error
		_, err = g.GetCredentials(context.TODO())
		if err != nil {
			g.Websocket.SetCanUseAuthenticatedEndpoints(false)
			goto getEnabledPairs
		}
		response, err := g.GetSubAccountBalances(context.Background(), "")
		if err != nil {
			return nil, err
		}
		if len(response) != 0 {
			channelsToSubscribe = append(channelsToSubscribe,
				optionsUserTradesChannel,
				optionsBalancesChannel,
			)
			userID = response[0].UserID
		} else if g.Verbose {
			log.Errorf(log.ExchangeSys, "no subaccount found for authenticated options channel subscriptions")
		}
	}
getEnabledPairs:
	var subscriptions subscription.List
	pairs, err := g.GetEnabledPairs(asset.Options)
	if err != nil {
		return nil, err
	}
	for i := range channelsToSubscribe {
		for j := range pairs {
			params := make(map[string]interface{})
			switch channelsToSubscribe[i] {
			case optionsOrderbookChannel:
				params["accuracy"] = "0"
				params["level"] = "20"
			case optionsContractCandlesticksChannel, optionsUnderlyingCandlesticksChannel:
				params["interval"] = kline.FiveMin
			case optionsOrderbookUpdateChannel:
				params["interval"] = kline.ThousandMilliseconds
				params["level"] = "20"
			case optionsOrdersChannel,
				optionsUserTradesChannel,
				optionsLiquidatesChannel,
				optionsUserSettlementChannel,
				optionsPositionCloseChannel,
				optionsBalancesChannel,
				optionsPositionsChannel:
				if userID == 0 {
					continue
				}
				params["user_id"] = userID
			}
			fpair, err := g.FormatExchangeCurrency(pairs[j], asset.Options)
			if err != nil {
				return nil, err
			}
			subscriptions = append(subscriptions, &subscription.Subscription{
				Channel: channelsToSubscribe[i],
				Pairs:   currency.Pairs{fpair.Upper()},
				Params:  params,
			})
		}
	}
	return subscriptions, nil
}

func (g *Gateio) generateOptionsPayload(ctx context.Context, conn stream.Connection, event string, channelsToSubscribe subscription.List) ([]WsInput, error) {
	if len(channelsToSubscribe) == 0 {
		return nil, errors.New("cannot generate payload, no channels supplied")
	}
	var err error
	var intervalString string
	payloads := make([]WsInput, len(channelsToSubscribe))
	for i := range channelsToSubscribe {
		if len(channelsToSubscribe[i].Pairs) != 1 {
			return nil, subscription.ErrNotSinglePair
		}
		var auth *WsAuthInput
		timestamp := time.Now()
		var params []string
		switch channelsToSubscribe[i].Channel {
		case optionsUnderlyingTickersChannel,
			optionsUnderlyingTradesChannel,
			optionsUnderlyingPriceChannel,
			optionsUnderlyingCandlesticksChannel:
			var uly currency.Pair
			uly, err = g.GetUnderlyingFromCurrencyPair(channelsToSubscribe[i].Pairs[0])
			if err != nil {
				return nil, err
			}
			params = append(params, uly.String())
		case optionsBalancesChannel:
			// options.balance channel does not require underlying or contract
		default:
			channelsToSubscribe[i].Pairs[0].Delimiter = currency.UnderscoreDelimiter
			params = append(params, channelsToSubscribe[i].Pairs[0].String())
		}
		switch channelsToSubscribe[i].Channel {
		case optionsOrderbookChannel:
			accuracy, ok := channelsToSubscribe[i].Params["accuracy"].(string)
			if !ok {
				return nil, fmt.Errorf("%w, invalid options orderbook accuracy", orderbook.ErrOrderbookInvalid)
			}
			level, ok := channelsToSubscribe[i].Params["level"].(string)
			if !ok {
				return nil, fmt.Errorf("%w, invalid options orderbook level", orderbook.ErrOrderbookInvalid)
			}
			params = append(
				params,
				level,
				accuracy,
			)
		case optionsUserTradesChannel,
			optionsBalancesChannel,
			optionsOrdersChannel,
			optionsLiquidatesChannel,
			optionsUserSettlementChannel,
			optionsPositionCloseChannel,
			optionsPositionsChannel:
			userID, ok := channelsToSubscribe[i].Params["user_id"].(int64)
			if !ok {
				continue
			}
			params = append([]string{strconv.FormatInt(userID, 10)}, params...)
			var creds *account.Credentials
			creds, err = g.GetCredentials(ctx)
			if err != nil {
				return nil, err
			}
			var sigTemp string
			sigTemp, err = g.generateWsSignature(creds.Secret, event, channelsToSubscribe[i].Channel, timestamp)
			if err != nil {
				return nil, err
			}
			auth = &WsAuthInput{
				Method: "api_key",
				Key:    creds.Key,
				Sign:   sigTemp,
			}
		case optionsOrderbookUpdateChannel:
			interval, ok := channelsToSubscribe[i].Params["interval"].(kline.Interval)
			if !ok {
				return nil, fmt.Errorf("%w, missing options orderbook interval", orderbook.ErrOrderbookInvalid)
			}
			intervalString, err = g.GetIntervalString(interval)
			if err != nil {
				return nil, err
			}
			params = append(params,
				intervalString)
			if value, ok := channelsToSubscribe[i].Params["level"].(int); ok {
				params = append(params, strconv.Itoa(value))
			}
		case optionsContractCandlesticksChannel,
			optionsUnderlyingCandlesticksChannel:
			interval, ok := channelsToSubscribe[i].Params["interval"].(kline.Interval)
			if !ok {
				return nil, errors.New("missing options underlying candlesticks interval")
			}
			intervalString, err = g.GetIntervalString(interval)
			if err != nil {
				return nil, err
			}
			params = append(
				[]string{intervalString},
				params...)
		}
		payloads[i] = WsInput{
			ID:      g.Counter.Get(),
			Event:   event,
			Channel: channelsToSubscribe[i].Channel,
			Payload: params,
			Auth:    auth,
			Time:    timestamp.Unix(),
		}
	}
	return payloads, nil
}

// OptionsSubscribe sends a websocket message to stop receiving data for asset type options
func (g *Gateio) OptionsSubscribe(ctx context.Context, conn stream.Connection, channelsToUnsubscribe subscription.List) (*subscription.Result, error) {
	return g.handleSubscription(ctx, conn, subscribeEvent, channelsToUnsubscribe, g.generateOptionsPayload)
}

// OptionsUnsubscribe sends a websocket message to stop receiving data for asset type options
<<<<<<< HEAD
func (g *Gateio) OptionsUnsubscribe(ctx context.Context, conn stream.Connection, channelsToUnsubscribe subscription.List) (*subscription.Result, error) {
	return g.handleSubscription(ctx, conn, unsubscribeEvent, channelsToUnsubscribe, g.generateOptionsPayload)
=======
func (g *Gateio) OptionsUnsubscribe(ctx context.Context, conn stream.Connection, channelsToUnsubscribe subscription.List) error {
	return g.handleOptionsSubscription(ctx, conn, unsubscribeEvent, channelsToUnsubscribe)
}

// handleOptionsSubscription sends a websocket message to receive data from the channel
func (g *Gateio) handleOptionsSubscription(ctx context.Context, conn stream.Connection, event string, channelsToSubscribe subscription.List) error {
	payloads, err := g.generateOptionsPayload(ctx, conn, event, channelsToSubscribe)
	if err != nil {
		return err
	}
	var errs error
	for k := range payloads {
		result, err := conn.SendMessageReturnResponse(ctx, payloads[k].ID, payloads[k])
		if err != nil {
			errs = common.AppendError(errs, err)
			continue
		}
		var resp WsEventResponse
		if err = json.Unmarshal(result, &resp); err != nil {
			errs = common.AppendError(errs, err)
		} else {
			if resp.Error != nil && resp.Error.Code != 0 {
				errs = common.AppendError(errs, fmt.Errorf("error while %s to channel %s asset type: options error code: %d message: %s", payloads[k].Event, payloads[k].Channel, resp.Error.Code, resp.Error.Message))
				continue
			}
			if payloads[k].Event == subscribeEvent {
				err = g.Websocket.AddSuccessfulSubscriptions(conn, channelsToSubscribe[k])
			} else {
				err = g.Websocket.RemoveSubscriptions(conn, channelsToSubscribe[k])
			}
			if err != nil {
				errs = common.AppendError(errs, err)
			}
		}
	}
	return errs
>>>>>>> d2f7c2e8
}

// WsHandleOptionsData handles options websocket data
func (g *Gateio) WsHandleOptionsData(_ context.Context, respRaw []byte) error {
	var push WsResponse
	err := json.Unmarshal(respRaw, &push)
	if err != nil {
		return err
	}

	if push.Event == subscribeEvent || push.Event == unsubscribeEvent {
		if !g.Websocket.Match.IncomingWithData(push.ID, respRaw) {
			return fmt.Errorf("couldn't match subscription message with ID: %d", push.ID)
		}
		return nil
	}

	switch push.Channel {
	case optionsContractTickersChannel:
		return g.processOptionsContractTickers(push.Result)
	case optionsUnderlyingTickersChannel:
		return g.processOptionsUnderlyingTicker(push.Result)
	case optionsTradesChannel,
		optionsUnderlyingTradesChannel:
		return g.processOptionsTradesPushData(respRaw)
	case optionsUnderlyingPriceChannel:
		return g.processOptionsUnderlyingPricePushData(push.Result)
	case optionsMarkPriceChannel:
		return g.processOptionsMarkPrice(push.Result)
	case optionsSettlementChannel:
		return g.processOptionsSettlementPushData(push.Result)
	case optionsContractsChannel:
		return g.processOptionsContractPushData(push.Result)
	case optionsContractCandlesticksChannel,
		optionsUnderlyingCandlesticksChannel:
		return g.processOptionsCandlestickPushData(respRaw)
	case optionsOrderbookChannel:
		return g.processOptionsOrderbookSnapshotPushData(push.Event, push.Result, push.Time.Time())
	case optionsOrderbookTickerChannel:
		return g.processOrderbookTickerPushData(respRaw)
	case optionsOrderbookUpdateChannel:
		return g.processFuturesAndOptionsOrderbookUpdate(push.Result, asset.Options)
	case optionsOrdersChannel:
		return g.processOptionsOrderPushData(respRaw)
	case optionsUserTradesChannel:
		return g.processOptionsUserTradesPushData(respRaw)
	case optionsLiquidatesChannel:
		return g.processOptionsLiquidatesPushData(respRaw)
	case optionsUserSettlementChannel:
		return g.processOptionsUsersPersonalSettlementsPushData(respRaw)
	case optionsPositionCloseChannel:
		return g.processPositionCloseData(respRaw)
	case optionsBalancesChannel:
		return g.processBalancePushData(respRaw, asset.Options)
	case optionsPositionsChannel:
		return g.processOptionsPositionPushData(respRaw)
	default:
		g.Websocket.DataHandler <- stream.UnhandledMessageWarning{
			Message: g.Name + stream.UnhandledMessage + string(respRaw),
		}
		return errors.New(stream.UnhandledMessage)
	}
}

func (g *Gateio) processOptionsContractTickers(incoming []byte) error {
	var data OptionsTicker
	err := json.Unmarshal(incoming, &data)
	if err != nil {
		return err
	}
	g.Websocket.DataHandler <- &ticker.Price{
		Pair:         data.Name,
		Last:         data.LastPrice.Float64(),
		Bid:          data.Bid1Price.Float64(),
		Ask:          data.Ask1Price.Float64(),
		AskSize:      data.Ask1Size,
		BidSize:      data.Bid1Size,
		ExchangeName: g.Name,
		AssetType:    asset.Options,
	}
	return nil
}

func (g *Gateio) processOptionsUnderlyingTicker(incoming []byte) error {
	var data WsOptionUnderlyingTicker
	err := json.Unmarshal(incoming, &data)
	if err != nil {
		return err
	}
	g.Websocket.DataHandler <- &data
	return nil
}

func (g *Gateio) processOptionsTradesPushData(data []byte) error {
	saveTradeData := g.IsSaveTradeDataEnabled()
	if !saveTradeData &&
		!g.IsTradeFeedEnabled() {
		return nil
	}
	resp := struct {
		Time    int64             `json:"time"`
		Channel string            `json:"channel"`
		Event   string            `json:"event"`
		Result  []WsOptionsTrades `json:"result"`
	}{}
	err := json.Unmarshal(data, &resp)
	if err != nil {
		return err
	}
	trades := make([]trade.Data, len(resp.Result))
	for x := range resp.Result {
		trades[x] = trade.Data{
			Timestamp:    resp.Result[x].CreateTimeMs.Time(),
			CurrencyPair: resp.Result[x].Contract,
			AssetType:    asset.Options,
			Exchange:     g.Name,
			Price:        resp.Result[x].Price,
			Amount:       resp.Result[x].Size,
			TID:          strconv.FormatInt(resp.Result[x].ID, 10),
		}
	}
	return g.Websocket.Trade.Update(saveTradeData, trades...)
}

func (g *Gateio) processOptionsUnderlyingPricePushData(incoming []byte) error {
	var data WsOptionsUnderlyingPrice
	err := json.Unmarshal(incoming, &data)
	if err != nil {
		return err
	}
	g.Websocket.DataHandler <- &data
	return nil
}

func (g *Gateio) processOptionsMarkPrice(incoming []byte) error {
	var data WsOptionsMarkPrice
	err := json.Unmarshal(incoming, &data)
	if err != nil {
		return err
	}
	g.Websocket.DataHandler <- &data
	return nil
}

func (g *Gateio) processOptionsSettlementPushData(incoming []byte) error {
	var data WsOptionsSettlement
	err := json.Unmarshal(incoming, &data)
	if err != nil {
		return err
	}
	g.Websocket.DataHandler <- &data
	return nil
}

func (g *Gateio) processOptionsContractPushData(incoming []byte) error {
	var data WsOptionsContract
	err := json.Unmarshal(incoming, &data)
	if err != nil {
		return err
	}
	g.Websocket.DataHandler <- &data
	return nil
}

func (g *Gateio) processOptionsCandlestickPushData(data []byte) error {
	resp := struct {
		Time    int64                          `json:"time"`
		Channel string                         `json:"channel"`
		Event   string                         `json:"event"`
		Result  []WsOptionsContractCandlestick `json:"result"`
	}{}
	err := json.Unmarshal(data, &resp)
	if err != nil {
		return err
	}
	klineDatas := make([]stream.KlineData, len(resp.Result))
	for x := range resp.Result {
		icp := strings.Split(resp.Result[x].NameOfSubscription, currency.UnderscoreDelimiter)
		if len(icp) < 3 {
			return errors.New("malformed options candlestick websocket push data")
		}
		currencyPair, err := currency.NewPairFromString(strings.Join(icp[1:], currency.UnderscoreDelimiter))
		if err != nil {
			return err
		}
		klineDatas[x] = stream.KlineData{
			Pair:       currencyPair,
			AssetType:  asset.Options,
			Exchange:   g.Name,
			StartTime:  resp.Result[x].Timestamp.Time(),
			Interval:   icp[0],
			OpenPrice:  resp.Result[x].OpenPrice.Float64(),
			ClosePrice: resp.Result[x].ClosePrice.Float64(),
			HighPrice:  resp.Result[x].HighestPrice.Float64(),
			LowPrice:   resp.Result[x].LowestPrice.Float64(),
			Volume:     resp.Result[x].Amount.Float64(),
		}
	}
	g.Websocket.DataHandler <- klineDatas
	return nil
}

func (g *Gateio) processOrderbookTickerPushData(incoming []byte) error {
	var data WsOptionsOrderbookTicker
	err := json.Unmarshal(incoming, &data)
	if err != nil {
		return err
	}
	g.Websocket.DataHandler <- &data
	return nil
}

func (g *Gateio) processOptionsOrderbookSnapshotPushData(event string, incoming []byte, updatePushedAt time.Time) error {
	if event == "all" {
		var data WsOptionsOrderbookSnapshot
		err := json.Unmarshal(incoming, &data)
		if err != nil {
			return err
		}
		base := orderbook.Base{
			Asset:           asset.Options,
			Exchange:        g.Name,
			Pair:            data.Contract,
			LastUpdated:     data.Timestamp.Time(),
			UpdatePushedAt:  updatePushedAt,
			VerifyOrderbook: g.CanVerifyOrderbook,
		}
		base.Asks = make([]orderbook.Tranche, len(data.Asks))
		for x := range data.Asks {
			base.Asks[x].Amount = data.Asks[x].Size
			base.Asks[x].Price = data.Asks[x].Price.Float64()
		}
		base.Bids = make([]orderbook.Tranche, len(data.Bids))
		for x := range data.Bids {
			base.Bids[x].Amount = data.Bids[x].Size
			base.Bids[x].Price = data.Bids[x].Price.Float64()
		}
		return g.Websocket.Orderbook.LoadSnapshot(&base)
	}
	var data []WsFuturesOrderbookUpdateEvent
	err := json.Unmarshal(incoming, &data)
	if err != nil {
		return err
	}
	dataMap := map[string][2][]orderbook.Tranche{}
	for x := range data {
		ab, ok := dataMap[data[x].CurrencyPair]
		if !ok {
			ab = [2][]orderbook.Tranche{}
		}
		if data[x].Amount > 0 {
			ab[1] = append(ab[1], orderbook.Tranche{
				Price: data[x].Price.Float64(), Amount: data[x].Amount,
			})
		} else {
			ab[0] = append(ab[0], orderbook.Tranche{
				Price: data[x].Price.Float64(), Amount: -data[x].Amount,
			})
		}
		if !ok {
			dataMap[data[x].CurrencyPair] = ab
		}
	}
	if len(dataMap) == 0 {
		return errors.New("missing orderbook ask and bid data")
	}
	for key, ab := range dataMap {
		currencyPair, err := currency.NewPairFromString(key)
		if err != nil {
			return err
		}
		err = g.Websocket.Orderbook.LoadSnapshot(&orderbook.Base{
			Asks:            ab[0],
			Bids:            ab[1],
			Asset:           asset.Options,
			Exchange:        g.Name,
			Pair:            currencyPair,
			LastUpdated:     updatePushedAt,
			UpdatePushedAt:  updatePushedAt,
			VerifyOrderbook: g.CanVerifyOrderbook,
		})
		if err != nil {
			return err
		}
	}
	return nil
}

func (g *Gateio) processOptionsOrderPushData(data []byte) error {
	resp := struct {
		Time    int64            `json:"time"`
		Channel string           `json:"channel"`
		Event   string           `json:"event"`
		Result  []WsOptionsOrder `json:"result"`
	}{}
	err := json.Unmarshal(data, &resp)
	if err != nil {
		return err
	}
	orderDetails := make([]order.Detail, len(resp.Result))
	for x := range resp.Result {
		status, err := order.StringToOrderStatus(func() string {
			if resp.Result[x].Status == "finished" {
				return "cancelled"
			}
			return resp.Result[x].Status
		}())
		if err != nil {
			return err
		}
		orderDetails[x] = order.Detail{
			Amount:         resp.Result[x].Size,
			Exchange:       g.Name,
			OrderID:        strconv.FormatInt(resp.Result[x].ID, 10),
			Status:         status,
			Pair:           resp.Result[x].Contract,
			Date:           resp.Result[x].CreationTimeMs.Time(),
			ExecutedAmount: resp.Result[x].Size - resp.Result[x].Left,
			Price:          resp.Result[x].Price,
			AssetType:      asset.Options,
			AccountID:      resp.Result[x].User,
		}
	}
	g.Websocket.DataHandler <- orderDetails
	return nil
}

func (g *Gateio) processOptionsUserTradesPushData(data []byte) error {
	if !g.IsFillsFeedEnabled() {
		return nil
	}
	resp := struct {
		Time    int64                `json:"time"`
		Channel string               `json:"channel"`
		Event   string               `json:"event"`
		Result  []WsOptionsUserTrade `json:"result"`
	}{}
	err := json.Unmarshal(data, &resp)
	if err != nil {
		return err
	}
	fills := make([]fill.Data, len(resp.Result))
	for x := range resp.Result {
		fills[x] = fill.Data{
			Timestamp:    resp.Result[x].CreateTimeMs.Time(),
			Exchange:     g.Name,
			CurrencyPair: resp.Result[x].Contract,
			OrderID:      resp.Result[x].OrderID,
			TradeID:      resp.Result[x].ID,
			Price:        resp.Result[x].Price.Float64(),
			Amount:       resp.Result[x].Size,
		}
	}
	return g.Websocket.Fills.Update(fills...)
}

func (g *Gateio) processOptionsLiquidatesPushData(data []byte) error {
	resp := struct {
		Time    int64                 `json:"time"`
		Channel string                `json:"channel"`
		Event   string                `json:"event"`
		Result  []WsOptionsLiquidates `json:"result"`
	}{}
	err := json.Unmarshal(data, &resp)
	if err != nil {
		return err
	}
	g.Websocket.DataHandler <- &resp
	return nil
}

func (g *Gateio) processOptionsUsersPersonalSettlementsPushData(data []byte) error {
	resp := struct {
		Time    int64                     `json:"time"`
		Channel string                    `json:"channel"`
		Event   string                    `json:"event"`
		Result  []WsOptionsUserSettlement `json:"result"`
	}{}
	err := json.Unmarshal(data, &resp)
	if err != nil {
		return err
	}
	g.Websocket.DataHandler <- &resp
	return nil
}

func (g *Gateio) processOptionsPositionPushData(data []byte) error {
	resp := struct {
		Time    int64               `json:"time"`
		Channel string              `json:"channel"`
		Event   string              `json:"event"`
		Result  []WsOptionsPosition `json:"result"`
	}{}
	err := json.Unmarshal(data, &resp)
	if err != nil {
		return err
	}
	g.Websocket.DataHandler <- &resp
	return nil
}<|MERGE_RESOLUTION|>--- conflicted
+++ resolved
@@ -281,47 +281,8 @@
 }
 
 // OptionsUnsubscribe sends a websocket message to stop receiving data for asset type options
-<<<<<<< HEAD
 func (g *Gateio) OptionsUnsubscribe(ctx context.Context, conn stream.Connection, channelsToUnsubscribe subscription.List) (*subscription.Result, error) {
 	return g.handleSubscription(ctx, conn, unsubscribeEvent, channelsToUnsubscribe, g.generateOptionsPayload)
-=======
-func (g *Gateio) OptionsUnsubscribe(ctx context.Context, conn stream.Connection, channelsToUnsubscribe subscription.List) error {
-	return g.handleOptionsSubscription(ctx, conn, unsubscribeEvent, channelsToUnsubscribe)
-}
-
-// handleOptionsSubscription sends a websocket message to receive data from the channel
-func (g *Gateio) handleOptionsSubscription(ctx context.Context, conn stream.Connection, event string, channelsToSubscribe subscription.List) error {
-	payloads, err := g.generateOptionsPayload(ctx, conn, event, channelsToSubscribe)
-	if err != nil {
-		return err
-	}
-	var errs error
-	for k := range payloads {
-		result, err := conn.SendMessageReturnResponse(ctx, payloads[k].ID, payloads[k])
-		if err != nil {
-			errs = common.AppendError(errs, err)
-			continue
-		}
-		var resp WsEventResponse
-		if err = json.Unmarshal(result, &resp); err != nil {
-			errs = common.AppendError(errs, err)
-		} else {
-			if resp.Error != nil && resp.Error.Code != 0 {
-				errs = common.AppendError(errs, fmt.Errorf("error while %s to channel %s asset type: options error code: %d message: %s", payloads[k].Event, payloads[k].Channel, resp.Error.Code, resp.Error.Message))
-				continue
-			}
-			if payloads[k].Event == subscribeEvent {
-				err = g.Websocket.AddSuccessfulSubscriptions(conn, channelsToSubscribe[k])
-			} else {
-				err = g.Websocket.RemoveSubscriptions(conn, channelsToSubscribe[k])
-			}
-			if err != nil {
-				errs = common.AppendError(errs, err)
-			}
-		}
-	}
-	return errs
->>>>>>> d2f7c2e8
 }
 
 // WsHandleOptionsData handles options websocket data
