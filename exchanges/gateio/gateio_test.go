package gateio

import (
	"log"
	"net/http"
	"os"
	"testing"
	"time"

	"github.com/gorilla/websocket"
	"github.com/thrasher-corp/gocryptotrader/common"
	"github.com/thrasher-corp/gocryptotrader/common/convert"
	"github.com/thrasher-corp/gocryptotrader/config"
	"github.com/thrasher-corp/gocryptotrader/core"
	"github.com/thrasher-corp/gocryptotrader/currency"
	exchange "github.com/thrasher-corp/gocryptotrader/exchanges"
	"github.com/thrasher-corp/gocryptotrader/exchanges/asset"
	"github.com/thrasher-corp/gocryptotrader/exchanges/kline"
	"github.com/thrasher-corp/gocryptotrader/exchanges/order"
	"github.com/thrasher-corp/gocryptotrader/exchanges/sharedtestvalues"
	"github.com/thrasher-corp/gocryptotrader/exchanges/stream"
	"github.com/thrasher-corp/gocryptotrader/portfolio/withdraw"
)

// Please supply your own APIKEYS here for due diligence testing

const (
	apiKey                  = ""
	apiSecret               = ""
	canManipulateRealOrders = false
)

var g Gateio
var wsSetupRan bool

func TestMain(m *testing.M) {
	g.SetDefaults()
	cfg := config.GetConfig()
	err := cfg.LoadConfig("../../testdata/configtest.json", true)
	if err != nil {
		log.Fatal("GateIO load config error", err)
	}
	gConf, err := cfg.GetExchangeConfig("GateIO")
	if err != nil {
		log.Fatal("GateIO Setup() init error")
	}
	gConf.API.AuthenticatedSupport = true
	gConf.API.AuthenticatedWebsocketSupport = true
	gConf.API.Credentials.Key = apiKey
	gConf.API.Credentials.Secret = apiSecret
	g.Websocket = sharedtestvalues.NewTestWebsocket()
	err = g.Setup(gConf)
	if err != nil {
		log.Fatal("GateIO setup error", err)
	}

	os.Exit(m.Run())
}

func TestGetSymbols(t *testing.T) {
	t.Parallel()
	_, err := g.GetSymbols()
	if err != nil {
		t.Errorf("Gateio TestGetSymbols: %s", err)
	}
}

func TestGetMarketInfo(t *testing.T) {
	t.Parallel()
	_, err := g.GetMarketInfo()
	if err != nil {
		t.Errorf("Gateio GetMarketInfo: %s", err)
	}
}

func TestSpotNewOrder(t *testing.T) {
	t.Parallel()

	if !areTestAPIKeysSet() || !canManipulateRealOrders {
		t.Skip()
	}

	_, err := g.SpotNewOrder(SpotNewOrderRequestParams{
		Symbol: "btc_usdt",
		Amount: -1,
		Price:  100000,
		Type:   order.Sell.Lower(),
	})
	if err != nil {
		t.Errorf("Gateio SpotNewOrder: %s", err)
	}
}

func TestCancelExistingOrder(t *testing.T) {
	t.Parallel()

	if !areTestAPIKeysSet() || !canManipulateRealOrders {
		t.Skip()
	}

	_, err := g.CancelExistingOrder(917591554, "btc_usdt")
	if err != nil {
		t.Errorf("Gateio CancelExistingOrder: %s", err)
	}
}

func TestGetBalances(t *testing.T) {
	t.Parallel()

	if !areTestAPIKeysSet() {
		t.Skip()
	}

	_, err := g.GetBalances()
	if err != nil {
		t.Errorf("Gateio GetBalances: %s", err)
	}
}

func TestGetLatestSpotPrice(t *testing.T) {
	t.Parallel()
	_, err := g.GetLatestSpotPrice("btc_usdt")
	if err != nil {
		t.Errorf("Gateio GetLatestSpotPrice: %s", err)
	}
}

func TestGetTicker(t *testing.T) {
	t.Parallel()
	_, err := g.GetTicker("btc_usdt")
	if err != nil {
		t.Errorf("Gateio GetTicker: %s", err)
	}
}

func TestGetTickers(t *testing.T) {
	t.Parallel()
	_, err := g.GetTickers()
	if err != nil {
		t.Errorf("Gateio GetTicker: %s", err)
	}
}

func TestGetOrderbook(t *testing.T) {
	t.Parallel()
	_, err := g.GetOrderbook("btc_usdt")
	if err != nil {
		t.Errorf("Gateio GetTicker: %s", err)
	}
}

func TestGetSpotKline(t *testing.T) {
	t.Parallel()
	_, err := g.GetSpotKline(KlinesRequestParams{
		Symbol:   "btc_usdt",
		GroupSec: "5", // 5 minutes or less
		HourSize: 1,   // 1 hour data
	})

	if err != nil {
		t.Errorf("Gateio GetSpotKline: %s", err)
	}
}

func setFeeBuilder() *exchange.FeeBuilder {
	return &exchange.FeeBuilder{
		Amount:  1,
		FeeType: exchange.CryptocurrencyTradeFee,
		Pair: currency.NewPairWithDelimiter(currency.BTC.String(),
			currency.USDT.String(), "_"),
		IsMaker:             false,
		PurchasePrice:       1,
		FiatCurrency:        currency.USD,
		BankTransactionType: exchange.WireTransfer,
	}
}

// TestGetFeeByTypeOfflineTradeFee logic test
func TestGetFeeByTypeOfflineTradeFee(t *testing.T) {
	var feeBuilder = setFeeBuilder()
	g.GetFeeByType(feeBuilder)
	if !areTestAPIKeysSet() {
		if feeBuilder.FeeType != exchange.OfflineTradeFee {
			t.Errorf("Expected %v, received %v", exchange.OfflineTradeFee, feeBuilder.FeeType)
		}
	} else {
		if feeBuilder.FeeType != exchange.CryptocurrencyTradeFee {
			t.Errorf("Expected %v, received %v", exchange.CryptocurrencyTradeFee, feeBuilder.FeeType)
		}
	}
}

func TestGetFee(t *testing.T) {
	var feeBuilder = setFeeBuilder()
	if areTestAPIKeysSet() {
		// CryptocurrencyTradeFee Basic
		if resp, err := g.GetFee(feeBuilder); resp != float64(0.002) || err != nil {
			t.Error(err)
			t.Errorf("GetFee() error. Expected: %f, Received: %f", float64(0.002), resp)
		}

		// CryptocurrencyTradeFee High quantity
		feeBuilder = setFeeBuilder()
		feeBuilder.Amount = 1000
		feeBuilder.PurchasePrice = 1000
		if resp, err := g.GetFee(feeBuilder); resp != float64(2000) || err != nil {
			t.Errorf("GetFee() error. Expected: %f, Received: %f", float64(2000), resp)
			t.Error(err)
		}

		// CryptocurrencyTradeFee IsMaker
		feeBuilder = setFeeBuilder()
		feeBuilder.IsMaker = true
		if resp, err := g.GetFee(feeBuilder); resp != float64(0.002) || err != nil {
			t.Errorf("GetFee() error. Expected: %f, Received: %f", float64(0.002), resp)
			t.Error(err)
		}

		// CryptocurrencyTradeFee Negative purchase price
		feeBuilder = setFeeBuilder()
		feeBuilder.PurchasePrice = -1000
		if resp, err := g.GetFee(feeBuilder); resp != float64(0) || err != nil {
			t.Errorf("GetFee() error. Expected: %f, Received: %f", float64(0), resp)
			t.Error(err)
		}
	}
	// CryptocurrencyWithdrawalFee Basic
	feeBuilder = setFeeBuilder()
	feeBuilder.FeeType = exchange.CryptocurrencyWithdrawalFee
	if resp, err := g.GetFee(feeBuilder); resp != float64(0.001) || err != nil {
		t.Errorf("GetFee() error. Expected: %f, Received: %f", float64(0.001), resp)
		t.Error(err)
	}

	// CryptocurrencyWithdrawalFee Invalid currency
	feeBuilder = setFeeBuilder()
	feeBuilder.Pair.Base = currency.NewCode("hello")
	feeBuilder.FeeType = exchange.CryptocurrencyWithdrawalFee
	if resp, err := g.GetFee(feeBuilder); resp != float64(0) || err != nil {
		t.Errorf("GetFee() error. Expected: %f, Received: %f", float64(0), resp)
		t.Error(err)
	}

	// CyptocurrencyDepositFee Basic
	feeBuilder = setFeeBuilder()
	feeBuilder.FeeType = exchange.CyptocurrencyDepositFee
	if resp, err := g.GetFee(feeBuilder); resp != float64(0) || err != nil {
		t.Errorf("GetFee() error. Expected: %f, Received: %f", float64(0), resp)
		t.Error(err)
	}

	// InternationalBankDepositFee Basic
	feeBuilder = setFeeBuilder()
	feeBuilder.FeeType = exchange.InternationalBankDepositFee
	if resp, err := g.GetFee(feeBuilder); resp != float64(0) || err != nil {
		t.Errorf("GetFee() error. Expected: %f, Received: %f", float64(0), resp)
		t.Error(err)
	}

	// InternationalBankWithdrawalFee Basic
	feeBuilder = setFeeBuilder()
	feeBuilder.FeeType = exchange.InternationalBankWithdrawalFee
	feeBuilder.FiatCurrency = currency.USD
	if resp, err := g.GetFee(feeBuilder); resp != float64(0) || err != nil {
		t.Errorf("GetFee() error. Expected: %f, Received: %f", float64(0), resp)
		t.Error(err)
	}
}

func TestFormatWithdrawPermissions(t *testing.T) {
	expectedResult := exchange.AutoWithdrawCryptoText + " & " + exchange.NoFiatWithdrawalsText
	withdrawPermissions := g.FormatWithdrawPermissions()
	if withdrawPermissions != expectedResult {
		t.Errorf("Expected: %s, Received: %s", expectedResult, withdrawPermissions)
	}
}

func TestGetActiveOrders(t *testing.T) {
	var getOrdersRequest = order.GetOrdersRequest{
		Type: order.AnyType,
	}

	_, err := g.GetActiveOrders(&getOrdersRequest)
	if areTestAPIKeysSet() && err != nil {
		t.Errorf("Could not get open orders: %s", err)
	} else if !areTestAPIKeysSet() && err == nil {
		t.Error("Expecting an error when no keys are set")
	}
}

func TestGetOrderHistory(t *testing.T) {
	var getOrdersRequest = order.GetOrdersRequest{
		Type: order.AnyType,
	}

	currPair := currency.NewPair(currency.LTC, currency.BTC)
	currPair.Delimiter = "_"
	getOrdersRequest.Pairs = []currency.Pair{currPair}

	_, err := g.GetOrderHistory(&getOrdersRequest)
	if areTestAPIKeysSet() && err != nil {
		t.Errorf("Could not get order history: %s", err)
	} else if !areTestAPIKeysSet() && err == nil {
		t.Error("Expecting an error when no keys are set")
	}
}

// Any tests below this line have the ability to impact your orders on the exchange. Enable canManipulateRealOrders to run them
// ----------------------------------------------------------------------------------------------------------------------------
func areTestAPIKeysSet() bool {
	return g.ValidateAPICredentials()
}

func TestSubmitOrder(t *testing.T) {
	if areTestAPIKeysSet() && !canManipulateRealOrders {
		t.Skip()
	}

	var orderSubmission = &order.Submit{
		Pair: currency.Pair{
			Delimiter: "_",
			Base:      currency.LTC,
			Quote:     currency.BTC,
		},
		Side:     order.Buy,
		Type:     order.Limit,
		Price:    1,
		Amount:   1,
		ClientID: "meowOrder",
	}
	response, err := g.SubmitOrder(orderSubmission)
	if areTestAPIKeysSet() && (err != nil || !response.IsOrderPlaced) {
		t.Errorf("Order failed to be placed: %v", err)
	} else if !areTestAPIKeysSet() && err == nil {
		t.Error("Expecting an error when no keys are set")
	}
}

func TestCancelExchangeOrder(t *testing.T) {
	if areTestAPIKeysSet() && !canManipulateRealOrders {
		t.Skip()
	}

	currencyPair := currency.NewPair(currency.LTC, currency.BTC)
	var orderCancellation = &order.Cancel{
		ID:            "1",
		WalletAddress: core.BitcoinDonationAddress,
		AccountID:     "1",
		Pair:          currencyPair,
	}

	err := g.CancelOrder(orderCancellation)
	if !areTestAPIKeysSet() && err == nil {
		t.Error("Expecting an error when no keys are set")
	}
	if areTestAPIKeysSet() && err != nil {
		t.Errorf("Could not cancel orders: %v", err)
	}
}

func TestCancelAllExchangeOrders(t *testing.T) {
	if areTestAPIKeysSet() && !canManipulateRealOrders {
		t.Skip()
	}

	currencyPair := currency.NewPair(currency.LTC, currency.BTC)
	var orderCancellation = &order.Cancel{
		ID:            "1",
		WalletAddress: core.BitcoinDonationAddress,
		AccountID:     "1",
		Pair:          currencyPair,
	}

	resp, err := g.CancelAllOrders(orderCancellation)

	if !areTestAPIKeysSet() && err == nil {
		t.Error("Expecting an error when no keys are set")
	}
	if areTestAPIKeysSet() && err != nil {
		t.Errorf("Could not cancel orders: %v", err)
	}

	if len(resp.Status) > 0 {
		t.Errorf("%v orders failed to cancel", len(resp.Status))
	}
}

func TestGetAccountInfo(t *testing.T) {
	if apiSecret == "" || apiKey == "" {
		_, err := g.UpdateAccountInfo()
		if err == nil {
			t.Error("GetAccountInfo() Expected error")
		}
	} else {
		_, err := g.UpdateAccountInfo()
		if err != nil {
			t.Error("GetAccountInfo() error", err)
		}
	}
}

func TestModifyOrder(t *testing.T) {
	if areTestAPIKeysSet() && !canManipulateRealOrders {
		t.Skip("API keys set, canManipulateRealOrders false, skipping test")
	}
	_, err := g.ModifyOrder(&order.Modify{})
	if err == nil {
		t.Error("ModifyOrder() Expected error")
	}
}

func TestWithdraw(t *testing.T) {
	withdrawCryptoRequest := withdraw.Request{
		Amount:      -1,
		Currency:    currency.BTC,
		Description: "WITHDRAW IT ALL",
		Crypto: &withdraw.CryptoRequest{
			Address: core.BitcoinDonationAddress,
		},
	}

	if areTestAPIKeysSet() && !canManipulateRealOrders {
		t.Skip("API keys set, canManipulateRealOrders false, skipping test")
	}

	_, err := g.WithdrawCryptocurrencyFunds(&withdrawCryptoRequest)
	if !areTestAPIKeysSet() && err == nil {
		t.Error("Expecting an error when no keys are set")
	}
	if areTestAPIKeysSet() && err != nil {
		t.Errorf("Withdraw failed to be placed: %v", err)
	}
}

func TestWithdrawFiat(t *testing.T) {
	if areTestAPIKeysSet() && !canManipulateRealOrders {
		t.Skip("API keys set, canManipulateRealOrders false, skipping test")
	}

	var withdrawFiatRequest = withdraw.Request{}
	_, err := g.WithdrawFiatFunds(&withdrawFiatRequest)
	if err != common.ErrFunctionNotSupported {
		t.Errorf("Expected '%v', received: '%v'", common.ErrFunctionNotSupported, err)
	}
}

func TestWithdrawInternationalBank(t *testing.T) {
	if areTestAPIKeysSet() && !canManipulateRealOrders {
		t.Skip("API keys set, canManipulateRealOrders false, skipping test")
	}

	var withdrawFiatRequest = withdraw.Request{}
	_, err := g.WithdrawFiatFundsToInternationalBank(&withdrawFiatRequest)
	if err != common.ErrFunctionNotSupported {
		t.Errorf("Expected '%v', received: '%v'", common.ErrFunctionNotSupported, err)
	}
}

func TestGetDepositAddress(t *testing.T) {
	if areTestAPIKeysSet() {
		_, err := g.GetDepositAddress(currency.ETC, "")
		if err != nil {
			t.Error("Test Fail - GetDepositAddress error", err)
		}
	} else {
		_, err := g.GetDepositAddress(currency.ETC, "")
		if err == nil {
			t.Error("Test Fail - GetDepositAddress error cannot be nil")
		}
	}
}
func TestGetOrderInfo(t *testing.T) {
	if !areTestAPIKeysSet() {
		t.Skip("no API keys set skipping test")
	}

	_, err := g.GetOrderInfo("917591554")
	if err != nil {
		if err.Error() != "no order found with id 917591554" && err.Error() != "failed to get open orders" {
			t.Fatalf("GetOrderInfo() returned an error skipping test: %v", err)
		}
	}
}

// TestWsGetBalance dials websocket, sends balance request.
func TestWsGetBalance(t *testing.T) {
	if !g.Websocket.IsEnabled() && !g.API.AuthenticatedWebsocketSupport || !areTestAPIKeysSet() {
		t.Skip(stream.WebsocketNotEnabled)
	}
	var dialer websocket.Dialer
	err := g.Websocket.Conn.Dial(&dialer, http.Header{})
	if err != nil {
		t.Fatal(err)
	}
	go g.wsReadData()
	err = g.wsServerSignIn()
	if err != nil {
		t.Fatal(err)
	}
	_, err = g.wsGetBalance([]string{"EOS", "BTC"})
	if err != nil {
		t.Error(err)
	}
	_, err = g.wsGetBalance([]string{})
	if err != nil {
		t.Error(err)
	}
}

// TestWsGetOrderInfo dials websocket, sends order info request.
func TestWsGetOrderInfo(t *testing.T) {
	if !g.Websocket.IsEnabled() && !g.API.AuthenticatedWebsocketSupport || !areTestAPIKeysSet() {
		t.Skip(stream.WebsocketNotEnabled)
	}
	var dialer websocket.Dialer
	err := g.Websocket.Conn.Dial(&dialer, http.Header{})
	if err != nil {
		t.Fatal(err)
	}
	go g.wsReadData()
	err = g.wsServerSignIn()
	if err != nil {
		t.Fatal(err)
	}
	_, err = g.wsGetOrderInfo("EOS_USDT", 0, 100)
	if err != nil {
		t.Error(err)
	}
}

func setupWSTestAuth(t *testing.T) {
	if wsSetupRan {
		return
	}
	if !g.Websocket.IsEnabled() && !g.API.AuthenticatedWebsocketSupport || !areTestAPIKeysSet() {
		t.Skip(stream.WebsocketNotEnabled)
	}
	err := g.Websocket.Connect()
	if err != nil {
		t.Fatal(err)
	}
	wsSetupRan = true
}

// TestWsSubscribe dials websocket, sends a subscribe request.
func TestWsSubscribe(t *testing.T) {
	setupWSTestAuth(t)
<<<<<<< HEAD
	err := g.Subscribe([]stream.ChannelSubscription{
		{
			Channel:  "ticker.subscribe",
			Currency: currency.NewPairWithDelimiter(currency.BTC.String(), currency.USDT.String(), "_"),
		},
=======
	err := g.Unsubscribe(wshandler.WebsocketChannelSubscription{
		Channel:  "ticker.subscribe",
		Currency: currency.NewPairWithDelimiter(currency.BTC.String(), currency.USDT.String(), "_"),
>>>>>>> 4a736fb3
	})
	if err != nil {
		t.Error(err)
	}

	err = g.Unsubscribe([]stream.ChannelSubscription{
		{
			Channel:  "ticker.subscribe",
			Currency: currency.NewPairWithDelimiter(currency.BTC.String(), currency.USDT.String(), "_"),
		},
	})
	if err != nil {
		t.Error(err)
	}
}

func TestWsTicker(t *testing.T) {
	pressXToJSON := []byte(`{
    "method": "ticker.update",
    "params":
        [
            "BTC_USDT",
                {
                    "period": 86400,
                    "open": "0",
                    "close": "0",
                    "high": "0",
                    "low": "0",
                    "last": "0.2844",
                    "change": "0",
                    "quoteVolume": "0",
                    "baseVolume": "0"
                }
     ],
     "id": null
}`)
	err := g.wsHandleData(pressXToJSON)
	if err != nil {
		t.Error(err)
	}
}

func TestWsTrade(t *testing.T) {
	pressXToJSON := []byte(`{
    "method": "trades.update",
    "params":
        [
             "BTC_USDT",
             [
                 {
                 "id": 7172173,
                 "time": 1523339279.761838,
                 "price": "398.59",
                 "amount": "0.027",
                 "type": "buy"
                 }
             ]
         ],
     "id": null
 }
`)
	err := g.wsHandleData(pressXToJSON)
	if err != nil {
		t.Error(err)
	}
}

func TestWsDepth(t *testing.T) {
	pressXToJSON := []byte(`{
    "method": "depth.update",
    "params": [
        true,
        {
            "asks": [
                [
                    "8000.00",
                    "9.6250"
                ]
            ],
            "bids": [
                [
                    "8000.00",
                    "9.6250"
                ]
            ]
         },
         "BTC_USDT"
    ],
    "id": null
 }`)
	err := g.wsHandleData(pressXToJSON)
	if err != nil {
		t.Error(err)
	}
}

func TestWsKLine(t *testing.T) {
	pressXToJSON := []byte(`{
    "method": "kline.update",
    "params":
        [
            [
                1492358400,
                "7000.00",
                "8000.0",
                "8100.00",
                "6800.00",
                "1000.00",
                "123456.00",
                "BTC_USDT"
            ]
        ],
    "id": null
}`)
	err := g.wsHandleData(pressXToJSON)
	if err != nil {
		t.Error(err)
	}
}

func TestWsOrderUpdate(t *testing.T) {
	pressXToJSON := []byte(`{
  "method": "order.update",
  "params": [
    3,
    {
      "id": 34628963,
      "market": "BTC_USDT",
      "orderType": 1,
      "type": 2,
      "user": 602123,
      "ctime": 1523013969.6271579,
      "mtime": 1523013969.6271579,
      "price": "0.1",
      "amount": "1000",
      "left": "1000",
      "filledAmount": "0",
      "filledTotal": "0",
      "dealFee": "0"
    }
  ],
  "id": null
}`)
	err := g.wsHandleData(pressXToJSON)
	if err != nil {
		t.Error(err)
	}
}

func TestWsBalanceUpdate(t *testing.T) {
	pressXToJSON := []byte(`{
    "method": "balance.update",
    "params": [{"EOS": {"available": "96.765323611874", "freeze": "11"}}],
    "id": 1234
}`)
	err := g.wsHandleData(pressXToJSON)
	if err != nil {
		t.Error(err)
	}
}

func TestParseTime(t *testing.T) {
	// Test REST example
	r := convert.TimeFromUnixTimestampDecimal(1574846296.995313).UTC()
	if r.Year() != 2019 ||
		r.Month().String() != "November" ||
		r.Day() != 27 {
		t.Error("unexpected result")
	}

	// Test websocket example
	r = convert.TimeFromUnixTimestampDecimal(1523887354.256974).UTC()
	if r.Year() != 2018 ||
		r.Month().String() != "April" ||
		r.Day() != 16 {
		t.Error("unexpected result")
	}
}

func TestGetHistoricCandles(t *testing.T) {
	currencyPair := currency.NewPairFromString("BTC_USDT")
	startTime := time.Now().Add(-time.Hour * 6)
	_, err := g.GetHistoricCandles(currencyPair, asset.Spot, startTime, time.Now(), kline.OneMin)
	if err != nil {
		t.Fatal(err)
	}
}

func TestGetHistoricCandlesExtended(t *testing.T) {
	currencyPair := currency.NewPairFromString("BTC_USDT")
	startTime := time.Now().Add(-time.Hour * 6)
	_, err := g.GetHistoricCandlesExtended(currencyPair, asset.Spot, startTime, time.Now(), kline.OneMin)
	if err != nil {
		t.Fatal(err)
	}
}

func Test_FormatExchangeKlineInterval(t *testing.T) {
	testCases := []struct {
		name     string
		interval kline.Interval
		output   string
	}{
		{
			"OneMin",
			kline.OneMin,
			"60",
		},
		{
			"OneDay",
			kline.OneDay,
			"86400",
		},
	}

	for x := range testCases {
		test := testCases[x]

		t.Run(test.name, func(t *testing.T) {
			ret := g.FormatExchangeKlineInterval(test.interval)

			if ret != test.output {
				t.Fatalf("unexpected result return expected: %v received: %v", test.output, ret)
			}
		})
	}
}<|MERGE_RESOLUTION|>--- conflicted
+++ resolved
@@ -545,17 +545,11 @@
 // TestWsSubscribe dials websocket, sends a subscribe request.
 func TestWsSubscribe(t *testing.T) {
 	setupWSTestAuth(t)
-<<<<<<< HEAD
 	err := g.Subscribe([]stream.ChannelSubscription{
 		{
 			Channel:  "ticker.subscribe",
 			Currency: currency.NewPairWithDelimiter(currency.BTC.String(), currency.USDT.String(), "_"),
 		},
-=======
-	err := g.Unsubscribe(wshandler.WebsocketChannelSubscription{
-		Channel:  "ticker.subscribe",
-		Currency: currency.NewPairWithDelimiter(currency.BTC.String(), currency.USDT.String(), "_"),
->>>>>>> 4a736fb3
 	})
 	if err != nil {
 		t.Error(err)
@@ -736,18 +730,24 @@
 }
 
 func TestGetHistoricCandles(t *testing.T) {
-	currencyPair := currency.NewPairFromString("BTC_USDT")
+	currencyPair, err := currency.NewPairFromString("BTC_USDT")
+	if err != nil {
+		t.Fatal(err)
+	}
 	startTime := time.Now().Add(-time.Hour * 6)
-	_, err := g.GetHistoricCandles(currencyPair, asset.Spot, startTime, time.Now(), kline.OneMin)
+	_, err = g.GetHistoricCandles(currencyPair, asset.Spot, startTime, time.Now(), kline.OneMin)
 	if err != nil {
 		t.Fatal(err)
 	}
 }
 
 func TestGetHistoricCandlesExtended(t *testing.T) {
-	currencyPair := currency.NewPairFromString("BTC_USDT")
+	currencyPair, err := currency.NewPairFromString("BTC_USDT")
+	if err != nil {
+		t.Fatal(err)
+	}
 	startTime := time.Now().Add(-time.Hour * 6)
-	_, err := g.GetHistoricCandlesExtended(currencyPair, asset.Spot, startTime, time.Now(), kline.OneMin)
+	_, err = g.GetHistoricCandlesExtended(currencyPair, asset.Spot, startTime, time.Now(), kline.OneMin)
 	if err != nil {
 		t.Fatal(err)
 	}
