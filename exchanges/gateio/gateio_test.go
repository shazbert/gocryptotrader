--- conflicted
+++ resolved
@@ -24,10 +24,7 @@
 	"github.com/thrasher-corp/gocryptotrader/exchanges/order"
 	"github.com/thrasher-corp/gocryptotrader/exchanges/request"
 	"github.com/thrasher-corp/gocryptotrader/exchanges/sharedtestvalues"
-<<<<<<< HEAD
 	"github.com/thrasher-corp/gocryptotrader/exchanges/stream"
-=======
->>>>>>> bfd499f0
 	"github.com/thrasher-corp/gocryptotrader/exchanges/subscription"
 	testexch "github.com/thrasher-corp/gocryptotrader/internal/testing/exchange"
 	testsubs "github.com/thrasher-corp/gocryptotrader/internal/testing/subscriptions"
@@ -2959,14 +2956,7 @@
 	}
 }
 
-<<<<<<< HEAD
-func TestGenerateDefaultSubscriptionsSpot(t *testing.T) {
-	t.Parallel()
-	if _, err := g.GenerateDefaultSubscriptionsSpot(); err != nil {
-		t.Error(err)
-=======
-// TestGenerateSubscriptions exercises generateSubscriptions
-func TestGenerateSubscriptions(t *testing.T) {
+func TestGenerateSubscriptionsSpot(t *testing.T) {
 	t.Parallel()
 
 	g := new(Gateio) //nolint:govet // Intentional shadow to avoid future copy/paste mistakes
@@ -2976,7 +2966,7 @@
 	g.Features.Subscriptions = append(g.Features.Subscriptions, &subscription.Subscription{
 		Enabled: true, Channel: spotOrderbookChannel, Asset: asset.Spot, Interval: kline.ThousandMilliseconds, Levels: 5,
 	})
-	subs, err := g.generateSubscriptions()
+	subs, err := g.generateSubscriptionsSpot()
 	require.NoError(t, err, "generateSubscriptions must not error")
 	exp := subscription.List{}
 	for _, s := range g.Features.Subscriptions {
@@ -3009,21 +2999,18 @@
 				exp = append(exp, s)
 			}
 		}
->>>>>>> bfd499f0
 	}
 	testsubs.EqualLists(t, exp, subs)
 }
 
 func TestSubscribe(t *testing.T) {
 	t.Parallel()
-	g := new(Gateio) //nolint:govet // Intentional shadow to avoid future copy/paste mistakes
-	require.NoError(t, testexch.Setup(g), "Test instance Setup must not error")
 	subs, err := g.Features.Subscriptions.ExpandTemplates(g)
 	require.NoError(t, err, "ExpandTemplates must not error")
 	g.Features.Subscriptions = subscription.List{}
-	testexch.SetupWs(t, g)
-	err = g.Subscribe(subs)
+	err = g.SpotSubscribe(context.Background(), &DummyConnection{}, subs)
 	require.NoError(t, err, "Subscribe must not error")
+
 }
 
 func TestGenerateDeliveryFuturesDefaultSubscriptions(t *testing.T) {
