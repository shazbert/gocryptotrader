--- conflicted
+++ resolved
@@ -1124,20 +1124,10 @@
 func TestGetDeliveryOrders(t *testing.T) {
 	t.Parallel()
 	sharedtestvalues.SkipTestIfCredentialsUnset(t, g)
-<<<<<<< HEAD
-	settle, err := g.getSettlementFromCurrency(getPair(t, asset.DeliveryFutures), false)
-	if err != nil {
-		t.Fatal(err)
-	}
-	if _, err := g.GetDeliveryOrders(context.Background(), getPair(t, asset.DeliveryFutures), statusOpen, settle, "", 0, 0, 1); err != nil {
-		t.Errorf("%s GetDeliveryOrders() error %v", g.Name, err)
-	}
-=======
 	settle, err := getSettlementFromCurrency(getPair(t, asset.DeliveryFutures))
 	require.NoError(t, err, "getSettlementFromCurrency must not error")
-	_, err = g.GetDeliveryOrders(context.Background(), getPair(t, asset.DeliveryFutures), "open", settle, "", 0, 0, 1)
+	_, err = g.GetDeliveryOrders(context.Background(), getPair(t, asset.DeliveryFutures), statusOpen, settle, "", 0, 0, 1)
 	assert.NoError(t, err, "GetDeliveryOrders should not error")
->>>>>>> 50e72537
 }
 
 func TestCancelMultipleDeliveryOrders(t *testing.T) {
@@ -1218,14 +1208,8 @@
 func TestGetDeliveryAllAutoOrder(t *testing.T) {
 	t.Parallel()
 	sharedtestvalues.SkipTestIfCredentialsUnset(t, g)
-<<<<<<< HEAD
-	if _, err := g.GetDeliveryAllAutoOrder(context.Background(), statusOpen, settleUSDT, getPair(t, asset.DeliveryFutures), 0, 1); err != nil {
-		t.Errorf("%s GetDeliveryAllAutoOrder() error %v", g.Name, err)
-	}
-=======
-	_, err := g.GetDeliveryAllAutoOrder(context.Background(), "open", currency.USDT, getPair(t, asset.DeliveryFutures), 0, 1)
+	_, err := g.GetDeliveryAllAutoOrder(context.Background(), statusOpen, currency.USDT, getPair(t, asset.DeliveryFutures), 0, 1)
 	assert.NoError(t, err, "GetDeliveryAllAutoOrder should not error")
->>>>>>> 50e72537
 }
 
 func TestCancelAllDeliveryPriceTriggeredOrder(t *testing.T) {
@@ -1313,14 +1297,8 @@
 func TestGetFuturesOrders(t *testing.T) {
 	t.Parallel()
 	sharedtestvalues.SkipTestIfCredentialsUnset(t, g)
-<<<<<<< HEAD
-	if _, err := g.GetFuturesOrders(context.Background(), currency.NewPair(currency.BTC, currency.USD), statusOpen, "", settleBTC, 0, 0, 1); err != nil {
-		t.Errorf("%s GetFuturesOrders() error %v", g.Name, err)
-	}
-=======
-	_, err := g.GetFuturesOrders(context.Background(), currency.NewPair(currency.BTC, currency.USD), "open", "", currency.BTC, 0, 0, 1)
+	_, err := g.GetFuturesOrders(context.Background(), currency.NewPair(currency.BTC, currency.USD), statusOpen, "", currency.BTC, 0, 0, 1)
 	assert.NoError(t, err, "GetFuturesOrders should not error")
->>>>>>> 50e72537
 }
 
 func TestCancelMultipleFuturesOpenOrders(t *testing.T) {
@@ -1456,14 +1434,8 @@
 func TestListAllFuturesAutoOrders(t *testing.T) {
 	t.Parallel()
 	sharedtestvalues.SkipTestIfCredentialsUnset(t, g)
-<<<<<<< HEAD
-	if _, err := g.ListAllFuturesAutoOrders(context.Background(), statusOpen, settleBTC, currency.EMPTYPAIR, 0, 0); err != nil {
-		t.Errorf("%s ListAllFuturesAutoOrders() error %v", g.Name, err)
-	}
-=======
-	_, err := g.ListAllFuturesAutoOrders(context.Background(), "open", currency.BTC, currency.EMPTYPAIR, 0, 0)
+	_, err := g.ListAllFuturesAutoOrders(context.Background(), statusOpen, currency.BTC, currency.EMPTYPAIR, 0, 0)
 	assert.NoError(t, err, "ListAllFuturesAutoOrders should not error")
->>>>>>> 50e72537
 }
 
 func TestCancelAllFuturesOpenOrders(t *testing.T) {
