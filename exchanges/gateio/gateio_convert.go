--- conflicted
+++ resolved
@@ -1,17 +1,12 @@
 package gateio
 
 import (
-<<<<<<< HEAD
-=======
 	"bytes"
->>>>>>> b8e836d7
 	"fmt"
 	"math"
 	"strconv"
 	"strings"
 	"time"
-
-	"github.com/thrasher-corp/gocryptotrader/encoding/json"
 )
 
 var (
