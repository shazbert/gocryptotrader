--- conflicted
+++ resolved
@@ -145,13 +145,8 @@
 				Channel: channelsToSubscribe[i],
 				Pairs:   currency.Pairs{fPair.Upper()},
 				Params:  params,
-<<<<<<< HEAD
 				Asset:   asset.Futures,
-			}
-			count++
-=======
 			})
->>>>>>> ba77c994
 		}
 	}
 	return subscriptions, nil
@@ -188,11 +183,7 @@
 	case futuresTradesChannel:
 		return g.processFuturesTrades(respRaw, a)
 	case futuresOrderbookChannel:
-<<<<<<< HEAD
-		return g.processFuturesOrderbookSnapshot(push.Event, push.Result, assetType, push.TimeMs.Time())
-=======
-		return g.processFuturesOrderbookSnapshot(push.Event, push.Result, a, push.Time.Time())
->>>>>>> ba77c994
+		return g.processFuturesOrderbookSnapshot(push.Event, push.Result, a, push.TimeMs.Time())
 	case futuresOrderbookTickerChannel:
 		return g.processFuturesOrderbookTicker(push.Result)
 	case futuresOrderbookUpdateChannel:
