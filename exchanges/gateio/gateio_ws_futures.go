package gateio

import (
	"context"
	"encoding/json"
	"errors"
	"fmt"
	"net/http"
	"strconv"
	"strings"
	"time"

	"github.com/gorilla/websocket"
	"github.com/thrasher-corp/gocryptotrader/common"
	"github.com/thrasher-corp/gocryptotrader/currency"
	"github.com/thrasher-corp/gocryptotrader/exchanges/account"
	"github.com/thrasher-corp/gocryptotrader/exchanges/asset"
	"github.com/thrasher-corp/gocryptotrader/exchanges/fill"
	"github.com/thrasher-corp/gocryptotrader/exchanges/kline"
	"github.com/thrasher-corp/gocryptotrader/exchanges/order"
	"github.com/thrasher-corp/gocryptotrader/exchanges/orderbook"
	"github.com/thrasher-corp/gocryptotrader/exchanges/stream"
	"github.com/thrasher-corp/gocryptotrader/exchanges/subscription"
	"github.com/thrasher-corp/gocryptotrader/exchanges/ticker"
	"github.com/thrasher-corp/gocryptotrader/exchanges/trade"
)

const (
	futuresWebsocketBtcURL  = "wss://fx-ws.gateio.ws/v4/ws/btc"
	futuresWebsocketUsdtURL = "wss://fx-ws.gateio.ws/v4/ws/usdt"

	futuresPingChannel            = "futures.ping"
	futuresTickersChannel         = "futures.tickers"
	futuresTradesChannel          = "futures.trades"
	futuresOrderbookChannel       = "futures.order_book"
	futuresOrderbookTickerChannel = "futures.book_ticker"
	futuresOrderbookUpdateChannel = "futures.order_book_update"
	futuresCandlesticksChannel    = "futures.candlesticks"
	futuresOrdersChannel          = "futures.orders"

	//  authenticated channels
	futuresUserTradesChannel        = "futures.usertrades"
	futuresLiquidatesChannel        = "futures.liquidates"
	futuresAutoDeleveragesChannel   = "futures.auto_deleverages"
	futuresAutoPositionCloseChannel = "futures.position_closes"
	futuresBalancesChannel          = "futures.balances"
	futuresReduceRiskLimitsChannel  = "futures.reduce_risk_limits"
	futuresPositionsChannel         = "futures.positions"
	futuresAutoOrdersChannel        = "futures.autoorders"
)

var defaultFuturesSubscriptions = []string{
	futuresTickersChannel,
	futuresTradesChannel,
	futuresOrderbookChannel,
	futuresOrderbookUpdateChannel,
	futuresCandlesticksChannel,
}

// WsFuturesConnect initiates a websocket connection for futures account
func (g *Gateio) WsFuturesConnect(ctx context.Context, conn stream.Connection) error {
	err := g.CurrencyPairs.IsAssetEnabled(asset.Futures)
	if err != nil {
		return err
	}
	err = conn.DialContext(ctx, &websocket.Dialer{}, http.Header{})
	if err != nil {
		return err
	}
	pingMessage, err := json.Marshal(WsInput{
<<<<<<< HEAD
		ID:      conn.GenerateMessageID(false),
		Time:    time.Now().Unix(), // TODO: Func for dynamic time as this will be the same time for every ping message.
=======
		ID: g.Counter.IncrementAndGet(),
		Time: func() int64 {
			return time.Now().Unix()
		}(),
>>>>>>> 7110e888
		Channel: futuresPingChannel,
	})
	if err != nil {
		return err
	}
	conn.SetupPingHandler(stream.PingHandler{
		Websocket:   true,
		MessageType: websocket.PingMessage,
		Delay:       time.Second * 15,
		Message:     pingMessage,
	})
	return nil
}

// GenerateFuturesDefaultSubscriptions returns default subscriptions information.
func (g *Gateio) GenerateFuturesDefaultSubscriptions(settlement currency.Code) (subscription.List, error) {
	channelsToSubscribe := defaultFuturesSubscriptions
	if g.Websocket.CanUseAuthenticatedEndpoints() {
		channelsToSubscribe = append(channelsToSubscribe,
			futuresOrdersChannel,
			futuresUserTradesChannel,
			futuresBalancesChannel,
		)
	}
	pairs, err := g.GetEnabledPairs(asset.Futures)
	if err != nil {
		return nil, err
	}

	switch {
	case settlement.Equal(currency.USDT):
		pairs, err = pairs.GetPairsByQuote(currency.USDT)
		if err != nil {
			return nil, err
		}
	case settlement.Equal(currency.BTC):
		offset := 0
		for x := range pairs {
			if pairs[x].Quote.Equal(currency.USDT) {
				continue // skip USDT pairs
			}
			pairs[offset] = pairs[x]
			offset++
		}
		pairs = pairs[:offset]
	default:
		return nil, fmt.Errorf("settlement currency %s not supported", settlement)
	}

	subscriptions := make(subscription.List, len(channelsToSubscribe)*len(pairs))
	count := 0
	for i := range channelsToSubscribe {
		for j := range pairs {
			params := make(map[string]interface{})
			switch channelsToSubscribe[i] {
			case futuresOrderbookChannel:
				params["limit"] = 100
				params["interval"] = "0"
			case futuresCandlesticksChannel:
				params["interval"] = kline.FiveMin
			case futuresOrderbookUpdateChannel:
				params["frequency"] = kline.ThousandMilliseconds
				params["level"] = "100"
			}
			fpair, err := g.FormatExchangeCurrency(pairs[j], asset.Futures)
			if err != nil {
				return nil, err
			}
			subscriptions[count] = &subscription.Subscription{
				Channel: channelsToSubscribe[i],
				Pairs:   currency.Pairs{fpair.Upper()},
				Params:  params,
			}
			count++
		}
	}
	return subscriptions, nil
}

// FuturesSubscribe sends a websocket message to stop receiving data from the channel
func (g *Gateio) FuturesSubscribe(ctx context.Context, conn stream.Connection, channelsToUnsubscribe subscription.List) error {
	return g.handleFuturesSubscription(ctx, conn, subscribeEvent, channelsToUnsubscribe)
}

// FuturesUnsubscribe sends a websocket message to stop receiving data from the channel
func (g *Gateio) FuturesUnsubscribe(ctx context.Context, conn stream.Connection, channelsToUnsubscribe subscription.List) error {
	return g.handleFuturesSubscription(ctx, conn, unsubscribeEvent, channelsToUnsubscribe)
}

// WsHandleFuturesData handles futures websocket data
func (g *Gateio) WsHandleFuturesData(_ context.Context, respRaw []byte, a asset.Item) error {
	var push WsResponse
	err := json.Unmarshal(respRaw, &push)
	if err != nil {
		return err
	}

	if push.Event == subscribeEvent || push.Event == unsubscribeEvent {
		if !g.Websocket.Match.IncomingWithData(push.ID, respRaw) {
			return fmt.Errorf("couldn't match subscription message with ID: %d", push.ID)
		}
		return nil
	}

	switch push.Channel {
	case futuresTickersChannel:
		return g.processFuturesTickers(respRaw, a)
	case futuresTradesChannel:
		return g.processFuturesTrades(respRaw, a)
	case futuresOrderbookChannel:
		return g.processFuturesOrderbookSnapshot(push.Event, push.Result, a, push.Time.Time())
	case futuresOrderbookTickerChannel:
		return g.processFuturesOrderbookTicker(push.Result)
	case futuresOrderbookUpdateChannel:
		return g.processFuturesAndOptionsOrderbookUpdate(push.Result, a)
	case futuresCandlesticksChannel:
		return g.processFuturesCandlesticks(respRaw, a)
	case futuresOrdersChannel:
		var processed []order.Detail
		processed, err = g.processFuturesOrdersPushData(respRaw, a)
		if err != nil {
			return err
		}
		g.Websocket.DataHandler <- processed
		return nil
	case futuresUserTradesChannel:
		return g.procesFuturesUserTrades(respRaw, a)
	case futuresLiquidatesChannel:
		return g.processFuturesLiquidatesNotification(respRaw)
	case futuresAutoDeleveragesChannel:
		return g.processFuturesAutoDeleveragesNotification(respRaw)
	case futuresAutoPositionCloseChannel:
		return g.processPositionCloseData(respRaw)
	case futuresBalancesChannel:
		return g.processBalancePushData(respRaw, a)
	case futuresReduceRiskLimitsChannel:
		return g.processFuturesReduceRiskLimitNotification(respRaw)
	case futuresPositionsChannel:
		return g.processFuturesPositionsNotification(respRaw)
	case futuresAutoOrdersChannel:
		return g.processFuturesAutoOrderPushData(respRaw)
	default:
		g.Websocket.DataHandler <- stream.UnhandledMessageWarning{
			Message: g.Name + stream.UnhandledMessage + string(respRaw),
		}
		return errors.New(stream.UnhandledMessage)
	}
}

// handleFuturesSubscription sends a websocket message to receive data from the channel
func (g *Gateio) handleFuturesSubscription(ctx context.Context, conn stream.Connection, event string, channelsToSubscribe subscription.List) error {
	payloads, err := g.generateFuturesPayload(ctx, conn, event, channelsToSubscribe)
	if err != nil {
		return err
	}
	var errs error
	var respByte []byte
	for i, val := range payloads {
		respByte, err = conn.SendMessageReturnResponse(ctx, val.ID, val)
		if err != nil {
			errs = common.AppendError(errs, err)
			continue
		}
		var resp WsEventResponse
		if err = json.Unmarshal(respByte, &resp); err != nil {
			errs = common.AppendError(errs, err)
		} else {
			if resp.Error != nil && resp.Error.Code != 0 {
				errs = common.AppendError(errs, fmt.Errorf("error while %s to channel %s error code: %d message: %s", val.Event, val.Channel, resp.Error.Code, resp.Error.Message))
				continue
			}
			if val.Event == subscribeEvent {
				err = g.Websocket.AddSuccessfulSubscriptions(conn, channelsToSubscribe[i])
			} else {
				err = g.Websocket.RemoveSubscriptions(conn, channelsToSubscribe[i])
			}
			if err != nil {
				errs = common.AppendError(errs, err)
			}
		}
	}
	if errs != nil {
		return errs
	}
	return nil
}

func (g *Gateio) generateFuturesPayload(ctx context.Context, conn stream.Connection, event string, channelsToSubscribe subscription.List) ([]WsInput, error) {
	if len(channelsToSubscribe) == 0 {
		return nil, errors.New("cannot generate payload, no channels supplied")
	}
	var creds *account.Credentials
	var err error
	if g.Websocket.CanUseAuthenticatedEndpoints() {
		creds, err = g.GetCredentials(ctx)
		if err != nil {
			g.Websocket.SetCanUseAuthenticatedEndpoints(false)
		}
	}

	outbound := make([]WsInput, 0, len(channelsToSubscribe))
	for i := range channelsToSubscribe {
		if len(channelsToSubscribe[i].Pairs) != 1 {
			return nil, subscription.ErrNotSinglePair
		}
		var auth *WsAuthInput
		timestamp := time.Now()
		var params []string
		params = []string{channelsToSubscribe[i].Pairs[0].String()}
		if g.Websocket.CanUseAuthenticatedEndpoints() {
			switch channelsToSubscribe[i].Channel {
			case futuresOrdersChannel, futuresUserTradesChannel,
				futuresLiquidatesChannel, futuresAutoDeleveragesChannel,
				futuresAutoPositionCloseChannel, futuresBalancesChannel,
				futuresReduceRiskLimitsChannel, futuresPositionsChannel,
				futuresAutoOrdersChannel:
				value, ok := channelsToSubscribe[i].Params["user"].(string)
				if ok {
					params = append(
						[]string{value},
						params...)
				}
				var sigTemp string
				sigTemp, err = g.generateWsSignature(creds.Secret, event, channelsToSubscribe[i].Channel, timestamp)
				if err != nil {
					return nil, err
				}
				auth = &WsAuthInput{
					Method: "api_key",
					Key:    creds.Key,
					Sign:   sigTemp,
				}
			}
		}
		frequency, okay := channelsToSubscribe[i].Params["frequency"].(kline.Interval)
		if okay {
			var frequencyString string
			frequencyString, err = g.GetIntervalString(frequency)
			if err != nil {
				return nil, err
			}
			params = append(params, frequencyString)
		}
		levelString, okay := channelsToSubscribe[i].Params["level"].(string)
		if okay {
			params = append(params, levelString)
		}
		limit, okay := channelsToSubscribe[i].Params["limit"].(int)
		if okay {
			params = append(params, strconv.Itoa(limit))
		}
		accuracy, okay := channelsToSubscribe[i].Params["accuracy"].(string)
		if okay {
			params = append(params, accuracy)
		}
		switch channelsToSubscribe[i].Channel {
		case futuresCandlesticksChannel:
			interval, okay := channelsToSubscribe[i].Params["interval"].(kline.Interval)
			if okay {
				var intervalString string
				intervalString, err = g.GetIntervalString(interval)
				if err != nil {
					return nil, err
				}
				params = append([]string{intervalString}, params...)
			}
		case futuresOrderbookChannel:
			intervalString, okay := channelsToSubscribe[i].Params["interval"].(string)
			if okay {
				params = append(params, intervalString)
			}
		}
<<<<<<< HEAD
		outbound = append(outbound, WsInput{
			ID:      conn.GenerateMessageID(false),
			Event:   event,
			Channel: channelsToSubscribe[i].Channel,
			Payload: params,
			Auth:    auth,
			Time:    timestamp.Unix(),
		})
=======
		if strings.HasPrefix(channelsToSubscribe[i].Pairs[0].Quote.Upper().String(), "USDT") {
			payloads[0] = append(payloads[0], WsInput{
				ID:      g.Counter.IncrementAndGet(),
				Event:   event,
				Channel: channelsToSubscribe[i].Channel,
				Payload: params,
				Auth:    auth,
				Time:    timestamp.Unix(),
			})
		} else {
			payloads[1] = append(payloads[1], WsInput{
				ID:      g.Counter.IncrementAndGet(),
				Event:   event,
				Channel: channelsToSubscribe[i].Channel,
				Payload: params,
				Auth:    auth,
				Time:    timestamp.Unix(),
			})
		}
>>>>>>> 7110e888
	}
	return outbound, nil
}

func (g *Gateio) processFuturesTickers(data []byte, assetType asset.Item) error {
	resp := struct {
		Time    int64            `json:"time"`
		Channel string           `json:"channel"`
		Event   string           `json:"event"`
		Result  []WsFutureTicker `json:"result"`
	}{}
	err := json.Unmarshal(data, &resp)
	if err != nil {
		return err
	}
	tickerPriceDatas := make([]ticker.Price, len(resp.Result))
	for x := range resp.Result {
		tickerPriceDatas[x] = ticker.Price{
			ExchangeName: g.Name,
			Volume:       resp.Result[x].Volume24HBase.Float64(),
			QuoteVolume:  resp.Result[x].Volume24HQuote.Float64(),
			High:         resp.Result[x].High24H.Float64(),
			Low:          resp.Result[x].Low24H.Float64(),
			Last:         resp.Result[x].Last.Float64(),
			AssetType:    assetType,
			Pair:         resp.Result[x].Contract,
			LastUpdated:  time.Unix(resp.Time, 0),
		}
	}
	g.Websocket.DataHandler <- tickerPriceDatas
	return nil
}

func (g *Gateio) processFuturesTrades(data []byte, assetType asset.Item) error {
	saveTradeData := g.IsSaveTradeDataEnabled()
	if !saveTradeData && !g.IsTradeFeedEnabled() {
		return nil
	}

	resp := struct {
		Time    int64             `json:"time"`
		Channel string            `json:"channel"`
		Event   string            `json:"event"`
		Result  []WsFuturesTrades `json:"result"`
	}{}
	err := json.Unmarshal(data, &resp)
	if err != nil {
		return err
	}

	trades := make([]trade.Data, len(resp.Result))
	for x := range resp.Result {
		trades[x] = trade.Data{
			Timestamp:    resp.Result[x].CreateTimeMs.Time(),
			CurrencyPair: resp.Result[x].Contract,
			AssetType:    assetType,
			Exchange:     g.Name,
			Price:        resp.Result[x].Price.Float64(),
			Amount:       resp.Result[x].Size,
			TID:          strconv.FormatInt(resp.Result[x].ID, 10),
		}
	}
	return g.Websocket.Trade.Update(saveTradeData, trades...)
}

func (g *Gateio) processFuturesCandlesticks(data []byte, assetType asset.Item) error {
	resp := struct {
		Time    int64                `json:"time"`
		Channel string               `json:"channel"`
		Event   string               `json:"event"`
		Result  []FuturesCandlestick `json:"result"`
	}{}
	err := json.Unmarshal(data, &resp)
	if err != nil {
		return err
	}
	klineDatas := make([]stream.KlineData, len(resp.Result))
	for x := range resp.Result {
		icp := strings.Split(resp.Result[x].Name, currency.UnderscoreDelimiter)
		if len(icp) < 3 {
			return errors.New("malformed futures candlestick websocket push data")
		}
		currencyPair, err := currency.NewPairFromString(strings.Join(icp[1:], currency.UnderscoreDelimiter))
		if err != nil {
			return err
		}
		klineDatas[x] = stream.KlineData{
			Pair:       currencyPair,
			AssetType:  assetType,
			Exchange:   g.Name,
			StartTime:  resp.Result[x].Timestamp.Time(),
			Interval:   icp[0],
			OpenPrice:  resp.Result[x].OpenPrice.Float64(),
			ClosePrice: resp.Result[x].ClosePrice.Float64(),
			HighPrice:  resp.Result[x].HighestPrice.Float64(),
			LowPrice:   resp.Result[x].LowestPrice.Float64(),
			Volume:     resp.Result[x].Volume,
		}
	}
	g.Websocket.DataHandler <- klineDatas
	return nil
}

func (g *Gateio) processFuturesOrderbookTicker(incoming []byte) error {
	var data WsFuturesOrderbookTicker
	err := json.Unmarshal(incoming, &data)
	if err != nil {
		return err
	}
	g.Websocket.DataHandler <- data
	return nil
}

func (g *Gateio) processFuturesAndOptionsOrderbookUpdate(incoming []byte, assetType asset.Item) error {
	var data WsFuturesAndOptionsOrderbookUpdate
	err := json.Unmarshal(incoming, &data)
	if err != nil {
		return err
	}
	if (assetType == asset.Options && !fetchedOptionsCurrencyPairSnapshotOrderbook[data.ContractName.String()]) ||
		(assetType != asset.Options && !fetchedFuturesCurrencyPairSnapshotOrderbook[data.ContractName.String()]) {
		orderbooks, err := g.FetchOrderbook(context.Background(), data.ContractName, assetType)
		if err != nil {
			return err
		}
		if orderbooks.LastUpdateID < data.FirstUpdatedID || orderbooks.LastUpdateID > data.LastUpdatedID {
			return nil
		}
		err = g.Websocket.Orderbook.LoadSnapshot(orderbooks)
		if err != nil {
			return err
		}
		if assetType == asset.Options {
			fetchedOptionsCurrencyPairSnapshotOrderbook[data.ContractName.String()] = true
		} else {
			fetchedFuturesCurrencyPairSnapshotOrderbook[data.ContractName.String()] = true
		}
	}
	updates := orderbook.Update{
		UpdateTime: data.TimestampInMs.Time(),
		Pair:       data.ContractName,
		Asset:      assetType,
	}
	updates.Asks = make([]orderbook.Tranche, len(data.Asks))
	for x := range data.Asks {
		updates.Asks[x].Amount = data.Asks[x].Size
		updates.Asks[x].Price = data.Asks[x].Price.Float64()
	}
	updates.Bids = make([]orderbook.Tranche, len(data.Bids))
	for x := range data.Bids {
		updates.Bids[x].Amount = data.Bids[x].Size
		updates.Bids[x].Price = data.Bids[x].Price.Float64()
	}
	if len(updates.Asks) == 0 && len(updates.Bids) == 0 {
		return errors.New("malformed orderbook data")
	}
	return g.Websocket.Orderbook.Update(&updates)
}

func (g *Gateio) processFuturesOrderbookSnapshot(event string, incoming []byte, assetType asset.Item, updatePushedAt time.Time) error {
	if event == "all" {
		var data WsFuturesOrderbookSnapshot
		err := json.Unmarshal(incoming, &data)
		if err != nil {
			return err
		}
		base := orderbook.Base{
			Asset:           assetType,
			Exchange:        g.Name,
			Pair:            data.Contract,
			LastUpdated:     data.TimestampInMs.Time(),
			UpdatePushedAt:  updatePushedAt,
			VerifyOrderbook: g.CanVerifyOrderbook,
		}
		base.Asks = make([]orderbook.Tranche, len(data.Asks))
		for x := range data.Asks {
			base.Asks[x].Amount = data.Asks[x].Size
			base.Asks[x].Price = data.Asks[x].Price.Float64()
		}
		base.Bids = make([]orderbook.Tranche, len(data.Bids))
		for x := range data.Bids {
			base.Bids[x].Amount = data.Bids[x].Size
			base.Bids[x].Price = data.Bids[x].Price.Float64()
		}
		return g.Websocket.Orderbook.LoadSnapshot(&base)
	}
	var data []WsFuturesOrderbookUpdateEvent
	err := json.Unmarshal(incoming, &data)
	if err != nil {
		return err
	}
	dataMap := map[string][2][]orderbook.Tranche{}
	for x := range data {
		ab, ok := dataMap[data[x].CurrencyPair]
		if !ok {
			ab = [2][]orderbook.Tranche{}
		}
		if data[x].Amount > 0 {
			ab[1] = append(ab[1], orderbook.Tranche{
				Price:  data[x].Price.Float64(),
				Amount: data[x].Amount,
			})
		} else {
			ab[0] = append(ab[0], orderbook.Tranche{
				Price:  data[x].Price.Float64(),
				Amount: -data[x].Amount,
			})
		}
		if !ok {
			dataMap[data[x].CurrencyPair] = ab
		}
	}
	if len(dataMap) == 0 {
		return errors.New("missing orderbook ask and bid data")
	}
	for key, ab := range dataMap {
		currencyPair, err := currency.NewPairFromString(key)
		if err != nil {
			return err
		}
		err = g.Websocket.Orderbook.LoadSnapshot(&orderbook.Base{
			Asks:            ab[0],
			Bids:            ab[1],
			Asset:           assetType,
			Exchange:        g.Name,
			Pair:            currencyPair,
			LastUpdated:     updatePushedAt,
			UpdatePushedAt:  updatePushedAt,
			VerifyOrderbook: g.CanVerifyOrderbook,
		})
		if err != nil {
			return err
		}
	}
	return nil
}

func (g *Gateio) processFuturesOrdersPushData(data []byte, assetType asset.Item) ([]order.Detail, error) {
	resp := struct {
		Time    int64            `json:"time"`
		Channel string           `json:"channel"`
		Event   string           `json:"event"`
		Result  []WsFuturesOrder `json:"result"`
	}{}
	err := json.Unmarshal(data, &resp)
	if err != nil {
		return nil, err
	}
	orderDetails := make([]order.Detail, len(resp.Result))
	for x := range resp.Result {
		var status order.Status
		if resp.Result[x].Status == "finished" {
			if resp.Result[x].FinishAs == "ioc" || resp.Result[x].FinishAs == "reduce_only" {
				status = order.Cancelled
			} else {
				status, err = order.StringToOrderStatus(resp.Result[x].FinishAs)
			}
		} else {
			status, err = order.StringToOrderStatus(resp.Result[x].Status)
		}
		if err != nil {
			g.Websocket.DataHandler <- order.ClassificationError{
				Exchange: g.Name,
				OrderID:  strconv.FormatInt(resp.Result[x].ID, 10),
				Err:      err,
			}
		}

		orderDetails[x] = order.Detail{
			Amount:         resp.Result[x].Size,
			Exchange:       g.Name,
			OrderID:        strconv.FormatInt(resp.Result[x].ID, 10),
			Status:         status,
			Pair:           resp.Result[x].Contract,
			LastUpdated:    resp.Result[x].FinishTimeMs.Time(),
			Date:           resp.Result[x].CreateTimeMs.Time(),
			ExecutedAmount: resp.Result[x].Size - resp.Result[x].Left,
			Price:          resp.Result[x].Price,
			AssetType:      assetType,
			AccountID:      resp.Result[x].User,
			CloseTime:      resp.Result[x].FinishTimeMs.Time(),
		}
	}
	return orderDetails, nil
}

func (g *Gateio) procesFuturesUserTrades(data []byte, assetType asset.Item) error {
	if !g.IsFillsFeedEnabled() {
		return nil
	}

	resp := struct {
		Time    int64                `json:"time"`
		Channel string               `json:"channel"`
		Event   string               `json:"event"`
		Result  []WsFuturesUserTrade `json:"result"`
	}{}
	err := json.Unmarshal(data, &resp)
	if err != nil {
		return err
	}
	fills := make([]fill.Data, len(resp.Result))
	for x := range resp.Result {
		fills[x] = fill.Data{
			Timestamp:    resp.Result[x].CreateTimeMs.Time(),
			Exchange:     g.Name,
			CurrencyPair: resp.Result[x].Contract,
			OrderID:      resp.Result[x].OrderID,
			TradeID:      resp.Result[x].ID,
			Price:        resp.Result[x].Price.Float64(),
			Amount:       resp.Result[x].Size,
			AssetType:    assetType,
		}
	}
	return g.Websocket.Fills.Update(fills...)
}

func (g *Gateio) processFuturesLiquidatesNotification(data []byte) error {
	resp := struct {
		Time    int64                              `json:"time"`
		Channel string                             `json:"channel"`
		Event   string                             `json:"event"`
		Result  []WsFuturesLiquidationNotification `json:"result"`
	}{}
	err := json.Unmarshal(data, &resp)
	if err != nil {
		return err
	}
	g.Websocket.DataHandler <- &resp
	return nil
}

func (g *Gateio) processFuturesAutoDeleveragesNotification(data []byte) error {
	resp := struct {
		Time    int64                                  `json:"time"`
		Channel string                                 `json:"channel"`
		Event   string                                 `json:"event"`
		Result  []WsFuturesAutoDeleveragesNotification `json:"result"`
	}{}
	err := json.Unmarshal(data, &resp)
	if err != nil {
		return err
	}
	g.Websocket.DataHandler <- &resp
	return nil
}

func (g *Gateio) processPositionCloseData(data []byte) error {
	resp := struct {
		Time    int64             `json:"time"`
		Channel string            `json:"channel"`
		Event   string            `json:"event"`
		Result  []WsPositionClose `json:"result"`
	}{}
	err := json.Unmarshal(data, &resp)
	if err != nil {
		return err
	}
	g.Websocket.DataHandler <- &resp
	return nil
}

func (g *Gateio) processBalancePushData(data []byte, assetType asset.Item) error {
	resp := struct {
		Time    int64       `json:"time"`
		Channel string      `json:"channel"`
		Event   string      `json:"event"`
		Result  []WsBalance `json:"result"`
	}{}
	err := json.Unmarshal(data, &resp)
	if err != nil {
		return err
	}
	accountChange := make([]account.Change, len(resp.Result))
	for x := range resp.Result {
		info := strings.Split(resp.Result[x].Text, currency.UnderscoreDelimiter)
		if len(info) != 2 {
			return errors.New("malformed text")
		}
		code := currency.NewCode(info[0])
		accountChange[x] = account.Change{
			Exchange: g.Name,
			Currency: code,
			Asset:    assetType,
			Amount:   resp.Result[x].Balance,
			Account:  resp.Result[x].User,
		}
	}
	g.Websocket.DataHandler <- accountChange
	return nil
}

func (g *Gateio) processFuturesReduceRiskLimitNotification(data []byte) error {
	resp := struct {
		Time    int64                                  `json:"time"`
		Channel string                                 `json:"channel"`
		Event   string                                 `json:"event"`
		Result  []WsFuturesReduceRiskLimitNotification `json:"result"`
	}{}
	err := json.Unmarshal(data, &resp)
	if err != nil {
		return err
	}
	g.Websocket.DataHandler <- &resp
	return nil
}

func (g *Gateio) processFuturesPositionsNotification(data []byte) error {
	resp := struct {
		Time    int64               `json:"time"`
		Channel string              `json:"channel"`
		Event   string              `json:"event"`
		Result  []WsFuturesPosition `json:"result"`
	}{}
	err := json.Unmarshal(data, &resp)
	if err != nil {
		return err
	}
	g.Websocket.DataHandler <- &resp
	return nil
}

func (g *Gateio) processFuturesAutoOrderPushData(data []byte) error {
	resp := struct {
		Time    int64                `json:"time"`
		Channel string               `json:"channel"`
		Event   string               `json:"event"`
		Result  []WsFuturesAutoOrder `json:"result"`
	}{}
	err := json.Unmarshal(data, &resp)
	if err != nil {
		return err
	}
	g.Websocket.DataHandler <- &resp
	return nil
}<|MERGE_RESOLUTION|>--- conflicted
+++ resolved
@@ -68,15 +68,8 @@
 		return err
 	}
 	pingMessage, err := json.Marshal(WsInput{
-<<<<<<< HEAD
-		ID:      conn.GenerateMessageID(false),
+		ID:      g.Counter.IncrementAndGet(),
 		Time:    time.Now().Unix(), // TODO: Func for dynamic time as this will be the same time for every ping message.
-=======
-		ID: g.Counter.IncrementAndGet(),
-		Time: func() int64 {
-			return time.Now().Unix()
-		}(),
->>>>>>> 7110e888
 		Channel: futuresPingChannel,
 	})
 	if err != nil {
@@ -228,7 +221,7 @@
 
 // handleFuturesSubscription sends a websocket message to receive data from the channel
 func (g *Gateio) handleFuturesSubscription(ctx context.Context, conn stream.Connection, event string, channelsToSubscribe subscription.List) error {
-	payloads, err := g.generateFuturesPayload(ctx, conn, event, channelsToSubscribe)
+	payloads, err := g.generateFuturesPayload(ctx, event, channelsToSubscribe)
 	if err != nil {
 		return err
 	}
@@ -264,7 +257,7 @@
 	return nil
 }
 
-func (g *Gateio) generateFuturesPayload(ctx context.Context, conn stream.Connection, event string, channelsToSubscribe subscription.List) ([]WsInput, error) {
+func (g *Gateio) generateFuturesPayload(ctx context.Context, event string, channelsToSubscribe subscription.List) ([]WsInput, error) {
 	if len(channelsToSubscribe) == 0 {
 		return nil, errors.New("cannot generate payload, no channels supplied")
 	}
@@ -349,36 +342,14 @@
 				params = append(params, intervalString)
 			}
 		}
-<<<<<<< HEAD
 		outbound = append(outbound, WsInput{
-			ID:      conn.GenerateMessageID(false),
+			ID:      g.Counter.IncrementAndGet(),
 			Event:   event,
 			Channel: channelsToSubscribe[i].Channel,
 			Payload: params,
 			Auth:    auth,
 			Time:    timestamp.Unix(),
 		})
-=======
-		if strings.HasPrefix(channelsToSubscribe[i].Pairs[0].Quote.Upper().String(), "USDT") {
-			payloads[0] = append(payloads[0], WsInput{
-				ID:      g.Counter.IncrementAndGet(),
-				Event:   event,
-				Channel: channelsToSubscribe[i].Channel,
-				Payload: params,
-				Auth:    auth,
-				Time:    timestamp.Unix(),
-			})
-		} else {
-			payloads[1] = append(payloads[1], WsInput{
-				ID:      g.Counter.IncrementAndGet(),
-				Event:   event,
-				Channel: channelsToSubscribe[i].Channel,
-				Payload: params,
-				Auth:    auth,
-				Time:    timestamp.Unix(),
-			})
-		}
->>>>>>> 7110e888
 	}
 	return outbound, nil
 }
