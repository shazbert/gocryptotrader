package gateio

import (
	"context"
	"encoding/json"
	"errors"
	"fmt"
	"strconv"
	"strings"
	"time"

	"github.com/thrasher-corp/gocryptotrader/common"
	"github.com/thrasher-corp/gocryptotrader/currency"
	"github.com/thrasher-corp/gocryptotrader/exchanges/asset"
	"github.com/thrasher-corp/gocryptotrader/exchanges/order"
	"github.com/thrasher-corp/gocryptotrader/exchanges/request"
)

var (
	errOrdersEmpty      = errors.New("orders cannot be empty")
	errNoOrdersToCancel = errors.New("no orders to cancel")
	errChannelEmpty     = errors.New("channel cannot be empty")
)

<<<<<<< HEAD
// authenticateSpot sends an authentication message to the websocket connection
func (g *Gateio) authenticateSpot(ctx context.Context, conn stream.Connection) error {
	_, err := g.websocketLogin(ctx, conn, "spot.login")
	return err
}

// websocketLogin authenticates the websocket connection
func (g *Gateio) websocketLogin(ctx context.Context, conn stream.Connection, channel string) (*WebsocketLoginResponse, error) {
	if conn == nil {
		return nil, fmt.Errorf("%w: %T", common.ErrNilPointer, conn)
	}

	if channel == "" {
		return nil, errChannelEmpty
	}

	creds, err := g.GetCredentials(ctx)
	if err != nil {
		return nil, err
	}

	tn := time.Now().Unix()
	msg := "api\n" + channel + "\n" + "\n" + strconv.FormatInt(tn, 10)
	mac := hmac.New(sha512.New, []byte(creds.Secret))
	if _, err = mac.Write([]byte(msg)); err != nil {
		return nil, err
	}
	signature := hex.EncodeToString(mac.Sum(nil))

	payload := WebsocketPayload{
		RequestID: strconv.FormatInt(conn.GenerateMessageID(false), 10),
		APIKey:    creds.Key,
		Signature: signature,
		Timestamp: strconv.FormatInt(tn, 10),
	}

	req := WebsocketRequest{Time: tn, Channel: channel, Event: "api", Payload: payload}

	resp, err := conn.SendMessageReturnResponse(ctx, request.Unset, req.Payload.RequestID, req)
	if err != nil {
		return nil, err
	}

	var inbound WebsocketAPIResponse
	if err := json.Unmarshal(resp, &inbound); err != nil {
		return nil, err
	}

	if inbound.Header.Status != "200" {
		var wsErr WebsocketErrors
		if err := json.Unmarshal(inbound.Data, &wsErr.Errors); err != nil {
			return nil, err
		}
		return nil, fmt.Errorf("%s: %s", wsErr.Errors.Label, wsErr.Errors.Message)
	}

	var result WebsocketLoginResponse
	return &result, json.Unmarshal(inbound.Data, &result)
}

// WebsocketOrderPlaceSpot places an order via the websocket connection. You can
// send multiple orders in a single request. But only for one asset route.
// So this can only batch spot orders or futures orders, not both.
func (g *Gateio) WebsocketOrderPlaceSpot(ctx context.Context, batch []CreateOrderRequestData) ([]WebsocketOrderResponse, error) {
	if len(batch) == 0 {
		return nil, errBatchSliceEmpty
=======
// WebsocketOrderPlaceSpot places an order via the websocket connection. You can
// send multiple orders in a single request. But only for one asset route.
func (g *Gateio) WebsocketOrderPlaceSpot(ctx context.Context, orders []WebsocketOrder) ([]WebsocketOrderResponse, error) {
	if len(orders) == 0 {
		return nil, errOrdersEmpty
>>>>>>> 9c56cbb4
	}

	for i := range orders {
		if orders[i].Text == "" {
			// API requires Text field, or it will be rejected
			orders[i].Text = "t-" + strconv.FormatInt(g.Counter.IncrementAndGet(), 10)
		}
<<<<<<< HEAD
		if batch[i].CurrencyPair.IsEmpty() {
=======
		if orders[i].CurrencyPair == "" {
>>>>>>> 9c56cbb4
			return nil, currency.ErrCurrencyPairEmpty
		}
		if orders[i].Side == "" {
			return nil, order.ErrSideIsInvalid
		}
<<<<<<< HEAD
		if batch[i].Amount == 0 {
			return nil, errInvalidAmount
		}
		if batch[i].Type == "limit" && batch[i].Price == 0 {
=======
		if orders[i].Amount == "" {
			return nil, errInvalidAmount
		}
		if orders[i].Type == "limit" && orders[i].Price == "" {
>>>>>>> 9c56cbb4
			return nil, errInvalidPrice
		}
	}

	if len(orders) == 1 {
		var singleResponse WebsocketOrderResponse
		return []WebsocketOrderResponse{singleResponse}, g.SendWebsocketRequest(ctx, spotPlaceOrderEPL, "spot.order_place", asset.Spot, orders[0], &singleResponse, 2)
	}
	var resp []WebsocketOrderResponse
	return resp, g.SendWebsocketRequest(ctx, spotBatchOrdersEPL, "spot.order_place", asset.Spot, orders, &resp, 2)
}

// WebsocketOrderCancelSpot cancels an order via the websocket connection
func (g *Gateio) WebsocketOrderCancelSpot(ctx context.Context, orderID string, pair currency.Pair, account string) (*WebsocketOrderResponse, error) {
	if orderID == "" {
		return nil, order.ErrOrderIDNotSet
	}
	if pair.IsEmpty() {
		return nil, currency.ErrCurrencyPairEmpty
	}

	params := &WebsocketOrderRequest{OrderID: orderID, Pair: pair.String(), Account: account}

	var resp WebsocketOrderResponse
	return &resp, g.SendWebsocketRequest(ctx, spotCancelSingleOrderEPL, "spot.order_cancel", asset.Spot, params, &resp, 1)
}

// WebsocketOrderCancelAllByIDsSpot cancels multiple orders via the websocket
func (g *Gateio) WebsocketOrderCancelAllByIDsSpot(ctx context.Context, o []WebsocketOrderBatchRequest) ([]WebsocketCancellAllResponse, error) {
	if len(o) == 0 {
		return nil, errNoOrdersToCancel
	}

	for i := range o {
		if o[i].OrderID == "" {
			return nil, order.ErrOrderIDNotSet
		}
		if o[i].Pair.IsEmpty() {
			return nil, currency.ErrCurrencyPairEmpty
		}
	}

	var resp []WebsocketCancellAllResponse
	return resp, g.SendWebsocketRequest(ctx, spotCancelBatchOrdersEPL, "spot.order_cancel_ids", asset.Spot, o, &resp, 2)
}

// WebsocketOrderCancelAllByPairSpot cancels all orders for a specific pair
func (g *Gateio) WebsocketOrderCancelAllByPairSpot(ctx context.Context, pair currency.Pair, side order.Side, account string) ([]WebsocketOrderResponse, error) {
	if !pair.IsEmpty() && side == order.UnknownSide {
		// This case will cancel all orders for every pair, this can be introduced later
		return nil, fmt.Errorf("'%v' %w while pair is set", side, order.ErrSideIsInvalid)
	}

	sideStr := ""
	if side != order.UnknownSide {
		sideStr = side.Lower()
	}

	params := &WebsocketCancelParam{
		Pair:    pair,
		Side:    sideStr,
		Account: account,
	}

	var resp []WebsocketOrderResponse
	return resp, g.SendWebsocketRequest(ctx, spotCancelAllOpenOrdersEPL, "spot.order_cancel_cp", asset.Spot, params, &resp, 1)
}

// WebsocketOrderAmendSpot amends an order via the websocket connection
func (g *Gateio) WebsocketOrderAmendSpot(ctx context.Context, amend *WebsocketAmendOrder) (*WebsocketOrderResponse, error) {
	if amend == nil {
		return nil, fmt.Errorf("%w: %T", common.ErrNilPointer, amend)
	}

	if amend.OrderID == "" {
		return nil, order.ErrOrderIDNotSet
	}

	if amend.Pair.IsEmpty() {
		return nil, currency.ErrCurrencyPairEmpty
	}

	if amend.Amount == "" && amend.Price == "" {
		return nil, fmt.Errorf("%w: amount or price must be set", errInvalidAmount)
	}

	var resp WebsocketOrderResponse
	return &resp, g.SendWebsocketRequest(ctx, spotAmendOrderEPL, "spot.order_amend", asset.Spot, amend, &resp, 1)
}

// WebsocketGetOrderStatusSpot gets the status of an order via the websocket connection
func (g *Gateio) WebsocketGetOrderStatusSpot(ctx context.Context, orderID string, pair currency.Pair, account string) (*WebsocketOrderResponse, error) {
	if orderID == "" {
		return nil, order.ErrOrderIDNotSet
	}
	if pair.IsEmpty() {
		return nil, currency.ErrCurrencyPairEmpty
	}

	params := &WebsocketOrderRequest{OrderID: orderID, Pair: pair.String(), Account: account}

	var resp WebsocketOrderResponse
	return &resp, g.SendWebsocketRequest(ctx, spotGetOrdersEPL, "spot.order_status", asset.Spot, params, &resp, 1)
}

// funnelResult is used to unmarshal the result of a websocket request back to the required caller type
type funnelResult struct {
	Result any `json:"result"`
}

// SendWebsocketRequest sends a websocket request to the exchange
func (g *Gateio) SendWebsocketRequest(ctx context.Context, epl request.EndpointLimit, channel string, connSignature, params, result any, expectedResponses int) error {
	paramPayload, err := json.Marshal(params)
	if err != nil {
		return err
	}

	conn, err := g.Websocket.GetConnection(connSignature)
	if err != nil {
		return err
	}

	tn := time.Now().Unix()
	req := &WebsocketRequest{
		Time:    tn,
		Channel: channel,
		Event:   "api",
		Payload: WebsocketPayload{
			// This request ID associated with the payload is the match to the
			// response.
			RequestID:    strconv.FormatInt(conn.GenerateMessageID(false), 10),
			RequestParam: paramPayload,
			Timestamp:    strconv.FormatInt(tn, 10),
		},
	}

	responses, err := conn.SendMessageReturnResponsesWithInspector(ctx, epl, req.Payload.RequestID, req, expectedResponses, wsRespAckInspector{})
	if err != nil {
		return err
	}

	if len(responses) == 0 {
		return common.ErrNoResponse
	}

	var inbound WebsocketAPIResponse
	// The last response is the one we want to unmarshal, the other is just
	// an ack. If the request fails on the ACK then we can unmarshal the error
	// from that as the next response won't come anyway.
	endResponse := responses[len(responses)-1]

	if err := json.Unmarshal(endResponse, &inbound); err != nil {
		return err
	}

	if inbound.Header.Status != "200" {
		var wsErr WebsocketErrors
		if err := json.Unmarshal(inbound.Data, &wsErr); err != nil {
			return err
		}
		return fmt.Errorf("%s: %s", wsErr.Errors.Label, wsErr.Errors.Message)
	}

	return json.Unmarshal(inbound.Data, &funnelResult{Result: result})
}

type wsRespAckInspector struct{}

// IsFinal checks the payload for an ack, it returns true if the payload does not contain an ack.
// This will force the cancellation of further waiting for responses.
func (wsRespAckInspector) IsFinal(data []byte) bool {
	return !strings.Contains(string(data), "ack")
}<|MERGE_RESOLUTION|>--- conflicted
+++ resolved
@@ -2,18 +2,15 @@
 
 import (
 	"context"
-	"encoding/json"
 	"errors"
 	"fmt"
 	"strconv"
-	"strings"
-	"time"
 
 	"github.com/thrasher-corp/gocryptotrader/common"
 	"github.com/thrasher-corp/gocryptotrader/currency"
 	"github.com/thrasher-corp/gocryptotrader/exchanges/asset"
 	"github.com/thrasher-corp/gocryptotrader/exchanges/order"
-	"github.com/thrasher-corp/gocryptotrader/exchanges/request"
+	"github.com/thrasher-corp/gocryptotrader/exchanges/stream"
 )
 
 var (
@@ -22,80 +19,16 @@
 	errChannelEmpty     = errors.New("channel cannot be empty")
 )
 
-<<<<<<< HEAD
 // authenticateSpot sends an authentication message to the websocket connection
 func (g *Gateio) authenticateSpot(ctx context.Context, conn stream.Connection) error {
-	_, err := g.websocketLogin(ctx, conn, "spot.login")
-	return err
-}
-
-// websocketLogin authenticates the websocket connection
-func (g *Gateio) websocketLogin(ctx context.Context, conn stream.Connection, channel string) (*WebsocketLoginResponse, error) {
-	if conn == nil {
-		return nil, fmt.Errorf("%w: %T", common.ErrNilPointer, conn)
-	}
-
-	if channel == "" {
-		return nil, errChannelEmpty
-	}
-
-	creds, err := g.GetCredentials(ctx)
-	if err != nil {
-		return nil, err
-	}
-
-	tn := time.Now().Unix()
-	msg := "api\n" + channel + "\n" + "\n" + strconv.FormatInt(tn, 10)
-	mac := hmac.New(sha512.New, []byte(creds.Secret))
-	if _, err = mac.Write([]byte(msg)); err != nil {
-		return nil, err
-	}
-	signature := hex.EncodeToString(mac.Sum(nil))
-
-	payload := WebsocketPayload{
-		RequestID: strconv.FormatInt(conn.GenerateMessageID(false), 10),
-		APIKey:    creds.Key,
-		Signature: signature,
-		Timestamp: strconv.FormatInt(tn, 10),
-	}
-
-	req := WebsocketRequest{Time: tn, Channel: channel, Event: "api", Payload: payload}
-
-	resp, err := conn.SendMessageReturnResponse(ctx, request.Unset, req.Payload.RequestID, req)
-	if err != nil {
-		return nil, err
-	}
-
-	var inbound WebsocketAPIResponse
-	if err := json.Unmarshal(resp, &inbound); err != nil {
-		return nil, err
-	}
-
-	if inbound.Header.Status != "200" {
-		var wsErr WebsocketErrors
-		if err := json.Unmarshal(inbound.Data, &wsErr.Errors); err != nil {
-			return nil, err
-		}
-		return nil, fmt.Errorf("%s: %s", wsErr.Errors.Label, wsErr.Errors.Message)
-	}
-
-	var result WebsocketLoginResponse
-	return &result, json.Unmarshal(inbound.Data, &result)
+	return g.websocketLogin(ctx, conn, "spot.login")
 }
 
 // WebsocketOrderPlaceSpot places an order via the websocket connection. You can
 // send multiple orders in a single request. But only for one asset route.
-// So this can only batch spot orders or futures orders, not both.
-func (g *Gateio) WebsocketOrderPlaceSpot(ctx context.Context, batch []CreateOrderRequestData) ([]WebsocketOrderResponse, error) {
-	if len(batch) == 0 {
-		return nil, errBatchSliceEmpty
-=======
-// WebsocketOrderPlaceSpot places an order via the websocket connection. You can
-// send multiple orders in a single request. But only for one asset route.
-func (g *Gateio) WebsocketOrderPlaceSpot(ctx context.Context, orders []WebsocketOrder) ([]WebsocketOrderResponse, error) {
+func (g *Gateio) WebsocketOrderPlaceSpot(ctx context.Context, orders []CreateOrderRequestData) ([]WebsocketOrderResponse, error) {
 	if len(orders) == 0 {
 		return nil, errOrdersEmpty
->>>>>>> 9c56cbb4
 	}
 
 	for i := range orders {
@@ -103,27 +36,16 @@
 			// API requires Text field, or it will be rejected
 			orders[i].Text = "t-" + strconv.FormatInt(g.Counter.IncrementAndGet(), 10)
 		}
-<<<<<<< HEAD
-		if batch[i].CurrencyPair.IsEmpty() {
-=======
-		if orders[i].CurrencyPair == "" {
->>>>>>> 9c56cbb4
+		if orders[i].CurrencyPair.IsEmpty() {
 			return nil, currency.ErrCurrencyPairEmpty
 		}
 		if orders[i].Side == "" {
 			return nil, order.ErrSideIsInvalid
 		}
-<<<<<<< HEAD
-		if batch[i].Amount == 0 {
+		if orders[i].Amount == 0 {
 			return nil, errInvalidAmount
 		}
-		if batch[i].Type == "limit" && batch[i].Price == 0 {
-=======
-		if orders[i].Amount == "" {
-			return nil, errInvalidAmount
-		}
-		if orders[i].Type == "limit" && orders[i].Price == "" {
->>>>>>> 9c56cbb4
+		if orders[i].Type == "limit" && orders[i].Price == 0 {
 			return nil, errInvalidPrice
 		}
 	}
@@ -232,68 +154,4 @@
 // funnelResult is used to unmarshal the result of a websocket request back to the required caller type
 type funnelResult struct {
 	Result any `json:"result"`
-}
-
-// SendWebsocketRequest sends a websocket request to the exchange
-func (g *Gateio) SendWebsocketRequest(ctx context.Context, epl request.EndpointLimit, channel string, connSignature, params, result any, expectedResponses int) error {
-	paramPayload, err := json.Marshal(params)
-	if err != nil {
-		return err
-	}
-
-	conn, err := g.Websocket.GetConnection(connSignature)
-	if err != nil {
-		return err
-	}
-
-	tn := time.Now().Unix()
-	req := &WebsocketRequest{
-		Time:    tn,
-		Channel: channel,
-		Event:   "api",
-		Payload: WebsocketPayload{
-			// This request ID associated with the payload is the match to the
-			// response.
-			RequestID:    strconv.FormatInt(conn.GenerateMessageID(false), 10),
-			RequestParam: paramPayload,
-			Timestamp:    strconv.FormatInt(tn, 10),
-		},
-	}
-
-	responses, err := conn.SendMessageReturnResponsesWithInspector(ctx, epl, req.Payload.RequestID, req, expectedResponses, wsRespAckInspector{})
-	if err != nil {
-		return err
-	}
-
-	if len(responses) == 0 {
-		return common.ErrNoResponse
-	}
-
-	var inbound WebsocketAPIResponse
-	// The last response is the one we want to unmarshal, the other is just
-	// an ack. If the request fails on the ACK then we can unmarshal the error
-	// from that as the next response won't come anyway.
-	endResponse := responses[len(responses)-1]
-
-	if err := json.Unmarshal(endResponse, &inbound); err != nil {
-		return err
-	}
-
-	if inbound.Header.Status != "200" {
-		var wsErr WebsocketErrors
-		if err := json.Unmarshal(inbound.Data, &wsErr); err != nil {
-			return err
-		}
-		return fmt.Errorf("%s: %s", wsErr.Errors.Label, wsErr.Errors.Message)
-	}
-
-	return json.Unmarshal(inbound.Data, &funnelResult{Result: result})
-}
-
-type wsRespAckInspector struct{}
-
-// IsFinal checks the payload for an ack, it returns true if the payload does not contain an ack.
-// This will force the cancellation of further waiting for responses.
-func (wsRespAckInspector) IsFinal(data []byte) bool {
-	return !strings.Contains(string(data), "ack")
 }