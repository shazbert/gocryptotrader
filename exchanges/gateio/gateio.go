--- conflicted
+++ resolved
@@ -422,7 +422,7 @@
 }
 
 // GenerateV4Signature returns a hash for version 4 authenticated requests
-func (g *Gateio) GenerateV4Signature(tn int64, method, url, payload string) ([]byte, error) {
+func (g *Gateio) GenerateV4Signature(tn int64, method, url, payload, secret string) ([]byte, error) {
 	payloadHash, err := crypto.GetSHA512([]byte(payload))
 	if err != nil {
 		return nil, err
@@ -436,21 +436,15 @@
 		strconv.FormatInt(tn, 10))
 
 	fmt.Println("V4 payload:", message)
-	return crypto.GetHMAC(crypto.HashSHA512, []byte(message), []byte(g.API.Credentials.Secret))
+	return crypto.GetHMAC(crypto.HashSHA512, []byte(message), []byte(secret))
 }
 
 // SendAuthenticatedHTTPRequest sends authenticated requests to the Gateio API
 // To use this you must setup an APIKey and APISecret from the exchange
-<<<<<<< HEAD
 func (g *Gateio) SendAuthenticatedHTTPRequest(ctx context.Context, ep exchange.URL, method, endpoint, param, version string, result interface{}) error {
-	if !g.AllowAuthenticatedRequest() {
-		return fmt.Errorf("%s %w", g.Name, exchange.ErrAuthenticatedRequestWithoutCredentialsSet)
-=======
-func (g *Gateio) SendAuthenticatedHTTPRequest(ctx context.Context, ep exchange.URL, method, endpoint, param string, result interface{}) error {
 	creds, err := g.GetCredentials(ctx)
 	if err != nil {
 		return err
->>>>>>> 1669f1c6
 	}
 	ePoint, err := g.API.Endpoints.GetURL(ep)
 	if err != nil {
@@ -460,27 +454,21 @@
 	headers["Content-Type"] = "application/x-www-form-urlencoded"
 	headers["key"] = creds.Key
 
-<<<<<<< HEAD
 	urlPath := fmt.Sprintf("%s/%s/%s", ePoint, version, endpoint)
 
 	var hmac []byte
 	if version == gateioAPIVersion {
-		hmac, err = g.GenerateSignature(param)
+		hmac, err = g.GenerateSignature(creds.Secret, param)
 		if err != nil {
 			return err
 		}
 	} else {
 		tn := time.Now().Unix()
 		headers["Timestamp"] = strconv.FormatInt(tn, 10)
-		hmac, err = g.GenerateV4Signature(tn, method, "/"+version+"/"+endpoint, param)
+		hmac, err = g.GenerateV4Signature(tn, method, "/"+version+"/"+endpoint, param, creds.Secret)
 		if err != nil {
 			return err
 		}
-=======
-	hmac, err := g.GenerateSignature(creds.Secret, param)
-	if err != nil {
-		return err
->>>>>>> 1669f1c6
 	}
 
 	headers["sign"] = crypto.HexEncodeToString(hmac)
