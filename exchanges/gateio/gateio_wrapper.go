--- conflicted
+++ resolved
@@ -207,15 +207,16 @@
 	}
 	// Spot connection
 	err = g.Websocket.SetupNewConnection(&stream.ConnectionSetup{
-		URL:                   gateioWebsocketEndpoint,
-		RateLimit:             request.NoRateLimit,
-		ResponseCheckTimeout:  exch.WebsocketResponseCheckTimeout,
-		ResponseMaxLimit:      exch.WebsocketResponseMaxLimit,
-		Handler:               g.WsHandleSpotData,
-		Subscriber:            g.SpotSubscribe,
-		Unsubscriber:          g.SpotUnsubscribe,
-		GenerateSubscriptions: g.GenerateDefaultSubscriptionsSpot,
-		Connector:             g.WsConnectSpot,
+		URL:                      gateioWebsocketEndpoint,
+		RateLimit:                request.NoRateLimit,
+		ResponseCheckTimeout:     exch.WebsocketResponseCheckTimeout,
+		ResponseMaxLimit:         exch.WebsocketResponseMaxLimit,
+		Handler:                  g.WsHandleSpotData,
+		Subscriber:               g.SpotSubscribe,
+		Unsubscriber:             g.SpotUnsubscribe,
+		GenerateSubscriptions:    g.GenerateDefaultSubscriptionsSpot,
+		Connector:                g.WsConnectSpot,
+		BespokeGenerateMessageID: g.GenerateWebsocketMessageID,
 	})
 	if err != nil {
 		return err
@@ -229,10 +230,11 @@
 		Handler: func(ctx context.Context, incoming []byte) error {
 			return g.WsHandleFuturesData(ctx, incoming, asset.Futures)
 		},
-		Subscriber:            g.FuturesSubscribe,
-		Unsubscriber:          g.FuturesUnsubscribe,
-		GenerateSubscriptions: func() (subscription.List, error) { return g.GenerateFuturesDefaultSubscriptions(currency.USDT) },
-		Connector:             g.WsFuturesConnect,
+		Subscriber:               g.FuturesSubscribe,
+		Unsubscriber:             g.FuturesUnsubscribe,
+		GenerateSubscriptions:    func() (subscription.List, error) { return g.GenerateFuturesDefaultSubscriptions(currency.USDT) },
+		Connector:                g.WsFuturesConnect,
+		BespokeGenerateMessageID: g.GenerateWebsocketMessageID,
 	})
 	if err != nil {
 		return err
@@ -247,15 +249,15 @@
 		Handler: func(ctx context.Context, incoming []byte) error {
 			return g.WsHandleFuturesData(ctx, incoming, asset.Futures)
 		},
-		Subscriber:            g.FuturesSubscribe,
-		Unsubscriber:          g.FuturesUnsubscribe,
-		GenerateSubscriptions: func() (subscription.List, error) { return g.GenerateFuturesDefaultSubscriptions(currency.BTC) },
-		Connector:             g.WsFuturesConnect,
+		Subscriber:               g.FuturesSubscribe,
+		Unsubscriber:             g.FuturesUnsubscribe,
+		GenerateSubscriptions:    func() (subscription.List, error) { return g.GenerateFuturesDefaultSubscriptions(currency.BTC) },
+		Connector:                g.WsFuturesConnect,
+		BespokeGenerateMessageID: g.GenerateWebsocketMessageID,
 	})
 	if err != nil {
 		return err
 	}
-<<<<<<< HEAD
 
 	// TODO: Add BTC margined delivery futures.
 	// Futures connection - Delivery - USDT margined
@@ -267,10 +269,11 @@
 		Handler: func(ctx context.Context, incoming []byte) error {
 			return g.WsHandleFuturesData(ctx, incoming, asset.DeliveryFutures)
 		},
-		Subscriber:            g.DeliveryFuturesSubscribe,
-		Unsubscriber:          g.DeliveryFuturesUnsubscribe,
-		GenerateSubscriptions: g.GenerateDeliveryFuturesDefaultSubscriptions,
-		Connector:             g.WsDeliveryFuturesConnect,
+		Subscriber:               g.DeliveryFuturesSubscribe,
+		Unsubscriber:             g.DeliveryFuturesUnsubscribe,
+		GenerateSubscriptions:    g.GenerateDeliveryFuturesDefaultSubscriptions,
+		Connector:                g.WsDeliveryFuturesConnect,
+		BespokeGenerateMessageID: g.GenerateWebsocketMessageID,
 	})
 	if err != nil {
 		return err
@@ -278,23 +281,16 @@
 
 	// Futures connection - Options
 	return g.Websocket.SetupNewConnection(&stream.ConnectionSetup{
-		URL:                   optionsWebsocketURL,
-		RateLimit:             request.NoRateLimit,
-		ResponseCheckTimeout:  exch.WebsocketResponseCheckTimeout,
-		ResponseMaxLimit:      exch.WebsocketResponseMaxLimit,
-		Handler:               g.WsHandleOptionsData,
-		Subscriber:            g.OptionsSubscribe,
-		Unsubscriber:          g.OptionsUnsubscribe,
-		GenerateSubscriptions: g.GenerateOptionsDefaultSubscriptions,
-		Connector:             g.WsOptionsConnect,
-=======
-	return g.Websocket.SetupNewConnection(stream.ConnectionSetup{
-		URL:                      gateioWebsocketEndpoint,
-		RateLimit:                request.NewWeightedRateLimitByDuration(gateioWebsocketRateLimit),
+		URL:                      optionsWebsocketURL,
+		RateLimit:                request.NoRateLimit,
 		ResponseCheckTimeout:     exch.WebsocketResponseCheckTimeout,
 		ResponseMaxLimit:         exch.WebsocketResponseMaxLimit,
+		Handler:                  g.WsHandleOptionsData,
+		Subscriber:               g.OptionsSubscribe,
+		Unsubscriber:             g.OptionsUnsubscribe,
+		GenerateSubscriptions:    g.GenerateOptionsDefaultSubscriptions,
+		Connector:                g.WsOptionsConnect,
 		BespokeGenerateMessageID: g.GenerateWebsocketMessageID,
->>>>>>> 4e10b1d2
 	})
 }
 
