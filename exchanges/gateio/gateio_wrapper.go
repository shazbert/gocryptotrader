--- conflicted
+++ resolved
@@ -700,21 +700,6 @@
 	return nil, common.ErrFunctionNotSupported
 }
 
-<<<<<<< HEAD
-=======
-// GetFeeByType returns an estimate of fee based on type of transaction
-func (g *Gateio) GetFeeByType(ctx context.Context, feeBuilder *exchange.FeeBuilder) (float64, error) {
-	if feeBuilder == nil {
-		return 0, fmt.Errorf("%T %w", feeBuilder, common.ErrNilPointer)
-	}
-	if !g.AllowAuthenticatedRequest() && // Todo check connection status
-		feeBuilder.FeeType == exchange.CryptocurrencyTradeFee {
-		feeBuilder.FeeType = exchange.OfflineTradeFee
-	}
-	return g.GetFee(ctx, feeBuilder)
-}
-
->>>>>>> da340247
 // GetActiveOrders retrieves any orders that are active/open
 func (g *Gateio) GetActiveOrders(ctx context.Context, req *order.GetOrdersRequest) ([]order.Detail, error) {
 	if err := req.Validate(); err != nil {
