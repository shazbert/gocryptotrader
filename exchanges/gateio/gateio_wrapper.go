package gateio

import (
	"context"
	"errors"
	"fmt"
	"math"
	"slices"
	"sort"
	"strconv"
	"strings"
	"time"

	"github.com/shopspring/decimal"
	"github.com/thrasher-corp/gocryptotrader/common"
	"github.com/thrasher-corp/gocryptotrader/common/key"
	"github.com/thrasher-corp/gocryptotrader/config"
	"github.com/thrasher-corp/gocryptotrader/currency"
	"github.com/thrasher-corp/gocryptotrader/exchange/websocket"
	exchange "github.com/thrasher-corp/gocryptotrader/exchanges"
	"github.com/thrasher-corp/gocryptotrader/exchanges/account"
	"github.com/thrasher-corp/gocryptotrader/exchanges/asset"
	"github.com/thrasher-corp/gocryptotrader/exchanges/deposit"
	"github.com/thrasher-corp/gocryptotrader/exchanges/fundingrate"
	"github.com/thrasher-corp/gocryptotrader/exchanges/futures"
	"github.com/thrasher-corp/gocryptotrader/exchanges/kline"
	"github.com/thrasher-corp/gocryptotrader/exchanges/order"
	"github.com/thrasher-corp/gocryptotrader/exchanges/orderbook"
	"github.com/thrasher-corp/gocryptotrader/exchanges/protocol"
	"github.com/thrasher-corp/gocryptotrader/exchanges/request"
	"github.com/thrasher-corp/gocryptotrader/exchanges/subscription"
	"github.com/thrasher-corp/gocryptotrader/exchanges/ticker"
	"github.com/thrasher-corp/gocryptotrader/exchanges/trade"
	"github.com/thrasher-corp/gocryptotrader/log"
	"github.com/thrasher-corp/gocryptotrader/portfolio/withdraw"
	"github.com/thrasher-corp/gocryptotrader/types"
)

// SetDefaults sets default values for the exchange
func (g *Gateio) SetDefaults() {
	g.Name = "GateIO"
	g.Enabled = true
	g.Verbose = true
	g.API.CredentialsValidator.RequiresKey = true
	g.API.CredentialsValidator.RequiresSecret = true

	requestFmt := &currency.PairFormat{Delimiter: currency.UnderscoreDelimiter, Uppercase: true}
	configFmt := &currency.PairFormat{Delimiter: currency.UnderscoreDelimiter, Uppercase: true}
	err := g.SetGlobalPairsManager(requestFmt, configFmt, asset.Spot, asset.CoinMarginedFutures, asset.USDTMarginedFutures, asset.Margin, asset.CrossMargin, asset.DeliveryFutures, asset.Options)
	if err != nil {
		log.Errorln(log.ExchangeSys, err)
	}

	g.Features = exchange.Features{
		CurrencyTranslations: currency.NewTranslations(map[currency.Code]currency.Code{
			currency.NewCode("MBABYDOGE"): currency.BABYDOGE,
		}),
		TradingRequirements: protocol.TradingRequirements{
			SpotMarketOrderAmountPurchaseQuotationOnly: true,
			SpotMarketOrderAmountSellBaseOnly:          true,
		},
		Supports: exchange.FeaturesSupported{
			REST:      true,
			Websocket: true,
			RESTCapabilities: protocol.Features{
				TickerBatching:        true,
				TickerFetching:        true,
				KlineFetching:         true,
				TradeFetching:         true,
				OrderbookFetching:     true,
				AutoPairUpdates:       true,
				AccountInfo:           true,
				GetOrder:              true,
				GetOrders:             true,
				CancelOrders:          true,
				CancelOrder:           true,
				SubmitOrder:           true,
				UserTradeHistory:      true,
				CryptoDeposit:         true,
				CryptoWithdrawal:      true,
				TradeFee:              true,
				CryptoWithdrawalFee:   true,
				MultiChainDeposits:    true,
				MultiChainWithdrawals: true,
				PredictedFundingRate:  true,
				FundingRateFetching:   true,
			},
			WebsocketCapabilities: protocol.Features{
				TickerFetching:         true,
				OrderbookFetching:      true,
				TradeFetching:          true,
				KlineFetching:          true,
				AuthenticatedEndpoints: true,
				MessageCorrelation:     true,
				GetOrder:               true,
				AccountBalance:         true,
				Subscribe:              true,
				Unsubscribe:            true,
			},
			WithdrawPermissions: exchange.AutoWithdrawCrypto |
				exchange.NoFiatWithdrawals,
			Kline: kline.ExchangeCapabilitiesSupported{
				Intervals: true,
			},
			FuturesCapabilities: exchange.FuturesCapabilities{
				FundingRates: true,
				SupportedFundingRateFrequencies: map[kline.Interval]bool{
					kline.FourHour:  true,
					kline.EightHour: true,
				},
				FundingRateBatching: map[asset.Item]bool{
					asset.USDTMarginedFutures: true,
					asset.CoinMarginedFutures: true,
				},
				OpenInterest: exchange.OpenInterestSupport{
					Supported:         true,
					SupportsRestBatch: true,
				},
			},
		},
		Enabled: exchange.FeaturesEnabled{
			AutoPairUpdates: true,
			Kline: kline.ExchangeCapabilitiesEnabled{
				Intervals: kline.DeployExchangeIntervals(
					kline.IntervalCapacity{Interval: kline.HundredMilliseconds},
					kline.IntervalCapacity{Interval: kline.ThousandMilliseconds},
					kline.IntervalCapacity{Interval: kline.TenSecond},
					kline.IntervalCapacity{Interval: kline.ThirtySecond},
					kline.IntervalCapacity{Interval: kline.OneMin},
					kline.IntervalCapacity{Interval: kline.FiveMin},
					kline.IntervalCapacity{Interval: kline.FifteenMin},
					kline.IntervalCapacity{Interval: kline.ThirtyMin},
					kline.IntervalCapacity{Interval: kline.OneHour},
					kline.IntervalCapacity{Interval: kline.TwoHour},
					kline.IntervalCapacity{Interval: kline.FourHour},
					kline.IntervalCapacity{Interval: kline.EightHour},
					kline.IntervalCapacity{Interval: kline.TwelveHour},
					kline.IntervalCapacity{Interval: kline.OneDay},
					kline.IntervalCapacity{Interval: kline.OneWeek},
					kline.IntervalCapacity{Interval: kline.OneMonth},
					kline.IntervalCapacity{Interval: kline.ThreeMonth},
					kline.IntervalCapacity{Interval: kline.SixMonth},
				),
				GlobalResultLimit: 1000,
			},
		},
		Subscriptions: defaultSubscriptions.Clone(),
	}
	g.Requester, err = request.New(g.Name,
		common.NewHTTPClientWithTimeout(exchange.DefaultHTTPTimeout),
		request.WithLimiter(packageRateLimits),
	)
	if err != nil {
		log.Errorln(log.ExchangeSys, err)
	}
	// TODO: Majority of margin REST endpoints are labelled as deprecated on the API docs. These will need to be removed.
	err = g.DisableAssetWebsocketSupport(asset.Margin)
	if err != nil {
		log.Errorln(log.ExchangeSys, err)
	}
	// TODO: Add websocket cross margin support.
	err = g.DisableAssetWebsocketSupport(asset.CrossMargin)
	if err != nil {
		log.Errorln(log.ExchangeSys, err)
	}
	g.API.Endpoints = g.NewEndpoints()
	err = g.API.Endpoints.SetDefaultEndpoints(map[exchange.URL]string{
		exchange.RestSpot:              gateioTradeURL,
		exchange.RestFutures:           gateioFuturesLiveTradingAlternative,
		exchange.RestSpotSupplementary: gateioFuturesTestnetTrading,
		exchange.WebsocketSpot:         gateioWebsocketEndpoint,
	})
	if err != nil {
		log.Errorln(log.ExchangeSys, err)
	}
	g.Websocket = websocket.NewManager()
	g.WebsocketResponseMaxLimit = exchange.DefaultWebsocketResponseMaxLimit
	g.WebsocketResponseCheckTimeout = exchange.DefaultWebsocketResponseCheckTimeout
	g.WebsocketOrderbookBufferLimit = exchange.DefaultWebsocketOrderbookBufferLimit
	g.wsOBUpdateMgr = newWsOBUpdateManager(defaultWSSnapshotSyncDelay)
}

// Setup sets user configuration
func (g *Gateio) Setup(exch *config.Exchange) error {
	err := exch.Validate()
	if err != nil {
		return err
	}
	if !exch.Enabled {
		g.SetEnabled(false)
		return nil
	}
	err = g.SetupDefaults(exch)
	if err != nil {
		return err
	}

	err = g.Websocket.Setup(&websocket.ManagerSetup{
		ExchangeConfig:               exch,
		Features:                     &g.Features.Supports.WebsocketCapabilities,
		FillsFeed:                    g.Features.Enabled.FillsFeed,
		TradeFeed:                    g.Features.Enabled.TradeFeed,
		UseMultiConnectionManagement: true,
		RateLimitDefinitions:         packageRateLimits,
	})
	if err != nil {
		return err
	}
	// Spot connection
	err = g.Websocket.SetupNewConnection(&websocket.ConnectionSetup{
		URL:                      gateioWebsocketEndpoint,
		ResponseCheckTimeout:     exch.WebsocketResponseCheckTimeout,
		ResponseMaxLimit:         exch.WebsocketResponseMaxLimit,
		Handler:                  g.WsHandleSpotData,
		Subscriber:               g.Subscribe,
		Unsubscriber:             g.Unsubscribe,
		GenerateSubscriptions:    g.generateSubscriptionsSpot,
		Connector:                g.WsConnectSpot,
		Authenticate:             g.authenticateSpot,
		MessageFilter:            asset.Spot,
		BespokeGenerateMessageID: g.GenerateWebsocketMessageID,
	})
	if err != nil {
		return err
	}
	// Futures connection - USDT margined
	err = g.Websocket.SetupNewConnection(&websocket.ConnectionSetup{
		URL:                  usdtFuturesWebsocketURL,
		ResponseCheckTimeout: exch.WebsocketResponseCheckTimeout,
		ResponseMaxLimit:     exch.WebsocketResponseMaxLimit,
		Handler: func(ctx context.Context, incoming []byte) error {
			return g.WsHandleFuturesData(ctx, incoming, asset.USDTMarginedFutures)
		},
		Subscriber:   g.FuturesSubscribe,
		Unsubscriber: g.FuturesUnsubscribe,
		GenerateSubscriptions: func() (subscription.List, error) {
			return g.GenerateFuturesDefaultSubscriptions(asset.USDTMarginedFutures)
		},
		Connector:                g.WsFuturesConnect,
		Authenticate:             g.authenticateFutures,
		MessageFilter:            asset.USDTMarginedFutures,
		BespokeGenerateMessageID: g.GenerateWebsocketMessageID,
	})
	if err != nil {
		return err
	}

	// Futures connection - BTC margined
	err = g.Websocket.SetupNewConnection(&websocket.ConnectionSetup{
		URL:                  btcFuturesWebsocketURL,
		ResponseCheckTimeout: exch.WebsocketResponseCheckTimeout,
		ResponseMaxLimit:     exch.WebsocketResponseMaxLimit,
		Handler: func(ctx context.Context, incoming []byte) error {
			return g.WsHandleFuturesData(ctx, incoming, asset.CoinMarginedFutures)
		},
		Subscriber:   g.FuturesSubscribe,
		Unsubscriber: g.FuturesUnsubscribe,
		GenerateSubscriptions: func() (subscription.List, error) {
			return g.GenerateFuturesDefaultSubscriptions(asset.CoinMarginedFutures)
		},
		Connector:                g.WsFuturesConnect,
		MessageFilter:            asset.CoinMarginedFutures,
		BespokeGenerateMessageID: g.GenerateWebsocketMessageID,
	})
	if err != nil {
		return err
	}

	// TODO: Add BTC margined delivery futures.
	// Futures connection - Delivery - USDT margined
	err = g.Websocket.SetupNewConnection(&websocket.ConnectionSetup{
		URL:                  deliveryRealUSDTTradingURL,
		ResponseCheckTimeout: exch.WebsocketResponseCheckTimeout,
		ResponseMaxLimit:     exch.WebsocketResponseMaxLimit,
		Handler: func(ctx context.Context, incoming []byte) error {
			return g.WsHandleFuturesData(ctx, incoming, asset.DeliveryFutures)
		},
		Subscriber:               g.DeliveryFuturesSubscribe,
		Unsubscriber:             g.DeliveryFuturesUnsubscribe,
		GenerateSubscriptions:    g.GenerateDeliveryFuturesDefaultSubscriptions,
		Connector:                g.WsDeliveryFuturesConnect,
		MessageFilter:            asset.DeliveryFutures,
		BespokeGenerateMessageID: g.GenerateWebsocketMessageID,
	})
	if err != nil {
		return err
	}

	// Futures connection - Options
	return g.Websocket.SetupNewConnection(&websocket.ConnectionSetup{
		URL:                      optionsWebsocketURL,
		ResponseCheckTimeout:     exch.WebsocketResponseCheckTimeout,
		ResponseMaxLimit:         exch.WebsocketResponseMaxLimit,
		Handler:                  g.WsHandleOptionsData,
		Subscriber:               g.OptionsSubscribe,
		Unsubscriber:             g.OptionsUnsubscribe,
		GenerateSubscriptions:    g.GenerateOptionsDefaultSubscriptions,
		Connector:                g.WsOptionsConnect,
		MessageFilter:            asset.Options,
		BespokeGenerateMessageID: g.GenerateWebsocketMessageID,
	})
}

// UpdateTicker updates and returns the ticker for a currency pair
func (g *Gateio) UpdateTicker(ctx context.Context, p currency.Pair, a asset.Item) (*ticker.Price, error) {
	if !g.SupportsAsset(a) {
		return nil, fmt.Errorf("%w asset type: %v", asset.ErrNotSupported, a)
	}
	fPair, err := g.FormatExchangeCurrency(p, a)
	if err != nil {
		return nil, err
	}
	if fPair.IsEmpty() || fPair.Quote.IsEmpty() {
		return nil, currency.ErrCurrencyPairEmpty
	}
	fPair = fPair.Upper()
	var tickerData *ticker.Price
	switch a {
	case asset.Margin, asset.Spot, asset.CrossMargin:
		available, err := g.checkInstrumentAvailabilityInSpot(fPair)
		if err != nil {
			return nil, err
		}
		if a != asset.Spot && !available {
			return nil, fmt.Errorf("%v instrument %v does not have ticker data", a, fPair)
		}
		tickerNew, err := g.GetTicker(ctx, fPair.String(), "")
		if err != nil {
			return nil, err
		}
		tickerData = &ticker.Price{
			Pair:         fPair,
			Low:          tickerNew.Low24H.Float64(),
			High:         tickerNew.High24H.Float64(),
			Bid:          tickerNew.HighestBid.Float64(),
			Ask:          tickerNew.LowestAsk.Float64(),
			Last:         tickerNew.Last.Float64(),
			ExchangeName: g.Name,
			AssetType:    a,
		}
	case asset.USDTMarginedFutures, asset.CoinMarginedFutures, asset.DeliveryFutures:
		settle, err := getSettlementCurrency(fPair, a)
		if err != nil {
			return nil, err
		}
		var tickers []FuturesTicker
		if a == asset.DeliveryFutures {
			tickers, err = g.GetDeliveryFutureTickers(ctx, settle, fPair)
		} else {
			tickers, err = g.GetFuturesTickers(ctx, settle, fPair)
		}
		if err != nil {
			return nil, err
		}
		if len(tickers) != 1 {
			return nil, errNoTickerData
		}
		tickerData = &ticker.Price{
			Pair:         fPair,
			Low:          tickers[0].Low24H.Float64(),
			High:         tickers[0].High24H.Float64(),
			Last:         tickers[0].Last.Float64(),
			Volume:       tickers[0].Volume24HBase.Float64(),
			QuoteVolume:  tickers[0].Volume24HQuote.Float64(),
			ExchangeName: g.Name,
			AssetType:    a,
		}
	case asset.Options:
		var underlying currency.Pair
		var tickers []OptionsTicker
		underlying, err = g.GetUnderlyingFromCurrencyPair(fPair)
		if err != nil {
			return nil, err
		}
		tickers, err = g.GetOptionsTickers(ctx, underlying.String())
		if err != nil {
			return nil, err
		}
		for x := range tickers {
			if !tickers[x].Name.Equal(fPair) {
				continue
			}
			cleanQuote := strings.ReplaceAll(tickers[x].Name.Quote.String(), currency.UnderscoreDelimiter, currency.DashDelimiter)
			tickers[x].Name.Quote = currency.NewCode(cleanQuote)
			tickerData = &ticker.Price{
				Pair:         tickers[x].Name,
				Last:         tickers[x].LastPrice.Float64(),
				Bid:          tickers[x].Bid1Price.Float64(),
				Ask:          tickers[x].Ask1Price.Float64(),
				AskSize:      tickers[x].Ask1Size,
				BidSize:      tickers[x].Bid1Size,
				ExchangeName: g.Name,
				AssetType:    a,
			}
			err = ticker.ProcessTicker(tickerData)
			if err != nil {
				return nil, err
			}
		}
		return ticker.GetTicker(g.Name, fPair, a)
	}
	if err := ticker.ProcessTicker(tickerData); err != nil {
		return nil, err
	}
	return ticker.GetTicker(g.Name, fPair, a)
}

// FetchTradablePairs returns a list of the exchanges tradable pairs
func (g *Gateio) FetchTradablePairs(ctx context.Context, a asset.Item) (currency.Pairs, error) {
	if !g.SupportsAsset(a) {
		return nil, fmt.Errorf("%w asset type: %v", asset.ErrNotSupported, a)
	}
	switch a {
	case asset.Spot:
		tradables, err := g.ListSpotCurrencyPairs(ctx)
		if err != nil {
			return nil, err
		}
		pairs := make([]currency.Pair, 0, len(tradables))
		for x := range tradables {
			if tradables[x].TradeStatus == "untradable" {
				continue
			}
			p := strings.ToUpper(tradables[x].ID)
			if !g.IsValidPairString(p) {
				continue
			}
			cp, err := currency.NewPairFromString(p)
			if err != nil {
				return nil, err
			}
			pairs = append(pairs, cp)
		}
		return pairs, nil
	case asset.Margin, asset.CrossMargin:
		tradables, err := g.GetMarginSupportedCurrencyPairs(ctx)
		if err != nil {
			return nil, err
		}
		pairs := make([]currency.Pair, 0, len(tradables))
		for x := range tradables {
			if tradables[x].Status == 0 {
				continue
			}
			p := strings.ToUpper(tradables[x].Base + currency.UnderscoreDelimiter + tradables[x].Quote)
			if !g.IsValidPairString(p) {
				continue
			}
			cp, err := currency.NewPairFromString(p)
			if err != nil {
				return nil, err
			}
			pairs = append(pairs, cp)
		}
		return pairs, nil
	case asset.CoinMarginedFutures, asset.USDTMarginedFutures:
		settle, err := getSettlementCurrency(currency.EMPTYPAIR, a)
		if err != nil {
			return nil, err
		}
		contracts, err := g.GetAllFutureContracts(ctx, settle)
		if err != nil {
			return nil, err
		}
		pairs := make([]currency.Pair, 0, len(contracts))
		for i := range contracts {
			if contracts[i].InDelisting {
				continue
			}
			p := strings.ToUpper(contracts[i].Name)
			if !g.IsValidPairString(p) {
				continue
			}
			cp, err := currency.NewPairFromString(p)
			if err != nil {
				return nil, err
			}
			pairs = append(pairs, cp)
		}
		return slices.Clip(pairs), nil
	case asset.DeliveryFutures:
		contracts, err := g.GetAllDeliveryContracts(ctx, currency.USDT)
		if err != nil {
			return nil, err
		}
		pairs := make([]currency.Pair, 0, len(contracts))
		for i := range contracts {
			if contracts[i].InDelisting {
				continue
			}
			p := strings.ToUpper(contracts[i].Name)
			if !g.IsValidPairString(p) {
				continue
			}
			cp, err := currency.NewPairFromString(p)
			if err != nil {
				return nil, err
			}
			pairs = append(pairs, cp)
		}
		return slices.Clip(pairs), nil
	case asset.Options:
		underlyings, err := g.GetAllOptionsUnderlyings(ctx)
		if err != nil {
			return nil, err
		}
		var pairs []currency.Pair
		for x := range underlyings {
			contracts, err := g.GetAllContractOfUnderlyingWithinExpiryDate(ctx, underlyings[x].Name, time.Time{})
			if err != nil {
				return nil, err
			}
			for c := range contracts {
				if !g.IsValidPairString(contracts[c].Name) {
					continue
				}
				cp, err := currency.NewPairFromString(strings.ReplaceAll(contracts[c].Name, currency.DashDelimiter, currency.UnderscoreDelimiter))
				if err != nil {
					return nil, err
				}
				cp.Quote = currency.NewCode(strings.ReplaceAll(cp.Quote.String(), currency.UnderscoreDelimiter, currency.DashDelimiter))
				pairs = append(pairs, cp)
			}
		}
		return pairs, nil
	default:
		return nil, fmt.Errorf("%w asset type: %v", asset.ErrNotSupported, a)
	}
}

// UpdateTradablePairs updates the exchanges available pairs and stores
// them in the exchanges config
func (g *Gateio) UpdateTradablePairs(ctx context.Context, forceUpdate bool) error {
	assets := g.GetAssetTypes(false)
	for x := range assets {
		pairs, err := g.FetchTradablePairs(ctx, assets[x])
		if err != nil {
			return err
		}
		if len(pairs) == 0 {
			return errors.New("no tradable pairs found")
		}
		err = g.UpdatePairs(pairs, assets[x], false, forceUpdate)
		if err != nil {
			return err
		}
	}
	return g.EnsureOnePairEnabled()
}

// UpdateTickers updates the ticker for all currency pairs of a given asset type
func (g *Gateio) UpdateTickers(ctx context.Context, a asset.Item) error {
	if !g.SupportsAsset(a) {
		return fmt.Errorf("%w asset type: %v", asset.ErrNotSupported, a)
	}
	switch a {
	case asset.Spot, asset.Margin, asset.CrossMargin:
		tickers, err := g.GetTickers(ctx, currency.EMPTYPAIR.String(), "")
		if err != nil {
			return err
		}
		for x := range tickers {
			var currencyPair currency.Pair
			currencyPair, err = currency.NewPairFromString(tickers[x].CurrencyPair)
			if err != nil {
				return err
			}
			err = ticker.ProcessTicker(&ticker.Price{
				Last:         tickers[x].Last.Float64(),
				High:         tickers[x].High24H.Float64(),
				Low:          tickers[x].Low24H.Float64(),
				Bid:          tickers[x].HighestBid.Float64(),
				Ask:          tickers[x].LowestAsk.Float64(),
				QuoteVolume:  tickers[x].QuoteVolume.Float64(),
				Volume:       tickers[x].BaseVolume.Float64(),
				ExchangeName: g.Name,
				Pair:         currencyPair,
				AssetType:    a,
			})
			if err != nil {
				return err
			}
		}
	case asset.CoinMarginedFutures, asset.USDTMarginedFutures, asset.DeliveryFutures:
		settle, errs := getSettlementCurrency(currency.EMPTYPAIR, a)
		if errs != nil {
			return errs
		}
		var tickers []FuturesTicker
		if a == asset.DeliveryFutures {
			tickers, errs = g.GetDeliveryFutureTickers(ctx, settle, currency.EMPTYPAIR)
		} else {
			tickers, errs = g.GetFuturesTickers(ctx, settle, currency.EMPTYPAIR)
		}
		for i := range tickers {
			currencyPair, err := currency.NewPairFromString(tickers[i].Contract)
			if err != nil {
				errs = common.AppendError(errs, err)
				continue
			}
			if err = ticker.ProcessTicker(&ticker.Price{
				Last:         tickers[i].Last.Float64(),
				High:         tickers[i].High24H.Float64(),
				Low:          tickers[i].Low24H.Float64(),
				Volume:       tickers[i].Volume24H.Float64(),
				QuoteVolume:  tickers[i].Volume24HQuote.Float64(),
				ExchangeName: g.Name,
				Pair:         currencyPair,
				AssetType:    a,
			}); err != nil {
				errs = common.AppendError(errs, err)
			}
		}
		return errs
	case asset.Options:
		pairs, err := g.GetEnabledPairs(a)
		if err != nil {
			return err
		}
		for i := range pairs {
			underlying, err := g.GetUnderlyingFromCurrencyPair(pairs[i])
			if err != nil {
				return err
			}
			tickers, err := g.GetOptionsTickers(ctx, underlying.String())
			if err != nil {
				return err
			}
			for x := range tickers {
				err = ticker.ProcessTicker(&ticker.Price{
					Last:         tickers[x].LastPrice.Float64(),
					Ask:          tickers[x].Ask1Price.Float64(),
					AskSize:      tickers[x].Ask1Size,
					Bid:          tickers[x].Bid1Price.Float64(),
					BidSize:      tickers[x].Bid1Size,
					Pair:         tickers[x].Name,
					ExchangeName: g.Name,
					AssetType:    a,
				})
				if err != nil {
					return err
				}
			}
		}
	default:
		return fmt.Errorf("%w asset type: %v", asset.ErrNotSupported, a)
	}
	return nil
}

// UpdateOrderbook updates and returns the orderbook for a currency pair
func (g *Gateio) UpdateOrderbook(ctx context.Context, p currency.Pair, a asset.Item) (*orderbook.Book, error) {
	return g.UpdateOrderbookWithLimit(ctx, p, a, 0)
}

// UpdateOrderbookWithLimit updates and returns the orderbook for a currency pair with a set orderbook size limit
func (g *Gateio) UpdateOrderbookWithLimit(ctx context.Context, p currency.Pair, a asset.Item, limit uint64) (*orderbook.Book, error) {
	p, err := g.FormatExchangeCurrency(p, a)
	if err != nil {
		return nil, err
	}
	var o *Orderbook
	switch a {
	case asset.Spot, asset.Margin, asset.CrossMargin:
		var available bool
		available, err = g.checkInstrumentAvailabilityInSpot(p)
		if err != nil {
			return nil, err
		}
		if a != asset.Spot && !available {
			return nil, fmt.Errorf("%v instrument %v does not have orderbook data", a, p)
		}
		o, err = g.GetOrderbook(ctx, p.String(), "", limit, true)
	case asset.CoinMarginedFutures, asset.USDTMarginedFutures:
		var settle currency.Code
		settle, err = getSettlementCurrency(p, a)
		if err != nil {
			return nil, err
		}
		o, err = g.GetFuturesOrderbook(ctx, settle, p.String(), "", limit, true)
	case asset.DeliveryFutures:
		o, err = g.GetDeliveryOrderbook(ctx, currency.USDT, "", p, limit, true)
	case asset.Options:
		o, err = g.GetOptionsOrderbook(ctx, p, "", limit, true)
	default:
		return nil, fmt.Errorf("%w %v", asset.ErrNotSupported, a)
	}
	if err != nil {
		return nil, err
	}
	book := &orderbook.Book{
		Exchange:        g.Name,
		Asset:           a,
		VerifyOrderbook: g.CanVerifyOrderbook,
		Pair:            p.Upper(),
		LastUpdateID:    o.ID,
		LastUpdated:     o.Update.Time(),
		LastPushed:      o.Current.Time(),
	}
	book.Bids = make(orderbook.Levels, len(o.Bids))
	for x := range o.Bids {
<<<<<<< HEAD
		book.Bids[x] = orderbook.Level{
			Amount: o.Bids[x].Amount,
=======
		book.Bids[x] = orderbook.Tranche{
			Amount: o.Bids[x].Amount.Float64(),
>>>>>>> 062ee2a7
			Price:  o.Bids[x].Price.Float64(),
		}
	}
	book.Asks = make(orderbook.Levels, len(o.Asks))
	for x := range o.Asks {
<<<<<<< HEAD
		book.Asks[x] = orderbook.Level{
			Amount: o.Asks[x].Amount,
=======
		book.Asks[x] = orderbook.Tranche{
			Amount: o.Asks[x].Amount.Float64(),
>>>>>>> 062ee2a7
			Price:  o.Asks[x].Price.Float64(),
		}
	}
	err = book.Process()
	if err != nil {
		return book, err
	}
	return orderbook.Get(g.Name, book.Pair, a)
}

// UpdateAccountInfo retrieves balances for all enabled currencies for the
func (g *Gateio) UpdateAccountInfo(ctx context.Context, a asset.Item) (account.Holdings, error) {
	info := account.Holdings{
		Exchange: g.Name,
		Accounts: []account.SubAccount{{
			AssetType: a,
		}},
	}
	switch a {
	case asset.Spot:
		balances, err := g.GetSpotAccounts(ctx, currency.EMPTYCODE)
		if err != nil {
			return info, err
		}
		currencies := make([]account.Balance, len(balances))
		for i := range balances {
			currencies[i] = account.Balance{
				Currency: currency.NewCode(balances[i].Currency),
				Total:    balances[i].Available.Float64() + balances[i].Locked.Float64(),
				Hold:     balances[i].Locked.Float64(),
				Free:     balances[i].Available.Float64(),
			}
		}
		info.Accounts[0].Currencies = currencies
	case asset.Margin, asset.CrossMargin:
		balances, err := g.GetMarginAccountList(ctx, currency.EMPTYPAIR)
		if err != nil {
			return info, err
		}
		currencies := make([]account.Balance, 0, 2*len(balances))
		for i := range balances {
			currencies = append(currencies,
				account.Balance{
					Currency: currency.NewCode(balances[i].Base.Currency),
					Total:    balances[i].Base.Available.Float64() + balances[i].Base.LockedAmount.Float64(),
					Hold:     balances[i].Base.LockedAmount.Float64(),
					Free:     balances[i].Base.Available.Float64(),
				},
				account.Balance{
					Currency: currency.NewCode(balances[i].Quote.Currency),
					Total:    balances[i].Quote.Available.Float64() + balances[i].Quote.LockedAmount.Float64(),
					Hold:     balances[i].Quote.LockedAmount.Float64(),
					Free:     balances[i].Quote.Available.Float64(),
				})
		}
		info.Accounts[0].Currencies = currencies
	case asset.CoinMarginedFutures, asset.USDTMarginedFutures, asset.DeliveryFutures:
		settle, err := getSettlementCurrency(currency.EMPTYPAIR, a)
		if err != nil {
			return info, err
		}
		var acc *FuturesAccount
		if a == asset.DeliveryFutures {
			acc, err = g.GetDeliveryFuturesAccounts(ctx, settle)
		} else {
			acc, err = g.QueryFuturesAccount(ctx, settle)
		}
		if err != nil {
			return info, err
		}
		info.Accounts[0].Currencies = []account.Balance{{
			Currency: currency.NewCode(acc.Currency),
			Total:    acc.Total.Float64(),
			Hold:     acc.Total.Float64() - acc.Available.Float64(),
			Free:     acc.Available.Float64(),
		}}
	case asset.Options:
		balance, err := g.GetOptionAccounts(ctx)
		if err != nil {
			return info, err
		}
		info.Accounts[0].Currencies = []account.Balance{{
			Currency: currency.NewCode(balance.Currency),
			Total:    balance.Total.Float64(),
			Hold:     balance.Total.Float64() - balance.Available.Float64(),
			Free:     balance.Available.Float64(),
		}}
	default:
		return info, fmt.Errorf("%w asset type: %v", asset.ErrNotSupported, a)
	}
	creds, err := g.GetCredentials(ctx)
	if err == nil {
		err = account.Process(&info, creds)
	}
	return info, err
}

// GetAccountFundingHistory returns funding history, deposits and
// withdrawals
func (g *Gateio) GetAccountFundingHistory(_ context.Context) ([]exchange.FundingHistory, error) {
	return nil, common.ErrFunctionNotSupported
}

// GetWithdrawalsHistory returns previous withdrawals data
func (g *Gateio) GetWithdrawalsHistory(ctx context.Context, c currency.Code, _ asset.Item) ([]exchange.WithdrawalHistory, error) {
	records, err := g.GetWithdrawalRecords(ctx, c, time.Time{}, time.Time{}, 0, 0)
	if err != nil {
		return nil, err
	}
	withdrawalHistories := make([]exchange.WithdrawalHistory, len(records))
	for x := range records {
		withdrawalHistories[x] = exchange.WithdrawalHistory{
			Status:          records[x].Status,
			TransferID:      records[x].ID,
			Currency:        records[x].Currency,
			Amount:          records[x].Amount.Float64(),
			CryptoTxID:      records[x].TransactionID,
			CryptoToAddress: records[x].WithdrawalAddress,
			Timestamp:       records[x].Timestamp.Time(),
		}
	}
	return withdrawalHistories, nil
}

// GetRecentTrades returns the most recent trades for a currency and asset
func (g *Gateio) GetRecentTrades(ctx context.Context, p currency.Pair, a asset.Item) ([]trade.Data, error) {
	p, err := g.FormatExchangeCurrency(p, a)
	if err != nil {
		return nil, err
	}
	var resp []trade.Data
	switch a {
	case asset.Spot, asset.Margin, asset.CrossMargin:
		if p.IsEmpty() {
			return nil, currency.ErrCurrencyPairEmpty
		}
		tradeData, err := g.GetMarketTrades(ctx, p, 0, "", false, time.Time{}, time.Time{}, 0)
		if err != nil {
			return nil, err
		}
		resp = make([]trade.Data, len(tradeData))
		for i := range tradeData {
			side, err := order.StringToOrderSide(tradeData[i].Side)
			if err != nil {
				return nil, err
			}
			resp[i] = trade.Data{
				Exchange:     g.Name,
				TID:          tradeData[i].OrderID,
				CurrencyPair: p,
				AssetType:    a,
				Side:         side,
				Price:        tradeData[i].Price.Float64(),
				Amount:       tradeData[i].Amount.Float64(),
				Timestamp:    tradeData[i].CreateTime.Time(),
			}
		}
	case asset.CoinMarginedFutures, asset.USDTMarginedFutures, asset.DeliveryFutures:
		settle, err := getSettlementCurrency(p, a)
		if err != nil {
			return nil, err
		}
		var futuresTrades []TradingHistoryItem
		if a == asset.DeliveryFutures {
			futuresTrades, err = g.GetDeliveryTradingHistory(ctx, settle, "", p.Upper(), 0, time.Time{}, time.Time{})
		} else {
			futuresTrades, err = g.GetFuturesTradingHistory(ctx, settle, p, 0, 0, "", time.Time{}, time.Time{})
		}
		if err != nil {
			return nil, err
		}
		resp = make([]trade.Data, len(futuresTrades))
		for i := range futuresTrades {
			resp[i] = trade.Data{
				TID:          strconv.FormatInt(futuresTrades[i].ID, 10),
				Exchange:     g.Name,
				CurrencyPair: p,
				AssetType:    a,
				Price:        futuresTrades[i].Price.Float64(),
				Amount:       futuresTrades[i].Size,
				Timestamp:    futuresTrades[i].CreateTime.Time(),
			}
		}
	case asset.Options:
		trades, err := g.GetOptionsTradeHistory(ctx, p.Upper(), "", 0, 0, time.Time{}, time.Time{})
		if err != nil {
			return nil, err
		}
		resp = make([]trade.Data, len(trades))
		for i := range trades {
			resp[i] = trade.Data{
				TID:          strconv.FormatInt(trades[i].ID, 10),
				Exchange:     g.Name,
				CurrencyPair: p,
				AssetType:    a,
				Price:        trades[i].Price.Float64(),
				Amount:       trades[i].Size,
				Timestamp:    trades[i].CreateTime.Time(),
			}
		}
	default:
		return nil, fmt.Errorf("%w asset type: %v", asset.ErrNotSupported, a)
	}
	err = g.AddTradesToBuffer(resp...)
	if err != nil {
		return nil, err
	}
	sort.Sort(trade.ByDate(resp))
	return resp, nil
}

// GetHistoricTrades returns historic trade data within the timeframe provided
func (g *Gateio) GetHistoricTrades(_ context.Context, _ currency.Pair, _ asset.Item, _, _ time.Time) ([]trade.Data, error) {
	return nil, common.ErrFunctionNotSupported
}

// SubmitOrder submits a new order
// TODO: support multiple order types (IOC)
func (g *Gateio) SubmitOrder(ctx context.Context, s *order.Submit) (*order.SubmitResponse, error) {
	err := s.Validate(g.GetTradingRequirements())
	if err != nil {
		return nil, err
	}

	s.Pair, err = g.FormatExchangeCurrency(s.Pair, s.AssetType)
	if err != nil {
		return nil, err
	}
	s.Pair = s.Pair.Upper()

	switch s.AssetType {
	case asset.Spot, asset.Margin, asset.CrossMargin:
		req, err := g.getSpotOrderRequest(s)
		if err != nil {
			return nil, err
		}
		sOrder, err := g.PlaceSpotOrder(ctx, req)
		if err != nil {
			return nil, err
		}
		response, err := s.DeriveSubmitResponse(sOrder.OrderID)
		if err != nil {
			return nil, err
		}
		side, err := order.StringToOrderSide(sOrder.Side)
		if err != nil {
			return nil, err
		}
		response.Side = side
		status, err := order.StringToOrderStatus(sOrder.Status)
		if err != nil {
			return nil, err
		}
		response.Status = status
		response.Fee = sOrder.FeeDeducted.Float64()
		response.FeeAsset = currency.NewCode(sOrder.FeeCurrency)
		response.Pair = s.Pair
		response.Date = sOrder.CreateTime.Time()
		response.ClientOrderID = sOrder.Text
		response.Date = sOrder.CreateTime.Time()
		response.LastUpdated = sOrder.UpdateTime.Time()
		return response, nil
	case asset.CoinMarginedFutures, asset.USDTMarginedFutures, asset.DeliveryFutures:
		// TODO: See https://www.gate.io/docs/developers/apiv4/en/#create-a-futures-order
		//	* iceberg orders
		//	* auto_size (close_long, close_short)
		// 	* stp_act (self trade prevention)
		amountWithDirection, err := getFutureOrderSize(s)
		if err != nil {
			return nil, err
		}
		settle, err := getSettlementCurrency(s.Pair, s.AssetType)
		if err != nil {
			return nil, err
		}
		orderParams := &ContractOrderCreateParams{
			Contract:    s.Pair,
			Size:        amountWithDirection,
			Price:       strconv.FormatFloat(s.Price, 'f', -1, 64), // Cannot be an empty string, requires "0" for market orders.
			Settle:      settle,
			ReduceOnly:  s.ReduceOnly,
			TimeInForce: timeInForceString(s.TimeInForce),
			Text:        s.ClientOrderID,
		}
		var o *Order
		if s.AssetType == asset.DeliveryFutures {
			o, err = g.PlaceDeliveryOrder(ctx, orderParams)
		} else {
			o, err = g.PlaceFuturesOrder(ctx, orderParams)
		}
		if err != nil {
			return nil, err
		}
		resp, err := s.DeriveSubmitResponse(strconv.FormatInt(o.ID, 10))
		if err != nil {
			return nil, err
		}
		if o.Status != statusOpen {
			resp.Status, err = order.StringToOrderStatus(o.FinishAs)
			if err != nil {
				return nil, err
			}
		} else {
			resp.Status = order.Open
		}
		resp.Date = o.CreateTime.Time()
		resp.ClientOrderID = getClientOrderIDFromText(o.Text)
		resp.Amount = math.Abs(o.Size)
		resp.Price = o.OrderPrice.Float64()
		resp.AverageExecutedPrice = o.FillPrice.Float64()
		return resp, nil
	case asset.Options:
		optionOrder, err := g.PlaceOptionOrder(ctx, &OptionOrderParam{
			Contract:   s.Pair.String(),
			OrderSize:  s.Amount,
			Price:      types.Number(s.Price),
			ReduceOnly: s.ReduceOnly,
			Text:       s.ClientOrderID,
		})
		if err != nil {
			return nil, err
		}
		response, err := s.DeriveSubmitResponse(strconv.FormatInt(optionOrder.OptionOrderID, 10))
		if err != nil {
			return nil, err
		}
		status, err := order.StringToOrderStatus(optionOrder.Status)
		if err != nil {
			return nil, err
		}
		response.Status = status
		response.Pair = s.Pair
		response.Date = optionOrder.CreateTime.Time()
		response.ClientOrderID = optionOrder.Text
		return response, nil
	default:
		return nil, fmt.Errorf("%w asset type: %v", asset.ErrNotSupported, s.AssetType)
	}
}

// ModifyOrder will allow of changing orderbook placement and limit to market conversion
func (g *Gateio) ModifyOrder(_ context.Context, _ *order.Modify) (*order.ModifyResponse, error) {
	return nil, common.ErrFunctionNotSupported
}

// CancelOrder cancels an order by its corresponding ID number
func (g *Gateio) CancelOrder(ctx context.Context, o *order.Cancel) error {
	if err := o.Validate(o.StandardCancel()); err != nil {
		return err
	}
	fPair, err := g.FormatExchangeCurrency(o.Pair, o.AssetType)
	if err != nil {
		return err
	}
	switch o.AssetType {
	case asset.Spot, asset.Margin, asset.CrossMargin:
		_, err = g.CancelSingleSpotOrder(ctx, o.OrderID, fPair.String(), o.AssetType == asset.CrossMargin)
	case asset.CoinMarginedFutures, asset.USDTMarginedFutures, asset.DeliveryFutures:
		var settle currency.Code
		if settle, err = getSettlementCurrency(o.Pair, o.AssetType); err == nil {
			if o.AssetType == asset.DeliveryFutures {
				_, err = g.CancelSingleDeliveryOrder(ctx, settle, o.OrderID)
			} else {
				_, err = g.CancelSingleFuturesOrder(ctx, settle, o.OrderID)
			}
		}
	case asset.Options:
		_, err = g.CancelOptionSingleOrder(ctx, o.OrderID)
	default:
		return fmt.Errorf("%w asset type: %v", asset.ErrNotSupported, o.AssetType)
	}
	return err
}

// CancelBatchOrders cancels an orders by their corresponding ID numbers
func (g *Gateio) CancelBatchOrders(ctx context.Context, o []order.Cancel) (*order.CancelBatchResponse, error) {
	response := order.CancelBatchResponse{
		Status: map[string]string{},
	}
	if len(o) == 0 {
		return nil, errors.New("no cancel order passed")
	}
	var err error
	var cancelSpotOrdersParam []CancelOrderByIDParam
	a := o[0].AssetType
	for x := range o {
		o[x].Pair, err = g.FormatExchangeCurrency(o[x].Pair, a)
		if err != nil {
			return nil, err
		}
		o[x].Pair = o[x].Pair.Upper()
		if a != o[x].AssetType {
			return nil, errors.New("cannot cancel orders of different asset types")
		}
		if a == asset.Spot || a == asset.Margin || a == asset.CrossMargin {
			cancelSpotOrdersParam = append(cancelSpotOrdersParam, CancelOrderByIDParam{
				ID:           o[x].OrderID,
				CurrencyPair: o[x].Pair,
			})
			continue
		}
		err = o[x].Validate(o[x].StandardCancel())
		if err != nil {
			return nil, err
		}
	}
	switch a {
	case asset.Spot, asset.Margin, asset.CrossMargin:
		loop := int(math.Ceil(float64(len(cancelSpotOrdersParam)) / 10))
		for count := range loop {
			var input []CancelOrderByIDParam
			if (count + 1) == loop {
				input = cancelSpotOrdersParam[count*10:]
			} else {
				input = cancelSpotOrdersParam[count*10 : (count*10)+10]
			}
			var cancel []CancelOrderByIDResponse
			cancel, err = g.CancelBatchOrdersWithIDList(ctx, input)
			if err != nil {
				return nil, err
			}
			for j := range cancel {
				if cancel[j].Succeeded {
					response.Status[cancel[j].OrderID] = order.Cancelled.String()
				}
			}
		}
	case asset.CoinMarginedFutures, asset.USDTMarginedFutures, asset.DeliveryFutures:
		for i := range o {
			settle, err := getSettlementCurrency(o[i].Pair, a)
			if err != nil {
				return nil, err
			}
			var resp []Order
			if a == asset.DeliveryFutures {
				resp, err = g.CancelMultipleDeliveryOrders(ctx, o[i].Pair, o[i].Side.Lower(), settle)
			} else {
				resp, err = g.CancelMultipleFuturesOpenOrders(ctx, o[i].Pair, o[i].Side.Lower(), settle)
			}
			if err != nil {
				return nil, err
			}
			for j := range resp {
				response.Status[strconv.FormatInt(resp[j].ID, 10)] = resp[j].Status
			}
		}
	case asset.Options:
		for i := range o {
			cancel, err := g.CancelMultipleOptionOpenOrders(ctx, o[i].Pair, o[i].Pair.String(), o[i].Side.Lower())
			if err != nil {
				return nil, err
			}
			for j := range cancel {
				response.Status[strconv.FormatInt(cancel[j].OptionOrderID, 10)] = cancel[j].Status
			}
		}
	default:
		return nil, fmt.Errorf("%w asset type: %v", asset.ErrNotSupported, a)
	}
	return &response, nil
}

// CancelAllOrders cancels all orders associated with a currency pair
func (g *Gateio) CancelAllOrders(ctx context.Context, o *order.Cancel) (order.CancelAllResponse, error) {
	err := o.Validate()
	if err != nil {
		return order.CancelAllResponse{}, err
	}
	var cancelAllOrdersResponse order.CancelAllResponse
	cancelAllOrdersResponse.Status = map[string]string{}
	switch o.AssetType {
	case asset.Spot, asset.Margin, asset.CrossMargin:
		if o.Pair.IsEmpty() {
			return order.CancelAllResponse{}, currency.ErrCurrencyPairEmpty
		}
		var cancel []SpotPriceTriggeredOrder
		cancel, err = g.CancelMultipleSpotOpenOrders(ctx, o.Pair, o.AssetType)
		if err != nil {
			return cancelAllOrdersResponse, err
		}
		for x := range cancel {
			cancelAllOrdersResponse.Status[strconv.FormatInt(cancel[x].AutoOrderID, 10)] = cancel[x].Status
		}
	case asset.CoinMarginedFutures, asset.USDTMarginedFutures, asset.DeliveryFutures:
		if o.Pair.IsEmpty() {
			return cancelAllOrdersResponse, currency.ErrCurrencyPairEmpty
		}
		settle, err := getSettlementCurrency(o.Pair, o.AssetType)
		if err != nil {
			return cancelAllOrdersResponse, err
		}
		var cancel []Order
		if o.AssetType == asset.DeliveryFutures {
			cancel, err = g.CancelMultipleDeliveryOrders(ctx, o.Pair, o.Side.Lower(), settle)
		} else {
			cancel, err = g.CancelMultipleFuturesOpenOrders(ctx, o.Pair, o.Side.Lower(), settle)
		}
		if err != nil {
			return cancelAllOrdersResponse, err
		}
		for f := range cancel {
			cancelAllOrdersResponse.Status[strconv.FormatInt(cancel[f].ID, 10)] = cancel[f].Status
		}
	case asset.Options:
		var underlying currency.Pair
		if !o.Pair.IsEmpty() {
			underlying, err = g.GetUnderlyingFromCurrencyPair(o.Pair)
			if err != nil {
				return cancelAllOrdersResponse, err
			}
		}
		cancel, err := g.CancelMultipleOptionOpenOrders(ctx, o.Pair, underlying.String(), o.Side.Lower())
		if err != nil {
			return cancelAllOrdersResponse, err
		}
		for x := range cancel {
			cancelAllOrdersResponse.Status[strconv.FormatInt(cancel[x].OptionOrderID, 10)] = cancel[x].Status
		}
	default:
		return cancelAllOrdersResponse, fmt.Errorf("%w asset type: %v", asset.ErrNotSupported, o.AssetType)
	}

	return cancelAllOrdersResponse, nil
}

// GetOrderInfo returns order information based on order ID
func (g *Gateio) GetOrderInfo(ctx context.Context, orderID string, pair currency.Pair, a asset.Item) (*order.Detail, error) {
	if err := g.CurrencyPairs.IsAssetEnabled(a); err != nil {
		return nil, err
	}

	pair, err := g.FormatExchangeCurrency(pair, a)
	if err != nil {
		return nil, err
	}
	switch a {
	case asset.Spot, asset.Margin, asset.CrossMargin:
		var spotOrder *SpotOrder
		spotOrder, err = g.GetSpotOrder(ctx, orderID, pair, a)
		if err != nil {
			return nil, err
		}
		var side order.Side
		side, err = order.StringToOrderSide(spotOrder.Side)
		if err != nil {
			return nil, err
		}
		var orderType order.Type
		orderType, err = order.StringToOrderType(spotOrder.Type)
		if err != nil {
			return nil, err
		}
		var orderStatus order.Status
		orderStatus, err = order.StringToOrderStatus(spotOrder.Status)
		if err != nil {
			return nil, err
		}
		return &order.Detail{
			Amount:         spotOrder.Amount.Float64(),
			Exchange:       g.Name,
			OrderID:        spotOrder.OrderID,
			Side:           side,
			Type:           orderType,
			Pair:           pair,
			Cost:           spotOrder.FeeDeducted.Float64(),
			AssetType:      a,
			Status:         orderStatus,
			Price:          spotOrder.Price.Float64(),
			ExecutedAmount: spotOrder.Amount.Float64() - spotOrder.Left.Float64(),
			Date:           spotOrder.CreateTime.Time(),
			LastUpdated:    spotOrder.UpdateTime.Time(),
		}, nil
	case asset.USDTMarginedFutures, asset.CoinMarginedFutures, asset.DeliveryFutures:
		settle, err := getSettlementCurrency(pair, a)
		if err != nil {
			return nil, err
		}
		var fOrder *Order
		if a == asset.DeliveryFutures {
			fOrder, err = g.GetSingleDeliveryOrder(ctx, settle, orderID)
		} else {
			fOrder, err = g.GetSingleFuturesOrder(ctx, settle, orderID)
		}
		if err != nil {
			return nil, err
		}
		orderStatus := order.Open
		if fOrder.Status != statusOpen {
			orderStatus, err = order.StringToOrderStatus(fOrder.FinishAs)
			if err != nil {
				return nil, err
			}
		}
		pair, err = currency.NewPairFromString(fOrder.Contract)
		if err != nil {
			return nil, err
		}

		side, amount, remaining := getSideAndAmountFromSize(fOrder.Size, fOrder.RemainingAmount)
		tif, err := timeInForceFromString(fOrder.TimeInForce)
		if err != nil {
			return nil, err
		}
		return &order.Detail{
			Amount:               amount,
			ExecutedAmount:       amount - remaining,
			RemainingAmount:      remaining,
			Exchange:             g.Name,
			OrderID:              orderID,
			ClientOrderID:        getClientOrderIDFromText(fOrder.Text),
			Status:               orderStatus,
			Price:                fOrder.OrderPrice.Float64(),
			AverageExecutedPrice: fOrder.FillPrice.Float64(),
			Date:                 fOrder.CreateTime.Time(),
			LastUpdated:          fOrder.FinishTime.Time(),
			Pair:                 pair,
			AssetType:            a,
			Type:                 getTypeFromTimeInForce(fOrder.TimeInForce, fOrder.OrderPrice.Float64()),
			TimeInForce:          tif,
			Side:                 side,
		}, nil
	case asset.Options:
		optionOrder, err := g.GetSingleOptionOrder(ctx, orderID)
		if err != nil {
			return nil, err
		}
		orderStatus, err := order.StringToOrderStatus(optionOrder.Status)
		if err != nil {
			return nil, err
		}
		pair, err = currency.NewPairFromString(optionOrder.Contract)
		if err != nil {
			return nil, err
		}
		return &order.Detail{
			Amount:         optionOrder.Size,
			ExecutedAmount: optionOrder.Size - optionOrder.Left,
			Exchange:       g.Name,
			OrderID:        orderID,
			Status:         orderStatus,
			Price:          optionOrder.Price.Float64(),
			Date:           optionOrder.CreateTime.Time(),
			LastUpdated:    optionOrder.FinishTime.Time(),
			Pair:           pair,
			AssetType:      a,
		}, nil
	default:
		return nil, fmt.Errorf("%w asset type: %v", asset.ErrNotSupported, a)
	}
}

// GetDepositAddress returns a deposit address for a specified currency
func (g *Gateio) GetDepositAddress(ctx context.Context, cryptocurrency currency.Code, _, chain string) (*deposit.Address, error) {
	addr, err := g.GenerateCurrencyDepositAddress(ctx, cryptocurrency)
	if err != nil {
		return nil, err
	}
	if chain != "" {
		for x := range addr.MultichainAddresses {
			if addr.MultichainAddresses[x].ObtainFailed == 1 {
				continue
			}
			if addr.MultichainAddresses[x].Chain == chain {
				return &deposit.Address{
					Chain:   addr.MultichainAddresses[x].Chain,
					Address: addr.MultichainAddresses[x].Address,
					Tag:     addr.MultichainAddresses[x].PaymentName,
				}, nil
			}
		}
		return nil, fmt.Errorf("network %s not found", chain)
	}
	return &deposit.Address{
		Address: addr.Address,
		Chain:   chain,
	}, nil
}

// WithdrawCryptocurrencyFunds returns a withdrawal ID when a withdrawal is
// submitted
func (g *Gateio) WithdrawCryptocurrencyFunds(ctx context.Context, withdrawRequest *withdraw.Request) (*withdraw.ExchangeResponse, error) {
	if err := withdrawRequest.Validate(); err != nil {
		return nil, err
	}
	response, err := g.WithdrawCurrency(ctx,
		WithdrawalRequestParam{
			Amount:   types.Number(withdrawRequest.Amount),
			Currency: withdrawRequest.Currency,
			Address:  withdrawRequest.Crypto.Address,
			Chain:    withdrawRequest.Crypto.Chain,
		})
	if err != nil {
		return nil, err
	}
	return &withdraw.ExchangeResponse{
		Name:   response.Chain,
		ID:     response.TransactionID,
		Status: response.Status,
	}, nil
}

// WithdrawFiatFunds returns a withdrawal ID when a withdrawal is submitted
func (g *Gateio) WithdrawFiatFunds(_ context.Context, _ *withdraw.Request) (*withdraw.ExchangeResponse, error) {
	return nil, common.ErrFunctionNotSupported
}

// WithdrawFiatFundsToInternationalBank returns a withdrawal ID when a
// withdrawal is submitted
func (g *Gateio) WithdrawFiatFundsToInternationalBank(_ context.Context, _ *withdraw.Request) (*withdraw.ExchangeResponse, error) {
	return nil, common.ErrFunctionNotSupported
}

// GetFeeByType returns an estimate of fee based on type of transaction
func (g *Gateio) GetFeeByType(ctx context.Context, feeBuilder *exchange.FeeBuilder) (float64, error) {
	if feeBuilder == nil {
		return 0, fmt.Errorf("%T %w", feeBuilder, common.ErrNilPointer)
	}
	if !g.AreCredentialsValid(ctx) && // Todo check connection status
		feeBuilder.FeeType == exchange.CryptocurrencyTradeFee {
		feeBuilder.FeeType = exchange.OfflineTradeFee
	}
	return g.GetFee(ctx, feeBuilder)
}

// GetActiveOrders retrieves any orders that are active/open
func (g *Gateio) GetActiveOrders(ctx context.Context, req *order.MultiOrderRequest) (order.FilteredOrders, error) {
	if err := req.Validate(); err != nil {
		return nil, err
	}
	var orders []order.Detail
	format, err := g.GetPairFormat(req.AssetType, false)
	if err != nil {
		return nil, err
	}
	switch req.AssetType {
	case asset.Spot, asset.Margin, asset.CrossMargin:
		spotOrders, err := g.GetSpotOpenOrders(ctx, 0, 0, req.AssetType == asset.CrossMargin)
		if err != nil {
			return nil, err
		}
		for x := range spotOrders {
			symbol, err := currency.NewPairDelimiter(spotOrders[x].CurrencyPair, format.Delimiter)
			if err != nil {
				return nil, err
			}
			for y := range spotOrders[x].Orders {
				if spotOrders[x].Orders[y].Status != statusOpen {
					continue
				}
				side, err := order.StringToOrderSide(spotOrders[x].Orders[y].Side)
				if err != nil {
					log.Errorf(log.ExchangeSys, "%s %v", g.Name, err)
				}
				oType, err := order.StringToOrderType(spotOrders[x].Orders[y].Type)
				if err != nil {
					return nil, err
				}
				status, err := order.StringToOrderStatus(spotOrders[x].Orders[y].Status)
				if err != nil {
					log.Errorf(log.ExchangeSys, "%s %v", g.Name, err)
				}
				orders = append(orders, order.Detail{
					Side:                 side,
					Type:                 oType,
					Status:               status,
					Pair:                 symbol,
					OrderID:              spotOrders[x].Orders[y].OrderID,
					Amount:               spotOrders[x].Orders[y].Amount.Float64(),
					ExecutedAmount:       spotOrders[x].Orders[y].Amount.Float64() - spotOrders[x].Orders[y].Left.Float64(),
					RemainingAmount:      spotOrders[x].Orders[y].Left.Float64(),
					Price:                spotOrders[x].Orders[y].Price.Float64(),
					AverageExecutedPrice: spotOrders[x].Orders[y].AverageFillPrice.Float64(),
					Date:                 spotOrders[x].Orders[y].CreateTime.Time(),
					LastUpdated:          spotOrders[x].Orders[y].UpdateTime.Time(),
					Exchange:             g.Name,
					AssetType:            req.AssetType,
					ClientOrderID:        spotOrders[x].Orders[y].Text,
					FeeAsset:             currency.NewCode(spotOrders[x].Orders[y].FeeCurrency),
				})
			}
		}
	case asset.CoinMarginedFutures, asset.USDTMarginedFutures, asset.DeliveryFutures:
		settle, err := getSettlementCurrency(currency.EMPTYPAIR, req.AssetType)
		if err != nil {
			return nil, err
		}
		var futuresOrders []Order
		if req.AssetType == asset.DeliveryFutures {
			futuresOrders, err = g.GetDeliveryOrders(ctx, currency.EMPTYPAIR, statusOpen, settle, "", 0, 0, 0)
		} else {
			futuresOrders, err = g.GetFuturesOrders(ctx, currency.EMPTYPAIR, statusOpen, "", settle, 0, 0, 0)
		}
		if err != nil {
			return nil, err
		}
		for i := range futuresOrders {
			pair, err := currency.NewPairFromString(futuresOrders[i].Contract)
			if err != nil {
				return nil, err
			}

			if futuresOrders[i].Status != statusOpen || (len(req.Pairs) > 0 && !req.Pairs.Contains(pair, true)) {
				continue
			}
			side, amount, remaining := getSideAndAmountFromSize(futuresOrders[i].Size, futuresOrders[i].RemainingAmount)
			tif, err := timeInForceFromString(futuresOrders[i].TimeInForce)
			if err != nil {
				return nil, err
			}
			orders = append(orders, order.Detail{
				Status:               order.Open,
				Amount:               amount,
				ContractAmount:       amount,
				Pair:                 pair,
				OrderID:              strconv.FormatInt(futuresOrders[i].ID, 10),
				ClientOrderID:        getClientOrderIDFromText(futuresOrders[i].Text),
				Price:                futuresOrders[i].OrderPrice.Float64(),
				ExecutedAmount:       amount - remaining,
				RemainingAmount:      remaining,
				LastUpdated:          futuresOrders[i].FinishTime.Time(),
				Date:                 futuresOrders[i].CreateTime.Time(),
				Exchange:             g.Name,
				AssetType:            req.AssetType,
				Side:                 side,
				Type:                 order.Limit,
				SettlementCurrency:   settle,
				ReduceOnly:           futuresOrders[i].IsReduceOnly,
				TimeInForce:          tif,
				AverageExecutedPrice: futuresOrders[i].FillPrice.Float64(),
			})
		}
	case asset.Options:
		var optionsOrders []OptionOrderResponse
		optionsOrders, err = g.GetOptionFuturesOrders(ctx, currency.EMPTYPAIR, "", statusOpen, 0, 0, req.StartTime, req.EndTime)
		if err != nil {
			return nil, err
		}
		for i := range optionsOrders {
			var currencyPair currency.Pair
			var status order.Status
			currencyPair, err = currency.NewPairFromString(optionsOrders[i].Contract)
			if err != nil {
				return nil, err
			}
			status, err = order.StringToOrderStatus(optionsOrders[i].Status)
			if err != nil {
				return nil, err
			}
			orders = append(orders, order.Detail{
				Status:          status,
				Amount:          optionsOrders[i].Size,
				Pair:            currencyPair,
				OrderID:         strconv.FormatInt(optionsOrders[i].OptionOrderID, 10),
				Price:           optionsOrders[i].Price.Float64(),
				ExecutedAmount:  optionsOrders[i].Size - optionsOrders[i].Left,
				RemainingAmount: optionsOrders[i].Left,
				LastUpdated:     optionsOrders[i].FinishTime.Time(),
				Date:            optionsOrders[i].CreateTime.Time(),
				Exchange:        g.Name,
				AssetType:       req.AssetType,
				ClientOrderID:   optionsOrders[i].Text,
			})
		}
	default:
		return nil, fmt.Errorf("%w asset type: %v", asset.ErrNotSupported, req.AssetType)
	}
	return req.Filter(g.Name, orders), nil
}

// GetOrderHistory retrieves account order information
// Can Limit response to specific order status
func (g *Gateio) GetOrderHistory(ctx context.Context, req *order.MultiOrderRequest) (order.FilteredOrders, error) {
	if err := req.Validate(); err != nil {
		return nil, err
	}
	var orders []order.Detail
	format, err := g.GetPairFormat(req.AssetType, true)
	if err != nil {
		return nil, err
	}
	switch req.AssetType {
	case asset.Spot, asset.Margin, asset.CrossMargin:
		for x := range req.Pairs {
			fPair := req.Pairs[x].Format(format)
			spotOrders, err := g.GetMySpotTradingHistory(ctx, fPair, req.FromOrderID, 0, 0, req.AssetType == asset.CrossMargin, req.StartTime, req.EndTime)
			if err != nil {
				return nil, err
			}
			for o := range spotOrders {
				var side order.Side
				side, err = order.StringToOrderSide(spotOrders[o].Side)
				if err != nil {
					return nil, err
				}
				detail := order.Detail{
					OrderID:        spotOrders[o].OrderID,
					Amount:         spotOrders[o].Amount.Float64(),
					ExecutedAmount: spotOrders[o].Amount.Float64(),
					Price:          spotOrders[o].Price.Float64(),
					Date:           spotOrders[o].CreateTime.Time(),
					Side:           side,
					Exchange:       g.Name,
					Pair:           fPair,
					AssetType:      req.AssetType,
					Fee:            spotOrders[o].Fee.Float64(),
					FeeAsset:       currency.NewCode(spotOrders[o].FeeCurrency),
				}
				detail.InferCostsAndTimes()
				orders = append(orders, detail)
			}
		}
	case asset.CoinMarginedFutures, asset.USDTMarginedFutures, asset.DeliveryFutures:
		for x := range req.Pairs {
			fPair := req.Pairs[x].Format(format)
			settle, err := getSettlementCurrency(fPair, req.AssetType)
			if err != nil {
				return nil, err
			}
			var futuresOrder []TradingHistoryItem
			if req.AssetType == asset.DeliveryFutures {
				futuresOrder, err = g.GetMyDeliveryTradingHistory(ctx, settle, req.FromOrderID, fPair, 0, 0, 0, "")
			} else {
				futuresOrder, err = g.GetMyFuturesTradingHistory(ctx, settle, "", req.FromOrderID, fPair, 0, 0, 0)
			}
			if err != nil {
				return nil, err
			}
			for o := range futuresOrder {
				detail := order.Detail{
					OrderID:   strconv.FormatInt(futuresOrder[o].ID, 10),
					Amount:    futuresOrder[o].Size,
					Price:     futuresOrder[o].Price.Float64(),
					Date:      futuresOrder[o].CreateTime.Time(),
					Exchange:  g.Name,
					Pair:      fPair,
					AssetType: req.AssetType,
				}
				detail.InferCostsAndTimes()
				orders = append(orders, detail)
			}
		}
	case asset.Options:
		for x := range req.Pairs {
			fPair := req.Pairs[x].Format(format)
			optionOrders, err := g.GetMyOptionsTradingHistory(ctx, fPair.String(), fPair.Upper(), 0, 0, req.StartTime, req.EndTime)
			if err != nil {
				return nil, err
			}
			for o := range optionOrders {
				detail := order.Detail{
					OrderID:   strconv.FormatInt(optionOrders[o].OrderID, 10),
					Amount:    optionOrders[o].Size,
					Price:     optionOrders[o].Price.Float64(),
					Date:      optionOrders[o].CreateTime.Time(),
					Exchange:  g.Name,
					Pair:      fPair,
					AssetType: req.AssetType,
				}
				detail.InferCostsAndTimes()
				orders = append(orders, detail)
			}
		}
	default:
		return nil, fmt.Errorf("%w asset type: %v", asset.ErrNotSupported, req.AssetType)
	}
	return req.Filter(g.Name, orders), nil
}

// GetHistoricCandles returns candles between a time period for a set time interval
func (g *Gateio) GetHistoricCandles(ctx context.Context, pair currency.Pair, a asset.Item, interval kline.Interval, start, end time.Time) (*kline.Item, error) {
	req, err := g.GetKlineRequest(pair, a, interval, start, end, false)
	if err != nil {
		return nil, err
	}
	var listCandlesticks []kline.Candle
	switch a {
	case asset.Spot, asset.Margin, asset.CrossMargin:
		candles, err := g.GetCandlesticks(ctx, req.RequestFormatted, 0, start, end, interval)
		if err != nil {
			return nil, err
		}
		listCandlesticks = make([]kline.Candle, len(candles))
		for i := range candles {
			listCandlesticks[i] = kline.Candle{
				Time:   candles[i].Timestamp.Time(),
				Open:   candles[i].OpenPrice.Float64(),
				High:   candles[i].HighestPrice.Float64(),
				Low:    candles[i].LowestPrice.Float64(),
				Close:  candles[i].ClosePrice.Float64(),
				Volume: candles[i].BaseCcyAmount.Float64(),
			}
		}
	case asset.CoinMarginedFutures, asset.USDTMarginedFutures, asset.DeliveryFutures:
		settle, err := getSettlementCurrency(pair, a)
		if err != nil {
			return nil, err
		}
		var candles []FuturesCandlestick
		if a == asset.DeliveryFutures {
			candles, err = g.GetDeliveryFuturesCandlesticks(ctx, settle, req.RequestFormatted.Upper(), start, end, 0, interval)
		} else {
			candles, err = g.GetFuturesCandlesticks(ctx, settle, req.RequestFormatted.String(), start, end, 0, interval)
		}
		if err != nil {
			return nil, err
		}
		listCandlesticks = make([]kline.Candle, len(candles))
		for i := range candles {
			listCandlesticks[i] = kline.Candle{
				Time:   candles[i].Timestamp.Time(),
				Open:   candles[i].OpenPrice.Float64(),
				High:   candles[i].HighestPrice.Float64(),
				Low:    candles[i].LowestPrice.Float64(),
				Close:  candles[i].ClosePrice.Float64(),
				Volume: candles[i].Volume,
			}
		}
	default:
		return nil, fmt.Errorf("%w asset type: %v", asset.ErrNotSupported, a)
	}
	return req.ProcessResponse(listCandlesticks)
}

// GetHistoricCandlesExtended returns candles between a time period for a set time interval
func (g *Gateio) GetHistoricCandlesExtended(ctx context.Context, pair currency.Pair, a asset.Item, interval kline.Interval, start, end time.Time) (*kline.Item, error) {
	req, err := g.GetKlineExtendedRequest(pair, a, interval, start, end)
	if err != nil {
		return nil, err
	}
	candlestickItems := make([]kline.Candle, 0, req.Size())
	for _, r := range req.RangeHolder.Ranges {
		switch a {
		case asset.Spot, asset.Margin, asset.CrossMargin:
			candles, err := g.GetCandlesticks(ctx, req.RequestFormatted, 0, r.Start.Time, r.End.Time, interval)
			if err != nil {
				return nil, err
			}
			for j := range candles {
				candlestickItems = append(candlestickItems, kline.Candle{
					Time:   candles[j].Timestamp.Time(),
					Open:   candles[j].OpenPrice.Float64(),
					High:   candles[j].HighestPrice.Float64(),
					Low:    candles[j].LowestPrice.Float64(),
					Close:  candles[j].ClosePrice.Float64(),
					Volume: candles[j].QuoteCcyVolume.Float64(),
				})
			}
		case asset.CoinMarginedFutures, asset.USDTMarginedFutures, asset.DeliveryFutures:
			settle, err := getSettlementCurrency(pair, a)
			if err != nil {
				return nil, err
			}
			var candles []FuturesCandlestick
			if a == asset.DeliveryFutures {
				candles, err = g.GetDeliveryFuturesCandlesticks(ctx, settle, req.RequestFormatted.Upper(), r.Start.Time, r.End.Time, 0, interval)
			} else {
				candles, err = g.GetFuturesCandlesticks(ctx, settle, req.RequestFormatted.String(), r.Start.Time, r.End.Time, 0, interval)
			}
			if err != nil {
				return nil, err
			}
			for i := range candles {
				candlestickItems = append(candlestickItems, kline.Candle{
					Time:   candles[i].Timestamp.Time(),
					Open:   candles[i].OpenPrice.Float64(),
					High:   candles[i].HighestPrice.Float64(),
					Low:    candles[i].LowestPrice.Float64(),
					Close:  candles[i].ClosePrice.Float64(),
					Volume: candles[i].Volume,
				})
			}
		default:
			return nil, fmt.Errorf("%w asset type: %v", asset.ErrNotSupported, a)
		}
	}
	return req.ProcessResponse(candlestickItems)
}

// GetAvailableTransferChains returns the available transfer blockchains for the specific
// cryptocurrency
func (g *Gateio) GetAvailableTransferChains(ctx context.Context, cryptocurrency currency.Code) ([]string, error) {
	chains, err := g.ListCurrencyChain(ctx, cryptocurrency.Upper())
	if err != nil {
		return nil, err
	}
	availableChains := make([]string, 0, len(chains))
	for x := range chains {
		if chains[x].IsDisabled == 0 {
			availableChains = append(availableChains, chains[x].Chain)
		}
	}
	return availableChains, nil
}

// ValidateAPICredentials validates current credentials used for wrapper
// functionality
func (g *Gateio) ValidateAPICredentials(ctx context.Context, assetType asset.Item) error {
	_, err := g.UpdateAccountInfo(ctx, assetType)
	return g.CheckTransientError(err)
}

// checkInstrumentAvailabilityInSpot checks whether the instrument is available in the spot exchange
// if so we can use the instrument to retrieve orderbook and ticker information using the spot endpoints.
func (g *Gateio) checkInstrumentAvailabilityInSpot(instrument currency.Pair) (bool, error) {
	availables, err := g.CurrencyPairs.GetPairs(asset.Spot, false)
	if err != nil {
		return false, err
	}
	return availables.Contains(instrument, true), nil
}

// GetFuturesContractDetails returns details about futures contracts
func (g *Gateio) GetFuturesContractDetails(ctx context.Context, a asset.Item) ([]futures.Contract, error) {
	if !a.IsFutures() {
		return nil, futures.ErrNotFuturesAsset
	}
	if !g.SupportsAsset(a) {
		return nil, fmt.Errorf("%w %v", asset.ErrNotSupported, a)
	}
	settle, err := getSettlementCurrency(currency.EMPTYPAIR, a)
	if err != nil {
		return nil, err
	}
	switch a {
	case asset.CoinMarginedFutures, asset.USDTMarginedFutures:
		contracts, err := g.GetAllFutureContracts(ctx, settle)
		if err != nil {
			return nil, err
		}
		resp := make([]futures.Contract, len(contracts))
		for i := range contracts {
			name, err := currency.NewPairFromString(contracts[i].Name)
			if err != nil {
				return nil, err
			}
			contractSettlementType := futures.Linear
			switch {
			case name.Base.Equal(currency.BTC) && settle.Equal(currency.BTC):
				contractSettlementType = futures.Inverse
			case !name.Base.Equal(settle) && !settle.Equal(currency.USDT):
				contractSettlementType = futures.Quanto
			}
			c := futures.Contract{
				Exchange:             g.Name,
				Name:                 name,
				Underlying:           name,
				Asset:                a,
				IsActive:             !contracts[i].InDelisting,
				Type:                 futures.Perpetual,
				SettlementType:       contractSettlementType,
				SettlementCurrencies: currency.Currencies{settle},
				Multiplier:           contracts[i].QuantoMultiplier.Float64(),
				MaxLeverage:          contracts[i].LeverageMax.Float64(),
			}
			c.LatestRate = fundingrate.Rate{
				Time: contracts[i].FundingNextApply.Time().Add(-time.Duration(contracts[i].FundingInterval) * time.Second),
				Rate: contracts[i].FundingRate.Decimal(),
			}
			resp[i] = c
		}
		return resp, nil
	case asset.DeliveryFutures:
		contracts, err := g.GetAllDeliveryContracts(ctx, settle)
		if err != nil {
			return nil, err
		}
		resp := make([]futures.Contract, len(contracts))
		for i := range contracts {
			name, err := currency.NewPairFromString(contracts[i].Name)
			if err != nil {
				return nil, err
			}
			underlying, err := currency.NewPairFromString(contracts[i].Underlying)
			if err != nil {
				return nil, err
			}
			// no start information, inferring it based on contract type
			// gateio also reuses contracts for kline data, cannot use a lookup to see the first trade
			var s time.Time
			e := contracts[i].ExpireTime.Time()
			ct := futures.LongDated
			switch contracts[i].Cycle {
			case "WEEKLY":
				ct = futures.Weekly
				s = e.Add(-kline.OneWeek.Duration())
			case "BI-WEEKLY":
				ct = futures.Fortnightly
				s = e.Add(-kline.TwoWeek.Duration())
			case "QUARTERLY":
				ct = futures.Quarterly
				s = e.Add(-kline.ThreeMonth.Duration())
			case "BI-QUARTERLY":
				ct = futures.HalfYearly
				s = e.Add(-kline.SixMonth.Duration())
			}
			resp[i] = futures.Contract{
				Exchange:             g.Name,
				Name:                 name,
				Underlying:           underlying,
				Asset:                a,
				StartDate:            s,
				EndDate:              e,
				SettlementType:       futures.Linear,
				IsActive:             !contracts[i].InDelisting,
				Type:                 ct,
				SettlementCurrencies: currency.Currencies{settle},
				MarginCurrency:       currency.Code{},
				Multiplier:           contracts[i].QuantoMultiplier.Float64(),
				MaxLeverage:          contracts[i].LeverageMax.Float64(),
			}
		}
		return resp, nil
	}
	return nil, fmt.Errorf("%w %v", asset.ErrNotSupported, a)
}

// UpdateOrderExecutionLimits sets exchange executions for a required asset type
func (g *Gateio) UpdateOrderExecutionLimits(ctx context.Context, a asset.Item) error {
	if !g.SupportsAsset(a) {
		return fmt.Errorf("%s %w", a, asset.ErrNotSupported)
	}

	var limits []order.MinMaxLevel
	switch a {
	case asset.Spot:
		pairsData, err := g.ListSpotCurrencyPairs(ctx)
		if err != nil {
			return err
		}

		limits = make([]order.MinMaxLevel, 0, len(pairsData))
		for i := range pairsData {
			if pairsData[i].TradeStatus == "untradable" {
				continue
			}
			pair, err := g.MatchSymbolWithAvailablePairs(pairsData[i].ID, a, true)
			if err != nil {
				return err
			}

			// Minimum base amounts are not always provided this will default to
			// precision for base deployment. This can't be done for quote.
			minBaseAmount := pairsData[i].MinBaseAmount.Float64()
			if minBaseAmount == 0 {
				minBaseAmount = math.Pow10(-int(pairsData[i].AmountPrecision))
			}

			limits = append(limits, order.MinMaxLevel{
				Asset:                   a,
				Pair:                    pair,
				QuoteStepIncrementSize:  math.Pow10(-int(pairsData[i].Precision)),
				AmountStepIncrementSize: math.Pow10(-int(pairsData[i].AmountPrecision)),
				MinimumBaseAmount:       minBaseAmount,
				MinimumQuoteAmount:      pairsData[i].MinQuoteAmount.Float64(),
			})
		}
	default:
		// TODO: Add in other assets
		return fmt.Errorf("%s %w", a, common.ErrNotYetImplemented)
	}

	return g.LoadLimits(limits)
}

// GetHistoricalFundingRates returns historical funding rates for a futures contract
func (g *Gateio) GetHistoricalFundingRates(ctx context.Context, r *fundingrate.HistoricalRatesRequest) (*fundingrate.HistoricalRates, error) {
	if r == nil {
		return nil, fmt.Errorf("%w LatestRateRequest", common.ErrNilPointer)
	}
	if r.Asset != asset.CoinMarginedFutures && r.Asset != asset.USDTMarginedFutures {
		return nil, fmt.Errorf("%w %v", asset.ErrNotSupported, r.Asset)
	}

	if r.Pair.IsEmpty() {
		return nil, currency.ErrCurrencyPairEmpty
	}

	if !r.StartDate.IsZero() && !r.EndDate.IsZero() {
		if err := common.StartEndTimeCheck(r.StartDate, r.EndDate); err != nil {
			return nil, err
		}
	}

	// NOTE: Opted to fail here as a misconfigured request will result in
	// {"label":"CONTRACT_NOT_FOUND"} and rather not mutate request using
	// quote currency as the settlement currency.
	if r.PaymentCurrency.IsEmpty() {
		return nil, fundingrate.ErrPaymentCurrencyCannotBeEmpty
	}

	if r.IncludePayments {
		return nil, fmt.Errorf("include payments %w", common.ErrNotYetImplemented)
	}

	if r.IncludePredictedRate {
		return nil, fmt.Errorf("include predicted rate %w", common.ErrNotYetImplemented)
	}

	fPair, err := g.FormatExchangeCurrency(r.Pair, r.Asset)
	if err != nil {
		return nil, err
	}

	records, err := g.GetFutureFundingRates(ctx, r.PaymentCurrency, fPair, 1000)
	if err != nil {
		return nil, err
	}

	if len(records) == 0 {
		return nil, fundingrate.ErrNoFundingRatesFound
	}

	if !r.StartDate.IsZero() && !r.RespectHistoryLimits && r.StartDate.Before(records[len(records)-1].Timestamp.Time()) {
		return nil, fmt.Errorf("%w start date requested: %v last returned record: %v", fundingrate.ErrFundingRateOutsideLimits, r.StartDate, records[len(records)-1].Timestamp.Time())
	}

	fundingRates := make([]fundingrate.Rate, 0, len(records))
	for i := range records {
		if (!r.EndDate.IsZero() && r.EndDate.Before(records[i].Timestamp.Time())) ||
			(!r.StartDate.IsZero() && r.StartDate.After(records[i].Timestamp.Time())) {
			continue
		}

		fundingRates = append(fundingRates, fundingrate.Rate{
			Rate: decimal.NewFromFloat(records[i].Rate.Float64()),
			Time: records[i].Timestamp.Time(),
		})
	}

	if len(fundingRates) == 0 {
		return nil, fundingrate.ErrNoFundingRatesFound
	}

	return &fundingrate.HistoricalRates{
		Exchange:        g.Name,
		Asset:           r.Asset,
		Pair:            r.Pair,
		FundingRates:    fundingRates,
		StartDate:       fundingRates[len(fundingRates)-1].Time,
		EndDate:         fundingRates[0].Time,
		LatestRate:      fundingRates[0],
		PaymentCurrency: r.PaymentCurrency,
	}, nil
}

// GetLatestFundingRates returns the latest funding rates data
func (g *Gateio) GetLatestFundingRates(ctx context.Context, r *fundingrate.LatestRateRequest) ([]fundingrate.LatestRateResponse, error) {
	if r == nil {
		return nil, fmt.Errorf("%w LatestRateRequest", common.ErrNilPointer)
	}
	if r.Asset != asset.CoinMarginedFutures && r.Asset != asset.USDTMarginedFutures {
		return nil, fmt.Errorf("%w %v", asset.ErrNotSupported, r.Asset)
	}

	settle, err := getSettlementCurrency(r.Pair, r.Asset)
	if err != nil {
		return nil, err
	}

	if !r.Pair.IsEmpty() {
		fPair, err := g.FormatExchangeCurrency(r.Pair, r.Asset)
		if err != nil {
			return nil, err
		}
		contract, err := g.GetFuturesContract(ctx, settle, fPair.String())
		if err != nil {
			return nil, err
		}
		return []fundingrate.LatestRateResponse{
			contractToFundingRate(g.Name, r.Asset, fPair, contract, r.IncludePredictedRate),
		}, nil
	}

	pairs, err := g.GetEnabledPairs(r.Asset)
	if err != nil {
		return nil, err
	}

	contracts, err := g.GetAllFutureContracts(ctx, settle)
	if err != nil {
		return nil, err
	}
	resp := make([]fundingrate.LatestRateResponse, 0, len(contracts))
	for i := range contracts {
		p := strings.ToUpper(contracts[i].Name)
		if !g.IsValidPairString(p) {
			continue
		}
		cp, err := currency.NewPairFromString(p)
		if err != nil {
			return nil, err
		}
		if !pairs.Contains(cp, false) {
			continue
		}
		resp = append(resp, contractToFundingRate(g.Name, r.Asset, cp, &contracts[i], r.IncludePredictedRate))
	}

	return slices.Clip(resp), nil
}

func contractToFundingRate(name string, item asset.Item, fPair currency.Pair, contract *FuturesContract, includeUpcomingRate bool) fundingrate.LatestRateResponse {
	resp := fundingrate.LatestRateResponse{
		Exchange: name,
		Asset:    item,
		Pair:     fPair,
		LatestRate: fundingrate.Rate{
			Time: contract.FundingNextApply.Time().Add(-time.Duration(contract.FundingInterval) * time.Second),
			Rate: contract.FundingRate.Decimal(),
		},
		TimeOfNextRate: contract.FundingNextApply.Time(),
		TimeChecked:    time.Now(),
	}
	if includeUpcomingRate {
		resp.PredictedUpcomingRate = fundingrate.Rate{
			Time: contract.FundingNextApply.Time(),
			Rate: contract.FundingRateIndicative.Decimal(),
		}
	}
	return resp
}

// IsPerpetualFutureCurrency ensures a given asset and currency is a perpetual future
func (g *Gateio) IsPerpetualFutureCurrency(a asset.Item, _ currency.Pair) (bool, error) {
	return a == asset.CoinMarginedFutures || a == asset.USDTMarginedFutures, nil
}

// GetOpenInterest returns the open interest rate for a given asset pair
// If no pairs are provided, all enabled assets and pairs will be used
// If keys are provided, those asset pairs only need to be available, not enabled
func (g *Gateio) GetOpenInterest(ctx context.Context, keys ...key.PairAsset) ([]futures.OpenInterest, error) {
	var errs error
	resp := make([]futures.OpenInterest, 0, len(keys))
	assets := asset.Items{}
	if len(keys) == 0 {
		assets = asset.Items{asset.DeliveryFutures, asset.CoinMarginedFutures, asset.USDTMarginedFutures}
	} else {
		for _, k := range keys {
			if !slices.Contains(assets, k.Asset) {
				assets = append(assets, k.Asset)
			}
		}
	}
	for _, a := range assets {
		var p currency.Pair
		if len(keys) == 1 && a == keys[0].Asset {
			if p, errs = g.MatchSymbolWithAvailablePairs(keys[0].Pair().String(), a, false); errs != nil {
				return nil, errs
			}
		}
		contracts, err := g.getOpenInterestContracts(ctx, a, p)
		if err != nil {
			errs = common.AppendError(errs, fmt.Errorf("%w fetching %s", err, a))
			continue
		}
		for _, c := range contracts {
			if p.IsEmpty() { // If not exactly one key provided
				p, err = g.MatchSymbolWithAvailablePairs(c.contractName(), a, true)
				if err != nil && !errors.Is(err, currency.ErrPairNotFound) {
					errs = common.AppendError(errs, fmt.Errorf("%w from %s contract %s", err, a, c.contractName()))
					continue
				}
				if len(keys) == 0 { // No keys: All enabled pairs
					if enabled, err := g.IsPairEnabled(p, a); err != nil {
						errs = common.AppendError(errs, fmt.Errorf("%w: %s %s", err, a, p))
						continue
					} else if !enabled {
						continue
					}
				} else { // More than one key; Any available pair
					if !slices.ContainsFunc(keys, func(k key.PairAsset) bool { return a == k.Asset && k.Pair().Equal(p) }) {
						continue
					}
				}
			}
			resp = append(resp, futures.OpenInterest{
				Key: key.ExchangePairAsset{
					Exchange: g.Name,
					Base:     p.Base.Item,
					Quote:    p.Quote.Item,
					Asset:    a,
				},
				OpenInterest: c.openInterest(),
			})
		}
	}
	return slices.Clip(resp), errs
}

type openInterestContract interface {
	openInterest() float64
	contractName() string
}

func (c *FuturesContract) openInterest() float64 {
	i := float64(c.PositionSize) * c.IndexPrice.Float64()
	if q := c.QuantoMultiplier.Float64(); q != 0 {
		i *= q
	}
	return i
}

func (c *FuturesContract) contractName() string {
	return c.Name
}

func (c *DeliveryContract) openInterest() float64 {
	return c.QuantoMultiplier.Float64() * float64(c.PositionSize) * c.IndexPrice.Float64()
}

func (c *DeliveryContract) contractName() string {
	return c.Name
}

func (g *Gateio) getOpenInterestContracts(ctx context.Context, a asset.Item, p currency.Pair) ([]openInterestContract, error) {
	settle, err := getSettlementCurrency(p, a)
	if err != nil {
		return nil, err
	}
	if a == asset.DeliveryFutures {
		if p != currency.EMPTYPAIR {
			d, err := g.GetDeliveryContract(ctx, settle, p)
			return []openInterestContract{d}, err
		}
		d, err := g.GetAllDeliveryContracts(ctx, settle)
		contracts := make([]openInterestContract, len(d))
		for i := range d {
			contracts[i] = &d[i]
		}
		return contracts, err
	}
	if p != currency.EMPTYPAIR {
		contract, err := g.GetFuturesContract(ctx, settle, p.String())
		return []openInterestContract{contract}, err
	}
	fc, err := g.GetAllFutureContracts(ctx, settle)
	contracts := make([]openInterestContract, len(fc))
	for i := range fc {
		contracts[i] = &fc[i]
	}
	return contracts, err
}

// getClientOrderIDFromText returns the client order ID from the text response
func getClientOrderIDFromText(text string) string {
	if strings.HasPrefix(text, "t-") {
		return text
	}
	return ""
}

// getTypeFromTimeInForce returns the order type and if the order is post only
func getTypeFromTimeInForce(tif string, price float64) (orderType order.Type) {
	switch tif {
	case iocTIF, fokTIF:
		return order.Market
	case pocTIF, gtcTIF:
		return order.Limit
	default:
		if price == 0 {
			return order.Market
		}
		return order.Limit
	}
}

// getSideAndAmountFromSize returns the order side, amount and remaining amounts
func getSideAndAmountFromSize(size, left float64) (side order.Side, amount, remaining float64) {
	if size < 0 {
		return order.Short, math.Abs(size), math.Abs(left)
	}
	return order.Long, size, left
}

// getFutureOrderSize sets the amount to a negative value if shorting.
func getFutureOrderSize(s *order.Submit) (float64, error) {
	switch {
	case s.Side.IsLong():
		return s.Amount, nil
	case s.Side.IsShort():
		return -s.Amount, nil
	default:
		return 0, order.ErrSideIsInvalid
	}
}

// GetCurrencyTradeURL returns the URL to the exchange's trade page for the given asset and currency pair
func (g *Gateio) GetCurrencyTradeURL(_ context.Context, a asset.Item, cp currency.Pair) (string, error) {
	_, err := g.CurrencyPairs.IsPairEnabled(cp, a)
	if err != nil {
		return "", err
	}
	cp.Delimiter = currency.UnderscoreDelimiter
	switch a {
	case asset.Spot, asset.CrossMargin, asset.Margin:
		return tradeBaseURL + "trade/" + cp.Upper().String(), nil
	case asset.CoinMarginedFutures, asset.USDTMarginedFutures, asset.DeliveryFutures:
		settle, err := getSettlementCurrency(cp, a)
		if err != nil {
			return "", err
		}
		if a == asset.DeliveryFutures {
			return tradeBaseURL + "futures-delivery/" + settle.String() + "/" + cp.Upper().String(), nil
		}
		return tradeBaseURL + futuresPath + settle.String() + "/" + cp.Upper().String(), nil
	default:
		return "", fmt.Errorf("%w %v", asset.ErrNotSupported, a)
	}
}

// WebsocketSubmitOrder submits an order to the exchange
// NOTE: Regarding spot orders, fee is applied to purchased currency.
func (g *Gateio) WebsocketSubmitOrder(ctx context.Context, s *order.Submit) (*order.SubmitResponse, error) {
	err := s.Validate(g.GetTradingRequirements())
	if err != nil {
		return nil, err
	}

	s.Pair, err = g.FormatExchangeCurrency(s.Pair, s.AssetType)
	if err != nil {
		return nil, err
	}
	s.Pair = s.Pair.Upper()

	switch s.AssetType {
	case asset.Spot:
		req, err := g.getSpotOrderRequest(s)
		if err != nil {
			return nil, err
		}

		resp, err := g.WebsocketSpotSubmitOrder(ctx, req)
		if err != nil {
			return nil, err
		}
		return g.deriveSpotWebsocketOrderResponse(resp)
	case asset.CoinMarginedFutures, asset.USDTMarginedFutures:
		amountWithDirection, err := getFutureOrderSize(s)
		if err != nil {
			return nil, err
		}

		resp, err := g.WebsocketFuturesSubmitOrder(ctx, s.AssetType, &ContractOrderCreateParams{
			Contract:    s.Pair,
			Size:        amountWithDirection,
			Price:       strconv.FormatFloat(s.Price, 'f', -1, 64),
			ReduceOnly:  s.ReduceOnly,
			TimeInForce: timeInForceString(s.TimeInForce),
			Text:        s.ClientOrderID,
		})
		if err != nil {
			return nil, err
		}
		return g.deriveFuturesWebsocketOrderResponse(resp)
	default:
		return nil, common.ErrNotYetImplemented
	}
}

// timeInForceString returns the most relevant time-in-force exchange string for a TimeInForce
// Any TIF value that is combined with POC, IOC or FOK will just return that
// Otherwise the lowercase representation is returned
func timeInForceString(tif order.TimeInForce) string {
	switch {
	case tif.Is(order.PostOnly):
		return "poc"
	case tif.Is(order.ImmediateOrCancel):
		return iocTIF
	case tif.Is(order.FillOrKill):
		return fokTIF
	case tif.Is(order.GoodTillCancel):
		return gtcTIF
	default:
		return tif.Lower()
	}
}

func (g *Gateio) deriveSpotWebsocketOrderResponse(responses *WebsocketOrderResponse) (*order.SubmitResponse, error) {
	resp, err := g.deriveSpotWebsocketOrderResponses([]*WebsocketOrderResponse{responses})
	if err != nil {
		return nil, err
	}
	return resp[0], nil
}

// deriveSpotWebsocketOrderResponses returns the order submission responses for spot
func (g *Gateio) deriveSpotWebsocketOrderResponses(responses []*WebsocketOrderResponse) ([]*order.SubmitResponse, error) {
	if len(responses) == 0 {
		return nil, common.ErrNoResponse
	}

	out := make([]*order.SubmitResponse, 0, len(responses))
	for _, resp := range responses {
		side, err := order.StringToOrderSide(resp.Side)
		if err != nil {
			return nil, err
		}
		status := order.Open
		if resp.FinishAs != "" && resp.FinishAs != statusOpen {
			status, err = order.StringToOrderStatus(resp.FinishAs)
			if err != nil {
				return nil, err
			}
		}
		oType, err := order.StringToOrderType(resp.Type)
		if err != nil {
			return nil, err
		}

		var cost float64
		var purchased float64
		if resp.AverageDealPrice != 0 {
			if side.IsLong() {
				cost = resp.FilledTotal.Float64()
				purchased = resp.FilledTotal.Decimal().Div(resp.AverageDealPrice.Decimal()).InexactFloat64()
			} else {
				cost = resp.Amount.Float64()
				purchased = resp.FilledTotal.Float64()
			}
		}
		tif, err := order.StringToTimeInForce(resp.TimeInForce)
		if err != nil {
			return nil, err
		}
		out = append(out, &order.SubmitResponse{
			Exchange:             g.Name,
			OrderID:              resp.ID,
			AssetType:            resp.Account,
			Pair:                 resp.CurrencyPair,
			ClientOrderID:        resp.Text,
			Date:                 resp.CreateTimeMs.Time(),
			LastUpdated:          resp.UpdateTimeMs.Time(),
			RemainingAmount:      resp.Left.Float64(),
			Amount:               resp.Amount.Float64(),
			Price:                resp.Price.Float64(),
			AverageExecutedPrice: resp.AverageDealPrice.Float64(),
			Type:                 oType,
			Side:                 side,
			Status:               status,
			TimeInForce:          tif,
			Cost:                 cost,
			Purchased:            purchased,
			Fee:                  resp.Fee.Float64(),
			FeeAsset:             resp.FeeCurrency,
		})
	}
	return out, nil
}

func (g *Gateio) deriveFuturesWebsocketOrderResponse(responses *WebsocketFuturesOrderResponse) (*order.SubmitResponse, error) {
	resp, err := g.deriveFuturesWebsocketOrderResponses([]*WebsocketFuturesOrderResponse{responses})
	if err != nil {
		return nil, err
	}
	return resp[0], nil
}

// deriveFuturesWebsocketOrderResponses returns the order submission responses for futures
func (g *Gateio) deriveFuturesWebsocketOrderResponses(responses []*WebsocketFuturesOrderResponse) ([]*order.SubmitResponse, error) {
	if len(responses) == 0 {
		return nil, common.ErrNoResponse
	}

	out := make([]*order.SubmitResponse, 0, len(responses))
	for _, resp := range responses {
		status := order.Open
		if resp.FinishAs != "" && resp.FinishAs != statusOpen {
			var err error
			status, err = order.StringToOrderStatus(resp.FinishAs)
			if err != nil {
				return nil, err
			}
		}

		oType := order.Market
		if resp.Price != 0 {
			oType = order.Limit
		}

		side := order.Long
		if resp.Size < 0 {
			side = order.Short
		}

		var clientOrderID string
		if resp.Text != "" && strings.HasPrefix(resp.Text, "t-") {
			clientOrderID = resp.Text
		}
		tif, err := order.StringToTimeInForce(resp.TimeInForce)
		if err != nil {
			return nil, err
		}
		out = append(out, &order.SubmitResponse{
			Exchange:             g.Name,
			OrderID:              strconv.FormatInt(resp.ID, 10),
			AssetType:            asset.Futures,
			Pair:                 resp.Contract,
			ClientOrderID:        clientOrderID,
			Date:                 resp.CreateTime.Time(),
			LastUpdated:          resp.UpdateTime.Time(),
			RemainingAmount:      math.Abs(resp.Left),
			Amount:               math.Abs(resp.Size),
			Price:                resp.Price.Float64(),
			AverageExecutedPrice: resp.FillPrice.Float64(),
			Type:                 oType,
			Side:                 side,
			Status:               status,
			TimeInForce:          tif,
			ReduceOnly:           resp.IsReduceOnly,
		})
	}
	return out, nil
}

func (g *Gateio) getSpotOrderRequest(s *order.Submit) (*CreateOrderRequest, error) {
	switch {
	case s.Side.IsLong():
		s.Side = order.Buy
	case s.Side.IsShort():
		s.Side = order.Sell
	default:
		return nil, order.ErrSideIsInvalid
	}

	var timeInForce string
	switch s.TimeInForce {
	case order.ImmediateOrCancel, order.FillOrKill, order.GoodTillCancel:
		timeInForce = s.TimeInForce.Lower()
	case order.PostOnly:
		timeInForce = "poc"
	}

	return &CreateOrderRequest{
		Side:         s.Side.Lower(),
		Type:         s.Type.Lower(),
		Account:      g.assetTypeToString(s.AssetType),
		Amount:       types.Number(s.GetTradeAmount(g.GetTradingRequirements())),
		Price:        types.Number(s.Price),
		CurrencyPair: s.Pair,
		Text:         s.ClientOrderID,
		TimeInForce:  timeInForce,
	}, nil
}

func getSettlementCurrency(p currency.Pair, a asset.Item) (currency.Code, error) {
	switch a {
	case asset.DeliveryFutures:
		return currency.USDT, nil
	case asset.USDTMarginedFutures:
		if p.IsEmpty() || p.Quote.Equal(currency.USDT) {
			return currency.USDT, nil
		}
		return currency.EMPTYCODE, fmt.Errorf("%w %s %s", errInvalidSettlementQuote, a, p)
	case asset.CoinMarginedFutures:
		if !p.IsEmpty() {
			if !p.Base.Equal(currency.BTC) { // Only BTC endpoint currently available
				return currency.EMPTYCODE, fmt.Errorf("%w %s %s", errInvalidSettlementBase, a, p)
			}
			if !p.Quote.Equal(currency.USD) { // We expect all Coin-M to be quoted in USD
				return currency.EMPTYCODE, fmt.Errorf("%w %s %s", errInvalidSettlementQuote, a, p)
			}
		}
		return currency.BTC, nil
	}
	return currency.EMPTYCODE, fmt.Errorf("%w: %s", asset.ErrNotSupported, a)
}<|MERGE_RESOLUTION|>--- conflicted
+++ resolved
@@ -699,25 +699,15 @@
 	}
 	book.Bids = make(orderbook.Levels, len(o.Bids))
 	for x := range o.Bids {
-<<<<<<< HEAD
 		book.Bids[x] = orderbook.Level{
-			Amount: o.Bids[x].Amount,
-=======
-		book.Bids[x] = orderbook.Tranche{
 			Amount: o.Bids[x].Amount.Float64(),
->>>>>>> 062ee2a7
 			Price:  o.Bids[x].Price.Float64(),
 		}
 	}
 	book.Asks = make(orderbook.Levels, len(o.Asks))
 	for x := range o.Asks {
-<<<<<<< HEAD
 		book.Asks[x] = orderbook.Level{
-			Amount: o.Asks[x].Amount,
-=======
-		book.Asks[x] = orderbook.Tranche{
 			Amount: o.Asks[x].Amount.Float64(),
->>>>>>> 062ee2a7
 			Price:  o.Asks[x].Price.Float64(),
 		}
 	}
