package gateio

import (
	"errors"
	"fmt"
	"strconv"
	"strings"
	"sync"
	"time"

	"github.com/thrasher-corp/gocryptotrader/common"
	"github.com/thrasher-corp/gocryptotrader/common/convert"
	"github.com/thrasher-corp/gocryptotrader/config"
	"github.com/thrasher-corp/gocryptotrader/currency"
	exchange "github.com/thrasher-corp/gocryptotrader/exchanges"
	"github.com/thrasher-corp/gocryptotrader/exchanges/account"
	"github.com/thrasher-corp/gocryptotrader/exchanges/asset"
	"github.com/thrasher-corp/gocryptotrader/exchanges/order"
	"github.com/thrasher-corp/gocryptotrader/exchanges/orderbook"
	"github.com/thrasher-corp/gocryptotrader/exchanges/protocol"
	"github.com/thrasher-corp/gocryptotrader/exchanges/request"
	"github.com/thrasher-corp/gocryptotrader/exchanges/ticker"
	"github.com/thrasher-corp/gocryptotrader/exchanges/websocket/wshandler"
	"github.com/thrasher-corp/gocryptotrader/log"
	"github.com/thrasher-corp/gocryptotrader/portfolio/withdraw"
)

// GetDefaultConfig returns a default exchange config
func (g *Gateio) GetDefaultConfig() (*config.ExchangeConfig, error) {
	g.SetDefaults()
	exchCfg := new(config.ExchangeConfig)
	exchCfg.Name = g.Name
	exchCfg.HTTPTimeout = exchange.DefaultHTTPTimeout
	exchCfg.BaseCurrencies = g.BaseCurrencies

	err := g.SetupDefaults(exchCfg)
	if err != nil {
		return nil, err
	}

	if g.Features.Supports.RESTCapabilities.AutoPairUpdates {
		err = g.UpdateTradablePairs(true)
		if err != nil {
			return nil, err
		}
	}

	return exchCfg, nil
}

// SetDefaults sets default values for the exchange
func (g *Gateio) SetDefaults() {
	g.Name = "GateIO"
	g.Enabled = true
	g.Verbose = true
	g.API.CredentialsValidator.RequiresKey = true
	g.API.CredentialsValidator.RequiresSecret = true

	g.CurrencyPairs = currency.PairsManager{
		UseGlobalFormat: true,
		RequestFormat: &currency.PairFormat{
			Delimiter: "_",
		},
		ConfigFormat: &currency.PairFormat{
			Delimiter: "_",
			Uppercase: true,
		},
		Pairs: map[asset.Item]*currency.PairStore{
			asset.Spot: new(currency.PairStore),
		},
	}

	g.Features = exchange.Features{
		Supports: exchange.FeaturesSupported{
			REST:      true,
			Websocket: true,
			RESTCapabilities: protocol.Features{
				TickerBatching:      true,
				TickerFetching:      true,
				KlineFetching:       true,
				TradeFetching:       true,
				OrderbookFetching:   true,
				AutoPairUpdates:     true,
				AccountInfo:         true,
				GetOrder:            true,
				GetOrders:           true,
				CancelOrders:        true,
				CancelOrder:         true,
				SubmitOrder:         true,
				UserTradeHistory:    true,
				CryptoDeposit:       true,
				CryptoWithdrawal:    true,
				TradeFee:            true,
				CryptoWithdrawalFee: true,
			},
			WebsocketCapabilities: protocol.Features{
				TickerFetching:         true,
				OrderbookFetching:      true,
				TradeFetching:          true,
				KlineFetching:          true,
				Subscribe:              true,
				Unsubscribe:            true,
				AuthenticatedEndpoints: true,
				MessageCorrelation:     true,
				GetOrder:               true,
				AccountBalance:         true,
			},
			WithdrawPermissions: exchange.AutoWithdrawCrypto |
				exchange.NoFiatWithdrawals,
		},
		Enabled: exchange.FeaturesEnabled{
			AutoPairUpdates: true,
		},
	}

	g.Requester = request.New(g.Name,
		common.NewHTTPClientWithTimeout(exchange.DefaultHTTPTimeout),
		nil)

	g.API.Endpoints.URLDefault = gateioTradeURL
	g.API.Endpoints.URL = g.API.Endpoints.URLDefault
	g.API.Endpoints.URLSecondaryDefault = gateioMarketURL
	g.API.Endpoints.URLSecondary = g.API.Endpoints.URLSecondaryDefault
	g.API.Endpoints.WebsocketURL = gateioWebsocketEndpoint
	g.Websocket = wshandler.New()
	g.WebsocketResponseMaxLimit = exchange.DefaultWebsocketResponseMaxLimit
	g.WebsocketResponseCheckTimeout = exchange.DefaultWebsocketResponseCheckTimeout
	g.WebsocketOrderbookBufferLimit = exchange.DefaultWebsocketOrderbookBufferLimit
}

// Setup sets user configuration
func (g *Gateio) Setup(exch *config.ExchangeConfig) error {
	if !exch.Enabled {
		g.SetEnabled(false)
		return nil
	}

	err := g.SetupDefaults(exch)
	if err != nil {
		return err
	}

	err = g.Websocket.Setup(
		&wshandler.WebsocketSetup{
			Enabled:                          exch.Features.Enabled.Websocket,
			Verbose:                          exch.Verbose,
			AuthenticatedWebsocketAPISupport: exch.API.AuthenticatedWebsocketSupport,
			WebsocketTimeout:                 exch.WebsocketTrafficTimeout,
			DefaultURL:                       gateioWebsocketEndpoint,
			ExchangeName:                     exch.Name,
			RunningURL:                       exch.API.Endpoints.WebsocketURL,
			Connector:                        g.WsConnect,
			Subscriber:                       g.Subscribe,
			UnSubscriber:                     g.Unsubscribe,
			Features:                         &g.Features.Supports.WebsocketCapabilities,
		})
	if err != nil {
		return err
	}

	g.WebsocketConn = &wshandler.WebsocketConnection{
		ExchangeName:         g.Name,
		URL:                  g.Websocket.GetWebsocketURL(),
		ProxyURL:             g.Websocket.GetProxyAddress(),
		Verbose:              g.Verbose,
		ResponseCheckTimeout: exch.WebsocketResponseCheckTimeout,
		ResponseMaxLimit:     exch.WebsocketResponseMaxLimit,
		RateLimit:            gateioWebsocketRateLimit,
	}

	g.Websocket.Orderbook.Setup(
		exch.WebsocketOrderbookBufferLimit,
		true,
		false,
		false,
		false,
		exch.Name)
	return nil
}

// Start starts the GateIO go routine
func (g *Gateio) Start(wg *sync.WaitGroup) {
	wg.Add(1)
	go func() {
		g.Run()
		wg.Done()
	}()
}

// Run implements the GateIO wrapper
func (g *Gateio) Run() {
	if g.Verbose {
		g.PrintEnabledPairs()
	}

	if !g.GetEnabledFeatures().AutoPairUpdates {
		return
	}

	err := g.UpdateTradablePairs(false)
	if err != nil {
		log.Errorf(log.ExchangeSys, "%s failed to update tradable pairs. Err: %s", g.Name, err)
	}
}

// FetchTradablePairs returns a list of the exchanges tradable pairs
func (g *Gateio) FetchTradablePairs(asset asset.Item) ([]string, error) {
	return g.GetSymbols()
}

// UpdateTradablePairs updates the exchanges available pairs and stores
// them in the exchanges config
func (g *Gateio) UpdateTradablePairs(forceUpdate bool) error {
	pairs, err := g.FetchTradablePairs(asset.Spot)
	if err != nil {
		return err
	}

	p, err := currency.NewPairsFromStrings(pairs)
	if err != nil {
		return err
	}
	return g.UpdatePairs(p, asset.Spot, false, forceUpdate)
}

// UpdateTicker updates and returns the ticker for a currency pair
func (g *Gateio) UpdateTicker(p currency.Pair, assetType asset.Item) (*ticker.Price, error) {
	result, err := g.GetTickers()
	if err != nil {
		return nil, err
	}
	pairs, err := g.GetEnabledPairs(assetType)
	if err != nil {
		return nil, err
	}
	for i := range pairs {
		for k := range result {
			if !strings.EqualFold(k, pairs[i].String()) {
				continue
			}

			err = ticker.ProcessTicker(&ticker.Price{
				Last:         result[k].Last,
				High:         result[k].High,
				Low:          result[k].Low,
				Volume:       result[k].BaseVolume,
				QuoteVolume:  result[k].QuoteVolume,
				Open:         result[k].Open,
				Close:        result[k].Close,
				Pair:         pairs[i],
				ExchangeName: g.Name,
				AssetType:    assetType})
			if err != nil {
				return nil, err
			}
		}
	}

	return ticker.GetTicker(g.Name, p, assetType)
}

// FetchTicker returns the ticker for a currency pair
func (g *Gateio) FetchTicker(p currency.Pair, assetType asset.Item) (*ticker.Price, error) {
	tickerNew, err := ticker.GetTicker(g.Name, p, assetType)
	if err != nil {
		return g.UpdateTicker(p, assetType)
	}
	return tickerNew, nil
}

// FetchOrderbook returns orderbook base on the currency pair
func (g *Gateio) FetchOrderbook(p currency.Pair, assetType asset.Item) (*orderbook.Base, error) {
	ob, err := orderbook.Get(g.Name, p, assetType)
	if err != nil {
		return g.UpdateOrderbook(p, assetType)
	}
	return ob, nil
}

// UpdateOrderbook updates and returns the orderbook for a currency pair
func (g *Gateio) UpdateOrderbook(p currency.Pair, assetType asset.Item) (*orderbook.Base, error) {
	orderBook := new(orderbook.Base)
	curr, err := g.FormatExchangeCurrency(p, assetType)
	if err != nil {
		return nil, err
	}

	orderbookNew, err := g.GetOrderbook(curr.String())
	if err != nil {
		return orderBook, err
	}

	for x := range orderbookNew.Bids {
		orderBook.Bids = append(orderBook.Bids, orderbook.Item{
			Amount: orderbookNew.Bids[x].Amount,
			Price:  orderbookNew.Bids[x].Price,
		})
	}

	for x := range orderbookNew.Asks {
		orderBook.Asks = append(orderBook.Asks, orderbook.Item{
			Amount: orderbookNew.Asks[x].Amount,
			Price:  orderbookNew.Asks[x].Price,
		})
	}

	orderBook.Pair = p
	orderBook.ExchangeName = g.Name
	orderBook.AssetType = assetType

	err = orderBook.Process()
	if err != nil {
		return orderBook, err
	}

	return orderbook.Get(g.Name, p, assetType)
}

// UpdateAccountInfo retrieves balances for all enabled currencies for the
// ZB exchange
func (g *Gateio) UpdateAccountInfo() (account.Holdings, error) {
	var info account.Holdings
	var balances []account.Balance

	if g.Websocket.CanUseAuthenticatedWebsocketForWrapper() {
		resp, err := g.wsGetBalance([]string{})
		if err != nil {
			return info, err
		}
		var currData []account.Balance
		for k := range resp.Result {
			currData = append(currData, account.Balance{
				CurrencyName: currency.NewCode(k),
				TotalValue:   resp.Result[k].Available + resp.Result[k].Freeze,
				Hold:         resp.Result[k].Freeze,
			})
		}
		info.Accounts = append(info.Accounts, account.SubAccount{
			Currencies: currData,
		})
	} else {
		balance, err := g.GetBalances()
		if err != nil {
			return info, err
		}

		switch l := balance.Locked.(type) {
		case map[string]interface{}:
			for x := range l {
				lockedF, err := strconv.ParseFloat(l[x].(string), 64)
				if err != nil {
					return info, err
				}

				balances = append(balances, account.Balance{
					CurrencyName: currency.NewCode(x),
					Hold:         lockedF,
				})
			}
		default:
			break
		}

		switch v := balance.Available.(type) {
		case map[string]interface{}:
			for x := range v {
				availAmount, err := strconv.ParseFloat(v[x].(string), 64)
				if err != nil {
					return info, err
				}

				var updated bool
				for i := range balances {
					if balances[i].CurrencyName == currency.NewCode(x) {
						balances[i].TotalValue = balances[i].Hold + availAmount
						updated = true
						break
					}
				}
				if !updated {
					balances = append(balances, account.Balance{
						CurrencyName: currency.NewCode(x),
						TotalValue:   availAmount,
					})
				}
			}
		default:
			break
		}

		info.Accounts = append(info.Accounts, account.SubAccount{
			Currencies: balances,
		})
	}

	info.Exchange = g.Name
	err := account.Process(&info)
	if err != nil {
		return account.Holdings{}, err
	}

	return info, nil
}

// FetchAccountInfo retrieves balances for all enabled currencies
func (g *Gateio) FetchAccountInfo() (account.Holdings, error) {
	acc, err := account.GetHoldings(g.Name)
	if err != nil {
		return g.UpdateAccountInfo()
	}

	return acc, nil
}

// GetFundingHistory returns funding history, deposits and
// withdrawals
func (g *Gateio) GetFundingHistory() ([]exchange.FundHistory, error) {
	return nil, common.ErrFunctionNotSupported
}

// GetExchangeHistory returns historic trade data since exchange opening.
func (g *Gateio) GetExchangeHistory(p currency.Pair, assetType asset.Item) ([]exchange.TradeHistory, error) {
	return nil, common.ErrNotYetImplemented
}

// SubmitOrder submits a new order
// TODO: support multiple order types (IOC)
func (g *Gateio) SubmitOrder(s *order.Submit) (order.SubmitResponse, error) {
	var submitOrderResponse order.SubmitResponse
	if err := s.Validate(); err != nil {
		return submitOrderResponse, err
	}

	var orderTypeFormat string
	if s.Side == order.Buy {
		orderTypeFormat = order.Buy.Lower()
	} else {
		orderTypeFormat = order.Sell.Lower()
	}

	var spotNewOrderRequestParams = SpotNewOrderRequestParams{
		Amount: s.Amount,
		Price:  s.Price,
		Symbol: s.Pair.String(),
		Type:   orderTypeFormat,
	}

	response, err := g.SpotNewOrder(spotNewOrderRequestParams)
	if err != nil {
		return submitOrderResponse, err
	}
	if response.OrderNumber > 0 {
		submitOrderResponse.OrderID = strconv.FormatInt(response.OrderNumber, 10)
	}
	if response.LeftAmount == 0 {
		submitOrderResponse.FullyMatched = true
	}
	submitOrderResponse.IsOrderPlaced = true

	return submitOrderResponse, nil
}

// ModifyOrder will allow of changing orderbook placement and limit to
// market conversion
func (g *Gateio) ModifyOrder(action *order.Modify) (string, error) {
	return "", common.ErrFunctionNotSupported
}

// CancelOrder cancels an order by its corresponding ID number
func (g *Gateio) CancelOrder(order *order.Cancel) error {
	orderIDInt, err := strconv.ParseInt(order.ID, 10, 64)
	if err != nil {
		return err
	}
<<<<<<< HEAD

	fpair, err := g.FormatExchangeCurrency(order.Pair, order.AssetType)
	if err != nil {
		return err
	}

	_, err = g.CancelExistingOrder(orderIDInt, fpair.String())
=======
	_, err = g.CancelExistingOrder(orderIDInt,
		g.FormatExchangeCurrency(order.Pair, order.AssetType).String())
>>>>>>> 1deeca99
	return err
}

// CancelAllOrders cancels all orders associated with a currency pair
func (g *Gateio) CancelAllOrders(_ *order.Cancel) (order.CancelAllResponse, error) {
	cancelAllOrdersResponse := order.CancelAllResponse{
		Status: make(map[string]string),
	}
	openOrders, err := g.GetOpenOrders("")
	if err != nil {
		return cancelAllOrdersResponse, err
	}

	uniqueSymbols := make(map[string]int)
	for i := range openOrders.Orders {
		uniqueSymbols[openOrders.Orders[i].CurrencyPair]++
	}

	for unique := range uniqueSymbols {
		err = g.CancelAllExistingOrders(-1, unique)
		if err != nil {
			cancelAllOrdersResponse.Status[unique] = err.Error()
		}
	}

	return cancelAllOrdersResponse, nil
}

// GetOrderInfo returns information on a current open order
func (g *Gateio) GetOrderInfo(orderID string) (order.Detail, error) {
	var orderDetail order.Detail
	orders, err := g.GetOpenOrders("")
	if err != nil {
		return orderDetail, errors.New("failed to get open orders")
	}

	format, err := g.GetPairFormat(asset.Spot, false)
	if err != nil {
		return orderDetail, err
	}

	for x := range orders.Orders {
		if orders.Orders[x].OrderNumber != orderID {
			continue
		}
		orderDetail.Exchange = g.Name
		orderDetail.ID = orders.Orders[x].OrderNumber
		orderDetail.RemainingAmount = orders.Orders[x].InitialAmount - orders.Orders[x].FilledAmount
		orderDetail.ExecutedAmount = orders.Orders[x].FilledAmount
		orderDetail.Amount = orders.Orders[x].InitialAmount
		orderDetail.Date = time.Unix(orders.Orders[x].Timestamp, 0)
		orderDetail.Status = order.Status(orders.Orders[x].Status)
		orderDetail.Price = orders.Orders[x].Rate
		orderDetail.Pair = currency.NewPairDelimiter(orders.Orders[x].CurrencyPair,
<<<<<<< HEAD
			format.Delimiter)
=======
			g.GetPairFormat(asset.Spot, false).Delimiter)
>>>>>>> 1deeca99
		if strings.EqualFold(orders.Orders[x].Type, order.Ask.String()) {
			orderDetail.Side = order.Ask
		} else if strings.EqualFold(orders.Orders[x].Type, order.Bid.String()) {
			orderDetail.Side = order.Buy
		}
		return orderDetail, nil
	}
	return orderDetail, fmt.Errorf("no order found with id %v", orderID)
}

// GetDepositAddress returns a deposit address for a specified currency
func (g *Gateio) GetDepositAddress(cryptocurrency currency.Code, _ string) (string, error) {
	addr, err := g.GetCryptoDepositAddress(cryptocurrency.String())
	if err != nil {
		return "", err
	}

	if addr == gateioGenerateAddress {
		return "",
			errors.New("new deposit address is being generated, please retry again shortly")
	}
	return addr, nil
}

// WithdrawCryptocurrencyFunds returns a withdrawal ID when a withdrawal is
// submitted
func (g *Gateio) WithdrawCryptocurrencyFunds(withdrawRequest *withdraw.Request) (*withdraw.ExchangeResponse, error) {
	return g.WithdrawCrypto(withdrawRequest.Currency.String(), withdrawRequest.Crypto.Address, withdrawRequest.Amount)
}

// WithdrawFiatFunds returns a withdrawal ID when a
// withdrawal is submitted
func (g *Gateio) WithdrawFiatFunds(withdrawRequest *withdraw.Request) (*withdraw.ExchangeResponse, error) {
	return nil, common.ErrFunctionNotSupported
}

// WithdrawFiatFundsToInternationalBank returns a withdrawal ID when a
// withdrawal is submitted
func (g *Gateio) WithdrawFiatFundsToInternationalBank(withdrawRequest *withdraw.Request) (*withdraw.ExchangeResponse, error) {
	return nil, common.ErrFunctionNotSupported
}

// GetWebsocket returns a pointer to the exchange websocket
func (g *Gateio) GetWebsocket() (*wshandler.Websocket, error) {
	return g.Websocket, nil
}

// GetFeeByType returns an estimate of fee based on type of transaction
func (g *Gateio) GetFeeByType(feeBuilder *exchange.FeeBuilder) (float64, error) {
	if !g.AllowAuthenticatedRequest() && // Todo check connection status
		feeBuilder.FeeType == exchange.CryptocurrencyTradeFee {
		feeBuilder.FeeType = exchange.OfflineTradeFee
	}
	return g.GetFee(feeBuilder)
}

// GetActiveOrders retrieves any orders that are active/open
func (g *Gateio) GetActiveOrders(req *order.GetOrdersRequest) ([]order.Detail, error) {
	var orders []order.Detail
	var currPair string
	if len(req.Pairs) == 1 {
		currPair = req.Pairs[0].String()
	}
	if g.Websocket.CanUseAuthenticatedWebsocketForWrapper() {
		for i := 0; ; i += 100 {
			resp, err := g.wsGetOrderInfo(req.Type.String(), i, 100)
			if err != nil {
				return orders, err
			}

			for j := range resp.WebSocketOrderQueryRecords {
				orderSide := order.Buy
				if resp.WebSocketOrderQueryRecords[j].Type == 1 {
					orderSide = order.Sell
				}
				orderType := order.Market
				if resp.WebSocketOrderQueryRecords[j].OrderType == 1 {
					orderType = order.Limit
				}
				firstNum, decNum, err := convert.SplitFloatDecimals(resp.WebSocketOrderQueryRecords[j].Ctime)
				if err != nil {
					return orders, err
				}

				p, err := currency.NewPairFromString(resp.WebSocketOrderQueryRecords[j].Market)
				if err != nil {
					return nil, err
				}

				orderDate := time.Unix(firstNum, decNum)
				orders = append(orders, order.Detail{
					Exchange:        g.Name,
					AccountID:       strconv.FormatInt(resp.WebSocketOrderQueryRecords[j].User, 10),
					ID:              strconv.FormatInt(resp.WebSocketOrderQueryRecords[j].ID, 10),
<<<<<<< HEAD
					Pair:            p,
					OrderSide:       orderSide,
					OrderType:       orderType,
					OrderDate:       orderDate,
=======
					Pair:            currency.NewPairFromString(resp.WebSocketOrderQueryRecords[j].Market),
					Side:            orderSide,
					Type:            orderType,
					Date:            orderDate,
>>>>>>> 1deeca99
					Price:           resp.WebSocketOrderQueryRecords[j].Price,
					Amount:          resp.WebSocketOrderQueryRecords[j].Amount,
					ExecutedAmount:  resp.WebSocketOrderQueryRecords[j].FilledAmount,
					RemainingAmount: resp.WebSocketOrderQueryRecords[j].Left,
					Fee:             resp.WebSocketOrderQueryRecords[j].DealFee,
				})
			}
			if len(resp.WebSocketOrderQueryRecords) < 100 {
				break
			}
		}
	} else {
		resp, err := g.GetOpenOrders(currPair)
		if err != nil {
			return nil, err
		}

		format, err := g.GetPairFormat(asset.Spot, false)
		if err != nil {
			return nil, err
		}

		for i := range resp.Orders {
			if resp.Orders[i].Status != "open" {
				continue
			}

			symbol := currency.NewPairDelimiter(resp.Orders[i].CurrencyPair,
				format.Delimiter)
			side := order.Side(strings.ToUpper(resp.Orders[i].Type))
			orderDate := time.Unix(resp.Orders[i].Timestamp, 0)
			orders = append(orders, order.Detail{
				ID:              resp.Orders[i].OrderNumber,
				Amount:          resp.Orders[i].Amount,
				Price:           resp.Orders[i].Rate,
				RemainingAmount: resp.Orders[i].FilledAmount,
				Date:            orderDate,
				Side:            side,
				Exchange:        g.Name,
				Pair:            symbol,
				Status:          order.Status(resp.Orders[i].Status),
			})
		}
	}
	order.FilterOrdersByTickRange(&orders, req.StartTicks, req.EndTicks)
	order.FilterOrdersBySide(&orders, req.Side)
	return orders, nil
}

// GetOrderHistory retrieves account order information
// Can Limit response to specific order status
func (g *Gateio) GetOrderHistory(req *order.GetOrdersRequest) ([]order.Detail, error) {
	var trades []TradesResponse
	for i := range req.Pairs {
		resp, err := g.GetTradeHistory(req.Pairs[i].String())
		if err != nil {
			return nil, err
		}
		trades = append(trades, resp.Trades...)
	}

	format, err := g.GetPairFormat(asset.Spot, false)
	if err != nil {
		return nil, err
	}

	var orders []order.Detail
	for i := range trades {
		symbol := currency.NewPairDelimiter(trades[i].Pair, format.Delimiter)
		side := order.Side(strings.ToUpper(trades[i].Type))
		orderDate := time.Unix(trades[i].TimeUnix, 0)
		orders = append(orders, order.Detail{
<<<<<<< HEAD
			ID:        strconv.FormatInt(trades[i].OrderID, 10),
			Amount:    trades[i].Amount,
			Price:     trades[i].Rate,
			OrderDate: orderDate,
			OrderSide: side,
			Exchange:  g.Name,
			Pair:      symbol,
=======
			ID:       strconv.FormatInt(trade.OrderID, 10),
			Amount:   trade.Amount,
			Price:    trade.Rate,
			Date:     orderDate,
			Side:     side,
			Exchange: g.Name,
			Pair:     symbol,
>>>>>>> 1deeca99
		})
	}

	order.FilterOrdersByTickRange(&orders, req.StartTicks, req.EndTicks)
	order.FilterOrdersBySide(&orders, req.Side)
	return orders, nil
}

// SubscribeToWebsocketChannels appends to ChannelsToSubscribe
// which lets websocket.manageSubscriptions handle subscribing
func (g *Gateio) SubscribeToWebsocketChannels(channels []wshandler.WebsocketChannelSubscription) error {
	g.Websocket.SubscribeToChannels(channels)
	return nil
}

// UnsubscribeToWebsocketChannels removes from ChannelsToSubscribe
// which lets websocket.manageSubscriptions handle unsubscribing
func (g *Gateio) UnsubscribeToWebsocketChannels(channels []wshandler.WebsocketChannelSubscription) error {
	g.Websocket.RemoveSubscribedChannels(channels)
	return nil
}

// GetSubscriptions returns a copied list of subscriptions
func (g *Gateio) GetSubscriptions() ([]wshandler.WebsocketChannelSubscription, error) {
	return g.Websocket.GetSubscriptions(), nil
}

// AuthenticateWebsocket sends an authentication message to the websocket
func (g *Gateio) AuthenticateWebsocket() error {
	_, err := g.wsServerSignIn()
	return err
}

// ValidateCredentials validates current credentials used for wrapper
// functionality
func (g *Gateio) ValidateCredentials() error {
	_, err := g.UpdateAccountInfo()
	return g.CheckTransientError(err)
}<|MERGE_RESOLUTION|>--- conflicted
+++ resolved
@@ -472,7 +472,6 @@
 	if err != nil {
 		return err
 	}
-<<<<<<< HEAD
 
 	fpair, err := g.FormatExchangeCurrency(order.Pair, order.AssetType)
 	if err != nil {
@@ -480,10 +479,6 @@
 	}
 
 	_, err = g.CancelExistingOrder(orderIDInt, fpair.String())
-=======
-	_, err = g.CancelExistingOrder(orderIDInt,
-		g.FormatExchangeCurrency(order.Pair, order.AssetType).String())
->>>>>>> 1deeca99
 	return err
 }
 
@@ -538,11 +533,7 @@
 		orderDetail.Status = order.Status(orders.Orders[x].Status)
 		orderDetail.Price = orders.Orders[x].Rate
 		orderDetail.Pair = currency.NewPairDelimiter(orders.Orders[x].CurrencyPair,
-<<<<<<< HEAD
 			format.Delimiter)
-=======
-			g.GetPairFormat(asset.Spot, false).Delimiter)
->>>>>>> 1deeca99
 		if strings.EqualFold(orders.Orders[x].Type, order.Ask.String()) {
 			orderDetail.Side = order.Ask
 		} else if strings.EqualFold(orders.Orders[x].Type, order.Bid.String()) {
@@ -637,17 +628,10 @@
 					Exchange:        g.Name,
 					AccountID:       strconv.FormatInt(resp.WebSocketOrderQueryRecords[j].User, 10),
 					ID:              strconv.FormatInt(resp.WebSocketOrderQueryRecords[j].ID, 10),
-<<<<<<< HEAD
 					Pair:            p,
-					OrderSide:       orderSide,
-					OrderType:       orderType,
-					OrderDate:       orderDate,
-=======
-					Pair:            currency.NewPairFromString(resp.WebSocketOrderQueryRecords[j].Market),
 					Side:            orderSide,
 					Type:            orderType,
 					Date:            orderDate,
->>>>>>> 1deeca99
 					Price:           resp.WebSocketOrderQueryRecords[j].Price,
 					Amount:          resp.WebSocketOrderQueryRecords[j].Amount,
 					ExecutedAmount:  resp.WebSocketOrderQueryRecords[j].FilledAmount,
@@ -720,23 +704,13 @@
 		side := order.Side(strings.ToUpper(trades[i].Type))
 		orderDate := time.Unix(trades[i].TimeUnix, 0)
 		orders = append(orders, order.Detail{
-<<<<<<< HEAD
-			ID:        strconv.FormatInt(trades[i].OrderID, 10),
-			Amount:    trades[i].Amount,
-			Price:     trades[i].Rate,
-			OrderDate: orderDate,
-			OrderSide: side,
-			Exchange:  g.Name,
-			Pair:      symbol,
-=======
-			ID:       strconv.FormatInt(trade.OrderID, 10),
-			Amount:   trade.Amount,
-			Price:    trade.Rate,
+			ID:       strconv.FormatInt(trades[i].OrderID, 10),
+			Amount:   trades[i].Amount,
+			Price:    trades[i].Rate,
 			Date:     orderDate,
 			Side:     side,
 			Exchange: g.Name,
 			Pair:     symbol,
->>>>>>> 1deeca99
 		})
 	}
 
