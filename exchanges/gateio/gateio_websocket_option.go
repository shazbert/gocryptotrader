package gateio

import (
	"context"
	"encoding/json"
	"errors"
	"fmt"
	"net/http"
	"strconv"
	"strings"
	"time"

	"github.com/gorilla/websocket"
	"github.com/thrasher-corp/gocryptotrader/currency"
	"github.com/thrasher-corp/gocryptotrader/exchanges/account"
	"github.com/thrasher-corp/gocryptotrader/exchanges/asset"
	"github.com/thrasher-corp/gocryptotrader/exchanges/fill"
	"github.com/thrasher-corp/gocryptotrader/exchanges/kline"
	"github.com/thrasher-corp/gocryptotrader/exchanges/order"
	"github.com/thrasher-corp/gocryptotrader/exchanges/orderbook"
	"github.com/thrasher-corp/gocryptotrader/exchanges/stream"
	"github.com/thrasher-corp/gocryptotrader/exchanges/subscription"
	"github.com/thrasher-corp/gocryptotrader/exchanges/ticker"
	"github.com/thrasher-corp/gocryptotrader/exchanges/trade"
	"github.com/thrasher-corp/gocryptotrader/log"
)

const (
	optionsWebsocketURL        = "wss://op-ws.gateio.live/v4/ws"
	optionsWebsocketTestnetURL = "wss://op-ws-testnet.gateio.live/v4/ws"

	// channels
	optionsPingChannel                   = "options.ping"
	optionsContractTickersChannel        = "options.contract_tickers"
	optionsUnderlyingTickersChannel      = "options.ul_tickers"
	optionsTradesChannel                 = "options.trades"
	optionsUnderlyingTradesChannel       = "options.ul_trades"
	optionsUnderlyingPriceChannel        = "options.ul_price"
	optionsMarkPriceChannel              = "options.mark_price"
	optionsSettlementChannel             = "options.settlements"
	optionsContractsChannel              = "options.contracts"
	optionsContractCandlesticksChannel   = "options.contract_candlesticks"
	optionsUnderlyingCandlesticksChannel = "options.ul_candlesticks"
	optionsOrderbookChannel              = "options.order_book"
	optionsOrderbookTickerChannel        = "options.book_ticker"
	optionsOrderbookUpdateChannel        = "options.order_book_update"
	optionsOrdersChannel                 = "options.orders"
	optionsUserTradesChannel             = "options.usertrades"
	optionsLiquidatesChannel             = "options.liquidates"
	optionsUserSettlementChannel         = "options.user_settlements"
	optionsPositionCloseChannel          = "options.position_closes"
	optionsBalancesChannel               = "options.balances"
	optionsPositionsChannel              = "options.positions"
)

var defaultOptionsSubscriptions = []string{
	optionsContractTickersChannel,
	optionsUnderlyingTickersChannel,
	optionsTradesChannel,
	optionsUnderlyingTradesChannel,
	optionsContractCandlesticksChannel,
	optionsUnderlyingCandlesticksChannel,
	optionsOrderbookChannel,
	optionsOrderbookUpdateChannel,
}

var fetchedOptionsCurrencyPairSnapshotOrderbook = make(map[string]bool)

// WsOptionsConnect initiates a websocket connection to options websocket endpoints.
func (g *Gateio) WsOptionsConnect(ctx context.Context, conn stream.Connection) error {
	err := g.CurrencyPairs.IsAssetEnabled(asset.Options)
	if err != nil {
		return err
	}
	err = conn.DialContext(ctx, &websocket.Dialer{}, http.Header{})
	if err != nil {
		return err
	}
	pingMessage, err := json.Marshal(WsInput{
		ID:      conn.GenerateMessageID(false),
		Time:    time.Now().Unix(), // TODO: Func for dynamic time as this will be the same time for every ping message.
		Channel: optionsPingChannel,
	})
	if err != nil {
		return err
	}
	conn.SetupPingHandler(websocketRateLimitNotNeededEPL, stream.PingHandler{
		Websocket:   true,
		Delay:       time.Second * 5,
		MessageType: websocket.PingMessage,
		Message:     pingMessage,
	})
	return nil
}

// GenerateOptionsDefaultSubscriptions generates list of channel subscriptions for options asset type.
func (g *Gateio) GenerateOptionsDefaultSubscriptions() (subscription.List, error) {
	channelsToSubscribe := defaultOptionsSubscriptions
	var userID int64
	if g.Websocket.CanUseAuthenticatedEndpoints() {
		var err error
		_, err = g.GetCredentials(context.TODO())
		if err != nil {
			g.Websocket.SetCanUseAuthenticatedEndpoints(false)
			goto getEnabledPairs
		}
		response, err := g.GetSubAccountBalances(context.Background(), "")
		if err != nil {
			return nil, err
		}
		if len(response) != 0 {
			channelsToSubscribe = append(channelsToSubscribe,
				optionsUserTradesChannel,
				optionsBalancesChannel,
			)
			userID = response[0].UserID
		} else if g.Verbose {
			log.Errorf(log.ExchangeSys, "no subaccount found for authenticated options channel subscriptions")
		}
	}

getEnabledPairs:

	pairs, err := g.GetEnabledPairs(asset.Options)
	if err != nil {
		if errors.Is(err, asset.ErrNotEnabled) {
			return nil, nil // no enabled pairs, subscriptions require an associated pair.
		}
		return nil, err
	}

	var subscriptions subscription.List
	for i := range channelsToSubscribe {
		for j := range pairs {
			params := make(map[string]any)
			switch channelsToSubscribe[i] {
			case optionsOrderbookChannel:
				params["accuracy"] = "0"
				params["level"] = "20"
			case optionsContractCandlesticksChannel, optionsUnderlyingCandlesticksChannel:
				params["interval"] = kline.FiveMin
			case optionsOrderbookUpdateChannel:
				params["interval"] = kline.ThousandMilliseconds
				params["level"] = "20"
			case optionsOrdersChannel,
				optionsUserTradesChannel,
				optionsLiquidatesChannel,
				optionsUserSettlementChannel,
				optionsPositionCloseChannel,
				optionsBalancesChannel,
				optionsPositionsChannel:
				if userID == 0 {
					continue
				}
				params["user_id"] = userID
			}
			fPair, err := g.FormatExchangeCurrency(pairs[j], asset.Options)
			if err != nil {
				return nil, err
			}
			subscriptions = append(subscriptions, &subscription.Subscription{
				Channel: channelsToSubscribe[i],
				Pairs:   currency.Pairs{fPair.Upper()},
				Params:  params,
				Asset:   asset.Options,
			})
		}
	}
	return subscriptions, nil
}

func (g *Gateio) generateOptionsPayload(ctx context.Context, conn stream.Connection, event string, channelsToSubscribe subscription.List) ([]WsInput, error) {
	if len(channelsToSubscribe) == 0 {
		return nil, errors.New("cannot generate payload, no channels supplied")
	}
	var err error
	var intervalString string
	payloads := make([]WsInput, len(channelsToSubscribe))
	for i := range channelsToSubscribe {
		if len(channelsToSubscribe[i].Pairs) != 1 {
			return nil, subscription.ErrNotSinglePair
		}
		var auth *WsAuthInput
		timestamp := time.Now()
		var params []string
		switch channelsToSubscribe[i].Channel {
		case optionsUnderlyingTickersChannel,
			optionsUnderlyingTradesChannel,
			optionsUnderlyingPriceChannel,
			optionsUnderlyingCandlesticksChannel:
			var uly currency.Pair
			uly, err = g.GetUnderlyingFromCurrencyPair(channelsToSubscribe[i].Pairs[0])
			if err != nil {
				return nil, err
			}
			params = append(params, uly.String())
		case optionsBalancesChannel:
			// options.balance channel does not require underlying or contract
		default:
			channelsToSubscribe[i].Pairs[0].Delimiter = currency.UnderscoreDelimiter
			params = append(params, channelsToSubscribe[i].Pairs[0].String())
		}
		switch channelsToSubscribe[i].Channel {
		case optionsOrderbookChannel:
			accuracy, ok := channelsToSubscribe[i].Params["accuracy"].(string)
			if !ok {
				return nil, fmt.Errorf("%w, invalid options orderbook accuracy", orderbook.ErrOrderbookInvalid)
			}
			level, ok := channelsToSubscribe[i].Params["level"].(string)
			if !ok {
				return nil, fmt.Errorf("%w, invalid options orderbook level", orderbook.ErrOrderbookInvalid)
			}
			params = append(
				params,
				level,
				accuracy,
			)
		case optionsUserTradesChannel,
			optionsBalancesChannel,
			optionsOrdersChannel,
			optionsLiquidatesChannel,
			optionsUserSettlementChannel,
			optionsPositionCloseChannel,
			optionsPositionsChannel:
			userID, ok := channelsToSubscribe[i].Params["user_id"].(int64)
			if !ok {
				continue
			}
			params = append([]string{strconv.FormatInt(userID, 10)}, params...)
			var creds *account.Credentials
			creds, err = g.GetCredentials(ctx)
			if err != nil {
				return nil, err
			}
			var sigTemp string
			sigTemp, err = g.generateWsSignature(creds.Secret, event, channelsToSubscribe[i].Channel, timestamp.Unix())
			if err != nil {
				return nil, err
			}
			auth = &WsAuthInput{
				Method: "api_key",
				Key:    creds.Key,
				Sign:   sigTemp,
			}
		case optionsOrderbookUpdateChannel:
			interval, ok := channelsToSubscribe[i].Params["interval"].(kline.Interval)
			if !ok {
				return nil, fmt.Errorf("%w, missing options orderbook interval", orderbook.ErrOrderbookInvalid)
			}
			intervalString, err = g.GetIntervalString(interval)
			if err != nil {
				return nil, err
			}
			params = append(params,
				intervalString)
			if value, ok := channelsToSubscribe[i].Params["level"].(int); ok {
				params = append(params, strconv.Itoa(value))
			}
		case optionsContractCandlesticksChannel,
			optionsUnderlyingCandlesticksChannel:
			interval, ok := channelsToSubscribe[i].Params["interval"].(kline.Interval)
			if !ok {
				return nil, errors.New("missing options underlying candlesticks interval")
			}
			intervalString, err = g.GetIntervalString(interval)
			if err != nil {
				return nil, err
			}
			params = append(
				[]string{intervalString},
				params...)
		}
		payloads[i] = WsInput{
			ID:      conn.GenerateMessageID(false),
			Event:   event,
			Channel: channelsToSubscribe[i].Channel,
			Payload: params,
			Auth:    auth,
			Time:    timestamp.Unix(),
		}
	}
	return payloads, nil
}

// OptionsSubscribe sends a websocket message to stop receiving data for asset type options
func (g *Gateio) OptionsSubscribe(ctx context.Context, conn stream.Connection, channelsToUnsubscribe subscription.List) error {
	return g.handleSubscription(ctx, conn, subscribeEvent, channelsToUnsubscribe, g.generateOptionsPayload)
}

// OptionsUnsubscribe sends a websocket message to stop receiving data for asset type options
func (g *Gateio) OptionsUnsubscribe(ctx context.Context, conn stream.Connection, channelsToUnsubscribe subscription.List) error {
	return g.handleSubscription(ctx, conn, unsubscribeEvent, channelsToUnsubscribe, g.generateOptionsPayload)
}

// WsHandleOptionsData handles options websocket data
func (g *Gateio) WsHandleOptionsData(_ context.Context, respRaw []byte) error {
<<<<<<< HEAD
	var push WsResponse
	if err := json.Unmarshal(respRaw, &push); err != nil {
=======
	push, err := parseWSHeader(respRaw)
	if err != nil {
>>>>>>> 4c7f48ae
		return err
	}

	if push.Event == subscribeEvent || push.Event == unsubscribeEvent {
		return g.Websocket.Match.RequireMatchWithData(push.ID, respRaw)
	}

	switch push.Channel {
	case optionsContractTickersChannel:
		return g.processOptionsContractTickers(push.Result)
	case optionsUnderlyingTickersChannel:
		return g.processOptionsUnderlyingTicker(push.Result)
	case optionsTradesChannel,
		optionsUnderlyingTradesChannel:
		return g.processOptionsTradesPushData(respRaw)
	case optionsUnderlyingPriceChannel:
		return g.processOptionsUnderlyingPricePushData(push.Result)
	case optionsMarkPriceChannel:
		return g.processOptionsMarkPrice(push.Result)
	case optionsSettlementChannel:
		return g.processOptionsSettlementPushData(push.Result)
	case optionsContractsChannel:
		return g.processOptionsContractPushData(push.Result)
	case optionsContractCandlesticksChannel,
		optionsUnderlyingCandlesticksChannel:
		return g.processOptionsCandlestickPushData(respRaw)
	case optionsOrderbookChannel:
		return g.processOptionsOrderbookSnapshotPushData(push.Event, push.Result, push.Time)
	case optionsOrderbookTickerChannel:
		return g.processOrderbookTickerPushData(respRaw)
	case optionsOrderbookUpdateChannel:
		return g.processFuturesAndOptionsOrderbookUpdate(push.Result, asset.Options)
	case optionsOrdersChannel:
		return g.processOptionsOrderPushData(respRaw)
	case optionsUserTradesChannel:
		return g.processOptionsUserTradesPushData(respRaw)
	case optionsLiquidatesChannel:
		return g.processOptionsLiquidatesPushData(respRaw)
	case optionsUserSettlementChannel:
		return g.processOptionsUsersPersonalSettlementsPushData(respRaw)
	case optionsPositionCloseChannel:
		return g.processPositionCloseData(respRaw)
	case optionsBalancesChannel:
		return g.processBalancePushData(respRaw, asset.Options)
	case optionsPositionsChannel:
		return g.processOptionsPositionPushData(respRaw)
	default:
		g.Websocket.DataHandler <- stream.UnhandledMessageWarning{
			Message: g.Name + stream.UnhandledMessage + string(respRaw),
		}
		return errors.New(stream.UnhandledMessage)
	}
}

func (g *Gateio) processOptionsContractTickers(incoming []byte) error {
	var data OptionsTicker
	err := json.Unmarshal(incoming, &data)
	if err != nil {
		return err
	}
	g.Websocket.DataHandler <- &ticker.Price{
		Pair:         data.Name,
		Last:         data.LastPrice.Float64(),
		Bid:          data.Bid1Price.Float64(),
		Ask:          data.Ask1Price.Float64(),
		AskSize:      data.Ask1Size,
		BidSize:      data.Bid1Size,
		ExchangeName: g.Name,
		AssetType:    asset.Options,
	}
	return nil
}

func (g *Gateio) processOptionsUnderlyingTicker(incoming []byte) error {
	var data WsOptionUnderlyingTicker
	err := json.Unmarshal(incoming, &data)
	if err != nil {
		return err
	}
	g.Websocket.DataHandler <- &data
	return nil
}

func (g *Gateio) processOptionsTradesPushData(data []byte) error {
	saveTradeData := g.IsSaveTradeDataEnabled()
	if !saveTradeData &&
		!g.IsTradeFeedEnabled() {
		return nil
	}
	resp := struct {
		Time    int64             `json:"time"`
		Channel string            `json:"channel"`
		Event   string            `json:"event"`
		Result  []WsOptionsTrades `json:"result"`
	}{}
	err := json.Unmarshal(data, &resp)
	if err != nil {
		return err
	}
	trades := make([]trade.Data, len(resp.Result))
	for x := range resp.Result {
		trades[x] = trade.Data{
			Timestamp:    resp.Result[x].CreateTime.Time(),
			CurrencyPair: resp.Result[x].Contract,
			AssetType:    asset.Options,
			Exchange:     g.Name,
			Price:        resp.Result[x].Price,
			Amount:       resp.Result[x].Size,
			TID:          strconv.FormatInt(resp.Result[x].ID, 10),
		}
	}
	return g.Websocket.Trade.Update(saveTradeData, trades...)
}

func (g *Gateio) processOptionsUnderlyingPricePushData(incoming []byte) error {
	var data WsOptionsUnderlyingPrice
	err := json.Unmarshal(incoming, &data)
	if err != nil {
		return err
	}
	g.Websocket.DataHandler <- &data
	return nil
}

func (g *Gateio) processOptionsMarkPrice(incoming []byte) error {
	var data WsOptionsMarkPrice
	err := json.Unmarshal(incoming, &data)
	if err != nil {
		return err
	}
	g.Websocket.DataHandler <- &data
	return nil
}

func (g *Gateio) processOptionsSettlementPushData(incoming []byte) error {
	var data WsOptionsSettlement
	err := json.Unmarshal(incoming, &data)
	if err != nil {
		return err
	}
	g.Websocket.DataHandler <- &data
	return nil
}

func (g *Gateio) processOptionsContractPushData(incoming []byte) error {
	var data WsOptionsContract
	err := json.Unmarshal(incoming, &data)
	if err != nil {
		return err
	}
	g.Websocket.DataHandler <- &data
	return nil
}

func (g *Gateio) processOptionsCandlestickPushData(data []byte) error {
	resp := struct {
		Time    int64                          `json:"time"`
		Channel string                         `json:"channel"`
		Event   string                         `json:"event"`
		Result  []WsOptionsContractCandlestick `json:"result"`
	}{}
	err := json.Unmarshal(data, &resp)
	if err != nil {
		return err
	}
	klineDatas := make([]stream.KlineData, len(resp.Result))
	for x := range resp.Result {
		icp := strings.Split(resp.Result[x].NameOfSubscription, currency.UnderscoreDelimiter)
		if len(icp) < 3 {
			return errors.New("malformed options candlestick websocket push data")
		}
		currencyPair, err := currency.NewPairFromString(strings.Join(icp[1:], currency.UnderscoreDelimiter))
		if err != nil {
			return err
		}
		klineDatas[x] = stream.KlineData{
			Pair:       currencyPair,
			AssetType:  asset.Options,
			Exchange:   g.Name,
			StartTime:  resp.Result[x].Timestamp.Time(),
			Interval:   icp[0],
			OpenPrice:  resp.Result[x].OpenPrice.Float64(),
			ClosePrice: resp.Result[x].ClosePrice.Float64(),
			HighPrice:  resp.Result[x].HighestPrice.Float64(),
			LowPrice:   resp.Result[x].LowestPrice.Float64(),
			Volume:     resp.Result[x].Amount.Float64(),
		}
	}
	g.Websocket.DataHandler <- klineDatas
	return nil
}

func (g *Gateio) processOrderbookTickerPushData(incoming []byte) error {
	var data WsOptionsOrderbookTicker
	err := json.Unmarshal(incoming, &data)
	if err != nil {
		return err
	}
	g.Websocket.DataHandler <- &data
	return nil
}

func (g *Gateio) processOptionsOrderbookSnapshotPushData(event string, incoming []byte, updatePushedAt time.Time) error {
	if event == "all" {
		var data WsOptionsOrderbookSnapshot
		err := json.Unmarshal(incoming, &data)
		if err != nil {
			return err
		}
		base := orderbook.Base{
			Asset:           asset.Options,
			Exchange:        g.Name,
			Pair:            data.Contract,
			LastUpdated:     data.Timestamp.Time(),
			UpdatePushedAt:  updatePushedAt,
			VerifyOrderbook: g.CanVerifyOrderbook,
		}
		base.Asks = make([]orderbook.Tranche, len(data.Asks))
		for x := range data.Asks {
			base.Asks[x].Amount = data.Asks[x].Size
			base.Asks[x].Price = data.Asks[x].Price.Float64()
		}
		base.Bids = make([]orderbook.Tranche, len(data.Bids))
		for x := range data.Bids {
			base.Bids[x].Amount = data.Bids[x].Size
			base.Bids[x].Price = data.Bids[x].Price.Float64()
		}
		return g.Websocket.Orderbook.LoadSnapshot(&base)
	}
	var data []WsFuturesOrderbookUpdateEvent
	err := json.Unmarshal(incoming, &data)
	if err != nil {
		return err
	}
	dataMap := map[string][2][]orderbook.Tranche{}
	for x := range data {
		ab, ok := dataMap[data[x].CurrencyPair]
		if !ok {
			ab = [2][]orderbook.Tranche{}
		}
		if data[x].Amount > 0 {
			ab[1] = append(ab[1], orderbook.Tranche{
				Price: data[x].Price.Float64(), Amount: data[x].Amount,
			})
		} else {
			ab[0] = append(ab[0], orderbook.Tranche{
				Price: data[x].Price.Float64(), Amount: -data[x].Amount,
			})
		}
		if !ok {
			dataMap[data[x].CurrencyPair] = ab
		}
	}
	if len(dataMap) == 0 {
		return errors.New("missing orderbook ask and bid data")
	}
	for key, ab := range dataMap {
		currencyPair, err := currency.NewPairFromString(key)
		if err != nil {
			return err
		}
		err = g.Websocket.Orderbook.LoadSnapshot(&orderbook.Base{
			Asks:            ab[0],
			Bids:            ab[1],
			Asset:           asset.Options,
			Exchange:        g.Name,
			Pair:            currencyPair,
			LastUpdated:     updatePushedAt,
			UpdatePushedAt:  updatePushedAt,
			VerifyOrderbook: g.CanVerifyOrderbook,
		})
		if err != nil {
			return err
		}
	}
	return nil
}

func (g *Gateio) processOptionsOrderPushData(data []byte) error {
	resp := struct {
		Time    int64            `json:"time"`
		Channel string           `json:"channel"`
		Event   string           `json:"event"`
		Result  []WsOptionsOrder `json:"result"`
	}{}
	err := json.Unmarshal(data, &resp)
	if err != nil {
		return err
	}
	orderDetails := make([]order.Detail, len(resp.Result))
	for x := range resp.Result {
		status, err := order.StringToOrderStatus(func() string {
			if resp.Result[x].Status == "finished" {
				return "cancelled"
			}
			return resp.Result[x].Status
		}())
		if err != nil {
			return err
		}
		orderDetails[x] = order.Detail{
			Amount:         resp.Result[x].Size,
			Exchange:       g.Name,
			OrderID:        strconv.FormatInt(resp.Result[x].ID, 10),
			Status:         status,
			Pair:           resp.Result[x].Contract,
			Date:           resp.Result[x].CreationTime.Time(),
			ExecutedAmount: resp.Result[x].Size - resp.Result[x].Left,
			Price:          resp.Result[x].Price,
			AssetType:      asset.Options,
			AccountID:      resp.Result[x].User,
		}
	}
	g.Websocket.DataHandler <- orderDetails
	return nil
}

func (g *Gateio) processOptionsUserTradesPushData(data []byte) error {
	if !g.IsFillsFeedEnabled() {
		return nil
	}
	resp := struct {
		Time    int64                `json:"time"`
		Channel string               `json:"channel"`
		Event   string               `json:"event"`
		Result  []WsOptionsUserTrade `json:"result"`
	}{}
	err := json.Unmarshal(data, &resp)
	if err != nil {
		return err
	}
	fills := make([]fill.Data, len(resp.Result))
	for x := range resp.Result {
		fills[x] = fill.Data{
			Timestamp:    resp.Result[x].CreateTime.Time(),
			Exchange:     g.Name,
			CurrencyPair: resp.Result[x].Contract,
			OrderID:      resp.Result[x].OrderID,
			TradeID:      resp.Result[x].ID,
			Price:        resp.Result[x].Price.Float64(),
			Amount:       resp.Result[x].Size,
		}
	}
	return g.Websocket.Fills.Update(fills...)
}

func (g *Gateio) processOptionsLiquidatesPushData(data []byte) error {
	resp := struct {
		Time    int64                 `json:"time"`
		Channel string                `json:"channel"`
		Event   string                `json:"event"`
		Result  []WsOptionsLiquidates `json:"result"`
	}{}
	err := json.Unmarshal(data, &resp)
	if err != nil {
		return err
	}
	g.Websocket.DataHandler <- &resp
	return nil
}

func (g *Gateio) processOptionsUsersPersonalSettlementsPushData(data []byte) error {
	resp := struct {
		Time    int64                     `json:"time"`
		Channel string                    `json:"channel"`
		Event   string                    `json:"event"`
		Result  []WsOptionsUserSettlement `json:"result"`
	}{}
	err := json.Unmarshal(data, &resp)
	if err != nil {
		return err
	}
	g.Websocket.DataHandler <- &resp
	return nil
}

func (g *Gateio) processOptionsPositionPushData(data []byte) error {
	resp := struct {
		Time    int64               `json:"time"`
		Channel string              `json:"channel"`
		Event   string              `json:"event"`
		Result  []WsOptionsPosition `json:"result"`
	}{}
	err := json.Unmarshal(data, &resp)
	if err != nil {
		return err
	}
	g.Websocket.DataHandler <- &resp
	return nil
}<|MERGE_RESOLUTION|>--- conflicted
+++ resolved
@@ -294,13 +294,8 @@
 
 // WsHandleOptionsData handles options websocket data
 func (g *Gateio) WsHandleOptionsData(_ context.Context, respRaw []byte) error {
-<<<<<<< HEAD
-	var push WsResponse
-	if err := json.Unmarshal(respRaw, &push); err != nil {
-=======
 	push, err := parseWSHeader(respRaw)
 	if err != nil {
->>>>>>> 4c7f48ae
 		return err
 	}
 
