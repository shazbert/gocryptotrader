package order

import (
	"encoding/json"
	"errors"
	"time"

	"github.com/gofrs/uuid"
	"github.com/thrasher-corp/gocryptotrader/currency"
	"github.com/thrasher-corp/gocryptotrader/exchanges/asset"
)

// var error definitions
var (
	ErrSubmissionIsNil            = errors.New("order submission is nil")
	ErrCancelOrderIsNil           = errors.New("cancel order is nil")
	ErrOrderDetailIsNil           = errors.New("order detail is nil")
	ErrGetOrdersRequestIsNil      = errors.New("get order request is nil")
	ErrModifyOrderIsNil           = errors.New("modify order request is nil")
	ErrPairIsEmpty                = errors.New("order pair is empty")
	ErrAssetNotSet                = errors.New("order asset type is not set")
	ErrSideIsInvalid              = errors.New("order side is invalid")
	ErrTypeIsInvalid              = errors.New("order type is invalid")
	ErrAmountIsInvalid            = errors.New("order amount is equal or less than zero")
	ErrPriceMustBeSetIfLimitOrder = errors.New("order price must be set if limit order type is desired")
	ErrOrderIDNotSet              = errors.New("order id or client order id is not set")
	// ErrNoRates is returned when no margin rates are returned when they are expected
	ErrNoRates = errors.New("no rates")

	errCannotLiquidate = errors.New("cannot liquidate position")
)

// Submit contains all properties of an order that may be required
// for an order to be created on an exchange
// Each exchange has their own requirements, so not all fields
// need to be populated
type Submit struct {
	Exchange  string        `json:"exchange"`
	Type      Type          `json:"type"`
	Side      Side          `json:"side"`
	Pair      currency.Pair `json:"pair"`
	AssetType asset.Item    `json:"assetType"`

	// Time in force values ------ TODO: Time In Force uint8
	ImmediateOrCancel bool `json:"immediateOrCancel,omitempty"`
	FillOrKill        bool `json:"fillOrKill,omitempty"`

	PostOnly bool `json:"postOnly,omitempty"`
	// ReduceOnly reduces a position instead of opening an opposing
	// position; this also equates to closing the position in huobi_wrapper.go
	// swaps.
	ReduceOnly bool `json:"reduceOnly,omitempty"`
	// Leverage is the amount of leverage that will be used: see huobi_wrapper.go
	Leverage float64 `json:"leverage,omitempty"`
	Price    float64 `json:"price,omitempty"`
	// Amount in base terms
	Amount float64 `json:"amount,omitempty"`
	// QuoteAmount is the max amount in quote currency when purchasing base.
	// This is only used in Market orders.
	QuoteAmount float64 `json:"quoteAmount,omitempty"`
	// TriggerPrice is mandatory if order type `Stop, Stop Limit or Take Profit`
	// See btcmarkets_wrapper.go.
<<<<<<< HEAD
	TriggerPrice  float64 `json:"triggerPrice,omitempty"`
	ClientID      string  `json:"clientID,omitempty"` // TODO: Shift to credentials
	ClientOrderID string  `json:"clientOrderID,omitempty"`
=======
	TriggerPrice  float64
	ClientID      string // TODO: Shift to credentials
	ClientOrderID string
	// RetrieveFees use if an API submit order response does not return fees
	// enabling this will perform additional request(s) to retrieve them
	// and set it in the SubmitResponse
	RetrieveFees bool
	// RetrieveFeeDelay some exchanges take time to properly save order data
	// and cannot retrieve fees data immediately
	RetrieveFeeDelay time.Duration
>>>>>>> 83cfefa4
}

// SubmitResponse is what is returned after submitting an order to an exchange
type SubmitResponse struct {
<<<<<<< HEAD
	Exchange  string        `json:"exchange"`
	Type      Type          `json:"type"`
	Side      Side          `json:"side"`
	Pair      currency.Pair `json:"pair"`
	AssetType asset.Item    `json:"assetType"`

	ImmediateOrCancel bool    `json:"immediateOrCancel,omitempty"`
	FillOrKill        bool    `json:"fillOrKill,omitempty"`
	PostOnly          bool    `json:"postOnly,omitempty"`
	ReduceOnly        bool    `json:"reduceOnly,omitempty"`
	Leverage          float64 `json:"leverage,omitempty"`
	Price             float64 `json:"price,omitempty"`
	Amount            float64 `json:"amount,omitempty"`
	QuoteAmount       float64 `json:"quoteAmount,omitempty"`
	TriggerPrice      float64 `json:"triggerPrice,omitempty"`
	ClientID          string  `json:"clientID,omitempty"`
	ClientOrderID     string  `json:"clientOrderID,omitempty"`

	LastUpdated time.Time      `json:"lastUpdate,omitempty"`
	Date        time.Time      `json:"date,omitempty"`
	Status      Status         `json:"status,omitempty"`
	OrderID     string         `json:"orderID,omitempty"`
	Trades      []TradeHistory `json:"trades,omitempty"`
	Fee         float64        `json:"fee,omitempty"`
	Cost        float64        `json:"cost,omitempty"`
=======
	Exchange  string
	Type      Type
	Side      Side
	Pair      currency.Pair
	AssetType asset.Item

	ImmediateOrCancel bool
	FillOrKill        bool
	PostOnly          bool
	ReduceOnly        bool
	Leverage          float64
	Price             float64
	Amount            float64
	QuoteAmount       float64
	TriggerPrice      float64
	ClientID          string
	ClientOrderID     string

	LastUpdated time.Time
	Date        time.Time
	Status      Status
	OrderID     string
	Trades      []TradeHistory
	Fee         float64
	FeeAsset    currency.Code
	Cost        float64
>>>>>>> 83cfefa4
}

// Modify contains all properties of an order
// that may be updated after it has been created
// Each exchange has their own requirements, so not all fields
// are required to be populated
type Modify struct {
	// Order Identifiers
	Exchange      string
	OrderID       string
	ClientOrderID string
	Type          Type
	Side          Side
	AssetType     asset.Item
	Pair          currency.Pair

	// Change fields
	ImmediateOrCancel bool
	PostOnly          bool
	Price             float64
	Amount            float64
	TriggerPrice      float64
}

// ModifyResponse is an order modifying return type
type ModifyResponse struct {
	// Order Identifiers
	Exchange      string
	OrderID       string
	ClientOrderID string
	Pair          currency.Pair
	Type          Type
	Side          Side
	Status        Status
	AssetType     asset.Item

	// Fields that will be copied over from Modify
	ImmediateOrCancel bool
	PostOnly          bool
	Price             float64
	Amount            float64
	TriggerPrice      float64

	// Fields that need to be handled in scope after DeriveModifyResponse()
	// if applicable
	RemainingAmount float64
	Date            time.Time
	LastUpdated     time.Time
}

// Detail contains all properties of an order
// Each exchange has their own requirements, so not all fields
// are required to be populated
type Detail struct {
	ImmediateOrCancel    bool
	HiddenOrder          bool
	FillOrKill           bool
	PostOnly             bool
	ReduceOnly           bool
	Leverage             float64
	Price                float64
	Amount               float64
	LimitPriceUpper      float64
	LimitPriceLower      float64
	TriggerPrice         float64
	AverageExecutedPrice float64
	QuoteAmount          float64
	ExecutedAmount       float64
	RemainingAmount      float64
	Cost                 float64
	CostAsset            currency.Code
	Fee                  float64
	FeeAsset             currency.Code
	Exchange             string
	InternalOrderID      uuid.UUID
	OrderID              string
	ClientOrderID        string
	AccountID            string
	ClientID             string
	WalletAddress        string
	Type                 Type
	Side                 Side
	Status               Status
	AssetType            asset.Item
	Date                 time.Time
	CloseTime            time.Time
	LastUpdated          time.Time
	Pair                 currency.Pair
	Trades               []TradeHistory
}

// Filter contains all properties an order can be filtered for
// empty strings indicate to ignore the property otherwise all need to match
type Filter struct {
	Exchange        string
	InternalOrderID uuid.UUID
	OrderID         string
	ClientOrderID   string
	AccountID       string
	ClientID        string
	WalletAddress   string
	Type            Type
	Side            Side
	Status          Status
	AssetType       asset.Item
	Pair            currency.Pair
}

// Cancel contains all properties that may be required
// to cancel an order on an exchange
// Each exchange has their own requirements, so not all fields
// are required to be populated
type Cancel struct {
	Exchange      string
	OrderID       string
	ClientOrderID string
	AccountID     string
	ClientID      string
	WalletAddress string
	Type          Type
	Side          Side
	AssetType     asset.Item
	Pair          currency.Pair
}

// CancelAllResponse returns the status from attempting to
// cancel all orders on an exchange
type CancelAllResponse struct {
	Status map[string]string
	Count  int64
}

// CancelBatchResponse returns the status of orders
// that have been requested for cancellation
type CancelBatchResponse struct {
	Status map[string]string
}

// TradeHistory holds exchange history data
type TradeHistory struct {
	Price       float64
	Amount      float64
	Fee         float64
	Exchange    string
	TID         string
	Description string
	Type        Type
	Side        Side
	Timestamp   time.Time
	IsMaker     bool
	FeeAsset    string
	Total       float64
}

// GetOrdersRequest used for GetOrderHistory and GetOpenOrders wrapper functions
type GetOrdersRequest struct {
	Type      Type
	Side      Side
	StartTime time.Time
	EndTime   time.Time
	OrderID   string
	// Currencies Empty array = all currencies. Some endpoints only support
	// singular currency enquiries
	Pairs     currency.Pairs
	AssetType asset.Item
}

// Status defines order status types
type Status uint32

// MarshalJSON marshals as string
func (s *Status) MarshalJSON() ([]byte, error) {
	return json.Marshal(s.String())
}

// All order status types
const (
	UnknownStatus Status = 0
	AnyStatus     Status = 1 << iota
	New
	Active
	PartiallyCancelled
	PartiallyFilled
	Filled
	Cancelled
	PendingCancel
	InsufficientBalance
	MarketUnavailable
	Rejected
	Expired
	Hidden
	Open
	AutoDeleverage
	Closed
	Pending
	Cancelling
	Liquidated
)

// Type enforces a standard for order types across the code base
type Type uint32

// MarshalJSON marshals as string
func (t *Type) MarshalJSON() ([]byte, error) {
	return json.Marshal(t.String())
}

// Defined package order types
const (
	UnknownType Type = 0
	Limit       Type = 1 << iota
	Market
	PostOnly
	ImmediateOrCancel
	Stop
	StopLimit
	StopMarket
	TakeProfit
	TakeProfitMarket
	TrailingStop
	FillOrKill
	IOS
	AnyType
	Liquidation
	Trigger
	OptimalLimitIOC
)

// Side enforces a standard for order sides across the code base
type Side uint32

// MarshalJSON marshals as string
func (s *Side) MarshalJSON() ([]byte, error) {
	return json.Marshal(s.String())
}

// Order side types
const (
	UnknownSide Side = 0
	Buy         Side = 1 << iota
	Sell
	Bid
	Ask
	AnySide
	Long
	Short
	ClosePosition
	// Backtester signal types
	DoNothing
	TransferredFunds
	CouldNotBuy
	CouldNotSell
	CouldNotShort
	CouldNotLong
	CouldNotCloseShort
	CouldNotCloseLong
	MissingData
)

// ByPrice used for sorting orders by price
type ByPrice []Detail

// ByOrderType used for sorting orders by order type
type ByOrderType []Detail

// ByCurrency used for sorting orders by order currency
type ByCurrency []Detail

// ByDate used for sorting orders by order date
type ByDate []Detail

// ByOrderSide used for sorting orders by order side (buy sell)
type ByOrderSide []Detail

// ClassificationError returned when an order status
// side or type cannot be recognised
type ClassificationError struct {
	Exchange string
	OrderID  string
	Err      error
}

// FilteredOrders defines orders that have been filtered at the wrapper level
// forcing required filter operations when calling method Filter() on
// GetOrdersRequest.
type FilteredOrders []Detail<|MERGE_RESOLUTION|>--- conflicted
+++ resolved
@@ -60,27 +60,20 @@
 	QuoteAmount float64 `json:"quoteAmount,omitempty"`
 	// TriggerPrice is mandatory if order type `Stop, Stop Limit or Take Profit`
 	// See btcmarkets_wrapper.go.
-<<<<<<< HEAD
 	TriggerPrice  float64 `json:"triggerPrice,omitempty"`
 	ClientID      string  `json:"clientID,omitempty"` // TODO: Shift to credentials
 	ClientOrderID string  `json:"clientOrderID,omitempty"`
-=======
-	TriggerPrice  float64
-	ClientID      string // TODO: Shift to credentials
-	ClientOrderID string
 	// RetrieveFees use if an API submit order response does not return fees
 	// enabling this will perform additional request(s) to retrieve them
 	// and set it in the SubmitResponse
-	RetrieveFees bool
+	RetrieveFees bool `json:"retrieveFees,omitempty"`
 	// RetrieveFeeDelay some exchanges take time to properly save order data
 	// and cannot retrieve fees data immediately
-	RetrieveFeeDelay time.Duration
->>>>>>> 83cfefa4
+	RetrieveFeeDelay time.Duration `json:"retrieveFeeDelay,omitempty"`
 }
 
 // SubmitResponse is what is returned after submitting an order to an exchange
 type SubmitResponse struct {
-<<<<<<< HEAD
 	Exchange  string        `json:"exchange"`
 	Type      Type          `json:"type"`
 	Side      Side          `json:"side"`
@@ -105,35 +98,8 @@
 	OrderID     string         `json:"orderID,omitempty"`
 	Trades      []TradeHistory `json:"trades,omitempty"`
 	Fee         float64        `json:"fee,omitempty"`
+	FeeAsset    currency.Code  `json:"feeAsset,omitempty"`
 	Cost        float64        `json:"cost,omitempty"`
-=======
-	Exchange  string
-	Type      Type
-	Side      Side
-	Pair      currency.Pair
-	AssetType asset.Item
-
-	ImmediateOrCancel bool
-	FillOrKill        bool
-	PostOnly          bool
-	ReduceOnly        bool
-	Leverage          float64
-	Price             float64
-	Amount            float64
-	QuoteAmount       float64
-	TriggerPrice      float64
-	ClientID          string
-	ClientOrderID     string
-
-	LastUpdated time.Time
-	Date        time.Time
-	Status      Status
-	OrderID     string
-	Trades      []TradeHistory
-	Fee         float64
-	FeeAsset    currency.Code
-	Cost        float64
->>>>>>> 83cfefa4
 }
 
 // Modify contains all properties of an order
