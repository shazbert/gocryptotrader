--- conflicted
+++ resolved
@@ -269,13 +269,8 @@
 // by comparing passed in and existing values
 func (d *Detail) UpdateOrderFromModifyResponse(m *ModifyResponse) {
 	var updated bool
-<<<<<<< HEAD
 	if m.OrderID != "" && d.OrderID != m.OrderID {
 		d.OrderID = m.OrderID
-=======
-	if m.OrderID != "" && d.ID != m.OrderID {
-		d.ID = m.OrderID
->>>>>>> 60fa695e
 		updated = true
 	}
 	if d.ImmediateOrCancel != m.ImmediateOrCancel {
@@ -525,7 +520,7 @@
 	}
 	return &Modify{
 		Exchange:      d.Exchange,
-		ID:            d.ID,
+		OrderID:       d.OrderID,
 		ClientOrderID: d.ClientOrderID,
 		Type:          d.Type,
 		Side:          d.Side,
@@ -543,7 +538,7 @@
 	}
 	return &ModifyResponse{
 		Exchange:          m.Exchange,
-		OrderID:           m.ID,
+		OrderID:           m.OrderID,
 		ClientOrderID:     m.ClientOrderID,
 		Type:              m.Type,
 		Side:              m.Side,
