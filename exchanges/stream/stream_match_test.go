--- conflicted
+++ resolved
@@ -3,48 +3,12 @@
 import (
 	"testing"
 
-<<<<<<< HEAD
-=======
 	"github.com/stretchr/testify/assert"
->>>>>>> d2f7c2e8
 	"github.com/stretchr/testify/require"
 )
 
 func TestMatch(t *testing.T) {
 	t.Parallel()
-<<<<<<< HEAD
-	nm := NewMatch()
-	require.False(t, nm.Incoming("wow"))
-
-	// try to match with unset signature
-	require.False(t, nm.Incoming("hello"))
-
-	ch, err := nm.Set("hello")
-	require.NoError(t, err)
-
-	_, err = nm.Set("hello")
-	require.ErrorIs(t, err, errSignatureCollision)
-
-	// try and match with initial payload
-	require.True(t, nm.Incoming("hello"))
-	require.Nil(t, <-ch)
-
-	// put in secondary payload with conflicting signature
-	require.False(t, nm.Incoming("hello"))
-
-	ch, err = nm.Set("hello")
-	require.NoError(t, err)
-
-	expected := []byte("payload")
-	require.True(t, nm.IncomingWithData("hello", expected))
-
-	require.Equal(t, expected, <-ch)
-
-	_, err = nm.Set("purge me")
-	require.NoError(t, err)
-	nm.RemoveSignature("purge me")
-	require.False(t, nm.IncomingWithData("purge me", expected))
-=======
 	load := []byte("42")
 	assert.False(t, new(Match).IncomingWithData("hello", load), "Should not match an uninitialised Match")
 
@@ -86,5 +50,4 @@
 	default:
 		t.Fatal("Should be able to read from a closed channel")
 	}
->>>>>>> d2f7c2e8
 }