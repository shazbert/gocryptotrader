--- conflicted
+++ resolved
@@ -52,30 +52,17 @@
 	}
 }
 
-<<<<<<< HEAD
-func TestEnsureMatchWithData(t *testing.T) {
-	t.Parallel()
-	match := NewMatch()
-	err := match.EnsureMatchWithData("hello", []byte("world"))
-	require.ErrorIs(t, err, ErrSignatureNotMatched, "Should error on unmatched signature")
-=======
 func TestRequireMatchWithData(t *testing.T) {
 	t.Parallel()
 	match := NewMatch()
 	err := match.RequireMatchWithData("hello", []byte("world"))
 	require.ErrorIs(t, err, ErrSignatureNotMatched, "Must error on unmatched signature")
->>>>>>> 50448ec6
 	assert.Contains(t, err.Error(), "world", "Should contain the data in the error message")
 	assert.Contains(t, err.Error(), "hello", "Should contain the signature in the error message")
 
 	ch, err := match.Set("hello", 1)
 	require.NoError(t, err, "Set must not error")
-<<<<<<< HEAD
-	err = match.EnsureMatchWithData("hello", []byte("world"))
-	require.NoError(t, err, "Should not error on matched signature")
-=======
 	err = match.RequireMatchWithData("hello", []byte("world"))
 	require.NoError(t, err, "Must not error on matched signature")
->>>>>>> 50448ec6
 	assert.Equal(t, "world", string(<-ch))
 }