--- conflicted
+++ resolved
@@ -30,12 +30,9 @@
 	DeferSubscribe SubscriptionAllowed = 0
 )
 
-<<<<<<< HEAD
 // SubscriptionAllowed defines if the websocket should automatically subscribe
 type SubscriptionAllowed uint8
-=======
 type subscriptionMap map[any]*ChannelSubscription
->>>>>>> 0dd37b25
 
 // Websocket defines a return type for websocket connections via the interface
 // wrapper for routine processing
@@ -58,13 +55,8 @@
 	runningURLAuth               string
 	exchangeName                 string
 	m                            sync.Mutex
-<<<<<<< HEAD
-	connectionMutex              sync.RWMutex
+	fieldMutex                   sync.RWMutex
 	connector                    func(ctx context.Context) error
-=======
-	fieldMutex                   sync.RWMutex
-	connector                    func() error
->>>>>>> 0dd37b25
 
 	subscriptionMutex sync.RWMutex
 	subscriptions     subscriptionMap
