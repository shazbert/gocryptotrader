package stream

import (
	"sync"
	"sync/atomic"
	"time"

	"github.com/gorilla/websocket"
	"github.com/thrasher-corp/gocryptotrader/config"
	"github.com/thrasher-corp/gocryptotrader/exchanges/fill"
	"github.com/thrasher-corp/gocryptotrader/exchanges/protocol"
	"github.com/thrasher-corp/gocryptotrader/exchanges/stream/buffer"
	"github.com/thrasher-corp/gocryptotrader/exchanges/subscription"
	"github.com/thrasher-corp/gocryptotrader/exchanges/trade"
)

// Websocket functionality list and state consts
const (
	WebsocketNotAuthenticatedUsingRest = "%v - Websocket not authenticated, using REST\n"
	Ping                               = "ping"
	Pong                               = "pong"
	UnhandledMessage                   = " - Unhandled websocket message: "
)

const (
	uninitialisedState uint32 = iota
	disconnectedState
	connectingState
	connectedState
)

// Websocket defines a return type for websocket connections via the interface
// wrapper for routine processing
type Websocket struct {
	canUseAuthenticatedEndpoints atomic.Bool
	enabled                      atomic.Bool
	state                        atomic.Uint32
	verbose                      bool
	connectionMonitorRunning     atomic.Bool
	trafficMonitorRunning        atomic.Bool
	dataMonitorRunning           atomic.Bool
	trafficTimeout               time.Duration
	connectionMonitorDelay       time.Duration
	proxyAddr                    string
	defaultURL                   string
	defaultURLAuth               string
	runningURL                   string
	runningURLAuth               string
	exchangeName                 string
	m                            sync.Mutex
	connector                    func() error

<<<<<<< HEAD
	connectionManager []ConnectionWrapper
	connections       map[Connection]*ConnectionWrapper
=======
	connectionManager []*ConnectionWrapper
	connections       map[Connection]*ConnectionWrapper
	// outbound is map holding wrapper specific signatures to an active
	// connection for outbound messaging. Wrapper specific connections
	// might be asset specific e.g. spot, margin, futures or
	// authenticated/unauthenticated or a mix of both. This map is used
	// to send messages to the correct connection.
	outbound map[any]*ConnectionWrapper
>>>>>>> cc97528d

	subscriptions *subscription.Store

	// Subscriber function for exchange specific subscribe implementation
	Subscriber func(subscription.List) error
	// Subscriber function for exchange specific unsubscribe implementation
	Unsubscriber func(subscription.List) error
	// GenerateSubs function for exchange specific generating subscriptions from Features.Subscriptions, Pairs and Assets
	GenerateSubs func() (subscription.List, error)

	useMultiConnectionManagement bool

	DataHandler chan interface{}
	ToRoutine   chan interface{}

	Match *Match

	// shutdown synchronises shutdown event across routines
	ShutdownC chan struct{}
	Wg        sync.WaitGroup

	// Orderbook is a local buffer of orderbooks
	Orderbook buffer.Orderbook

	// Trade is a notifier of occurring trades
	Trade trade.Trade

	// Fills is a notifier of occurring fills
	Fills fill.Fills

	// trafficAlert monitors if there is a halt in traffic throughput
	TrafficAlert chan struct{}
	// ReadMessageErrors will received all errors from ws.ReadMessage() and
	// verify if its a disconnection
	ReadMessageErrors chan error
	features          *protocol.Features

	// Standard stream connection
	Conn Connection
	// Authenticated stream connection
	AuthConn Connection

	// Latency reporter
	ExchangeLevelReporter Reporter

	// MaxSubScriptionsPerConnection defines the maximum number of
	// subscriptions per connection that is allowed by the exchange.
	MaxSubscriptionsPerConnection int
}

// WebsocketSetup defines variables for setting up a websocket connection
type WebsocketSetup struct {
	ExchangeConfig        *config.Exchange
	DefaultURL            string
	RunningURL            string
	RunningURLAuth        string
	Connector             func() error
	Subscriber            func(subscription.List) error
	Unsubscriber          func(subscription.List) error
	GenerateSubscriptions func() (subscription.List, error)
	Features              *protocol.Features

	// Local orderbook buffer config values
	OrderbookBufferConfig buffer.Config

	// UseMultiConnectionManagement allows the connections to be managed by the
	// connection manager. If false, this will default to the global fields
	// provided in this struct.
	UseMultiConnectionManagement bool

	TradeFeed bool

	// Fill data config values
	FillsFeed bool

	// MaxWebsocketSubscriptionsPerConnection defines the maximum number of
	// subscriptions per connection that is allowed by the exchange.
	MaxWebsocketSubscriptionsPerConnection int
}

// WebsocketConnection contains all the data needed to send a message to a WS
// connection
type WebsocketConnection struct {
	Verbose   bool
	connected int32

	// Gorilla websocket does not allow more than one goroutine to utilise
	// writes methods
	writeControl sync.Mutex

	RateLimit    int64
	ExchangeName string
	URL          string
	ProxyURL     string
	Wg           *sync.WaitGroup
	Connection   *websocket.Conn
	ShutdownC    chan struct{}

	Match             *Match
	ResponseMaxLimit  time.Duration
	Traffic           chan struct{}
	readMessageErrors chan error

	Reporter Reporter
}<|MERGE_RESOLUTION|>--- conflicted
+++ resolved
@@ -50,10 +50,6 @@
 	m                            sync.Mutex
 	connector                    func() error
 
-<<<<<<< HEAD
-	connectionManager []ConnectionWrapper
-	connections       map[Connection]*ConnectionWrapper
-=======
 	connectionManager []*ConnectionWrapper
 	connections       map[Connection]*ConnectionWrapper
 	// outbound is map holding wrapper specific signatures to an active
@@ -62,7 +58,6 @@
 	// authenticated/unauthenticated or a mix of both. This map is used
 	// to send messages to the correct connection.
 	outbound map[any]*ConnectionWrapper
->>>>>>> cc97528d
 
 	subscriptions *subscription.Store
 
