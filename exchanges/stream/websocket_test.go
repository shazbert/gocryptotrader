package stream

import (
	"bytes"
	"compress/flate"
	"compress/gzip"
	"context"
	"encoding/json"
	"errors"
	"net/http"
	"net/http/httptest"
	"os"
	"strconv"
	"strings"
	"sync"
	"testing"
	"time"

	"github.com/gorilla/websocket"
	"github.com/stretchr/testify/assert"
	"github.com/stretchr/testify/require"
	"github.com/thrasher-corp/gocryptotrader/common"
	"github.com/thrasher-corp/gocryptotrader/config"
	"github.com/thrasher-corp/gocryptotrader/currency"
	"github.com/thrasher-corp/gocryptotrader/exchanges/protocol"
	"github.com/thrasher-corp/gocryptotrader/exchanges/request"
	"github.com/thrasher-corp/gocryptotrader/exchanges/subscription"
	mockws "github.com/thrasher-corp/gocryptotrader/internal/testing/websocket"
)

const (
	websocketTestURL = "wss://www.bitmex.com/realtime"
	useProxyTests    = false                     // Disabled by default. Freely available proxy servers that work all the time are difficult to find
	proxyURL         = "http://212.186.171.4:80" // Replace with a usable proxy server
)

var (
	errDastardlyReason = errors.New("some dastardly reason")
)

var dialer websocket.Dialer

type testStruct struct {
	Error error
	WC    WebsocketConnection
}

type testRequest struct {
	Event        string          `json:"event"`
	RequestID    int64           `json:"reqid,omitempty"`
	Pairs        []string        `json:"pair"`
	Subscription testRequestData `json:"subscription,omitempty"`
}

// testRequestData contains details on WS channel
type testRequestData struct {
	Name     string `json:"name,omitempty"`
	Interval int64  `json:"interval,omitempty"`
	Depth    int64  `json:"depth,omitempty"`
}

type testResponse struct {
	RequestID int64 `json:"reqid,omitempty"`
}

type testSubKey struct {
	Mood string
}

var defaultSetup = &WebsocketSetup{
	ExchangeConfig: &config.Exchange{
		Features: &config.FeaturesConfig{
			Enabled: config.FeaturesEnabledConfig{Websocket: true},
		},
		API: config.APIConfig{
			AuthenticatedWebsocketSupport: true,
		},
		WebsocketTrafficTimeout: time.Second * 5,
		Name:                    "GTX",
	},
	DefaultURL:   "testDefaultURL",
	RunningURL:   "wss://testRunningURL",
	Connector:    func() error { return nil },
	Subscriber:   func(subscription.List) error { return nil },
	Unsubscriber: func(subscription.List) error { return nil },
	GenerateSubscriptions: func() (subscription.List, error) {
		return subscription.List{
			{Channel: "TestSub"},
			{Channel: "TestSub2", Key: "purple"},
			{Channel: "TestSub3", Key: testSubKey{"mauve"}},
			{Channel: "TestSub4", Key: 42},
		}, nil
	},
	Features: &protocol.Features{Subscribe: true, Unsubscribe: true},
}

func TestMain(m *testing.M) {
	// Change trafficCheckInterval for TestTrafficMonitorTimeout before parallel tests to avoid racing
	trafficCheckInterval = 50 * time.Millisecond
	os.Exit(m.Run())
}

func TestSetup(t *testing.T) {
	t.Parallel()
	var w *Websocket
	err := w.Setup(nil)
	assert.ErrorIs(t, err, errWebsocketIsNil)

	w = &Websocket{DataHandler: make(chan interface{})}
	err = w.Setup(nil)
	assert.ErrorIs(t, err, errWebsocketSetupIsNil)

	websocketSetup := &WebsocketSetup{}

	err = w.Setup(websocketSetup)
	assert.ErrorIs(t, err, errExchangeConfigIsNil)

	websocketSetup.ExchangeConfig = &config.Exchange{}
	err = w.Setup(websocketSetup)
	assert.ErrorIs(t, err, errExchangeConfigNameEmpty)

	websocketSetup.ExchangeConfig.Name = "testname"
	err = w.Setup(websocketSetup)
	assert.ErrorIs(t, err, errWebsocketFeaturesIsUnset)

	websocketSetup.Features = &protocol.Features{}
	err = w.Setup(websocketSetup)
	assert.ErrorIs(t, err, errConfigFeaturesIsNil)

	websocketSetup.ExchangeConfig.Features = &config.FeaturesConfig{}
	websocketSetup.Subscriber = func(subscription.List) error { return nil } // kicks off the setup
	err = w.Setup(websocketSetup)
	assert.ErrorIs(t, err, errWebsocketConnectorUnset)
	websocketSetup.Subscriber = nil

	websocketSetup.Connector = func() error { return nil }
	err = w.Setup(websocketSetup)
	assert.ErrorIs(t, err, errWebsocketSubscriberUnset)

	websocketSetup.Subscriber = func(subscription.List) error { return nil }
	w.features.Unsubscribe = true
	err = w.Setup(websocketSetup)
	assert.ErrorIs(t, err, errWebsocketUnsubscriberUnset)

	websocketSetup.Unsubscriber = func(subscription.List) error { return nil }
	err = w.Setup(websocketSetup)
	assert.ErrorIs(t, err, errWebsocketSubscriptionsGeneratorUnset)

	websocketSetup.GenerateSubscriptions = func() (subscription.List, error) { return nil, nil }
	err = w.Setup(websocketSetup)
	assert.ErrorIs(t, err, errDefaultURLIsEmpty)

	websocketSetup.DefaultURL = "test"
	err = w.Setup(websocketSetup)
	assert.ErrorIs(t, err, errRunningURLIsEmpty)

	websocketSetup.RunningURL = "http://www.google.com"
	err = w.Setup(websocketSetup)
	assert.ErrorIs(t, err, errInvalidWebsocketURL)

	websocketSetup.RunningURL = "wss://www.google.com"
	websocketSetup.RunningURLAuth = "http://www.google.com"
	err = w.Setup(websocketSetup)
	assert.ErrorIs(t, err, errInvalidWebsocketURL)

	websocketSetup.RunningURLAuth = "wss://www.google.com"
	err = w.Setup(websocketSetup)
	assert.ErrorIs(t, err, errInvalidTrafficTimeout)

	websocketSetup.ExchangeConfig.WebsocketTrafficTimeout = time.Minute
	err = w.Setup(websocketSetup)
	assert.NoError(t, err, "Setup should not error")
}

// TestTrafficMonitorTrafficAlerts ensures multiple traffic alerts work and only process one trafficAlert per interval
// ensures shutdown works after traffic alerts
func TestTrafficMonitorTrafficAlerts(t *testing.T) {
	t.Parallel()
	ws := NewWebsocket()
	err := ws.Setup(defaultSetup)
	require.NoError(t, err, "Setup must not error")

	signal := struct{}{}
	patience := 10 * time.Millisecond
	ws.trafficTimeout = 200 * time.Millisecond
	ws.state.Store(connectedState)

	thenish := time.Now()
	ws.trafficMonitor()

	assert.True(t, ws.IsTrafficMonitorRunning(), "traffic monitor should be running")
	require.Equal(t, connectedState, ws.state.Load(), "websocket must be connected")

	for i := range 6 { // Timeout will happen at 200ms so we want 6 * 50ms checks to pass
		select {
		case ws.TrafficAlert <- signal:
			if i == 0 {
				require.WithinDurationf(t, time.Now(), thenish, trafficCheckInterval, "First Non-blocking test must happen before the traffic is checked")
			}
		default:
			require.Failf(t, "", "TrafficAlert should not block; Check #%d", i)
		}

		select {
		case ws.TrafficAlert <- signal:
			require.Failf(t, "", "TrafficAlert should block after first slot used; Check #%d", i)
		default:
			if i == 0 {
				require.WithinDuration(t, time.Now(), thenish, trafficCheckInterval, "First Blocking test must happen before the traffic is checked")
			}
		}

		require.Eventuallyf(t, func() bool { return len(ws.TrafficAlert) == 0 }, 5*time.Second, patience, "trafficAlert should be drained; Check #%d", i)
		assert.Truef(t, ws.IsConnected(), "state should still be connected; Check #%d", i)
	}

	require.EventuallyWithT(t, func(c *assert.CollectT) {
		assert.Equal(c, disconnectedState, ws.state.Load(), "websocket must be disconnected")
		assert.False(c, ws.IsTrafficMonitorRunning(), "trafficMonitor should be shut down")
	}, 2*ws.trafficTimeout, patience, "trafficTimeout should trigger a shutdown once we stop feeding trafficAlerts")
}

// TestTrafficMonitorConnecting ensures connecting status doesn't trigger shutdown
func TestTrafficMonitorConnecting(t *testing.T) {
	t.Parallel()
	ws := NewWebsocket()
	err := ws.Setup(defaultSetup)
	require.NoError(t, err, "Setup must not error")

	ws.state.Store(connectingState)
	ws.trafficTimeout = 50 * time.Millisecond
	ws.trafficMonitor()
	require.True(t, ws.IsTrafficMonitorRunning(), "traffic monitor should be running")
	require.Equal(t, connectingState, ws.state.Load(), "websocket must be connecting")
	<-time.After(4 * ws.trafficTimeout)
	require.Equal(t, connectingState, ws.state.Load(), "websocket must still be connecting after several checks")
	ws.state.Store(connectedState)
	require.EventuallyWithT(t, func(c *assert.CollectT) {
		assert.Equal(c, disconnectedState, ws.state.Load(), "websocket must be disconnected")
		assert.False(c, ws.IsTrafficMonitorRunning(), "trafficMonitor should be shut down")
	}, 4*ws.trafficTimeout, 10*time.Millisecond, "trafficTimeout should trigger a shutdown after connecting status changes")
}

// TestTrafficMonitorShutdown ensures shutdown is processed and waitgroup is cleared
func TestTrafficMonitorShutdown(t *testing.T) {
	t.Parallel()
	ws := NewWebsocket()
	err := ws.Setup(defaultSetup)
	require.NoError(t, err, "Setup must not error")

	ws.state.Store(connectedState)
	ws.trafficTimeout = time.Minute
	ws.trafficMonitor()
	assert.True(t, ws.IsTrafficMonitorRunning(), "traffic monitor should be running")

	wgReady := make(chan bool)
	go func() {
		ws.Wg.Wait()
		close(wgReady)
	}()
	select {
	case <-wgReady:
		require.Failf(t, "", "WaitGroup should be blocking still")
	case <-time.After(trafficCheckInterval):
	}

	close(ws.ShutdownC)

	<-time.After(2 * trafficCheckInterval)
	assert.False(t, ws.IsTrafficMonitorRunning(), "traffic monitor should be shutdown")
	select {
	case <-wgReady:
	default:
		require.Failf(t, "", "WaitGroup should be freed now")
	}
}

func TestConnectionMessageErrors(t *testing.T) {
	t.Parallel()
	var wsWrong = &Websocket{}
	wsWrong.connector = func() error { return nil }
	err := wsWrong.Connect()
	assert.ErrorIs(t, err, ErrWebsocketNotEnabled, "Connect should error correctly")

	wsWrong.setEnabled(true)
	wsWrong.setState(connectingState)
	err = wsWrong.Connect()
	assert.ErrorIs(t, err, errAlreadyReconnecting, "Connect should error correctly")

	wsWrong.setState(disconnectedState)
	err = wsWrong.Connect()
	assert.ErrorIs(t, err, common.ErrNilPointer, "Connect should get a nil pointer error")
	assert.ErrorContains(t, err, "subscriptions", "Connect should get a nil pointer error about subscriptions")

	wsWrong.subscriptions = subscription.NewStore()
	wsWrong.setState(disconnectedState)
	wsWrong.connector = func() error { return errDastardlyReason }
	err = wsWrong.Connect()
	assert.ErrorIs(t, err, errDastardlyReason, "Connect should error correctly")

	ws := NewWebsocket()
	err = ws.Setup(defaultSetup)
	require.NoError(t, err, "Setup must not error")
	ws.trafficTimeout = time.Minute
	ws.connector = connect

	err = ws.Connect()
	require.NoError(t, err, "Connect must not error")

	c := func(tb *assert.CollectT) {
		select {
		case v, ok := <-ws.ToRoutine:
			require.True(tb, ok, "ToRoutine should not be closed on us")
			switch err := v.(type) {
			case *websocket.CloseError:
				assert.Equal(tb, "SpecialText", err.Text, "Should get correct Close Error")
			case error:
				assert.ErrorIs(tb, err, errDastardlyReason, "Should get the correct error")
			default:
				assert.Failf(tb, "Wrong data type sent to ToRoutine", "Got type: %T", err)
			}
		default:
			assert.Fail(tb, "Nothing available on ToRoutine")
		}
	}

	ws.TrafficAlert <- struct{}{}
	ws.ReadMessageErrors <- errDastardlyReason
	assert.EventuallyWithT(t, c, 2*time.Second, 10*time.Millisecond, "Should get an error down the routine")

	ws.ReadMessageErrors <- &websocket.CloseError{Code: 1006, Text: "SpecialText"}
	assert.EventuallyWithT(t, c, 2*time.Second, 10*time.Millisecond, "Should get an error down the routine")

	// Test individual connection defined functions
	require.NoError(t, ws.Shutdown())
	ws.useMultiConnectionManagement = true

	err = ws.Connect()
	assert.ErrorIs(t, err, errNoPendingConnections, "Connect should error correctly")

	ws.useMultiConnectionManagement = true
	ws.SetCanUseAuthenticatedEndpoints(true)
	ws.verbose = true // NOTE: Intentional

	mock := httptest.NewServer(http.HandlerFunc(func(w http.ResponseWriter, r *http.Request) { mockws.WsMockUpgrader(t, w, r, mockws.EchoHandler) }))
	defer mock.Close()
	ws.connectionManager = []*ConnectionWrapper{{Setup: &ConnectionSetup{URL: "ws" + mock.URL[len("http"):] + "/ws"}}}
	err = ws.Connect()
	require.ErrorIs(t, err, errWebsocketSubscriptionsGeneratorUnset)

	ws.connectionManager[0].Setup.Authenticate = func(context.Context, Connection) error { return errDastardlyReason }

	ws.connectionManager[0].Setup.GenerateSubscriptions = func() (subscription.List, error) {
		return nil, errDastardlyReason
	}
	err = ws.Connect()
	require.ErrorIs(t, err, errDastardlyReason)

	ws.connectionManager[0].Setup.GenerateSubscriptions = func() (subscription.List, error) {
		return subscription.List{{}}, nil
	}
	err = ws.Connect()
	require.ErrorIs(t, err, errNoConnectFunc)

	ws.connectionManager[0].Setup.Connector = func(context.Context, Connection) error {
		return errDastardlyReason
	}
	err = ws.Connect()
	require.ErrorIs(t, err, errWebsocketDataHandlerUnset)

	ws.connectionManager[0].Setup.Handler = func(context.Context, []byte) error {
		return errDastardlyReason
	}
	err = ws.Connect()
	require.ErrorIs(t, err, errWebsocketSubscriberUnset)

	ws.connectionManager[0].Setup.Subscriber = func(context.Context, Connection, subscription.List) error {
		return errDastardlyReason
	}
	err = ws.Connect()
	require.ErrorIs(t, err, errDastardlyReason)

	ws.connectionManager[0].Setup.Connector = func(ctx context.Context, conn Connection) error {
		return conn.DialContext(ctx, websocket.DefaultDialer, nil)
	}
	err = ws.Connect()
	require.ErrorIs(t, err, errDastardlyReason)

	ws.connectionManager[0].Setup.Handler = func(context.Context, []byte) error {
		return errDastardlyReason
	}
	err = ws.Connect()
	require.ErrorIs(t, err, errDastardlyReason)

	ws.connectionManager[0].Setup.Subscriber = func(context.Context, Connection, subscription.List) error {
		return nil
	}
	err = ws.Connect()
	require.NoError(t, err)

	err = ws.connectionManager[0].Connection.SendRawMessage(context.Background(), request.Unset, websocket.TextMessage, []byte("test"))
	require.NoError(t, err)

	require.NoError(t, err)
	require.NoError(t, ws.Shutdown())
}

func TestWebsocket(t *testing.T) {
	t.Parallel()

	ws := NewWebsocket()

	err := ws.SetProxyAddress("garbagio")
	assert.ErrorContains(t, err, "invalid URI for request", "SetProxyAddress should error correctly")

	ws.setEnabled(true)
	err = ws.Setup(defaultSetup) // Sets to enabled again
	require.NoError(t, err, "Setup may not error")

	err = ws.Setup(defaultSetup)
	assert.ErrorIs(t, err, errWebsocketAlreadyInitialised, "Setup should error correctly if called twice")

	assert.Equal(t, "GTX", ws.GetName(), "GetName should return correctly")
	assert.True(t, ws.IsEnabled(), "Websocket should be enabled by Setup")

	ws.setEnabled(false)
	assert.False(t, ws.IsEnabled(), "Websocket should be disabled by setEnabled(false)")

	ws.setEnabled(true)
	assert.True(t, ws.IsEnabled(), "Websocket should be enabled by setEnabled(true)")

	err = ws.SetProxyAddress("https://192.168.0.1:1337")
	assert.NoError(t, err, "SetProxyAddress should not error when not yet connected")

	ws.setState(connectedState)

	ws.connector = func() error { return errDastardlyReason }
	err = ws.SetProxyAddress("https://192.168.0.1:1336")
	assert.ErrorIs(t, err, errDastardlyReason, "SetProxyAddress should call Connect and error from there")

	err = ws.SetProxyAddress("https://192.168.0.1:1336")
	assert.ErrorIs(t, err, errSameProxyAddress, "SetProxyAddress should error correctly")

	// removing proxy
	assert.NoError(t, ws.SetProxyAddress(""))

	ws.setEnabled(true)
	// reinstate proxy
	err = ws.SetProxyAddress("http://localhost:1337")
	assert.NoError(t, err, "SetProxyAddress should not error")
	assert.Equal(t, "http://localhost:1337", ws.GetProxyAddress(), "GetProxyAddress should return correctly")
	assert.Equal(t, "wss://testRunningURL", ws.GetWebsocketURL(), "GetWebsocketURL should return correctly")
	assert.Equal(t, time.Second*5, ws.trafficTimeout, "trafficTimeout should default correctly")

	assert.ErrorIs(t, ws.Shutdown(), ErrNotConnected)
	ws.setState(connectedState)
	assert.NoError(t, ws.Shutdown())

	ws.connector = func() error { return nil }
	err = ws.Connect()
	assert.NoError(t, err, "Connect should not error")

	ws.defaultURL = "ws://demos.kaazing.com/echo"
	ws.defaultURLAuth = "ws://demos.kaazing.com/echo"

	err = ws.SetWebsocketURL("", false, false)
	assert.NoError(t, err, "SetWebsocketURL should not error")

	err = ws.SetWebsocketURL("ws://demos.kaazing.com/echo", false, false)
	assert.NoError(t, err, "SetWebsocketURL should not error")

	err = ws.SetWebsocketURL("", true, false)
	assert.NoError(t, err, "SetWebsocketURL should not error")

	err = ws.SetWebsocketURL("ws://demos.kaazing.com/echo", true, false)
	assert.NoError(t, err, "SetWebsocketURL should not error")

	err = ws.SetWebsocketURL("ws://demos.kaazing.com/echo", true, true)
	assert.NoError(t, err, "SetWebsocketURL should not error on reconnect")

	// -- initiate the reconnect which is usually handled by connection monitor
	err = ws.Connect()
	assert.NoError(t, err, "ReConnect called manually should not error")

	err = ws.Connect()
	assert.ErrorIs(t, err, errAlreadyConnected, "ReConnect should error when already connected")

	err = ws.Shutdown()
	assert.NoError(t, err, "Shutdown should not error")
	ws.Wg.Wait()

	ws.useMultiConnectionManagement = true

	ws.connectionManager = []ConnectionWrapper{{Setup: &ConnectionSetup{URL: "ws://demos.kaazing.com/echo"}, Connection: &WebsocketConnection{}}}
	err = ws.SetProxyAddress("https://192.168.0.1:1337")
	require.NoError(t, err)
}

func currySimpleSub(w *Websocket) func(subscription.List) error {
	return func(subs subscription.List) error {
		return w.AddSuccessfulSubscriptions(nil, subs...)
	}
}

func currySimpleSubConn(w *Websocket) func(context.Context, Connection, subscription.List) error {
	return func(_ context.Context, conn Connection, subs subscription.List) error {
		return w.AddSuccessfulSubscriptions(conn, subs...)
	}
}

func currySimpleUnsub(w *Websocket) func(subscription.List) error {
	return func(unsubs subscription.List) error {
		return w.RemoveSubscriptions(nil, unsubs...)
	}
}

func currySimpleUnsubConn(w *Websocket) func(context.Context, Connection, subscription.List) error {
	return func(_ context.Context, conn Connection, unsubs subscription.List) error {
		return w.RemoveSubscriptions(conn, unsubs...)
	}
}

// TestSubscribe logic test
func TestSubscribeUnsubscribe(t *testing.T) {
	t.Parallel()
	ws := NewWebsocket()
	assert.NoError(t, ws.Setup(defaultSetup), "WS Setup should not error")

	ws.Subscriber = currySimpleSub(ws)
	ws.Unsubscriber = currySimpleUnsub(ws)

	subs, err := ws.GenerateSubs()
	require.NoError(t, err, "Generating test subscriptions should not error")
	assert.NoError(t, new(Websocket).UnsubscribeChannels(nil, subs), "Should not error when w.subscriptions is nil")
	assert.NoError(t, ws.UnsubscribeChannels(nil, nil), "Unsubscribing from nil should not error")
	assert.ErrorIs(t, ws.UnsubscribeChannels(nil, subs), subscription.ErrNotFound, "Unsubscribing should error when not subscribed")
	assert.Nil(t, ws.GetSubscription(42), "GetSubscription on empty internal map should return")
	assert.NoError(t, ws.SubscribeToChannels(nil, subs), "Basic Subscribing should not error")
	assert.Len(t, ws.GetSubscriptions(), 4, "Should have 4 subscriptions")
	bySub := ws.GetSubscription(subscription.Subscription{Channel: "TestSub"})
	if assert.NotNil(t, bySub, "GetSubscription by subscription should find a channel") {
		assert.Equal(t, "TestSub", bySub.Channel, "GetSubscription by default key should return a pointer a copy of the right channel")
		assert.Same(t, bySub, subs[0], "GetSubscription returns the same pointer")
	}
	if assert.NotNil(t, ws.GetSubscription("purple"), "GetSubscription by string key should find a channel") {
		assert.Equal(t, "TestSub2", ws.GetSubscription("purple").Channel, "GetSubscription by string key should return a pointer a copy of the right channel")
	}
	if assert.NotNil(t, ws.GetSubscription(testSubKey{"mauve"}), "GetSubscription by type key should find a channel") {
		assert.Equal(t, "TestSub3", ws.GetSubscription(testSubKey{"mauve"}).Channel, "GetSubscription by type key should return a pointer a copy of the right channel")
	}
	if assert.NotNil(t, ws.GetSubscription(42), "GetSubscription by int key should find a channel") {
		assert.Equal(t, "TestSub4", ws.GetSubscription(42).Channel, "GetSubscription by int key should return a pointer a copy of the right channel")
	}
	assert.Nil(t, ws.GetSubscription(nil), "GetSubscription by nil should return nil")
	assert.Nil(t, ws.GetSubscription(45), "GetSubscription by invalid key should return nil")
	assert.ErrorIs(t, ws.SubscribeToChannels(nil, subs), subscription.ErrDuplicate, "Subscribe should error when already subscribed")
	assert.NoError(t, ws.SubscribeToChannels(nil, nil), "Subscribe to an nil List should not error")
	assert.NoError(t, ws.UnsubscribeChannels(nil, subs), "Unsubscribing should not error")

	ws.Subscriber = func(subscription.List) error { return errDastardlyReason }
	assert.ErrorIs(t, ws.SubscribeToChannels(nil, subs), errDastardlyReason, "Should error correctly when error returned from Subscriber")

	err = ws.SubscribeToChannels(nil, subscription.List{nil})
	assert.ErrorIs(t, err, common.ErrNilPointer, "Should error correctly when list contains a nil subscription")

	multi := NewWebsocket()
	set := *defaultSetup
	set.UseMultiConnectionManagement = true
	assert.NoError(t, multi.Setup(&set))

	amazingCandidate := &ConnectionSetup{
		URL:                   "AMAZING",
		Connector:             func(context.Context, Connection) error { return nil },
		GenerateSubscriptions: ws.GenerateSubs,
		Subscriber: func(ctx context.Context, c Connection, s subscription.List) error {
			return currySimpleSubConn(multi)(ctx, c, s)
		},
		Unsubscriber: func(ctx context.Context, c Connection, s subscription.List) error {
			return currySimpleUnsubConn(multi)(ctx, c, s)
		},
		Handler: func(context.Context, []byte) error { return nil },
	}
	require.NoError(t, multi.SetupNewConnection(amazingCandidate))

	amazingConn := multi.getConnectionFromSetup(amazingCandidate)
	multi.connections = map[Connection]*ConnectionWrapper{
		amazingConn: multi.connectionManager[0],
	}

	subs, err = amazingCandidate.GenerateSubscriptions()
	require.NoError(t, err, "Generating test subscriptions should not error")
	assert.NoError(t, new(Websocket).UnsubscribeChannels(nil, subs), "Should not error when w.subscriptions is nil")
	assert.NoError(t, new(Websocket).UnsubscribeChannels(amazingConn, subs), "Should not error when w.subscriptions is nil")
	assert.NoError(t, multi.UnsubscribeChannels(amazingConn, nil), "Unsubscribing from nil should not error")
	assert.ErrorIs(t, multi.UnsubscribeChannels(amazingConn, subs), subscription.ErrNotFound, "Unsubscribing should error when not subscribed")
	assert.Nil(t, multi.GetSubscription(42), "GetSubscription on empty internal map should return")

	assert.ErrorIs(t, multi.SubscribeToChannels(nil, subs), common.ErrNilPointer, "If no connection is set, Subscribe should error")

	assert.NoError(t, multi.SubscribeToChannels(amazingConn, subs), "Basic Subscribing should not error")
	assert.Len(t, multi.GetSubscriptions(), 4, "Should have 4 subscriptions")
	bySub = multi.GetSubscription(subscription.Subscription{Channel: "TestSub"})
	if assert.NotNil(t, bySub, "GetSubscription by subscription should find a channel") {
		assert.Equal(t, "TestSub", bySub.Channel, "GetSubscription by default key should return a pointer a copy of the right channel")
		assert.Same(t, bySub, subs[0], "GetSubscription returns the same pointer")
	}
	if assert.NotNil(t, multi.GetSubscription("purple"), "GetSubscription by string key should find a channel") {
		assert.Equal(t, "TestSub2", multi.GetSubscription("purple").Channel, "GetSubscription by string key should return a pointer a copy of the right channel")
	}
	if assert.NotNil(t, multi.GetSubscription(testSubKey{"mauve"}), "GetSubscription by type key should find a channel") {
		assert.Equal(t, "TestSub3", multi.GetSubscription(testSubKey{"mauve"}).Channel, "GetSubscription by type key should return a pointer a copy of the right channel")
	}
	if assert.NotNil(t, multi.GetSubscription(42), "GetSubscription by int key should find a channel") {
		assert.Equal(t, "TestSub4", multi.GetSubscription(42).Channel, "GetSubscription by int key should return a pointer a copy of the right channel")
	}
	assert.Nil(t, multi.GetSubscription(nil), "GetSubscription by nil should return nil")
	assert.Nil(t, multi.GetSubscription(45), "GetSubscription by invalid key should return nil")
	assert.ErrorIs(t, multi.SubscribeToChannels(amazingConn, subs), subscription.ErrDuplicate, "Subscribe should error when already subscribed")
	assert.NoError(t, multi.SubscribeToChannels(amazingConn, nil), "Subscribe to an nil List should not error")
	assert.NoError(t, multi.UnsubscribeChannels(amazingConn, subs), "Unsubscribing should not error")

	amazingCandidate.Subscriber = func(context.Context, Connection, subscription.List) error { return errDastardlyReason }
	assert.ErrorIs(t, multi.SubscribeToChannels(amazingConn, subs), errDastardlyReason, "Should error correctly when error returned from Subscriber")

	err = multi.SubscribeToChannels(amazingConn, subscription.List{nil})
	assert.ErrorIs(t, err, common.ErrNilPointer, "Should error correctly when list contains a nil subscription")
}

// TestResubscribe tests Resubscribing to existing subscriptions
func TestResubscribe(t *testing.T) {
	t.Parallel()
	ws := NewWebsocket()

	wackedOutSetup := *defaultSetup
	wackedOutSetup.MaxWebsocketSubscriptionsPerConnection = -1
	err := ws.Setup(&wackedOutSetup)
	assert.ErrorIs(t, err, errInvalidMaxSubscriptions, "Invalid MaxWebsocketSubscriptionsPerConnection should error")

	err = ws.Setup(defaultSetup)
	assert.NoError(t, err, "WS Setup should not error")

	ws.Subscriber = currySimpleSub(ws)
	ws.Unsubscriber = currySimpleUnsub(ws)

	channel := subscription.List{{Channel: "resubTest"}}

	assert.ErrorIs(t, ws.ResubscribeToChannel(nil, channel[0]), subscription.ErrNotFound, "Resubscribe should error when channel isn't subscribed yet")
	assert.NoError(t, ws.SubscribeToChannels(nil, channel), "Subscribe should not error")
	assert.NoError(t, ws.ResubscribeToChannel(nil, channel[0]), "Resubscribe should not error now the channel is subscribed")
}

// TestSubscriptions tests adding, getting and removing subscriptions
func TestSubscriptions(t *testing.T) {
	t.Parallel()
	w := new(Websocket) // Do not use NewWebsocket; We want to exercise w.subs == nil
	assert.ErrorIs(t, (*Websocket)(nil).AddSubscriptions(nil), common.ErrNilPointer, "Should error correctly when nil websocket")
	s := &subscription.Subscription{Key: 42, Channel: subscription.TickerChannel}
	require.NoError(t, w.AddSubscriptions(nil, s), "Adding first subscription should not error")
	assert.Same(t, s, w.GetSubscription(42), "Get Subscription should retrieve the same subscription")
	assert.ErrorIs(t, w.AddSubscriptions(nil, s), subscription.ErrDuplicate, "Adding same subscription should return error")
	assert.Equal(t, subscription.SubscribingState, s.State(), "Should set state to Subscribing")

	err := w.RemoveSubscriptions(nil, s)
	require.NoError(t, err, "RemoveSubscriptions must not error")
	assert.Nil(t, w.GetSubscription(42), "Remove should have removed the sub")
	assert.Equal(t, subscription.UnsubscribedState, s.State(), "Should set state to Unsubscribed")

	require.NoError(t, s.SetState(subscription.ResubscribingState), "SetState must not error")
	require.NoError(t, w.AddSubscriptions(nil, s), "Adding first subscription should not error")
	assert.Equal(t, subscription.ResubscribingState, s.State(), "Should not change resubscribing state")
}

// TestSuccessfulSubscriptions tests adding, getting and removing subscriptions
func TestSuccessfulSubscriptions(t *testing.T) {
	t.Parallel()
	w := new(Websocket) // Do not use NewWebsocket; We want to exercise w.subs == nil
	assert.ErrorIs(t, (*Websocket)(nil).AddSuccessfulSubscriptions(nil, nil), common.ErrNilPointer, "Should error correctly when nil websocket")
	c := &subscription.Subscription{Key: 42, Channel: subscription.TickerChannel}
	require.NoError(t, w.AddSuccessfulSubscriptions(nil, c), "Adding first subscription should not error")
	assert.Same(t, c, w.GetSubscription(42), "Get Subscription should retrieve the same subscription")
	assert.ErrorIs(t, w.AddSuccessfulSubscriptions(nil, c), subscription.ErrInStateAlready, "Adding subscription in same state should return error")
	require.NoError(t, c.SetState(subscription.SubscribingState), "SetState must not error")
	assert.ErrorIs(t, w.AddSuccessfulSubscriptions(nil, c), subscription.ErrDuplicate, "Adding same subscription should return error")

	err := w.RemoveSubscriptions(nil, c)
	require.NoError(t, err, "RemoveSubscriptions must not error")
	assert.Nil(t, w.GetSubscription(42), "Remove should have removed the sub")
	assert.ErrorIs(t, w.RemoveSubscriptions(nil, c), subscription.ErrNotFound, "Should error correctly when not found")
	assert.ErrorIs(t, (*Websocket)(nil).RemoveSubscriptions(nil, nil), common.ErrNilPointer, "Should error correctly when nil websocket")
	w.subscriptions = nil
	assert.ErrorIs(t, w.RemoveSubscriptions(nil, c), common.ErrNilPointer, "Should error correctly when nil websocket")
}

// TestConnectionMonitorNoConnection logic test
func TestConnectionMonitorNoConnection(t *testing.T) {
	t.Parallel()
	ws := NewWebsocket()
	ws.connectionMonitorDelay = 500
	ws.exchangeName = "hello"
	ws.setEnabled(true)
	err := ws.connectionMonitor()
	require.NoError(t, err, "connectionMonitor must not error")
	assert.True(t, ws.IsConnectionMonitorRunning(), "IsConnectionMonitorRunning should return true")
	err = ws.connectionMonitor()
	assert.ErrorIs(t, err, errAlreadyRunning, "connectionMonitor should error correctly")

	ws.setState(connectedState)
	ws.ReadMessageErrors <- errConnectionFault
	select {
	case data := <-ws.DataHandler:
		err, ok := data.(error)
		require.True(t, ok, "DataHandler should return an error")
		require.ErrorIs(t, err, errConnectionFault, "DataHandler should return the correct error")
	case <-time.After(2 * time.Second):
		t.Fatal("DataHandler should return an error")
	}
}

// TestGetSubscription logic test
func TestGetSubscription(t *testing.T) {
	t.Parallel()
	assert.Nil(t, (*Websocket).GetSubscription(nil, "imaginary"), "GetSubscription on a nil Websocket should return nil")
	assert.Nil(t, (&Websocket{}).GetSubscription("empty"), "GetSubscription on a Websocket with no sub store should return nil")
	w := NewWebsocket()
	assert.Nil(t, w.GetSubscription(nil), "GetSubscription with a nil key should return nil")
	s := &subscription.Subscription{Key: 42, Channel: "hello3"}
	require.NoError(t, w.AddSubscriptions(nil, s), "AddSubscriptions must not error")
	assert.Same(t, s, w.GetSubscription(42), "GetSubscription should delegate to the store")
}

// TestGetSubscriptions logic test
func TestGetSubscriptions(t *testing.T) {
	t.Parallel()
	assert.Nil(t, (*Websocket).GetSubscriptions(nil), "GetSubscription on a nil Websocket should return nil")
	assert.Nil(t, (&Websocket{}).GetSubscriptions(), "GetSubscription on a Websocket with no sub store should return nil")
	w := NewWebsocket()
	s := subscription.List{
		{Key: 42, Channel: "hello3"},
		{Key: 45, Channel: "hello4"},
	}
	err := w.AddSubscriptions(nil, s...)
	require.NoError(t, err, "AddSubscriptions must not error")
	assert.ElementsMatch(t, s, w.GetSubscriptions(), "GetSubscriptions should return the correct channel details")
}

// TestSetCanUseAuthenticatedEndpoints logic test
func TestSetCanUseAuthenticatedEndpoints(t *testing.T) {
	t.Parallel()
	ws := NewWebsocket()
	assert.False(t, ws.CanUseAuthenticatedEndpoints(), "CanUseAuthenticatedEndpoints should return false")
	ws.SetCanUseAuthenticatedEndpoints(true)
	assert.True(t, ws.CanUseAuthenticatedEndpoints(), "CanUseAuthenticatedEndpoints should return true")
}

// TestDial logic test
func TestDial(t *testing.T) {
	t.Parallel()
	var testCases = []testStruct{
		{Error: nil,
			WC: WebsocketConnection{
				ExchangeName:     "test1",
				Verbose:          true,
				URL:              websocketTestURL,
				RateLimit:        request.NewWeightedRateLimitByDuration(10 * time.Millisecond),
				ResponseMaxLimit: 7000000000,
			},
		},
		{Error: errors.New(" Error: malformed ws or wss URL"),
			WC: WebsocketConnection{
				ExchangeName:     "test2",
				Verbose:          true,
				URL:              "",
				ResponseMaxLimit: 7000000000,
			},
		},
		{Error: nil,
			WC: WebsocketConnection{
				ExchangeName:     "test3",
				Verbose:          true,
				URL:              websocketTestURL,
				ProxyURL:         proxyURL,
				ResponseMaxLimit: 7000000000,
			},
		},
	}
	for i := range testCases {
		testData := &testCases[i]
		t.Run(testData.WC.ExchangeName, func(t *testing.T) {
			t.Parallel()
			if testData.WC.ProxyURL != "" && !useProxyTests {
				t.Skip("Proxy testing not enabled, skipping")
			}
			err := testData.WC.Dial(&dialer, http.Header{})
			if err != nil {
				if testData.Error != nil && strings.Contains(err.Error(), testData.Error.Error()) {
					return
				}
				t.Fatal(err)
			}
		})
	}
}

// TestSendMessage logic test
func TestSendMessage(t *testing.T) {
	t.Parallel()
	var testCases = []testStruct{
		{Error: nil, WC: WebsocketConnection{
			ExchangeName:     "test1",
			Verbose:          true,
			URL:              websocketTestURL,
			RateLimit:        request.NewWeightedRateLimitByDuration(10 * time.Millisecond),
			ResponseMaxLimit: 7000000000,
		},
		},
		{Error: errors.New(" Error: malformed ws or wss URL"),
			WC: WebsocketConnection{
				ExchangeName:     "test2",
				Verbose:          true,
				URL:              "",
				ResponseMaxLimit: 7000000000,
			},
		},
		{Error: nil,
			WC: WebsocketConnection{
				ExchangeName:     "test3",
				Verbose:          true,
				URL:              websocketTestURL,
				ProxyURL:         proxyURL,
				ResponseMaxLimit: 7000000000,
			},
		},
	}
	for i := range testCases {
		testData := &testCases[i]
		t.Run(testData.WC.ExchangeName, func(t *testing.T) {
			t.Parallel()
			if testData.WC.ProxyURL != "" && !useProxyTests {
				t.Skip("Proxy testing not enabled, skipping")
			}
			err := testData.WC.Dial(&dialer, http.Header{})
			if err != nil {
				if testData.Error != nil && strings.Contains(err.Error(), testData.Error.Error()) {
					return
				}
				t.Fatal(err)
			}
			err = testData.WC.SendJSONMessage(context.Background(), request.Unset, Ping)
			if err != nil {
				t.Error(err)
			}
			err = testData.WC.SendRawMessage(context.Background(), request.Unset, websocket.TextMessage, []byte(Ping))
			if err != nil {
				t.Error(err)
			}
		})
	}
}

func TestSendMessageReturnResponse(t *testing.T) {
	t.Parallel()
	wc := &WebsocketConnection{
		Verbose:          true,
		URL:              "wss://ws.kraken.com",
		ResponseMaxLimit: time.Second * 5,
		Match:            NewMatch(),
	}
	if wc.ProxyURL != "" && !useProxyTests {
		t.Skip("Proxy testing not enabled, skipping")
	}

	err := wc.Dial(&dialer, http.Header{})
	if err != nil {
		t.Fatal(err)
	}

	go readMessages(t, wc)

	req := testRequest{
		Event: "subscribe",
		Pairs: []string{currency.NewPairWithDelimiter("XBT", "USD", "/").String()},
		Subscription: testRequestData{
			Name: "ticker",
		},
		RequestID: wc.GenerateMessageID(false),
	}

	_, err = wc.SendMessageReturnResponse(context.Background(), request.Unset, req.RequestID, req)
	if err != nil {
		t.Error(err)
	}

	cancelledCtx, fn := context.WithDeadline(context.Background(), time.Now())
	fn()
	_, err = wc.SendMessageReturnResponse(cancelledCtx, request.Unset, "123", req)
	assert.ErrorIs(t, err, context.DeadlineExceeded)

	// with timeout
	wc.ResponseMaxLimit = 1
	_, err = wc.SendMessageReturnResponse(context.Background(), request.Unset, "123", req)
	assert.ErrorIs(t, err, ErrSignatureTimeout, "SendMessageReturnResponse should error when request ID not found")
}

type reporter struct {
	name string
	msg  []byte
	t    time.Duration
}

func (r *reporter) Latency(name string, message []byte, t time.Duration) {
	r.name = name
	r.msg = message
	r.t = t
}

// readMessages helper func
func readMessages(t *testing.T, wc *WebsocketConnection) {
	t.Helper()
	timer := time.NewTimer(20 * time.Second)
	for {
		select {
		case <-timer.C:
			return
		default:
			resp := wc.ReadMessage()
			if resp.Raw == nil {
				t.Error("connection has closed")
				return
			}
			var incoming testResponse
			err := json.Unmarshal(resp.Raw, &incoming)
			if err != nil {
				t.Error(err)
				return
			}
			if incoming.RequestID > 0 {
				wc.Match.IncomingWithData(incoming.RequestID, resp.Raw)
				return
			}
		}
	}
}

// TestSetupPingHandler logic test
func TestSetupPingHandler(t *testing.T) {
	t.Parallel()
	wc := &WebsocketConnection{
		URL:              websocketTestURL,
		ResponseMaxLimit: time.Second * 5,
		Match:            NewMatch(),
		Wg:               &sync.WaitGroup{},
	}

	if wc.ProxyURL != "" && !useProxyTests {
		t.Skip("Proxy testing not enabled, skipping")
	}
	wc.shutdown = make(chan struct{})
	err := wc.Dial(&dialer, http.Header{})
	if err != nil {
		t.Fatal(err)
	}

	wc.SetupPingHandler(request.Unset, PingHandler{
		UseGorillaHandler: true,
		MessageType:       websocket.PingMessage,
		Delay:             100,
	})

	err = wc.Connection.Close()
	if err != nil {
		t.Error(err)
	}

	err = wc.Dial(&dialer, http.Header{})
	if err != nil {
		t.Fatal(err)
	}
	wc.SetupPingHandler(request.Unset, PingHandler{
		MessageType: websocket.TextMessage,
		Message:     []byte(Ping),
		Delay:       200,
	})
	time.Sleep(time.Millisecond * 201)
	close(wc.shutdown)
	wc.Wg.Wait()
}

// TestParseBinaryResponse logic test
func TestParseBinaryResponse(t *testing.T) {
	t.Parallel()
	wc := &WebsocketConnection{
		URL:              websocketTestURL,
		ResponseMaxLimit: time.Second * 5,
		Match:            NewMatch(),
	}

	var b bytes.Buffer
	g := gzip.NewWriter(&b)
	_, err := g.Write([]byte("hello"))
	require.NoError(t, err, "gzip.Write must not error")
	assert.NoError(t, g.Close(), "Close should not error")

	resp, err := wc.parseBinaryResponse(b.Bytes())
	assert.NoError(t, err, "parseBinaryResponse should not error parsing gzip")
	assert.EqualValues(t, "hello", resp, "parseBinaryResponse should decode gzip")

	b.Reset()
	f, err := flate.NewWriter(&b, 1)
	require.NoError(t, err, "flate.NewWriter must not error")
	_, err = f.Write([]byte("goodbye"))
	require.NoError(t, err, "flate.Write must not error")
	assert.NoError(t, f.Close(), "Close should not error")

	resp, err = wc.parseBinaryResponse(b.Bytes())
	assert.NoError(t, err, "parseBinaryResponse should not error parsing inflate")
	assert.EqualValues(t, "goodbye", resp, "parseBinaryResponse should deflate")

	_, err = wc.parseBinaryResponse([]byte{})
	assert.ErrorContains(t, err, "unexpected EOF", "parseBinaryResponse should error on empty input")
}

// TestCanUseAuthenticatedWebsocketForWrapper logic test
func TestCanUseAuthenticatedWebsocketForWrapper(t *testing.T) {
	t.Parallel()
	ws := &Websocket{}
	assert.False(t, ws.CanUseAuthenticatedWebsocketForWrapper(), "CanUseAuthenticatedWebsocketForWrapper should return false")

	ws.setState(connectedState)
	require.True(t, ws.IsConnected(), "IsConnected must return true")
	assert.False(t, ws.CanUseAuthenticatedWebsocketForWrapper(), "CanUseAuthenticatedWebsocketForWrapper should return false")

	ws.SetCanUseAuthenticatedEndpoints(true)
	assert.True(t, ws.CanUseAuthenticatedWebsocketForWrapper(), "CanUseAuthenticatedWebsocketForWrapper should return true")
}

func TestGenerateMessageID(t *testing.T) {
	t.Parallel()
	wc := WebsocketConnection{}
	const spins = 1000
	ids := make([]int64, spins)
	for i := range spins {
		id := wc.GenerateMessageID(true)
		assert.NotContains(t, ids, id, "GenerateMessageID must not generate the same ID twice")
		ids[i] = id
	}

	wc.bespokeGenerateMessageID = func(bool) int64 { return 42 }
	assert.EqualValues(t, 42, wc.GenerateMessageID(true), "GenerateMessageID must use bespokeGenerateMessageID")
}

// 7002502	       166.7 ns/op	      48 B/op	       3 allocs/op
func BenchmarkGenerateMessageID_High(b *testing.B) {
	wc := WebsocketConnection{}
	for i := 0; i < b.N; i++ {
		_ = wc.GenerateMessageID(true)
	}
}

// 6536250	       186.1 ns/op	      48 B/op	       3 allocs/op
func BenchmarkGenerateMessageID_Low(b *testing.B) {
	wc := WebsocketConnection{}
	for i := 0; i < b.N; i++ {
		_ = wc.GenerateMessageID(false)
	}
}

func TestCheckWebsocketURL(t *testing.T) {
	err := checkWebsocketURL("")
	assert.ErrorIs(t, err, errInvalidWebsocketURL, "checkWebsocketURL should error correctly on empty string")

	err = checkWebsocketURL("wowowow:wowowowo")
	assert.ErrorIs(t, err, errInvalidWebsocketURL, "checkWebsocketURL should error correctly on bad format")

	err = checkWebsocketURL("://")
	assert.ErrorContains(t, err, "missing protocol scheme", "checkWebsocketURL should error correctly on bad proto")

	err = checkWebsocketURL("http://www.google.com")
	assert.ErrorIs(t, err, errInvalidWebsocketURL, "checkWebsocketURL should error correctly on wrong proto")

	err = checkWebsocketURL("wss://websocketconnection.place")
	assert.NoError(t, err, "checkWebsocketURL should not error")

	err = checkWebsocketURL("ws://websocketconnection.place")
	assert.NoError(t, err, "checkWebsocketURL should not error")
}

// TestGetChannelDifference exercises GetChannelDifference
// See subscription.TestStoreDiff for further testing
func TestGetChannelDifference(t *testing.T) {
	t.Parallel()

	w := &Websocket{}
	assert.NotPanics(t, func() { w.GetChannelDifference(nil, subscription.List{}) }, "Should not panic when called without a store")
	subs, unsubs := w.GetChannelDifference(nil, subscription.List{{Channel: subscription.CandlesChannel}})
	require.Equal(t, 1, len(subs), "Should get the correct number of subs")
	require.Empty(t, unsubs, "Should get no unsubs")
	require.NoError(t, w.AddSubscriptions(nil, subs...), "AddSubscriptions must not error")
	subs, unsubs = w.GetChannelDifference(nil, subscription.List{{Channel: subscription.TickerChannel}})
	require.Equal(t, 1, len(subs), "Should get the correct number of subs")
	assert.Equal(t, 1, len(unsubs), "Should get the correct number of unsubs")

	w = &Websocket{}
	sweetConn := &WebsocketConnection{}
	subs, unsubs = w.GetChannelDifference(sweetConn, subscription.List{{Channel: subscription.CandlesChannel}})
	require.Equal(t, 1, len(subs))
	require.Empty(t, unsubs, "Should get no unsubs")

	w.connections = map[Connection]*ConnectionWrapper{
		sweetConn: {Setup: &ConnectionSetup{URL: "ws://localhost:8080/ws"}},
	}

	naughtyConn := &WebsocketConnection{}
	subs, unsubs = w.GetChannelDifference(naughtyConn, subscription.List{{Channel: subscription.CandlesChannel}})
	require.Equal(t, 1, len(subs))
	require.Empty(t, unsubs, "Should get no unsubs")

	subs, unsubs = w.GetChannelDifference(sweetConn, subscription.List{{Channel: subscription.CandlesChannel}})
	require.Equal(t, 1, len(subs))
	require.Empty(t, unsubs, "Should get no unsubs")

	err := w.connections[sweetConn].Subscriptions.Add(&subscription.Subscription{Channel: subscription.CandlesChannel})
	require.NoError(t, err)

	subs, unsubs = w.GetChannelDifference(sweetConn, subscription.List{{Channel: subscription.CandlesChannel}})
	require.Empty(t, subs, "Should get no subs")
	require.Empty(t, unsubs, "Should get no unsubs")

	subs, unsubs = w.GetChannelDifference(sweetConn, nil)
	require.Empty(t, subs, "Should get no subs")
	require.Equal(t, 1, len(unsubs))
}

// GenSubs defines a theoretical exchange with pair management
type GenSubs struct {
	EnabledPairs currency.Pairs
	subscribos   subscription.List
	unsubscribos subscription.List
}

// generateSubs default subs created from the enabled pairs list
func (g *GenSubs) generateSubs() (subscription.List, error) {
	superduperchannelsubs := make(subscription.List, len(g.EnabledPairs))
	for i := range g.EnabledPairs {
		superduperchannelsubs[i] = &subscription.Subscription{
			Channel: "TEST:" + strconv.FormatInt(int64(i), 10),
			Pairs:   currency.Pairs{g.EnabledPairs[i]},
		}
	}
	return superduperchannelsubs, nil
}

func (g *GenSubs) SUBME(subs subscription.List) error {
	if len(subs) == 0 {
		return errors.New("WOW")
	}
	g.subscribos = subs
	return nil
}

func (g *GenSubs) UNSUBME(unsubs subscription.List) error {
	if len(unsubs) == 0 {
		return errors.New("WOW")
	}
	g.unsubscribos = unsubs
	return nil
}

// sneaky connect func
func connect() error { return nil }

func TestFlushChannels(t *testing.T) {
	t.Parallel()
	// Enabled pairs/setup system

	dodgyWs := Websocket{}
	err := dodgyWs.FlushChannels()
	assert.ErrorIs(t, err, ErrWebsocketNotEnabled, "FlushChannels should error correctly")

	dodgyWs.setEnabled(true)
	err = dodgyWs.FlushChannels()
	assert.ErrorIs(t, err, ErrNotConnected, "FlushChannels should error correctly")

	newgen := GenSubs{EnabledPairs: []currency.Pair{
		currency.NewPair(currency.BTC, currency.AUD),
		currency.NewPair(currency.BTC, currency.USDT),
	}}

	w := NewWebsocket()
	w.exchangeName = "test"
	w.connector = connect
	w.Subscriber = newgen.SUBME
	w.Unsubscriber = newgen.UNSUBME
	// Added for when we utilise connect() in FlushChannels() so the traffic monitor doesn't time out and turn this to an unconnected state
	w.trafficTimeout = time.Second * 30

	w.setEnabled(true)
	w.setState(connectedState)

	// Disable pair and flush system
	newgen.EnabledPairs = []currency.Pair{
		currency.NewPair(currency.BTC, currency.AUD)}
	w.GenerateSubs = func() (subscription.List, error) {
		return subscription.List{{Channel: "test"}}, nil
	}
	err = w.FlushChannels()
	require.NoError(t, err, "Flush Channels must not error")

	w.GenerateSubs = func() (subscription.List, error) { return nil, errDastardlyReason } // error on generateSubs
	err = w.FlushChannels()                                                               // error on full subscribeToChannels
	assert.ErrorIs(t, err, errDastardlyReason, "FlushChannels should error correctly on GenerateSubs")

	w.GenerateSubs = func() (subscription.List, error) { return nil, nil } // No subs to sub
	err = w.FlushChannels()                                                // No subs to sub
	assert.NoError(t, err, "Flush Channels should not error")

	w.GenerateSubs = newgen.generateSubs
	subs, err := w.GenerateSubs()
	require.NoError(t, err, "GenerateSubs must not error")
	require.NoError(t, w.AddSubscriptions(nil, subs...), "AddSubscriptions must not error")
	err = w.FlushChannels()
	assert.NoError(t, err, "FlushChannels should not error")
	w.features.Subscribe = true

	w.GenerateSubs = newgen.generateSubs
	w.subscriptions = subscription.NewStore()
	err = w.subscriptions.Add(&subscription.Subscription{
		Key:     41,
		Channel: "match channel",
		Pairs:   currency.Pairs{currency.NewPair(currency.BTC, currency.AUD)},
	})
	require.NoError(t, err, "AddSubscription must not error")
	err = w.subscriptions.Add(&subscription.Subscription{
		Key:     42,
		Channel: "unsub channel",
		Pairs:   currency.Pairs{currency.NewPair(currency.THETA, currency.USDT)},
	})
	require.NoError(t, err, "AddSubscription must not error")

	err = w.FlushChannels()
	assert.NoError(t, err, "FlushChannels should not error")

	w.setState(connectedState)
	w.features.Unsubscribe = true
	err = w.FlushChannels()
	assert.NoError(t, err, "FlushChannels should not error")

	// Multi connection management
	w.useMultiConnectionManagement = true
	mock := httptest.NewServer(http.HandlerFunc(func(w http.ResponseWriter, r *http.Request) { mockws.WsMockUpgrader(t, w, r, mockws.EchoHandler) }))
	defer mock.Close()

	amazingCandidate := &ConnectionSetup{
		URL: "ws" + mock.URL[len("http"):] + "/ws",
		Connector: func(ctx context.Context, conn Connection) error {
			return conn.DialContext(ctx, websocket.DefaultDialer, nil)
		},
		GenerateSubscriptions: newgen.generateSubs,
		Subscriber: func(ctx context.Context, c Connection, s subscription.List) error {
			return currySimpleSubConn(w)(ctx, c, s)
		},
		Unsubscriber: func(ctx context.Context, c Connection, s subscription.List) error {
			return currySimpleUnsubConn(w)(ctx, c, s)
		},
		Handler: func(context.Context, []byte) error { return nil },
	}
	require.NoError(t, w.SetupNewConnection(amazingCandidate))
	require.NoError(t, w.FlushChannels(), "FlushChannels must not error")

	// Forces full connection cycle
	w.features.Subscribe = false
	require.NoError(t, w.FlushChannels(), "FlushChannels must not error")

	// Unsubscribe what's already subscribed. No subscriptions left over, which then forces the shutdown and removal
	// of the connection from management.
	w.features.Subscribe = true
	w.connectionManager[0].Setup.GenerateSubscriptions = func() (subscription.List, error) { return nil, nil }
	require.NoError(t, w.FlushChannels(), "FlushChannels must not error")
}

func TestDisable(t *testing.T) {
	t.Parallel()
	w := NewWebsocket()
	w.setEnabled(true)
	w.setState(connectedState)
	require.NoError(t, w.Disable(), "Disable must not error")
	assert.ErrorIs(t, w.Disable(), ErrAlreadyDisabled, "Disable should error correctly")
}

func TestEnable(t *testing.T) {
	t.Parallel()
	w := NewWebsocket()
	w.connector = connect
	w.Subscriber = func(subscription.List) error { return nil }
	w.Unsubscriber = func(subscription.List) error { return nil }
	w.GenerateSubs = func() (subscription.List, error) { return nil, nil }
	require.NoError(t, w.Enable(), "Enable must not error")
	assert.ErrorIs(t, w.Enable(), errWebsocketAlreadyEnabled, "Enable should error correctly")
}

func TestSetupNewConnection(t *testing.T) {
	t.Parallel()
	var nonsenseWebsock *Websocket
	err := nonsenseWebsock.SetupNewConnection(&ConnectionSetup{URL: "urlstring"})
	assert.ErrorIs(t, err, errWebsocketIsNil, "SetupNewConnection should error correctly")

	nonsenseWebsock = &Websocket{}
	err = nonsenseWebsock.SetupNewConnection(&ConnectionSetup{URL: "urlstring"})
	assert.ErrorIs(t, err, errExchangeConfigNameEmpty, "SetupNewConnection should error correctly")

	nonsenseWebsock = &Websocket{exchangeName: "test"}
	err = nonsenseWebsock.SetupNewConnection(&ConnectionSetup{URL: "urlstring"})
	assert.ErrorIs(t, err, errTrafficAlertNil, "SetupNewConnection should error correctly")

	nonsenseWebsock.TrafficAlert = make(chan struct{}, 1)
	err = nonsenseWebsock.SetupNewConnection(&ConnectionSetup{URL: "urlstring"})
	assert.ErrorIs(t, err, errReadMessageErrorsNil, "SetupNewConnection should error correctly")

	web := NewWebsocket()

	err = web.Setup(defaultSetup)
	assert.NoError(t, err, "Setup should not error")

	err = web.SetupNewConnection(&ConnectionSetup{URL: "urlstring"})
	assert.NoError(t, err, "SetupNewConnection should not error")

	err = web.SetupNewConnection(&ConnectionSetup{URL: "urlstring", Authenticated: true})
	assert.NoError(t, err, "SetupNewConnection should not error")

	// Test connection candidates for multi connection tracking.
	multi := NewWebsocket()
	set := *defaultSetup
	set.UseMultiConnectionManagement = true
	require.NoError(t, multi.Setup(&set))

	err = multi.SetupNewConnection(nil)
	require.ErrorIs(t, err, errExchangeConfigEmpty)

	connSetup := &ConnectionSetup{ResponseCheckTimeout: time.Millisecond}
	err = multi.SetupNewConnection(connSetup)
	require.ErrorIs(t, err, errDefaultURLIsEmpty)

	connSetup.URL = "urlstring"
	err = multi.SetupNewConnection(connSetup)
	require.ErrorIs(t, err, errWebsocketConnectorUnset)

	connSetup.Connector = func(context.Context, Connection) error { return nil }
	err = multi.SetupNewConnection(connSetup)
	require.ErrorIs(t, err, errWebsocketSubscriptionsGeneratorUnset)

	connSetup.GenerateSubscriptions = func() (subscription.List, error) { return nil, nil }
	err = multi.SetupNewConnection(connSetup)
	require.ErrorIs(t, err, errWebsocketSubscriberUnset)

	connSetup.Subscriber = func(context.Context, Connection, subscription.List) error { return nil }
	err = multi.SetupNewConnection(connSetup)
	require.ErrorIs(t, err, errWebsocketUnsubscriberUnset)

	connSetup.Unsubscriber = func(context.Context, Connection, subscription.List) error { return nil }
	err = multi.SetupNewConnection(connSetup)
	require.ErrorIs(t, err, errWebsocketDataHandlerUnset)

	connSetup.Handler = func(context.Context, []byte) error { return nil }
	err = multi.SetupNewConnection(connSetup)
	require.NoError(t, err)

	require.Len(t, multi.connectionManager, 1)

	require.Nil(t, multi.AuthConn)
	require.Nil(t, multi.Conn)

	err = multi.SetupNewConnection(connSetup)
	require.ErrorIs(t, err, errConnectionWrapperDuplication)
}

func TestWebsocketConnectionShutdown(t *testing.T) {
	t.Parallel()
	wc := WebsocketConnection{shutdown: make(chan struct{})}
	err := wc.Shutdown()
	assert.NoError(t, err, "Shutdown should not error")

	err = wc.Dial(&websocket.Dialer{}, nil)
	assert.ErrorContains(t, err, "malformed ws or wss URL", "Dial must error correctly")

	wc.URL = websocketTestURL

	err = wc.Dial(&websocket.Dialer{}, nil)
	require.NoError(t, err, "Dial must not error")

	err = wc.Shutdown()
	require.NoError(t, err, "Shutdown must not error")
}

// TestLatency logic test
func TestLatency(t *testing.T) {
	t.Parallel()
	r := &reporter{}
	exch := "Kraken"
	wc := &WebsocketConnection{
		ExchangeName:     exch,
		Verbose:          true,
		URL:              "wss://ws.kraken.com",
		ResponseMaxLimit: time.Second * 5,
		Match:            NewMatch(),
		Reporter:         r,
	}
	if wc.ProxyURL != "" && !useProxyTests {
		t.Skip("Proxy testing not enabled, skipping")
	}

	err := wc.Dial(&dialer, http.Header{})
	if err != nil {
		t.Fatal(err)
	}

	go readMessages(t, wc)

	req := testRequest{
		Event: "subscribe",
		Pairs: []string{currency.NewPairWithDelimiter("XBT", "USD", "/").String()},
		Subscription: testRequestData{
			Name: "ticker",
		},
		RequestID: wc.GenerateMessageID(false),
	}

	_, err = wc.SendMessageReturnResponse(context.Background(), request.Unset, req.RequestID, req)
	if err != nil {
		t.Error(err)
	}

	if r.t == 0 {
		t.Error("expected a nonzero duration, got zero")
	}

	if r.name != exch {
		t.Errorf("expected %v, got %v", exch, r.name)
	}
}

func TestCheckSubscriptions(t *testing.T) {
	t.Parallel()
	ws := Websocket{}
	err := ws.checkSubscriptions(nil, nil)
	assert.ErrorIs(t, err, common.ErrNilPointer, "checkSubscriptions should error correctly on nil w.subscriptions")
	assert.ErrorContains(t, err, "Websocket.subscriptions", "checkSubscriptions should error giving context correctly on nil w.subscriptions")

	ws.subscriptions = subscription.NewStore()
	err = ws.checkSubscriptions(nil, nil)
	assert.NoError(t, err, "checkSubscriptions should not error on a nil list")

	ws.MaxSubscriptionsPerConnection = 1

	err = ws.checkSubscriptions(nil, subscription.List{{}})
	assert.NoError(t, err, "checkSubscriptions should not error when subscriptions is empty")

	ws.subscriptions = subscription.NewStore()
	err = ws.checkSubscriptions(nil, subscription.List{{}, {}})
	assert.ErrorIs(t, err, errSubscriptionsExceedsLimit, "checkSubscriptions should error correctly")

	ws.MaxSubscriptionsPerConnection = 2

	ws.subscriptions = subscription.NewStore()
	err = ws.subscriptions.Add(&subscription.Subscription{Key: 42, Channel: "test"})
	require.NoError(t, err, "Add subscription must not error")
	err = ws.checkSubscriptions(nil, subscription.List{{Key: 42, Channel: "test"}})
	assert.ErrorIs(t, err, subscription.ErrDuplicate, "checkSubscriptions should error correctly")

	err = ws.checkSubscriptions(nil, subscription.List{{}})
	assert.NoError(t, err, "checkSubscriptions should not error")
}

<<<<<<< HEAD
func TestGetOutboundConnection(t *testing.T) {
	t.Parallel()
	var ws *Websocket
	_, err := ws.GetOutboundConnection("")
	require.ErrorIs(t, err, common.ErrNilPointer)

	ws = &Websocket{}
	_, err = ws.GetOutboundConnection("")
	require.ErrorIs(t, err, ErrRequestRouteNotSet)

	_, err = ws.GetOutboundConnection("testURL")
	require.ErrorIs(t, err, ErrNotConnected)

	ws.setState(connectedState)
	_, err = ws.GetOutboundConnection("testURL")
	require.ErrorIs(t, err, errCannotObtainOutboundConnection)

	ws.useMultiConnectionManagement = true
	_, err = ws.GetOutboundConnection("testURL")
	require.ErrorIs(t, err, ErrRequestRouteNotFound)

	ws.connectionManager = []*ConnectionWrapper{{
		Setup: &ConnectionSetup{URL: "testURL"},
	}}

	ws.outbound = map[any]*ConnectionWrapper{
		"testURL": ws.connectionManager[0],
	}

	_, err = ws.GetOutboundConnection("testURL")
	require.ErrorIs(t, err, ErrNotConnected)

	expected := &WebsocketConnection{}
	ws.connectionManager[0].Connection = expected

	conn, err := ws.GetOutboundConnection("testURL")
	require.NoError(t, err)
	assert.Same(t, expected, conn)
=======
func TestRemoveURLQueryString(t *testing.T) {
	t.Parallel()
	assert.Equal(t, "https://www.google.com", removeURLQueryString("https://www.google.com?test=1"), "removeURLQueryString should remove query string")
	assert.Equal(t, "https://www.google.com", removeURLQueryString("https://www.google.com"), "removeURLQueryString should not change URL")
	assert.Equal(t, "", removeURLQueryString(""), "removeURLQueryString should be equal")
}

func TestWriteToConn(t *testing.T) {
	t.Parallel()
	wc := WebsocketConnection{}
	require.ErrorIs(t, wc.writeToConn(context.Background(), request.Unset, func() error { return nil }), errWebsocketIsDisconnected)
	wc.setConnectedStatus(true)
	// No rate limits set
	require.NoError(t, wc.writeToConn(context.Background(), request.Unset, func() error { return nil }))
	// connection rate limit set
	wc.RateLimit = request.NewWeightedRateLimitByDuration(time.Millisecond)
	require.NoError(t, wc.writeToConn(context.Background(), request.Unset, func() error { return nil }))
	// context cancelled
	ctx, cancel := context.WithCancel(context.Background())
	cancel()
	require.ErrorIs(t, wc.writeToConn(ctx, request.Unset, func() error { return nil }), context.Canceled)
	// definitions set but with fallover
	wc.RateLimitDefinitions = request.RateLimitDefinitions{
		request.Auth: request.NewWeightedRateLimitByDuration(time.Millisecond),
	}
	require.NoError(t, wc.writeToConn(context.Background(), request.Unset, func() error { return nil }))
	// match with global rate limit
	require.NoError(t, wc.writeToConn(context.Background(), request.Auth, func() error { return nil }))
	// definitions set but connection rate limiter not set
	wc.RateLimit = nil
	require.ErrorIs(t, wc.writeToConn(ctx, request.Unset, func() error { return nil }), errRateLimitNotFound)
>>>>>>> ea257634
}<|MERGE_RESOLUTION|>--- conflicted
+++ resolved
@@ -491,7 +491,7 @@
 
 	ws.useMultiConnectionManagement = true
 
-	ws.connectionManager = []ConnectionWrapper{{Setup: &ConnectionSetup{URL: "ws://demos.kaazing.com/echo"}, Connection: &WebsocketConnection{}}}
+	ws.connectionManager = []*ConnectionWrapper{{Setup: &ConnectionSetup{URL: "ws://demos.kaazing.com/echo"}, Connection: &WebsocketConnection{}}}
 	err = ws.SetProxyAddress("https://192.168.0.1:1337")
 	require.NoError(t, err)
 }
@@ -1469,46 +1469,6 @@
 	assert.NoError(t, err, "checkSubscriptions should not error")
 }
 
-<<<<<<< HEAD
-func TestGetOutboundConnection(t *testing.T) {
-	t.Parallel()
-	var ws *Websocket
-	_, err := ws.GetOutboundConnection("")
-	require.ErrorIs(t, err, common.ErrNilPointer)
-
-	ws = &Websocket{}
-	_, err = ws.GetOutboundConnection("")
-	require.ErrorIs(t, err, ErrRequestRouteNotSet)
-
-	_, err = ws.GetOutboundConnection("testURL")
-	require.ErrorIs(t, err, ErrNotConnected)
-
-	ws.setState(connectedState)
-	_, err = ws.GetOutboundConnection("testURL")
-	require.ErrorIs(t, err, errCannotObtainOutboundConnection)
-
-	ws.useMultiConnectionManagement = true
-	_, err = ws.GetOutboundConnection("testURL")
-	require.ErrorIs(t, err, ErrRequestRouteNotFound)
-
-	ws.connectionManager = []*ConnectionWrapper{{
-		Setup: &ConnectionSetup{URL: "testURL"},
-	}}
-
-	ws.outbound = map[any]*ConnectionWrapper{
-		"testURL": ws.connectionManager[0],
-	}
-
-	_, err = ws.GetOutboundConnection("testURL")
-	require.ErrorIs(t, err, ErrNotConnected)
-
-	expected := &WebsocketConnection{}
-	ws.connectionManager[0].Connection = expected
-
-	conn, err := ws.GetOutboundConnection("testURL")
-	require.NoError(t, err)
-	assert.Same(t, expected, conn)
-=======
 func TestRemoveURLQueryString(t *testing.T) {
 	t.Parallel()
 	assert.Equal(t, "https://www.google.com", removeURLQueryString("https://www.google.com?test=1"), "removeURLQueryString should remove query string")
@@ -1540,5 +1500,44 @@
 	// definitions set but connection rate limiter not set
 	wc.RateLimit = nil
 	require.ErrorIs(t, wc.writeToConn(ctx, request.Unset, func() error { return nil }), errRateLimitNotFound)
->>>>>>> ea257634
+}
+
+func TestGetOutboundConnection(t *testing.T) {
+	t.Parallel()
+	var ws *Websocket
+	_, err := ws.GetOutboundConnection("")
+	require.ErrorIs(t, err, common.ErrNilPointer)
+
+	ws = &Websocket{}
+	_, err = ws.GetOutboundConnection("")
+	require.ErrorIs(t, err, ErrRequestRouteNotSet)
+
+	_, err = ws.GetOutboundConnection("testURL")
+	require.ErrorIs(t, err, ErrNotConnected)
+
+	ws.setState(connectedState)
+	_, err = ws.GetOutboundConnection("testURL")
+	require.ErrorIs(t, err, errCannotObtainOutboundConnection)
+
+	ws.useMultiConnectionManagement = true
+	_, err = ws.GetOutboundConnection("testURL")
+	require.ErrorIs(t, err, ErrRequestRouteNotFound)
+
+	ws.connectionManager = []*ConnectionWrapper{{
+		Setup: &ConnectionSetup{URL: "testURL"},
+	}}
+
+	ws.outbound = map[any]*ConnectionWrapper{
+		"testURL": ws.connectionManager[0],
+	}
+
+	_, err = ws.GetOutboundConnection("testURL")
+	require.ErrorIs(t, err, ErrNotConnected)
+
+	expected := &WebsocketConnection{}
+	ws.connectionManager[0].Connection = expected
+
+	conn, err := ws.GetOutboundConnection("testURL")
+	require.NoError(t, err)
+	assert.Same(t, expected, conn)
 }