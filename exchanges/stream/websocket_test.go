package stream

import (
	"bytes"
	"compress/flate"
	"compress/gzip"
	"encoding/json"
	"errors"
	"fmt"
	"net"
	"net/http"
	"os"
	"strconv"
	"strings"
	"sync"
	"testing"
	"time"

	"github.com/gorilla/websocket"
	"github.com/stretchr/testify/assert"
	"github.com/stretchr/testify/require"
	"github.com/thrasher-corp/gocryptotrader/common"
	"github.com/thrasher-corp/gocryptotrader/config"
	"github.com/thrasher-corp/gocryptotrader/currency"
	"github.com/thrasher-corp/gocryptotrader/exchanges/protocol"
	"github.com/thrasher-corp/gocryptotrader/exchanges/subscription"
)

const (
	websocketTestURL = "wss://www.bitmex.com/realtime"
	useProxyTests    = false                     // Disabled by default. Freely available proxy servers that work all the time are difficult to find
	proxyURL         = "http://212.186.171.4:80" // Replace with a usable proxy server
)

var (
	errDastardlyReason = errors.New("some dastardly reason")
)

var dialer websocket.Dialer

type testStruct struct {
	Error error
	WC    WebsocketConnection
}

type testRequest struct {
	Event        string          `json:"event"`
	RequestID    int64           `json:"reqid,omitempty"`
	Pairs        []string        `json:"pair"`
	Subscription testRequestData `json:"subscription,omitempty"`
}

// testRequestData contains details on WS channel
type testRequestData struct {
	Name     string `json:"name,omitempty"`
	Interval int64  `json:"interval,omitempty"`
	Depth    int64  `json:"depth,omitempty"`
}

type testResponse struct {
	RequestID int64 `json:"reqid,omitempty"`
}

type testSubKey struct {
	Mood string
}

var defaultSetup = &WebsocketSetup{
	ExchangeConfig: &config.Exchange{
		Features: &config.FeaturesConfig{
			Enabled: config.FeaturesEnabledConfig{Websocket: true},
		},
		API: config.APIConfig{
			AuthenticatedWebsocketSupport: true,
		},
		WebsocketTrafficTimeout: time.Second * 5,
		Name:                    "GTX",
	},
	DefaultURL:   "testDefaultURL",
	RunningURL:   "wss://testRunningURL",
	Connector:    func() error { return nil },
	Subscriber:   func(subscription.List) error { return nil },
	Unsubscriber: func(subscription.List) error { return nil },
	GenerateSubscriptions: func() (subscription.List, error) {
		return subscription.List{
			{Channel: "TestSub"},
			{Channel: "TestSub2", Key: "purple"},
			{Channel: "TestSub3", Key: testSubKey{"mauve"}},
			{Channel: "TestSub4", Key: 42},
		}, nil
	},
	Features: &protocol.Features{Subscribe: true, Unsubscribe: true},
}

type dodgyConnection struct {
	WebsocketConnection
}

// override websocket connection method to produce a wicked terrible error
func (d *dodgyConnection) Shutdown() error {
	return fmt.Errorf("%w: %w", errCannotShutdown, errDastardlyReason)
}

// override websocket connection method to produce a wicked terrible error
func (d *dodgyConnection) Connect() error {
	return fmt.Errorf("cannot connect: %w", errDastardlyReason)
}

func TestMain(m *testing.M) {
	// Change trafficCheckInterval for TestTrafficMonitorTimeout before parallel tests to avoid racing
	trafficCheckInterval = 50 * time.Millisecond
	os.Exit(m.Run())
}

func TestSetup(t *testing.T) {
	t.Parallel()
	var w *Websocket
	err := w.Setup(nil)
	assert.ErrorIs(t, err, errWebsocketIsNil, "Setup should error correctly")

	w = &Websocket{DataHandler: make(chan interface{})}
	err = w.Setup(nil)
	assert.ErrorIs(t, err, errWebsocketSetupIsNil, "Setup should error correctly")

	websocketSetup := &WebsocketSetup{}

	err = w.Setup(websocketSetup)
	assert.ErrorIs(t, err, errExchangeConfigIsNil, "Setup should error correctly")

	websocketSetup.ExchangeConfig = &config.Exchange{}
	err = w.Setup(websocketSetup)
	assert.ErrorIs(t, err, errExchangeConfigNameEmpty, "Setup should error correctly")

	websocketSetup.ExchangeConfig.Name = "testname"
	err = w.Setup(websocketSetup)
	assert.ErrorIs(t, err, errWebsocketFeaturesIsUnset, "Setup should error correctly")

	websocketSetup.Features = &protocol.Features{}
	err = w.Setup(websocketSetup)
	assert.ErrorIs(t, err, errConfigFeaturesIsNil, "Setup should error correctly")

	websocketSetup.ExchangeConfig.Features = &config.FeaturesConfig{}
	err = w.Setup(websocketSetup)
	assert.ErrorIs(t, err, errWebsocketConnectorUnset, "Setup should error correctly")

	websocketSetup.Connector = func() error { return nil }
	err = w.Setup(websocketSetup)
	assert.ErrorIs(t, err, errWebsocketSubscriberUnset, "Setup should error correctly")

	websocketSetup.Subscriber = func(subscription.List) error { return nil }
	websocketSetup.Features.Unsubscribe = true
	err = w.Setup(websocketSetup)
	assert.ErrorIs(t, err, errWebsocketUnsubscriberUnset, "Setup should error correctly")

	websocketSetup.Unsubscriber = func(subscription.List) error { return nil }
	err = w.Setup(websocketSetup)
	assert.ErrorIs(t, err, errWebsocketSubscriptionsGeneratorUnset, "Setup should error correctly")

	websocketSetup.GenerateSubscriptions = func() (subscription.List, error) { return nil, nil }
	err = w.Setup(websocketSetup)
	assert.ErrorIs(t, err, errDefaultURLIsEmpty, "Setup should error correctly")

	websocketSetup.DefaultURL = "test"
	err = w.Setup(websocketSetup)
	assert.ErrorIs(t, err, errRunningURLIsEmpty, "Setup should error correctly")

	websocketSetup.RunningURL = "http://www.google.com"
	err = w.Setup(websocketSetup)
	assert.ErrorIs(t, err, errInvalidWebsocketURL, "Setup should error correctly")

	websocketSetup.RunningURL = "wss://www.google.com"
	websocketSetup.RunningURLAuth = "http://www.google.com"
	err = w.Setup(websocketSetup)
	assert.ErrorIs(t, err, errInvalidWebsocketURL, "Setup should error correctly")

	websocketSetup.RunningURLAuth = "wss://www.google.com"
	err = w.Setup(websocketSetup)
	assert.ErrorIs(t, err, errInvalidTrafficTimeout, "Setup should error correctly")

	websocketSetup.ExchangeConfig.WebsocketTrafficTimeout = time.Minute
	err = w.Setup(websocketSetup)
	assert.NoError(t, err, "Setup should not error")
}

// TestTrafficMonitorTrafficAlerts ensures multiple traffic alerts work and only process one trafficAlert per interval
// ensures shutdown works after traffic alerts
func TestTrafficMonitorTrafficAlerts(t *testing.T) {
	t.Parallel()
	ws := NewWebsocket()
	err := ws.Setup(defaultSetup)
	require.NoError(t, err, "Setup must not error")

	signal := struct{}{}
	patience := 10 * time.Millisecond
	ws.trafficTimeout = 200 * time.Millisecond
	ws.state.Store(connectedState)

	thenish := time.Now()
	ws.trafficMonitor()

	assert.True(t, ws.IsTrafficMonitorRunning(), "traffic monitor should be running")
	require.Equal(t, connectedState, ws.state.Load(), "websocket must be connected")

	for i := 0; i < 6; i++ { // Timeout will happen at 200ms so we want 6 * 50ms checks to pass
		select {
		case ws.TrafficAlert <- signal:
			if i == 0 {
				require.WithinDurationf(t, time.Now(), thenish, trafficCheckInterval, "First Non-blocking test must happen before the traffic is checked")
			}
		default:
			require.Failf(t, "", "TrafficAlert should not block; Check #%d", i)
		}

		select {
		case ws.TrafficAlert <- signal:
			require.Failf(t, "", "TrafficAlert should block after first slot used; Check #%d", i)
		default:
			if i == 0 {
				require.WithinDuration(t, time.Now(), thenish, trafficCheckInterval, "First Blocking test must happen before the traffic is checked")
			}
		}

		require.Eventuallyf(t, func() bool { return len(ws.TrafficAlert) == 0 }, 5*time.Second, patience, "trafficAlert should be drained; Check #%d", i)
		assert.Truef(t, ws.IsConnected(), "state should still be connected; Check #%d", i)
	}

	require.EventuallyWithT(t, func(c *assert.CollectT) {
		assert.Equal(c, disconnectedState, ws.state.Load(), "websocket must be disconnected")
		assert.False(c, ws.IsTrafficMonitorRunning(), "trafficMonitor should be shut down")
	}, 2*ws.trafficTimeout, patience, "trafficTimeout should trigger a shutdown once we stop feeding trafficAlerts")
}

// TestTrafficMonitorConnecting ensures connecting status doesn't trigger shutdown
func TestTrafficMonitorConnecting(t *testing.T) {
	t.Parallel()
	ws := NewWebsocket()
	err := ws.Setup(defaultSetup)
	require.NoError(t, err, "Setup must not error")

	ws.state.Store(connectingState)
	ws.trafficTimeout = 50 * time.Millisecond
	ws.trafficMonitor()
	require.True(t, ws.IsTrafficMonitorRunning(), "traffic monitor should be running")
	require.Equal(t, connectingState, ws.state.Load(), "websocket must be connecting")
	<-time.After(4 * ws.trafficTimeout)
	require.Equal(t, connectingState, ws.state.Load(), "websocket must still be connecting after several checks")
	ws.state.Store(connectedState)
	require.EventuallyWithT(t, func(c *assert.CollectT) {
		assert.Equal(c, disconnectedState, ws.state.Load(), "websocket must be disconnected")
		assert.False(c, ws.IsTrafficMonitorRunning(), "trafficMonitor should be shut down")
	}, 4*ws.trafficTimeout, 10*time.Millisecond, "trafficTimeout should trigger a shutdown after connecting status changes")
}

// TestTrafficMonitorShutdown ensures shutdown is processed and waitgroup is cleared
func TestTrafficMonitorShutdown(t *testing.T) {
	t.Parallel()
	ws := NewWebsocket()
	err := ws.Setup(defaultSetup)
	require.NoError(t, err, "Setup must not error")

	ws.state.Store(connectedState)
	ws.trafficTimeout = time.Minute
	ws.trafficMonitor()
	assert.True(t, ws.IsTrafficMonitorRunning(), "traffic monitor should be running")

	wgReady := make(chan bool)
	go func() {
		ws.Wg.Wait()
		close(wgReady)
	}()
	select {
	case <-wgReady:
		require.Failf(t, "", "WaitGroup should be blocking still")
	case <-time.After(trafficCheckInterval):
	}

	close(ws.ShutdownC)

	<-time.After(2 * trafficCheckInterval)
	assert.False(t, ws.IsTrafficMonitorRunning(), "traffic monitor should be shutdown")
	select {
	case <-wgReady:
	default:
		require.Failf(t, "", "WaitGroup should be freed now")
	}
}

func TestIsDisconnectionError(t *testing.T) {
	t.Parallel()
	assert.False(t, IsDisconnectionError(errors.New("errorText")), "IsDisconnectionError should return false")
	assert.True(t, IsDisconnectionError(&websocket.CloseError{Code: 1006, Text: "errorText"}), "IsDisconnectionError should return true")
	assert.False(t, IsDisconnectionError(&net.OpError{Err: errClosedConnection}), "IsDisconnectionError should return false")
	assert.True(t, IsDisconnectionError(&net.OpError{Err: errors.New("errText")}), "IsDisconnectionError should return true")
}

func TestConnectionMessageErrors(t *testing.T) {
	t.Parallel()
	var wsWrong = &Websocket{}
	err := wsWrong.Connect(AutoSubscribe)
	assert.ErrorIs(t, err, errNoConnectFunc, "Connect should error correctly")

	wsWrong.connector = func() error { return nil }
	err = wsWrong.Connect(AutoSubscribe)
	assert.ErrorIs(t, err, ErrWebsocketNotEnabled, "Connect should error correctly")

	wsWrong.setEnabled(true)
<<<<<<< HEAD
	wsWrong.setState(connecting)
	wsWrong.Wg = &sync.WaitGroup{}
	err = wsWrong.Connect(AutoSubscribe)
=======
	wsWrong.setState(connectingState)
	err = wsWrong.Connect()
>>>>>>> 90fee94c
	assert.ErrorIs(t, err, errAlreadyReconnecting, "Connect should error correctly")

	wsWrong.setState(disconnectedState)
	err = wsWrong.Connect()
	assert.ErrorIs(t, err, common.ErrNilPointer, "Connect should get a nil pointer error")
	assert.ErrorContains(t, err, "subscriptions", "Connect should get a nil pointer error about subscriptions")

	wsWrong.subscriptions = subscription.NewStore()
	wsWrong.setState(disconnectedState)
	wsWrong.connector = func() error { return errDastardlyReason }
	err = wsWrong.Connect(AutoSubscribe)
	assert.ErrorIs(t, err, errDastardlyReason, "Connect should error correctly")

	ws := NewWebsocket()
	err = ws.Setup(defaultSetup)
	require.NoError(t, err, "Setup must not error")
	ws.trafficTimeout = time.Minute
	ws.connector = connect

	err = ws.Connect(AutoSubscribe)
	require.NoError(t, err, "Connect must not error")

	c := func(tb *assert.CollectT) {
		select {
		case v, ok := <-ws.ToRoutine:
			require.True(tb, ok, "ToRoutine should not be closed on us")
			switch err := v.(type) {
			case *websocket.CloseError:
				assert.Equal(tb, "SpecialText", err.Text, "Should get correct Close Error")
			case error:
				assert.ErrorIs(tb, err, errDastardlyReason, "Should get the correct error")
			default:
				assert.Failf(tb, "Wrong data type sent to ToRoutine", "Got type: %T", err)
			}
		default:
			assert.Fail(tb, "Nothing available on ToRoutine")
		}
	}

	ws.TrafficAlert <- struct{}{}
	ws.ReadMessageErrors <- errDastardlyReason
	assert.EventuallyWithT(t, c, 2*time.Second, 10*time.Millisecond, "Should get an error down the routine")

	ws.ReadMessageErrors <- &websocket.CloseError{Code: 1006, Text: "SpecialText"}
	assert.EventuallyWithT(t, c, 2*time.Second, 10*time.Millisecond, "Should get an error down the routine")
}

func TestWebsocket(t *testing.T) {
	t.Parallel()

	ws := NewWebsocket()

	err := ws.SetProxyAddress("garbagio", AutoSubscribe)
	assert.ErrorContains(t, err, "invalid URI for request", "SetProxyAddress should error correctly")

	ws.Conn = &dodgyConnection{}
	ws.AuthConn = &WebsocketConnection{}
	ws.setEnabled(true)

	err = ws.Setup(defaultSetup) // Sets to enabled again
	require.NoError(t, err, "Setup may not error")

	err = ws.Setup(defaultSetup)
	assert.ErrorIs(t, err, errWebsocketAlreadyInitialised, "Setup should error correctly if called twice")

	assert.Equal(t, "GTX", ws.GetName(), "GetName should return correctly")
	assert.True(t, ws.IsEnabled(), "Websocket should be enabled by Setup")

	ws.setEnabled(false)
	assert.False(t, ws.IsEnabled(), "Websocket should be disabled by setEnabled(false)")

	ws.setEnabled(true)
	assert.True(t, ws.IsEnabled(), "Websocket should be enabled by setEnabled(true)")

	err = ws.SetProxyAddress("https://192.168.0.1:1337", AutoSubscribe)
	assert.NoError(t, err, "SetProxyAddress should not error when not yet connected")

	ws.setState(connectedState)

	err = ws.SetProxyAddress("https://192.168.0.1:1336", AutoSubscribe)
	assert.ErrorIs(t, err, errDastardlyReason, "SetProxyAddress should call Connect and error from there")

	err = ws.SetProxyAddress("https://192.168.0.1:1336", AutoSubscribe)
	assert.ErrorIs(t, err, errSameProxyAddress, "SetProxyAddress should error correctly")

	// removing proxy
	err = ws.SetProxyAddress("", AutoSubscribe)
	assert.ErrorIs(t, err, errDastardlyReason, "SetProxyAddress should call Shutdown and error from there")
	assert.ErrorIs(t, err, errCannotShutdown, "SetProxyAddress should call Shutdown and error from there")

	ws.Conn = &WebsocketConnection{}
	ws.setEnabled(true)

	// reinstate proxy
	err = ws.SetProxyAddress("http://localhost:1337", AutoSubscribe)
	assert.NoError(t, err, "SetProxyAddress should not error")
	assert.Equal(t, "http://localhost:1337", ws.GetProxyAddress(), "GetProxyAddress should return correctly")
	assert.Equal(t, "wss://testRunningURL", ws.GetWebsocketURL(), "GetWebsocketURL should return correctly")
	assert.Equal(t, time.Second*5, ws.trafficTimeout, "trafficTimeout should default correctly")

	ws.setState(connectedState)
	ws.AuthConn = &dodgyConnection{}
	err = ws.Shutdown()
	assert.ErrorIs(t, err, errDastardlyReason, "Shutdown should error correctly with a dodgy authConn")
	assert.ErrorIs(t, err, errCannotShutdown, "Shutdown should error correctly with a dodgy authConn")

	ws.AuthConn = &WebsocketConnection{}
	ws.setState(disconnectedState)

	err = ws.Connect(AutoSubscribe)
	assert.NoError(t, err, "Connect should not error")

	ws.defaultURL = "ws://demos.kaazing.com/echo"
	ws.defaultURLAuth = "ws://demos.kaazing.com/echo"

	err = ws.SetWebsocketURL("", false, false)
	assert.NoError(t, err, "SetWebsocketURL should not error")

	err = ws.SetWebsocketURL("ws://demos.kaazing.com/echo", false, false)
	assert.NoError(t, err, "SetWebsocketURL should not error")

	err = ws.SetWebsocketURL("", true, false)
	assert.NoError(t, err, "SetWebsocketURL should not error")

	err = ws.SetWebsocketURL("ws://demos.kaazing.com/echo", true, false)
	assert.NoError(t, err, "SetWebsocketURL should not error")

	err = ws.SetWebsocketURL("ws://demos.kaazing.com/echo", true, true)
	assert.NoError(t, err, "SetWebsocketURL should not error on reconnect")

	// -- initiate the reconnect which is usually handled by connection monitor
	err = ws.Connect(AutoSubscribe)
	assert.NoError(t, err, "ReConnect called manually should not error")

	err = ws.Connect(AutoSubscribe)
	assert.ErrorIs(t, err, errAlreadyConnected, "ReConnect should error when already connected")

	err = ws.Shutdown()
	assert.NoError(t, err, "Shutdown should not error")
	ws.Wg.Wait()
}

func currySimpleSub(w *Websocket) func(subscription.List) error {
	return func(subs subscription.List) error {
		return w.AddSuccessfulSubscriptions(subs...)
	}
}

func currySimpleUnsub(w *Websocket) func(subscription.List) error {
	return func(unsubs subscription.List) error {
		return w.RemoveSubscriptions(unsubs...)
	}
}

// TestSubscribe logic test
func TestSubscribeUnsubscribe(t *testing.T) {
	t.Parallel()
	ws := NewWebsocket()
	assert.NoError(t, ws.Setup(defaultSetup), "WS Setup should not error")

	ws.Subscriber = currySimpleSub(ws)
	ws.Unsubscriber = currySimpleUnsub(ws)

	subs, err := ws.GenerateSubs()
	require.NoError(t, err, "Generating test subscriptions should not error")
	assert.NoError(t, new(Websocket).UnsubscribeChannels(subs), "Should not error when w.subscriptions is nil")
	assert.NoError(t, ws.UnsubscribeChannels(nil), "Unsubscribing from nil should not error")
	assert.ErrorIs(t, ws.UnsubscribeChannels(subs), subscription.ErrNotFound, "Unsubscribing should error when not subscribed")
	assert.Nil(t, ws.GetSubscription(42), "GetSubscription on empty internal map should return")
	assert.NoError(t, ws.SubscribeToChannels(subs), "Basic Subscribing should not error")
	assert.Len(t, ws.GetSubscriptions(), 4, "Should have 4 subscriptions")
	bySub := ws.GetSubscription(subscription.Subscription{Channel: "TestSub"})
	if assert.NotNil(t, bySub, "GetSubscription by subscription should find a channel") {
		assert.Equal(t, "TestSub", bySub.Channel, "GetSubscription by default key should return a pointer a copy of the right channel")
		assert.Same(t, bySub, subs[0], "GetSubscription returns the same pointer")
	}
	if assert.NotNil(t, ws.GetSubscription("purple"), "GetSubscription by string key should find a channel") {
		assert.Equal(t, "TestSub2", ws.GetSubscription("purple").Channel, "GetSubscription by string key should return a pointer a copy of the right channel")
	}
	if assert.NotNil(t, ws.GetSubscription(testSubKey{"mauve"}), "GetSubscription by type key should find a channel") {
		assert.Equal(t, "TestSub3", ws.GetSubscription(testSubKey{"mauve"}).Channel, "GetSubscription by type key should return a pointer a copy of the right channel")
	}
	if assert.NotNil(t, ws.GetSubscription(42), "GetSubscription by int key should find a channel") {
		assert.Equal(t, "TestSub4", ws.GetSubscription(42).Channel, "GetSubscription by int key should return a pointer a copy of the right channel")
	}
	assert.Nil(t, ws.GetSubscription(nil), "GetSubscription by nil should return nil")
	assert.Nil(t, ws.GetSubscription(45), "GetSubscription by invalid key should return nil")
	assert.ErrorIs(t, ws.SubscribeToChannels(subs), subscription.ErrDuplicate, "Subscribe should error when already subscribed")
	assert.NoError(t, ws.SubscribeToChannels(nil), "Subscribe to an nil List should not error")
	assert.NoError(t, ws.UnsubscribeChannels(subs), "Unsubscribing should not error")

	ws.Subscriber = func(subscription.List) error { return errDastardlyReason }
	assert.ErrorIs(t, ws.SubscribeToChannels(subs), errDastardlyReason, "Should error correctly when error returned from Subscriber")

	err = ws.SubscribeToChannels(subscription.List{nil})
	assert.ErrorIs(t, err, common.ErrNilPointer, "Should error correctly when list contains a nil subscription")
}

// TestResubscribe tests Resubscribing to existing subscriptions
func TestResubscribe(t *testing.T) {
	t.Parallel()
	ws := NewWebsocket()

	wackedOutSetup := *defaultSetup
	wackedOutSetup.MaxWebsocketSubscriptionsPerConnection = -1
	err := ws.Setup(&wackedOutSetup)
	assert.ErrorIs(t, err, errInvalidMaxSubscriptions, "Invalid MaxWebsocketSubscriptionsPerConnection should error")

	err = ws.Setup(defaultSetup)
	assert.NoError(t, err, "WS Setup should not error")

	ws.Subscriber = currySimpleSub(ws)
	ws.Unsubscriber = currySimpleUnsub(ws)

	channel := subscription.List{{Channel: "resubTest"}}

	assert.ErrorIs(t, ws.ResubscribeToChannel(channel[0]), subscription.ErrNotFound, "Resubscribe should error when channel isn't subscribed yet")
	assert.NoError(t, ws.SubscribeToChannels(channel), "Subscribe should not error")
	assert.NoError(t, ws.ResubscribeToChannel(channel[0]), "Resubscribe should not error now the channel is subscribed")
}

// TestSubscriptions tests adding, getting and removing subscriptions
func TestSubscriptions(t *testing.T) {
	t.Parallel()
	w := new(Websocket) // Do not use NewWebsocket; We want to exercise w.subs == nil
	assert.ErrorIs(t, (*Websocket)(nil).AddSubscriptions(nil), common.ErrNilPointer, "Should error correctly when nil websocket")
	s := &subscription.Subscription{Key: 42, Channel: subscription.TickerChannel}
	require.NoError(t, w.AddSubscriptions(s), "Adding first subscription should not error")
	assert.Same(t, s, w.GetSubscription(42), "Get Subscription should retrieve the same subscription")
	assert.ErrorIs(t, w.AddSubscriptions(s), subscription.ErrDuplicate, "Adding same subscription should return error")
	assert.Equal(t, subscription.SubscribingState, s.State(), "Should set state to Subscribing")

	err := w.RemoveSubscriptions(s)
	require.NoError(t, err, "RemoveSubscriptions must not error")
	assert.Nil(t, w.GetSubscription(42), "Remove should have removed the sub")
	assert.Equal(t, subscription.UnsubscribedState, s.State(), "Should set state to Unsubscribed")

	require.NoError(t, s.SetState(subscription.ResubscribingState), "SetState must not error")
	require.NoError(t, w.AddSubscriptions(s), "Adding first subscription should not error")
	assert.Equal(t, subscription.ResubscribingState, s.State(), "Should not change resubscribing state")
}

// TestSuccessfulSubscriptions tests adding, getting and removing subscriptions
func TestSuccessfulSubscriptions(t *testing.T) {
	t.Parallel()
	w := new(Websocket) // Do not use NewWebsocket; We want to exercise w.subs == nil
	assert.ErrorIs(t, (*Websocket)(nil).AddSuccessfulSubscriptions(nil), common.ErrNilPointer, "Should error correctly when nil websocket")
	c := &subscription.Subscription{Key: 42, Channel: subscription.TickerChannel}
	require.NoError(t, w.AddSuccessfulSubscriptions(c), "Adding first subscription should not error")
	assert.Same(t, c, w.GetSubscription(42), "Get Subscription should retrieve the same subscription")
	assert.ErrorIs(t, w.AddSuccessfulSubscriptions(c), subscription.ErrInStateAlready, "Adding subscription in same state should return error")
	require.NoError(t, c.SetState(subscription.SubscribingState), "SetState must not error")
	assert.ErrorIs(t, w.AddSuccessfulSubscriptions(c), subscription.ErrDuplicate, "Adding same subscription should return error")

	err := w.RemoveSubscriptions(c)
	require.NoError(t, err, "RemoveSubscriptions must not error")
	assert.Nil(t, w.GetSubscription(42), "Remove should have removed the sub")
	assert.ErrorIs(t, w.RemoveSubscriptions(c), subscription.ErrNotFound, "Should error correctly when not found")
	assert.ErrorIs(t, (*Websocket)(nil).RemoveSubscriptions(nil), common.ErrNilPointer, "Should error correctly when nil websocket")
	w.subscriptions = nil
	assert.ErrorIs(t, w.RemoveSubscriptions(c), common.ErrNilPointer, "Should error correctly when nil websocket")
}

// TestConnectionMonitorNoConnection logic test
func TestConnectionMonitorNoConnection(t *testing.T) {
	t.Parallel()
	ws := NewWebsocket()
	ws.connectionMonitorDelay = 500
	ws.exchangeName = "hello"
	ws.setEnabled(true)
	err := ws.connectionMonitor()
	require.NoError(t, err, "connectionMonitor must not error")
	assert.True(t, ws.IsConnectionMonitorRunning(), "IsConnectionMonitorRunning should return true")
	err = ws.connectionMonitor()
	assert.ErrorIs(t, err, errAlreadyRunning, "connectionMonitor should error correctly")
}

// TestGetSubscription logic test
func TestGetSubscription(t *testing.T) {
	t.Parallel()
	assert.Nil(t, (*Websocket).GetSubscription(nil, "imaginary"), "GetSubscription on a nil Websocket should return nil")
	assert.Nil(t, (&Websocket{}).GetSubscription("empty"), "GetSubscription on a Websocket with no sub store should return nil")
	w := NewWebsocket()
	assert.Nil(t, w.GetSubscription(nil), "GetSubscription with a nil key should return nil")
	s := &subscription.Subscription{Key: 42, Channel: "hello3"}
	require.NoError(t, w.AddSubscriptions(s), "AddSubscriptions must not error")
	assert.Same(t, s, w.GetSubscription(42), "GetSubscription should delegate to the store")
}

// TestGetSubscriptions logic test
func TestGetSubscriptions(t *testing.T) {
	t.Parallel()
	assert.Nil(t, (*Websocket).GetSubscriptions(nil), "GetSubscription on a nil Websocket should return nil")
	assert.Nil(t, (&Websocket{}).GetSubscriptions(), "GetSubscription on a Websocket with no sub store should return nil")
	w := NewWebsocket()
	s := subscription.List{
		{Key: 42, Channel: "hello3"},
		{Key: 45, Channel: "hello4"},
	}
	err := w.AddSubscriptions(s...)
	require.NoError(t, err, "AddSubscriptions must not error")
	assert.ElementsMatch(t, s, w.GetSubscriptions(), "GetSubscriptions should return the correct channel details")
}

// TestSetCanUseAuthenticatedEndpoints logic test
func TestSetCanUseAuthenticatedEndpoints(t *testing.T) {
	t.Parallel()
	ws := NewWebsocket()
	assert.False(t, ws.CanUseAuthenticatedEndpoints(), "CanUseAuthenticatedEndpoints should return false")
	ws.SetCanUseAuthenticatedEndpoints(true)
	assert.True(t, ws.CanUseAuthenticatedEndpoints(), "CanUseAuthenticatedEndpoints should return true")
}

// TestDial logic test
func TestDial(t *testing.T) {
	t.Parallel()
	var testCases = []testStruct{
		{Error: nil,
			WC: WebsocketConnection{
				ExchangeName:     "test1",
				Verbose:          true,
				URL:              websocketTestURL,
				RateLimit:        10,
				ResponseMaxLimit: 7000000000,
			},
		},
		{Error: errors.New(" Error: malformed ws or wss URL"),
			WC: WebsocketConnection{
				ExchangeName:     "test2",
				Verbose:          true,
				URL:              "",
				ResponseMaxLimit: 7000000000,
			},
		},
		{Error: nil,
			WC: WebsocketConnection{
				ExchangeName:     "test3",
				Verbose:          true,
				URL:              websocketTestURL,
				ProxyURL:         proxyURL,
				ResponseMaxLimit: 7000000000,
			},
		},
	}
	for i := range testCases {
		testData := &testCases[i]
		t.Run(testData.WC.ExchangeName, func(t *testing.T) {
			t.Parallel()
			if testData.WC.ProxyURL != "" && !useProxyTests {
				t.Skip("Proxy testing not enabled, skipping")
			}
			err := testData.WC.Dial(&dialer, http.Header{})
			if err != nil {
				if testData.Error != nil && strings.Contains(err.Error(), testData.Error.Error()) {
					return
				}
				t.Fatal(err)
			}
		})
	}
}

// TestSendMessage logic test
func TestSendMessage(t *testing.T) {
	t.Parallel()
	var testCases = []testStruct{
		{Error: nil, WC: WebsocketConnection{
			ExchangeName:     "test1",
			Verbose:          true,
			URL:              websocketTestURL,
			RateLimit:        10,
			ResponseMaxLimit: 7000000000,
		},
		},
		{Error: errors.New(" Error: malformed ws or wss URL"),
			WC: WebsocketConnection{
				ExchangeName:     "test2",
				Verbose:          true,
				URL:              "",
				ResponseMaxLimit: 7000000000,
			},
		},
		{Error: nil,
			WC: WebsocketConnection{
				ExchangeName:     "test3",
				Verbose:          true,
				URL:              websocketTestURL,
				ProxyURL:         proxyURL,
				ResponseMaxLimit: 7000000000,
			},
		},
	}
	for i := range testCases {
		testData := &testCases[i]
		t.Run(testData.WC.ExchangeName, func(t *testing.T) {
			t.Parallel()
			if testData.WC.ProxyURL != "" && !useProxyTests {
				t.Skip("Proxy testing not enabled, skipping")
			}
			err := testData.WC.Dial(&dialer, http.Header{})
			if err != nil {
				if testData.Error != nil && strings.Contains(err.Error(), testData.Error.Error()) {
					return
				}
				t.Fatal(err)
			}
			err = testData.WC.SendJSONMessage(Ping)
			if err != nil {
				t.Error(err)
			}
			err = testData.WC.SendRawMessage(websocket.TextMessage, []byte(Ping))
			if err != nil {
				t.Error(err)
			}
		})
	}
}

// TestSendMessageWithResponse logic test
func TestSendMessageWithResponse(t *testing.T) {
	t.Parallel()
	wc := &WebsocketConnection{
		Verbose:          true,
		URL:              "wss://ws.kraken.com",
		ResponseMaxLimit: time.Second * 5,
		Match:            NewMatch(),
	}
	if wc.ProxyURL != "" && !useProxyTests {
		t.Skip("Proxy testing not enabled, skipping")
	}

	err := wc.Dial(&dialer, http.Header{})
	if err != nil {
		t.Fatal(err)
	}

	go readMessages(t, wc)

	request := testRequest{
		Event: "subscribe",
		Pairs: []string{currency.NewPairWithDelimiter("XBT", "USD", "/").String()},
		Subscription: testRequestData{
			Name: "ticker",
		},
		RequestID: wc.GenerateMessageID(false),
	}

	_, err = wc.SendMessageReturnResponse(request.RequestID, request)
	if err != nil {
		t.Error(err)
	}
}

type reporter struct {
	name string
	msg  []byte
	t    time.Duration
}

func (r *reporter) Latency(name string, message []byte, t time.Duration) {
	r.name = name
	r.msg = message
	r.t = t
}

// readMessages helper func
func readMessages(t *testing.T, wc *WebsocketConnection) {
	t.Helper()
	timer := time.NewTimer(20 * time.Second)
	for {
		select {
		case <-timer.C:
			return
		default:
			resp := wc.ReadMessage()
			if resp.Raw == nil {
				t.Error("connection has closed")
				return
			}
			var incoming testResponse
			err := json.Unmarshal(resp.Raw, &incoming)
			if err != nil {
				t.Error(err)
				return
			}
			if incoming.RequestID > 0 {
				wc.Match.IncomingWithData(incoming.RequestID, resp.Raw)
				return
			}
		}
	}
}

// TestSetupPingHandler logic test
func TestSetupPingHandler(t *testing.T) {
	t.Parallel()
	wc := &WebsocketConnection{
		URL:              websocketTestURL,
		ResponseMaxLimit: time.Second * 5,
		Match:            NewMatch(),
		Wg:               &sync.WaitGroup{},
	}

	if wc.ProxyURL != "" && !useProxyTests {
		t.Skip("Proxy testing not enabled, skipping")
	}
	wc.ShutdownC = make(chan struct{})
	err := wc.Dial(&dialer, http.Header{})
	if err != nil {
		t.Fatal(err)
	}

	wc.SetupPingHandler(PingHandler{
		UseGorillaHandler: true,
		MessageType:       websocket.PingMessage,
		Delay:             100,
	})

	err = wc.Connection.Close()
	if err != nil {
		t.Error(err)
	}

	err = wc.Dial(&dialer, http.Header{})
	if err != nil {
		t.Fatal(err)
	}
	wc.SetupPingHandler(PingHandler{
		MessageType: websocket.TextMessage,
		Message:     []byte(Ping),
		Delay:       200,
	})
	time.Sleep(time.Millisecond * 201)
	close(wc.ShutdownC)
	wc.Wg.Wait()
}

// TestParseBinaryResponse logic test
func TestParseBinaryResponse(t *testing.T) {
	t.Parallel()
	wc := &WebsocketConnection{
		URL:              websocketTestURL,
		ResponseMaxLimit: time.Second * 5,
		Match:            NewMatch(),
	}

	var b bytes.Buffer
	g := gzip.NewWriter(&b)
	_, err := g.Write([]byte("hello"))
	require.NoError(t, err, "gzip.Write must not error")
	assert.NoError(t, g.Close(), "Close should not error")

	resp, err := wc.parseBinaryResponse(b.Bytes())
	assert.NoError(t, err, "parseBinaryResponse should not error parsing gzip")
	assert.EqualValues(t, "hello", resp, "parseBinaryResponse should decode gzip")

	b.Reset()
	f, err := flate.NewWriter(&b, 1)
	require.NoError(t, err, "flate.NewWriter must not error")
	_, err = f.Write([]byte("goodbye"))
	require.NoError(t, err, "flate.Write must not error")
	assert.NoError(t, f.Close(), "Close should not error")

	resp, err = wc.parseBinaryResponse(b.Bytes())
	assert.NoError(t, err, "parseBinaryResponse should not error parsing inflate")
	assert.EqualValues(t, "goodbye", resp, "parseBinaryResponse should deflate")

	_, err = wc.parseBinaryResponse([]byte{})
	assert.ErrorContains(t, err, "unexpected EOF", "parseBinaryResponse should error on empty input")
}

// TestCanUseAuthenticatedWebsocketForWrapper logic test
func TestCanUseAuthenticatedWebsocketForWrapper(t *testing.T) {
	t.Parallel()
	ws := &Websocket{}
	assert.False(t, ws.CanUseAuthenticatedWebsocketForWrapper(), "CanUseAuthenticatedWebsocketForWrapper should return false")

	ws.setState(connectedState)
	require.True(t, ws.IsConnected(), "IsConnected must return true")
	assert.False(t, ws.CanUseAuthenticatedWebsocketForWrapper(), "CanUseAuthenticatedWebsocketForWrapper should return false")

	ws.SetCanUseAuthenticatedEndpoints(true)
	assert.True(t, ws.CanUseAuthenticatedWebsocketForWrapper(), "CanUseAuthenticatedWebsocketForWrapper should return true")
}

func TestGenerateMessageID(t *testing.T) {
	t.Parallel()
	wc := WebsocketConnection{}
	const spins = 1000
	ids := make([]int64, spins)
	for i := 0; i < spins; i++ {
		id := wc.GenerateMessageID(true)
		assert.NotContains(t, ids, id, "GenerateMessageID must not generate the same ID twice")
		ids[i] = id
	}
}

// BenchmarkGenerateMessageID-8   	 2850018	       408 ns/op	      56 B/op	       4 allocs/op
func BenchmarkGenerateMessageID_High(b *testing.B) {
	wc := WebsocketConnection{}
	for i := 0; i < b.N; i++ {
		_ = wc.GenerateMessageID(true)
	}
}

// BenchmarkGenerateMessageID_Low-8   	 2591596	       447 ns/op	      56 B/op	       4 allocs/op
func BenchmarkGenerateMessageID_Low(b *testing.B) {
	wc := WebsocketConnection{}
	for i := 0; i < b.N; i++ {
		_ = wc.GenerateMessageID(false)
	}
}

func TestCheckWebsocketURL(t *testing.T) {
	err := checkWebsocketURL("")
	assert.ErrorIs(t, err, errInvalidWebsocketURL, "checkWebsocketURL should error correctly on empty string")

	err = checkWebsocketURL("wowowow:wowowowo")
	assert.ErrorIs(t, err, errInvalidWebsocketURL, "checkWebsocketURL should error correctly on bad format")

	err = checkWebsocketURL("://")
	assert.ErrorContains(t, err, "missing protocol scheme", "checkWebsocketURL should error correctly on bad proto")

	err = checkWebsocketURL("http://www.google.com")
	assert.ErrorIs(t, err, errInvalidWebsocketURL, "checkWebsocketURL should error correctly on wrong proto")

	err = checkWebsocketURL("wss://websocketconnection.place")
	assert.NoError(t, err, "checkWebsocketURL should not error")

	err = checkWebsocketURL("ws://websocketconnection.place")
	assert.NoError(t, err, "checkWebsocketURL should not error")
}

// TestGetChannelDifference exercises GetChannelDifference
// See subscription.TestStoreDiff for further testing
func TestGetChannelDifference(t *testing.T) {
	t.Parallel()

	w := &Websocket{}
	assert.NotPanics(t, func() { w.GetChannelDifference(subscription.List{}) }, "Should not panic when called without a store")
	subs, unsubs := w.GetChannelDifference(subscription.List{{Channel: subscription.CandlesChannel}})
	require.Equal(t, 1, len(subs), "Should get the correct number of subs")
	require.Empty(t, unsubs, "Should get no unsubs")
	require.NoError(t, w.AddSubscriptions(subs...), "AddSubscriptions must not error")
	subs, unsubs = w.GetChannelDifference(subscription.List{{Channel: subscription.TickerChannel}})
	require.Equal(t, 1, len(subs), "Should get the correct number of subs")
	assert.Equal(t, 1, len(unsubs), "Should get the correct number of unsubs")
}

// GenSubs defines a theoretical exchange with pair management
type GenSubs struct {
	EnabledPairs currency.Pairs
	subscribos   subscription.List
	unsubscribos subscription.List
}

// generateSubs default subs created from the enabled pairs list
func (g *GenSubs) generateSubs() (subscription.List, error) {
	superduperchannelsubs := make(subscription.List, len(g.EnabledPairs))
	for i := range g.EnabledPairs {
		superduperchannelsubs[i] = &subscription.Subscription{
			Channel: "TEST:" + strconv.FormatInt(int64(i), 10),
			Pairs:   currency.Pairs{g.EnabledPairs[i]},
		}
	}
	return superduperchannelsubs, nil
}

func (g *GenSubs) SUBME(subs subscription.List) error {
	if len(subs) == 0 {
		return errors.New("WOW")
	}
	g.subscribos = subs
	return nil
}

func (g *GenSubs) UNSUBME(unsubs subscription.List) error {
	if len(unsubs) == 0 {
		return errors.New("WOW")
	}
	g.unsubscribos = unsubs
	return nil
}

// sneaky connect func
func connect() error { return nil }

func TestFlushChannels(t *testing.T) {
	t.Parallel()
	// Enabled pairs/setup system
	newgen := GenSubs{EnabledPairs: []currency.Pair{
		currency.NewPair(currency.BTC, currency.AUD),
		currency.NewPair(currency.BTC, currency.USDT),
	}}

	dodgyWs := Websocket{}
	err := dodgyWs.FlushChannels(AutoSubscribe)
	assert.ErrorIs(t, err, ErrWebsocketNotEnabled, "FlushChannels should error correctly")

	dodgyWs.setEnabled(true)
	err = dodgyWs.FlushChannels(AutoSubscribe)
	assert.ErrorIs(t, err, ErrNotConnected, "FlushChannels should error correctly")

	w := NewWebsocket()
	w.connector = connect
	w.Subscriber = newgen.SUBME
	w.Unsubscriber = newgen.UNSUBME
	// Added for when we utilise connect() in FlushChannels() so the traffic monitor doesn't time out and turn this to an unconnected state
	w.trafficTimeout = time.Second * 30

	w.setEnabled(true)
	w.setState(connectedState)

	problemFunc := func() (subscription.List, error) {
		return nil, errDastardlyReason
	}

	noSub := func() (subscription.List, error) {
		return nil, nil
	}

	// Disable pair and flush system
	newgen.EnabledPairs = []currency.Pair{
		currency.NewPair(currency.BTC, currency.AUD)}
	w.GenerateSubs = func() (subscription.List, error) {
		return subscription.List{{Channel: "test"}}, nil
	}
<<<<<<< HEAD
	err = w.FlushChannels(AutoSubscribe)
	assert.NoError(t, err, "FlushChannels should not error")

	w.features.FullPayloadSubscribe = true
	w.GenerateSubs = problemFunc
	err = w.FlushChannels(AutoSubscribe) // error on full subscribeToChannels
	assert.ErrorIs(t, err, errDastardlyReason, "FlushChannels should error correctly")

	w.GenerateSubs = noSub
	err = w.FlushChannels(AutoSubscribe) // No subs to unsub
	assert.NoError(t, err, "FlushChannels should not error")
=======
	err = w.FlushChannels()
	require.NoError(t, err, "Flush Channels must not error")

	w.features.FullPayloadSubscribe = true
	w.GenerateSubs = problemFunc
	err = w.FlushChannels() // error on full subscribeToChannels
	assert.ErrorIs(t, err, errDastardlyReason, "FlushChannels should error correctly on GenerateSubs")

	w.GenerateSubs = noSub
	err = w.FlushChannels() // No subs to sub
	assert.NoError(t, err, "Flush Channels should not error")
>>>>>>> 90fee94c

	w.GenerateSubs = newgen.generateSubs
	subs, err := w.GenerateSubs()
	require.NoError(t, err, "GenerateSubs must not error")
<<<<<<< HEAD

	w.AddSuccessfulSubscriptions(subs...)
	err = w.FlushChannels(AutoSubscribe)
=======
	require.NoError(t, w.AddSubscriptions(subs...), "AddSubscriptions must not error")
	err = w.FlushChannels()
>>>>>>> 90fee94c
	assert.NoError(t, err, "FlushChannels should not error")
	w.features.FullPayloadSubscribe = false
	w.features.Subscribe = true

<<<<<<< HEAD
	w.GenerateSubs = problemFunc
	err = w.FlushChannels(AutoSubscribe)
	assert.ErrorIs(t, err, errDastardlyReason, "FlushChannels should error correctly")

	w.GenerateSubs = newgen.generateSubs
	err = w.FlushChannels(AutoSubscribe)
	assert.NoError(t, err, "FlushChannels should not error")
	w.subscriptionMutex.Lock()
	w.subscriptions = subscriptionMap{
		41: {
			Key:     41,
			Channel: "match channel",
			Pair:    currency.NewPair(currency.BTC, currency.AUD),
		},
		42: {
			Key:     42,
			Channel: "unsub channel",
			Pair:    currency.NewPair(currency.THETA, currency.USDT),
		},
	}
	w.subscriptionMutex.Unlock()

	err = w.FlushChannels(AutoSubscribe)
	assert.NoError(t, err, "FlushChannels should not error")
=======
	w.GenerateSubs = newgen.generateSubs
	w.subscriptions = subscription.NewStore()
	err = w.subscriptions.Add(&subscription.Subscription{
		Key:     41,
		Channel: "match channel",
		Pairs:   currency.Pairs{currency.NewPair(currency.BTC, currency.AUD)},
	})
	require.NoError(t, err, "AddSubscription must not error")
	err = w.subscriptions.Add(&subscription.Subscription{
		Key:     42,
		Channel: "unsub channel",
		Pairs:   currency.Pairs{currency.NewPair(currency.THETA, currency.USDT)},
	})
	require.NoError(t, err, "AddSubscription must not error")
>>>>>>> 90fee94c

	err = w.FlushChannels(AutoSubscribe)
	assert.NoError(t, err, "FlushChannels should not error")

	w.setState(connectedState)
	w.features.Unsubscribe = true
	err = w.FlushChannels(AutoSubscribe)
	assert.NoError(t, err, "FlushChannels should not error")
}

func TestDisable(t *testing.T) {
	t.Parallel()
	w := NewWebsocket()
	w.setEnabled(true)
	w.setState(connectedState)
	require.NoError(t, w.Disable(), "Disable must not error")
	assert.ErrorIs(t, w.Disable(), ErrAlreadyDisabled, "Disable should error correctly")
}

func TestEnable(t *testing.T) {
	t.Parallel()
<<<<<<< HEAD
	w := Websocket{
		connector: connect,
		Wg:        new(sync.WaitGroup),
		ShutdownC: make(chan struct{}),
		GenerateSubs: func() ([]subscription.Subscription, error) {
			return []subscription.Subscription{{Channel: "test"}}, nil
		},
		Subscriber: func([]subscription.Subscription) error { return nil },
	}

	require.NoError(t, w.Enable(AutoSubscribe), "Enable must not error")
	assert.ErrorIs(t, w.Enable(AutoSubscribe), errWebsocketAlreadyEnabled, "Enable should error correctly")
=======
	w := NewWebsocket()
	w.connector = connect
	w.Subscriber = func(subscription.List) error { return nil }
	w.Unsubscriber = func(subscription.List) error { return nil }
	w.GenerateSubs = func() (subscription.List, error) { return nil, nil }
	require.NoError(t, w.Enable(), "Enable must not error")
	assert.ErrorIs(t, w.Enable(), errWebsocketAlreadyEnabled, "Enable should error correctly")
>>>>>>> 90fee94c
}

func TestSetupNewConnection(t *testing.T) {
	t.Parallel()
	var nonsenseWebsock *Websocket
	err := nonsenseWebsock.SetupNewConnection(ConnectionSetup{URL: "urlstring"})
	assert.ErrorIs(t, err, errWebsocketIsNil, "SetupNewConnection should error correctly")

	nonsenseWebsock = &Websocket{}
	err = nonsenseWebsock.SetupNewConnection(ConnectionSetup{URL: "urlstring"})
	assert.ErrorIs(t, err, errExchangeConfigNameEmpty, "SetupNewConnection should error correctly")

	nonsenseWebsock = &Websocket{exchangeName: "test"}
	err = nonsenseWebsock.SetupNewConnection(ConnectionSetup{URL: "urlstring"})
	assert.ErrorIs(t, err, errTrafficAlertNil, "SetupNewConnection should error correctly")

	nonsenseWebsock.TrafficAlert = make(chan struct{}, 1)
	err = nonsenseWebsock.SetupNewConnection(ConnectionSetup{URL: "urlstring"})
	assert.ErrorIs(t, err, errReadMessageErrorsNil, "SetupNewConnection should error correctly")

	web := NewWebsocket()

	err = web.Setup(defaultSetup)
	assert.NoError(t, err, "Setup should not error")

	err = web.SetupNewConnection(ConnectionSetup{})
	assert.ErrorIs(t, err, errExchangeConfigEmpty, "SetupNewConnection should error correctly")

	err = web.SetupNewConnection(ConnectionSetup{URL: "urlstring"})
	assert.NoError(t, err, "SetupNewConnection should not error")

	err = web.SetupNewConnection(ConnectionSetup{URL: "urlstring", Authenticated: true})
	assert.NoError(t, err, "SetupNewConnection should not error")
}

func TestWebsocketConnectionShutdown(t *testing.T) {
	t.Parallel()
	wc := WebsocketConnection{}
	err := wc.Shutdown()
	assert.NoError(t, err, "Shutdown should not error")

	err = wc.Dial(&websocket.Dialer{}, nil)
	assert.ErrorContains(t, err, "malformed ws or wss URL", "Dial must error correctly")

	wc.URL = websocketTestURL

	err = wc.Dial(&websocket.Dialer{}, nil)
	require.NoError(t, err, "Dial must not error")

	err = wc.Shutdown()
	require.NoError(t, err, "Shutdown must not error")
}

// TestLatency logic test
func TestLatency(t *testing.T) {
	t.Parallel()
	r := &reporter{}
	exch := "Kraken"
	wc := &WebsocketConnection{
		ExchangeName:     exch,
		Verbose:          true,
		URL:              "wss://ws.kraken.com",
		ResponseMaxLimit: time.Second * 5,
		Match:            NewMatch(),
		Reporter:         r,
	}
	if wc.ProxyURL != "" && !useProxyTests {
		t.Skip("Proxy testing not enabled, skipping")
	}

	err := wc.Dial(&dialer, http.Header{})
	if err != nil {
		t.Fatal(err)
	}

	go readMessages(t, wc)

	request := testRequest{
		Event: "subscribe",
		Pairs: []string{currency.NewPairWithDelimiter("XBT", "USD", "/").String()},
		Subscription: testRequestData{
			Name: "ticker",
		},
		RequestID: wc.GenerateMessageID(false),
	}

	_, err = wc.SendMessageReturnResponse(request.RequestID, request)
	if err != nil {
		t.Error(err)
	}

	if r.t == 0 {
		t.Error("expected a nonzero duration, got zero")
	}

	if r.name != exch {
		t.Errorf("expected %v, got %v", exch, r.name)
	}
}

func TestCheckSubscriptions(t *testing.T) {
	t.Parallel()
	ws := Websocket{}
	err := ws.checkSubscriptions(nil)
	assert.ErrorIs(t, err, common.ErrNilPointer, "checkSubscriptions should error correctly on nil w.subscriptions")
	assert.ErrorContains(t, err, "Websocket.subscriptions", "checkSubscriptions should error giving context correctly on nil w.subscriptions")

	ws.subscriptions = subscription.NewStore()
	err = ws.checkSubscriptions(nil)
	assert.NoError(t, err, "checkSubscriptions should not error on a nil list")

	ws.MaxSubscriptionsPerConnection = 1

	err = ws.checkSubscriptions(subscription.List{{}})
	assert.NoError(t, err, "checkSubscriptions should not error when subscriptions is empty")

	ws.subscriptions = subscription.NewStore()
	err = ws.checkSubscriptions(subscription.List{{}, {}})
	assert.ErrorIs(t, err, errSubscriptionsExceedsLimit, "checkSubscriptions should error correctly")

	ws.MaxSubscriptionsPerConnection = 2

	ws.subscriptions = subscription.NewStore()
	err = ws.subscriptions.Add(&subscription.Subscription{Key: 42, Channel: "test"})
	require.NoError(t, err, "Add subscription must not error")
	err = ws.checkSubscriptions(subscription.List{{Key: 42, Channel: "test"}})
	assert.ErrorIs(t, err, subscription.ErrDuplicate, "checkSubscriptions should error correctly")

	err = ws.checkSubscriptions(subscription.List{{}})
	assert.NoError(t, err, "checkSubscriptions should not error")
}<|MERGE_RESOLUTION|>--- conflicted
+++ resolved
@@ -304,18 +304,12 @@
 	assert.ErrorIs(t, err, ErrWebsocketNotEnabled, "Connect should error correctly")
 
 	wsWrong.setEnabled(true)
-<<<<<<< HEAD
-	wsWrong.setState(connecting)
-	wsWrong.Wg = &sync.WaitGroup{}
+	wsWrong.setState(connectingState)
 	err = wsWrong.Connect(AutoSubscribe)
-=======
-	wsWrong.setState(connectingState)
-	err = wsWrong.Connect()
->>>>>>> 90fee94c
 	assert.ErrorIs(t, err, errAlreadyReconnecting, "Connect should error correctly")
 
 	wsWrong.setState(disconnectedState)
-	err = wsWrong.Connect()
+	err = wsWrong.Connect(AutoSubscribe)
 	assert.ErrorIs(t, err, common.ErrNilPointer, "Connect should get a nil pointer error")
 	assert.ErrorContains(t, err, "subscriptions", "Connect should get a nil pointer error about subscriptions")
 
@@ -1039,73 +1033,27 @@
 	w.GenerateSubs = func() (subscription.List, error) {
 		return subscription.List{{Channel: "test"}}, nil
 	}
-<<<<<<< HEAD
 	err = w.FlushChannels(AutoSubscribe)
-	assert.NoError(t, err, "FlushChannels should not error")
+	require.NoError(t, err, "Flush Channels must not error")
 
 	w.features.FullPayloadSubscribe = true
 	w.GenerateSubs = problemFunc
 	err = w.FlushChannels(AutoSubscribe) // error on full subscribeToChannels
-	assert.ErrorIs(t, err, errDastardlyReason, "FlushChannels should error correctly")
+	assert.ErrorIs(t, err, errDastardlyReason, "FlushChannels should error correctly on GenerateSubs")
 
 	w.GenerateSubs = noSub
-	err = w.FlushChannels(AutoSubscribe) // No subs to unsub
-	assert.NoError(t, err, "FlushChannels should not error")
-=======
-	err = w.FlushChannels()
-	require.NoError(t, err, "Flush Channels must not error")
-
-	w.features.FullPayloadSubscribe = true
-	w.GenerateSubs = problemFunc
-	err = w.FlushChannels() // error on full subscribeToChannels
-	assert.ErrorIs(t, err, errDastardlyReason, "FlushChannels should error correctly on GenerateSubs")
-
-	w.GenerateSubs = noSub
-	err = w.FlushChannels() // No subs to sub
+	err = w.FlushChannels(AutoSubscribe) // No subs to sub
 	assert.NoError(t, err, "Flush Channels should not error")
->>>>>>> 90fee94c
 
 	w.GenerateSubs = newgen.generateSubs
 	subs, err := w.GenerateSubs()
 	require.NoError(t, err, "GenerateSubs must not error")
-<<<<<<< HEAD
-
-	w.AddSuccessfulSubscriptions(subs...)
+	require.NoError(t, w.AddSubscriptions(subs...), "AddSubscriptions must not error")
 	err = w.FlushChannels(AutoSubscribe)
-=======
-	require.NoError(t, w.AddSubscriptions(subs...), "AddSubscriptions must not error")
-	err = w.FlushChannels()
->>>>>>> 90fee94c
 	assert.NoError(t, err, "FlushChannels should not error")
 	w.features.FullPayloadSubscribe = false
 	w.features.Subscribe = true
 
-<<<<<<< HEAD
-	w.GenerateSubs = problemFunc
-	err = w.FlushChannels(AutoSubscribe)
-	assert.ErrorIs(t, err, errDastardlyReason, "FlushChannels should error correctly")
-
-	w.GenerateSubs = newgen.generateSubs
-	err = w.FlushChannels(AutoSubscribe)
-	assert.NoError(t, err, "FlushChannels should not error")
-	w.subscriptionMutex.Lock()
-	w.subscriptions = subscriptionMap{
-		41: {
-			Key:     41,
-			Channel: "match channel",
-			Pair:    currency.NewPair(currency.BTC, currency.AUD),
-		},
-		42: {
-			Key:     42,
-			Channel: "unsub channel",
-			Pair:    currency.NewPair(currency.THETA, currency.USDT),
-		},
-	}
-	w.subscriptionMutex.Unlock()
-
-	err = w.FlushChannels(AutoSubscribe)
-	assert.NoError(t, err, "FlushChannels should not error")
-=======
 	w.GenerateSubs = newgen.generateSubs
 	w.subscriptions = subscription.NewStore()
 	err = w.subscriptions.Add(&subscription.Subscription{
@@ -1120,7 +1068,6 @@
 		Pairs:   currency.Pairs{currency.NewPair(currency.THETA, currency.USDT)},
 	})
 	require.NoError(t, err, "AddSubscription must not error")
->>>>>>> 90fee94c
 
 	err = w.FlushChannels(AutoSubscribe)
 	assert.NoError(t, err, "FlushChannels should not error")
@@ -1142,28 +1089,13 @@
 
 func TestEnable(t *testing.T) {
 	t.Parallel()
-<<<<<<< HEAD
-	w := Websocket{
-		connector: connect,
-		Wg:        new(sync.WaitGroup),
-		ShutdownC: make(chan struct{}),
-		GenerateSubs: func() ([]subscription.Subscription, error) {
-			return []subscription.Subscription{{Channel: "test"}}, nil
-		},
-		Subscriber: func([]subscription.Subscription) error { return nil },
-	}
-
-	require.NoError(t, w.Enable(AutoSubscribe), "Enable must not error")
-	assert.ErrorIs(t, w.Enable(AutoSubscribe), errWebsocketAlreadyEnabled, "Enable should error correctly")
-=======
 	w := NewWebsocket()
 	w.connector = connect
 	w.Subscriber = func(subscription.List) error { return nil }
 	w.Unsubscriber = func(subscription.List) error { return nil }
 	w.GenerateSubs = func() (subscription.List, error) { return nil, nil }
-	require.NoError(t, w.Enable(), "Enable must not error")
-	assert.ErrorIs(t, w.Enable(), errWebsocketAlreadyEnabled, "Enable should error correctly")
->>>>>>> 90fee94c
+	require.NoError(t, w.Enable(AutoSubscribe), "Enable must not error")
+	assert.ErrorIs(t, w.Enable(AutoSubscribe), errWebsocketAlreadyEnabled, "Enable should error correctly")
 }
 
 func TestSetupNewConnection(t *testing.T) {
