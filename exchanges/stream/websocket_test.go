package stream

import (
	"bytes"
	"compress/flate"
	"compress/gzip"
	"context"
	"encoding/json"
	"errors"
	"net/http"
	"net/http/httptest"
	"strconv"
	"strings"
	"sync"
	"testing"
	"time"

	"github.com/gorilla/websocket"
	"github.com/stretchr/testify/assert"
	"github.com/stretchr/testify/require"
	"github.com/thrasher-corp/gocryptotrader/common"
	"github.com/thrasher-corp/gocryptotrader/config"
	"github.com/thrasher-corp/gocryptotrader/currency"
	"github.com/thrasher-corp/gocryptotrader/exchanges/protocol"
	"github.com/thrasher-corp/gocryptotrader/exchanges/request"
	"github.com/thrasher-corp/gocryptotrader/exchanges/subscription"
	mockws "github.com/thrasher-corp/gocryptotrader/internal/testing/websocket"
)

const (
	useProxyTests = false                     // Disabled by default. Freely available proxy servers that work all the time are difficult to find
	proxyURL      = "http://212.186.171.4:80" // Replace with a usable proxy server
)

var (
	errDastardlyReason = errors.New("some dastardly reason")
)

type testStruct struct {
	Error error
	WC    WebsocketConnection
}

type testRequest struct {
	Event        string          `json:"event"`
	RequestID    int64           `json:"reqid,omitempty"`
	Pairs        []string        `json:"pair"`
	Subscription testRequestData `json:"subscription,omitempty"`
}

// testRequestData contains details on WS channel
type testRequestData struct {
	Name     string `json:"name,omitempty"`
	Interval int64  `json:"interval,omitempty"`
	Depth    int64  `json:"depth,omitempty"`
}

type testResponse struct {
	RequestID int64 `json:"reqid,omitempty"`
}

type testSubKey struct {
	Mood string
}

var defaultSetup = &WebsocketSetup{
	ExchangeConfig: &config.Exchange{
		Features: &config.FeaturesConfig{
			Enabled: config.FeaturesEnabledConfig{Websocket: true},
		},
		API: config.APIConfig{
			AuthenticatedWebsocketSupport: true,
		},
		WebsocketTrafficTimeout: time.Second * 5,
		Name:                    "GTX",
	},
	DefaultURL:   "testDefaultURL",
	RunningURL:   "wss://testRunningURL",
	Connector:    func() error { return nil },
	Subscriber:   func(subscription.List) error { return nil },
	Unsubscriber: func(subscription.List) error { return nil },
	GenerateSubscriptions: func() (subscription.List, error) {
		return subscription.List{
			{Channel: "TestSub"},
			{Channel: "TestSub2", Key: "purple"},
			{Channel: "TestSub3", Key: testSubKey{"mauve"}},
			{Channel: "TestSub4", Key: 42},
		}, nil
	},
	Features: &protocol.Features{Subscribe: true, Unsubscribe: true},
}

func TestSetup(t *testing.T) {
	t.Parallel()
	var w *Websocket
	err := w.Setup(nil)
	assert.ErrorIs(t, err, errWebsocketIsNil)

	w = &Websocket{DataHandler: make(chan interface{})}
	err = w.Setup(nil)
	assert.ErrorIs(t, err, errWebsocketSetupIsNil)

	websocketSetup := &WebsocketSetup{}

	err = w.Setup(websocketSetup)
	assert.ErrorIs(t, err, errExchangeConfigIsNil)

	websocketSetup.ExchangeConfig = &config.Exchange{}
	err = w.Setup(websocketSetup)
	assert.ErrorIs(t, err, errExchangeConfigNameEmpty)

	websocketSetup.ExchangeConfig.Name = "testname"
	err = w.Setup(websocketSetup)
	assert.ErrorIs(t, err, errWebsocketFeaturesIsUnset)

	websocketSetup.Features = &protocol.Features{}
	err = w.Setup(websocketSetup)
	assert.ErrorIs(t, err, errConfigFeaturesIsNil)

	websocketSetup.ExchangeConfig.Features = &config.FeaturesConfig{}
	websocketSetup.Subscriber = func(subscription.List) error { return nil } // kicks off the setup
	err = w.Setup(websocketSetup)
	assert.ErrorIs(t, err, errWebsocketConnectorUnset)
	websocketSetup.Subscriber = nil

	websocketSetup.Connector = func() error { return nil }
	err = w.Setup(websocketSetup)
	assert.ErrorIs(t, err, errWebsocketSubscriberUnset)

	websocketSetup.Subscriber = func(subscription.List) error { return nil }
	w.features.Unsubscribe = true
	err = w.Setup(websocketSetup)
	assert.ErrorIs(t, err, errWebsocketUnsubscriberUnset)

	websocketSetup.Unsubscriber = func(subscription.List) error { return nil }
	err = w.Setup(websocketSetup)
	assert.ErrorIs(t, err, errWebsocketSubscriptionsGeneratorUnset)

	websocketSetup.GenerateSubscriptions = func() (subscription.List, error) { return nil, nil }
	err = w.Setup(websocketSetup)
	assert.ErrorIs(t, err, errDefaultURLIsEmpty)

	websocketSetup.DefaultURL = "test"
	err = w.Setup(websocketSetup)
	assert.ErrorIs(t, err, errRunningURLIsEmpty)

	websocketSetup.RunningURL = "http://www.google.com"
	err = w.Setup(websocketSetup)
	assert.ErrorIs(t, err, errInvalidWebsocketURL)

	websocketSetup.RunningURL = "wss://www.google.com"
	websocketSetup.RunningURLAuth = "http://www.google.com"
	err = w.Setup(websocketSetup)
	assert.ErrorIs(t, err, errInvalidWebsocketURL)

	websocketSetup.RunningURLAuth = "wss://www.google.com"
	err = w.Setup(websocketSetup)
	assert.ErrorIs(t, err, errInvalidTrafficTimeout)

	websocketSetup.ExchangeConfig.WebsocketTrafficTimeout = time.Minute
	err = w.Setup(websocketSetup)
	assert.NoError(t, err, "Setup should not error")
}

func TestConnectionMessageErrors(t *testing.T) {
	t.Parallel()
	var wsWrong = &Websocket{}
	wsWrong.connector = func() error { return nil }
	err := wsWrong.Connect()
	assert.ErrorIs(t, err, ErrWebsocketNotEnabled, "Connect should error correctly")

	wsWrong.setEnabled(true)
	wsWrong.setState(connectingState)
	err = wsWrong.Connect()
	assert.ErrorIs(t, err, errAlreadyReconnecting, "Connect should error correctly")

	wsWrong.setState(disconnectedState)
	err = wsWrong.Connect()
	assert.ErrorIs(t, err, common.ErrNilPointer, "Connect should get a nil pointer error")
	assert.ErrorContains(t, err, "subscriptions", "Connect should get a nil pointer error about subscriptions")

	wsWrong.subscriptions = subscription.NewStore()
	wsWrong.setState(disconnectedState)
	wsWrong.connector = func() error { return errDastardlyReason }
	err = wsWrong.Connect()
	assert.ErrorIs(t, err, errDastardlyReason, "Connect should error correctly")

	ws := NewWebsocket()
	err = ws.Setup(defaultSetup)
	require.NoError(t, err, "Setup must not error")
	ws.trafficTimeout = time.Minute
	ws.connector = connect

	err = ws.Connect()
	require.NoError(t, err, "Connect must not error")

	checkToRoutineResult := func(t *testing.T) {
		t.Helper()
		v, ok := <-ws.ToRoutine
		require.True(t, ok, "ToRoutine should not be closed on us")
		switch err := v.(type) {
		case *websocket.CloseError:
			assert.Equal(t, "SpecialText", err.Text, "Should get correct Close Error")
		case error:
			assert.ErrorIs(t, err, errDastardlyReason, "Should get the correct error")
		default:
			assert.Failf(t, "Wrong data type sent to ToRoutine", "Got type: %T", err)
		}
	}

	ws.TrafficAlert <- struct{}{}
	ws.ReadMessageErrors <- errDastardlyReason
	checkToRoutineResult(t)

	ws.ReadMessageErrors <- &websocket.CloseError{Code: 1006, Text: "SpecialText"}
	checkToRoutineResult(t)

	// Test individual connection defined functions
	require.NoError(t, ws.Shutdown())
	ws.useMultiConnectionManagement = true

	err = ws.Connect()
	assert.ErrorIs(t, err, errNoPendingConnections, "Connect should error correctly")

	ws.useMultiConnectionManagement = true
	ws.SetCanUseAuthenticatedEndpoints(true)

	mock := httptest.NewServer(http.HandlerFunc(func(w http.ResponseWriter, r *http.Request) { mockws.WsMockUpgrader(t, w, r, mockws.EchoHandler) }))
	defer mock.Close()
	ws.connectionManager = []*ConnectionWrapper{{Setup: &ConnectionSetup{URL: "ws" + mock.URL[len("http"):] + "/ws"}}}
	err = ws.Connect()
	require.ErrorIs(t, err, errWebsocketSubscriptionsGeneratorUnset)

	ws.connectionManager[0].Setup.Authenticate = func(context.Context, Connection) error { return errDastardlyReason }

	ws.connectionManager[0].Setup.GenerateSubscriptions = func() (subscription.List, error) {
		return nil, errDastardlyReason
	}
	err = ws.Connect()
	require.ErrorIs(t, err, errDastardlyReason)

	ws.connectionManager[0].Setup.GenerateSubscriptions = func() (subscription.List, error) {
		return subscription.List{{}}, nil
	}
	err = ws.Connect()
	require.ErrorIs(t, err, errNoConnectFunc)

	ws.connectionManager[0].Setup.Connector = func(context.Context, Connection) error {
		return errDastardlyReason
	}
	err = ws.Connect()
	require.ErrorIs(t, err, errWebsocketDataHandlerUnset)

	ws.connectionManager[0].Setup.Handler = func(context.Context, []byte) error {
		return errDastardlyReason
	}
	err = ws.Connect()
	require.ErrorIs(t, err, errWebsocketSubscriberUnset)

	ws.connectionManager[0].Setup.Subscriber = func(context.Context, Connection, subscription.List) error {
		return errDastardlyReason
	}
	err = ws.Connect()
	require.ErrorIs(t, err, errDastardlyReason)

	ws.connectionManager[0].Setup.Connector = func(ctx context.Context, conn Connection) error {
		return conn.DialContext(ctx, websocket.DefaultDialer, nil)
	}
	err = ws.Connect()
	require.ErrorIs(t, err, errDastardlyReason)

	ws.connectionManager[0].Setup.Handler = func(context.Context, []byte) error {
		return errDastardlyReason
	}
	err = ws.Connect()
	require.ErrorIs(t, err, errDastardlyReason)

	ws.connectionManager[0].Setup.Subscriber = func(context.Context, Connection, subscription.List) error {
		return nil
	}
	err = ws.Connect()
	require.NoError(t, err)

	err = ws.connectionManager[0].Connection.SendRawMessage(context.Background(), request.Unset, websocket.TextMessage, []byte("test"))
	require.NoError(t, err)

	require.NoError(t, err)
	require.NoError(t, ws.Shutdown())
}

func TestWebsocket(t *testing.T) {
	t.Parallel()

	ws := NewWebsocket()

	err := ws.SetProxyAddress("garbagio")
	assert.ErrorContains(t, err, "invalid URI for request", "SetProxyAddress should error correctly")

	ws.setEnabled(true)
	err = ws.Setup(defaultSetup) // Sets to enabled again
	require.NoError(t, err, "Setup may not error")

	err = ws.Setup(defaultSetup)
	assert.ErrorIs(t, err, errWebsocketAlreadyInitialised, "Setup should error correctly if called twice")

	assert.Equal(t, "GTX", ws.GetName(), "GetName should return correctly")
	assert.True(t, ws.IsEnabled(), "Websocket should be enabled by Setup")

	ws.setEnabled(false)
	assert.False(t, ws.IsEnabled(), "Websocket should be disabled by setEnabled(false)")

	ws.setEnabled(true)
	assert.True(t, ws.IsEnabled(), "Websocket should be enabled by setEnabled(true)")

	err = ws.SetProxyAddress("https://192.168.0.1:1337")
	assert.NoError(t, err, "SetProxyAddress should not error when not yet connected")

	ws.setState(connectedState)

	ws.connector = func() error { return errDastardlyReason }
	err = ws.SetProxyAddress("https://192.168.0.1:1336")
	assert.ErrorIs(t, err, errDastardlyReason, "SetProxyAddress should call Connect and error from there")

	err = ws.SetProxyAddress("https://192.168.0.1:1336")
	assert.ErrorIs(t, err, errSameProxyAddress, "SetProxyAddress should error correctly")

	// removing proxy
	assert.NoError(t, ws.SetProxyAddress(""))

	ws.setEnabled(true)
	// reinstate proxy
	err = ws.SetProxyAddress("http://localhost:1337")
	assert.NoError(t, err, "SetProxyAddress should not error")
	assert.Equal(t, "http://localhost:1337", ws.GetProxyAddress(), "GetProxyAddress should return correctly")
	assert.Equal(t, "wss://testRunningURL", ws.GetWebsocketURL(), "GetWebsocketURL should return correctly")
	assert.Equal(t, time.Second*5, ws.trafficTimeout, "trafficTimeout should default correctly")

	assert.ErrorIs(t, ws.Shutdown(), ErrNotConnected)
	ws.setState(connectedState)
	assert.NoError(t, ws.Shutdown())

	ws.connector = func() error { return nil }
	err = ws.Connect()
	assert.NoError(t, err, "Connect should not error")

	ws.defaultURL = "ws://demos.kaazing.com/echo"
	ws.defaultURLAuth = "ws://demos.kaazing.com/echo"

	err = ws.SetWebsocketURL("", false, false)
	assert.NoError(t, err, "SetWebsocketURL should not error")

	err = ws.SetWebsocketURL("ws://demos.kaazing.com/echo", false, false)
	assert.NoError(t, err, "SetWebsocketURL should not error")

	err = ws.SetWebsocketURL("", true, false)
	assert.NoError(t, err, "SetWebsocketURL should not error")

	err = ws.SetWebsocketURL("ws://demos.kaazing.com/echo", true, false)
	assert.NoError(t, err, "SetWebsocketURL should not error")

	err = ws.SetWebsocketURL("ws://demos.kaazing.com/echo", true, true)
	assert.NoError(t, err, "SetWebsocketURL should not error on reconnect")

	// -- initiate the reconnect which is usually handled by connection monitor
	err = ws.Connect()
	assert.NoError(t, err, "ReConnect called manually should not error")

	err = ws.Connect()
	assert.ErrorIs(t, err, errAlreadyConnected, "ReConnect should error when already connected")

	err = ws.Shutdown()
	assert.NoError(t, err, "Shutdown should not error")
	ws.Wg.Wait()

	ws.useMultiConnectionManagement = true

	ws.connectionManager = []*ConnectionWrapper{{Setup: &ConnectionSetup{URL: "ws://demos.kaazing.com/echo"}, Connection: &WebsocketConnection{}}}
	err = ws.SetProxyAddress("https://192.168.0.1:1337")
	require.NoError(t, err)
}

func currySimpleSub(w *Websocket) func(subscription.List) error {
	return func(subs subscription.List) error {
		return w.AddSuccessfulSubscriptions(nil, subs...)
	}
}

func currySimpleSubConn(w *Websocket) func(context.Context, Connection, subscription.List) error {
	return func(_ context.Context, conn Connection, subs subscription.List) error {
		return w.AddSuccessfulSubscriptions(conn, subs...)
	}
}

func currySimpleUnsub(w *Websocket) func(subscription.List) error {
	return func(unsubs subscription.List) error {
		return w.RemoveSubscriptions(nil, unsubs...)
	}
}

func currySimpleUnsubConn(w *Websocket) func(context.Context, Connection, subscription.List) error {
	return func(_ context.Context, conn Connection, unsubs subscription.List) error {
		return w.RemoveSubscriptions(conn, unsubs...)
	}
}

// TestSubscribe logic test
func TestSubscribeUnsubscribe(t *testing.T) {
	t.Parallel()
	ws := NewWebsocket()
	assert.NoError(t, ws.Setup(defaultSetup), "WS Setup should not error")

	ws.Subscriber = currySimpleSub(ws)
	ws.Unsubscriber = currySimpleUnsub(ws)

	subs, err := ws.GenerateSubs()
	require.NoError(t, err, "Generating test subscriptions should not error")
	assert.NoError(t, new(Websocket).UnsubscribeChannels(nil, subs), "Should not error when w.subscriptions is nil")
	assert.NoError(t, ws.UnsubscribeChannels(nil, nil), "Unsubscribing from nil should not error")
	assert.ErrorIs(t, ws.UnsubscribeChannels(nil, subs), subscription.ErrNotFound, "Unsubscribing should error when not subscribed")
	assert.Nil(t, ws.GetSubscription(42), "GetSubscription on empty internal map should return")
	assert.NoError(t, ws.SubscribeToChannels(nil, subs), "Basic Subscribing should not error")
	assert.Len(t, ws.GetSubscriptions(), 4, "Should have 4 subscriptions")
	bySub := ws.GetSubscription(subscription.Subscription{Channel: "TestSub"})
	if assert.NotNil(t, bySub, "GetSubscription by subscription should find a channel") {
		assert.Equal(t, "TestSub", bySub.Channel, "GetSubscription by default key should return a pointer a copy of the right channel")
		assert.Same(t, bySub, subs[0], "GetSubscription returns the same pointer")
	}
	if assert.NotNil(t, ws.GetSubscription("purple"), "GetSubscription by string key should find a channel") {
		assert.Equal(t, "TestSub2", ws.GetSubscription("purple").Channel, "GetSubscription by string key should return a pointer a copy of the right channel")
	}
	if assert.NotNil(t, ws.GetSubscription(testSubKey{"mauve"}), "GetSubscription by type key should find a channel") {
		assert.Equal(t, "TestSub3", ws.GetSubscription(testSubKey{"mauve"}).Channel, "GetSubscription by type key should return a pointer a copy of the right channel")
	}
	if assert.NotNil(t, ws.GetSubscription(42), "GetSubscription by int key should find a channel") {
		assert.Equal(t, "TestSub4", ws.GetSubscription(42).Channel, "GetSubscription by int key should return a pointer a copy of the right channel")
	}
	assert.Nil(t, ws.GetSubscription(nil), "GetSubscription by nil should return nil")
	assert.Nil(t, ws.GetSubscription(45), "GetSubscription by invalid key should return nil")
	assert.ErrorIs(t, ws.SubscribeToChannels(nil, subs), subscription.ErrDuplicate, "Subscribe should error when already subscribed")
	assert.NoError(t, ws.SubscribeToChannels(nil, nil), "Subscribe to an nil List should not error")
	assert.NoError(t, ws.UnsubscribeChannels(nil, subs), "Unsubscribing should not error")

	ws.Subscriber = func(subscription.List) error { return errDastardlyReason }
	assert.ErrorIs(t, ws.SubscribeToChannels(nil, subs), errDastardlyReason, "Should error correctly when error returned from Subscriber")

	err = ws.SubscribeToChannels(nil, subscription.List{nil})
	assert.ErrorIs(t, err, common.ErrNilPointer, "Should error correctly when list contains a nil subscription")

	multi := NewWebsocket()
	set := *defaultSetup
	set.UseMultiConnectionManagement = true
	assert.NoError(t, multi.Setup(&set))

	amazingCandidate := &ConnectionSetup{
		URL:                   "AMAZING",
		Connector:             func(context.Context, Connection) error { return nil },
		GenerateSubscriptions: ws.GenerateSubs,
		Subscriber: func(ctx context.Context, c Connection, s subscription.List) error {
			return currySimpleSubConn(multi)(ctx, c, s)
		},
		Unsubscriber: func(ctx context.Context, c Connection, s subscription.List) error {
			return currySimpleUnsubConn(multi)(ctx, c, s)
		},
		Handler: func(context.Context, []byte) error { return nil },
	}
	require.NoError(t, multi.SetupNewConnection(amazingCandidate))

	amazingConn := multi.getConnectionFromSetup(amazingCandidate)
	multi.connections = map[Connection]*ConnectionWrapper{
		amazingConn: multi.connectionManager[0],
	}

	subs, err = amazingCandidate.GenerateSubscriptions()
	require.NoError(t, err, "Generating test subscriptions should not error")
	assert.NoError(t, new(Websocket).UnsubscribeChannels(nil, subs), "Should not error when w.subscriptions is nil")
	assert.NoError(t, new(Websocket).UnsubscribeChannels(amazingConn, subs), "Should not error when w.subscriptions is nil")
	assert.NoError(t, multi.UnsubscribeChannels(amazingConn, nil), "Unsubscribing from nil should not error")
	assert.ErrorIs(t, multi.UnsubscribeChannels(amazingConn, subs), subscription.ErrNotFound, "Unsubscribing should error when not subscribed")
	assert.Nil(t, multi.GetSubscription(42), "GetSubscription on empty internal map should return")

	assert.ErrorIs(t, multi.SubscribeToChannels(nil, subs), common.ErrNilPointer, "If no connection is set, Subscribe should error")

	assert.NoError(t, multi.SubscribeToChannels(amazingConn, subs), "Basic Subscribing should not error")
	assert.Len(t, multi.GetSubscriptions(), 4, "Should have 4 subscriptions")
	bySub = multi.GetSubscription(subscription.Subscription{Channel: "TestSub"})
	if assert.NotNil(t, bySub, "GetSubscription by subscription should find a channel") {
		assert.Equal(t, "TestSub", bySub.Channel, "GetSubscription by default key should return a pointer a copy of the right channel")
		assert.Same(t, bySub, subs[0], "GetSubscription returns the same pointer")
	}
	if assert.NotNil(t, multi.GetSubscription("purple"), "GetSubscription by string key should find a channel") {
		assert.Equal(t, "TestSub2", multi.GetSubscription("purple").Channel, "GetSubscription by string key should return a pointer a copy of the right channel")
	}
	if assert.NotNil(t, multi.GetSubscription(testSubKey{"mauve"}), "GetSubscription by type key should find a channel") {
		assert.Equal(t, "TestSub3", multi.GetSubscription(testSubKey{"mauve"}).Channel, "GetSubscription by type key should return a pointer a copy of the right channel")
	}
	if assert.NotNil(t, multi.GetSubscription(42), "GetSubscription by int key should find a channel") {
		assert.Equal(t, "TestSub4", multi.GetSubscription(42).Channel, "GetSubscription by int key should return a pointer a copy of the right channel")
	}
	assert.Nil(t, multi.GetSubscription(nil), "GetSubscription by nil should return nil")
	assert.Nil(t, multi.GetSubscription(45), "GetSubscription by invalid key should return nil")
	assert.ErrorIs(t, multi.SubscribeToChannels(amazingConn, subs), subscription.ErrDuplicate, "Subscribe should error when already subscribed")
	assert.NoError(t, multi.SubscribeToChannels(amazingConn, nil), "Subscribe to an nil List should not error")
	assert.NoError(t, multi.UnsubscribeChannels(amazingConn, subs), "Unsubscribing should not error")

	amazingCandidate.Subscriber = func(context.Context, Connection, subscription.List) error { return errDastardlyReason }
	assert.ErrorIs(t, multi.SubscribeToChannels(amazingConn, subs), errDastardlyReason, "Should error correctly when error returned from Subscriber")

	err = multi.SubscribeToChannels(amazingConn, subscription.List{nil})
	assert.ErrorIs(t, err, common.ErrNilPointer, "Should error correctly when list contains a nil subscription")
}

// TestResubscribe tests Resubscribing to existing subscriptions
func TestResubscribe(t *testing.T) {
	t.Parallel()
	ws := NewWebsocket()

	wackedOutSetup := *defaultSetup
	wackedOutSetup.MaxWebsocketSubscriptionsPerConnection = -1
	err := ws.Setup(&wackedOutSetup)
	assert.ErrorIs(t, err, errInvalidMaxSubscriptions, "Invalid MaxWebsocketSubscriptionsPerConnection should error")

	err = ws.Setup(defaultSetup)
	assert.NoError(t, err, "WS Setup should not error")

	ws.Subscriber = currySimpleSub(ws)
	ws.Unsubscriber = currySimpleUnsub(ws)

	channel := subscription.List{{Channel: "resubTest"}}

	assert.ErrorIs(t, ws.ResubscribeToChannel(nil, channel[0]), subscription.ErrNotFound, "Resubscribe should error when channel isn't subscribed yet")
	assert.NoError(t, ws.SubscribeToChannels(nil, channel), "Subscribe should not error")
	assert.NoError(t, ws.ResubscribeToChannel(nil, channel[0]), "Resubscribe should not error now the channel is subscribed")
}

// TestSubscriptions tests adding, getting and removing subscriptions
func TestSubscriptions(t *testing.T) {
	t.Parallel()
	w := new(Websocket) // Do not use NewWebsocket; We want to exercise w.subs == nil
	assert.ErrorIs(t, (*Websocket)(nil).AddSubscriptions(nil), common.ErrNilPointer, "Should error correctly when nil websocket")
	s := &subscription.Subscription{Key: 42, Channel: subscription.TickerChannel}
	require.NoError(t, w.AddSubscriptions(nil, s), "Adding first subscription should not error")
	assert.Same(t, s, w.GetSubscription(42), "Get Subscription should retrieve the same subscription")
	assert.ErrorIs(t, w.AddSubscriptions(nil, s), subscription.ErrDuplicate, "Adding same subscription should return error")
	assert.Equal(t, subscription.SubscribingState, s.State(), "Should set state to Subscribing")

	err := w.RemoveSubscriptions(nil, s)
	require.NoError(t, err, "RemoveSubscriptions must not error")
	assert.Nil(t, w.GetSubscription(42), "Remove should have removed the sub")
	assert.Equal(t, subscription.UnsubscribedState, s.State(), "Should set state to Unsubscribed")

	require.NoError(t, s.SetState(subscription.ResubscribingState), "SetState must not error")
	require.NoError(t, w.AddSubscriptions(nil, s), "Adding first subscription should not error")
	assert.Equal(t, subscription.ResubscribingState, s.State(), "Should not change resubscribing state")
}

// TestSuccessfulSubscriptions tests adding, getting and removing subscriptions
func TestSuccessfulSubscriptions(t *testing.T) {
	t.Parallel()
	w := new(Websocket) // Do not use NewWebsocket; We want to exercise w.subs == nil
	assert.ErrorIs(t, (*Websocket)(nil).AddSuccessfulSubscriptions(nil, nil), common.ErrNilPointer, "Should error correctly when nil websocket")
	c := &subscription.Subscription{Key: 42, Channel: subscription.TickerChannel}
	require.NoError(t, w.AddSuccessfulSubscriptions(nil, c), "Adding first subscription should not error")
	assert.Same(t, c, w.GetSubscription(42), "Get Subscription should retrieve the same subscription")
	assert.ErrorIs(t, w.AddSuccessfulSubscriptions(nil, c), subscription.ErrInStateAlready, "Adding subscription in same state should return error")
	require.NoError(t, c.SetState(subscription.SubscribingState), "SetState must not error")
	assert.ErrorIs(t, w.AddSuccessfulSubscriptions(nil, c), subscription.ErrDuplicate, "Adding same subscription should return error")

	err := w.RemoveSubscriptions(nil, c)
	require.NoError(t, err, "RemoveSubscriptions must not error")
	assert.Nil(t, w.GetSubscription(42), "Remove should have removed the sub")
	assert.ErrorIs(t, w.RemoveSubscriptions(nil, c), subscription.ErrNotFound, "Should error correctly when not found")
	assert.ErrorIs(t, (*Websocket)(nil).RemoveSubscriptions(nil, nil), common.ErrNilPointer, "Should error correctly when nil websocket")
	w.subscriptions = nil
	assert.ErrorIs(t, w.RemoveSubscriptions(nil, c), common.ErrNilPointer, "Should error correctly when nil websocket")
}

// TestGetSubscription logic test
func TestGetSubscription(t *testing.T) {
	t.Parallel()
	assert.Nil(t, (*Websocket).GetSubscription(nil, "imaginary"), "GetSubscription on a nil Websocket should return nil")
	assert.Nil(t, (&Websocket{}).GetSubscription("empty"), "GetSubscription on a Websocket with no sub store should return nil")
	w := NewWebsocket()
	assert.Nil(t, w.GetSubscription(nil), "GetSubscription with a nil key should return nil")
	s := &subscription.Subscription{Key: 42, Channel: "hello3"}
	require.NoError(t, w.AddSubscriptions(nil, s), "AddSubscriptions must not error")
	assert.Same(t, s, w.GetSubscription(42), "GetSubscription should delegate to the store")
}

// TestGetSubscriptions logic test
func TestGetSubscriptions(t *testing.T) {
	t.Parallel()
	assert.Nil(t, (*Websocket).GetSubscriptions(nil), "GetSubscription on a nil Websocket should return nil")
	assert.Nil(t, (&Websocket{}).GetSubscriptions(), "GetSubscription on a Websocket with no sub store should return nil")
	w := NewWebsocket()
	s := subscription.List{
		{Key: 42, Channel: "hello3"},
		{Key: 45, Channel: "hello4"},
	}
	err := w.AddSubscriptions(nil, s...)
	require.NoError(t, err, "AddSubscriptions must not error")
	assert.ElementsMatch(t, s, w.GetSubscriptions(), "GetSubscriptions should return the correct channel details")
}

// TestSetCanUseAuthenticatedEndpoints logic test
func TestSetCanUseAuthenticatedEndpoints(t *testing.T) {
	t.Parallel()
	ws := NewWebsocket()
	assert.False(t, ws.CanUseAuthenticatedEndpoints(), "CanUseAuthenticatedEndpoints should return false")
	ws.SetCanUseAuthenticatedEndpoints(true)
	assert.True(t, ws.CanUseAuthenticatedEndpoints(), "CanUseAuthenticatedEndpoints should return true")
}

// TestDial logic test
func TestDial(t *testing.T) {
	t.Parallel()

	mock := httptest.NewServer(http.HandlerFunc(func(w http.ResponseWriter, r *http.Request) { mockws.WsMockUpgrader(t, w, r, mockws.EchoHandler) }))
	defer mock.Close()

	var testCases = []testStruct{
		{
			WC: WebsocketConnection{
				ExchangeName:     "test1",
				Verbose:          true,
				URL:              "ws" + mock.URL[len("http"):] + "/ws",
				RateLimit:        request.NewWeightedRateLimitByDuration(10 * time.Millisecond),
				ResponseMaxLimit: 7000000000,
			},
		},
		{
			Error: errors.New(" Error: malformed ws or wss URL"),
			WC: WebsocketConnection{
				ExchangeName:     "test2",
				Verbose:          true,
				URL:              "",
				ResponseMaxLimit: 7000000000,
			},
		},
		{
			WC: WebsocketConnection{
				ExchangeName:     "test3",
				Verbose:          true,
				URL:              "ws" + mock.URL[len("http"):] + "/ws",
				ProxyURL:         proxyURL,
				ResponseMaxLimit: 7000000000,
			},
		},
	}
	// Mock server rejects parallel connections
	for i := range testCases {
		if testCases[i].WC.ProxyURL != "" && !useProxyTests {
			t.Log("Proxy testing not enabled, skipping")
			continue
		}
		err := testCases[i].WC.Dial(&websocket.Dialer{}, http.Header{})
		if err != nil {
			if testCases[i].Error != nil && strings.Contains(err.Error(), testCases[i].Error.Error()) {
				return
			}
			t.Fatal(err)
		}
	}
}

// TestSendMessage logic test
func TestSendMessage(t *testing.T) {
	t.Parallel()

	mock := httptest.NewServer(http.HandlerFunc(func(w http.ResponseWriter, r *http.Request) { mockws.WsMockUpgrader(t, w, r, mockws.EchoHandler) }))
	defer mock.Close()

	var testCases = []testStruct{
		{
			WC: WebsocketConnection{
				ExchangeName:     "test1",
				Verbose:          true,
				URL:              "ws" + mock.URL[len("http"):] + "/ws",
				RateLimit:        request.NewWeightedRateLimitByDuration(10 * time.Millisecond),
				ResponseMaxLimit: 7000000000,
			},
		},
		{
			Error: errors.New(" Error: malformed ws or wss URL"),
			WC: WebsocketConnection{
				ExchangeName:     "test2",
				Verbose:          true,
				URL:              "",
				ResponseMaxLimit: 7000000000,
			},
		},
		{
			WC: WebsocketConnection{
				ExchangeName:     "test3",
				Verbose:          true,
				URL:              "ws" + mock.URL[len("http"):] + "/ws",
				ProxyURL:         proxyURL,
				ResponseMaxLimit: 7000000000,
			},
		},
	}
	// Mock server rejects parallel connections
	for x := range testCases {
		if testCases[x].WC.ProxyURL != "" && !useProxyTests {
			t.Log("Proxy testing not enabled, skipping")
			continue
		}
		err := testCases[x].WC.Dial(&websocket.Dialer{}, http.Header{})
		if err != nil {
			if testCases[x].Error != nil && strings.Contains(err.Error(), testCases[x].Error.Error()) {
				return
			}
			t.Fatal(err)
		}
		err = testCases[x].WC.SendJSONMessage(context.Background(), request.Unset, Ping)
		require.NoError(t, err)
		err = testCases[x].WC.SendRawMessage(context.Background(), request.Unset, websocket.TextMessage, []byte(Ping))
		require.NoError(t, err)
	}
}

func TestSendMessageReturnResponse(t *testing.T) {
	t.Parallel()

	mock := httptest.NewServer(http.HandlerFunc(func(w http.ResponseWriter, r *http.Request) { mockws.WsMockUpgrader(t, w, r, mockws.EchoHandler) }))
	defer mock.Close()

	wc := &WebsocketConnection{
		Verbose:          true,
		URL:              "ws" + mock.URL[len("http"):] + "/ws",
		ResponseMaxLimit: time.Second * 5,
		Match:            NewMatch(),
	}
	if wc.ProxyURL != "" && !useProxyTests {
		t.Skip("Proxy testing not enabled, skipping")
	}

	err := wc.Dial(&websocket.Dialer{}, http.Header{})
	if err != nil {
		t.Fatal(err)
	}

	go readMessages(t, wc)

	req := testRequest{
		Event: "subscribe",
		Pairs: []string{currency.NewPairWithDelimiter("XBT", "USD", "/").String()},
		Subscription: testRequestData{
			Name: "ticker",
		},
		RequestID: wc.GenerateMessageID(false),
	}

	_, err = wc.SendMessageReturnResponse(context.Background(), request.Unset, req.RequestID, req)
	if err != nil {
		t.Error(err)
	}

	cancelledCtx, fn := context.WithDeadline(context.Background(), time.Now())
	fn()
	_, err = wc.SendMessageReturnResponse(cancelledCtx, request.Unset, "123", req)
	assert.ErrorIs(t, err, context.DeadlineExceeded)

	// with timeout
	wc.ResponseMaxLimit = 1
	_, err = wc.SendMessageReturnResponse(context.Background(), request.Unset, "123", req)
	assert.ErrorIs(t, err, ErrSignatureTimeout, "SendMessageReturnResponse should error when request ID not found")

	_, err = wc.SendMessageReturnResponsesWithInspector(context.Background(), request.Unset, "123", req, 1, inspection{})
	assert.ErrorIs(t, err, ErrSignatureTimeout, "SendMessageReturnResponse should error when request ID not found")
}

<<<<<<< HEAD
type inspection struct{}

func (inspection) IsFinal([]byte) bool { return false }
=======
func TestWaitForResponses(t *testing.T) {
	t.Parallel()
	dummy := &WebsocketConnection{
		ResponseMaxLimit: time.Nanosecond,
		Match:            NewMatch(),
	}
	_, err := dummy.waitForResponses(context.Background(), "silly", nil, 1, inspection{})
	require.ErrorIs(t, err, ErrSignatureTimeout)

	dummy.ResponseMaxLimit = time.Second
	ctx, cancel := context.WithCancel(context.Background())
	cancel()
	_, err = dummy.waitForResponses(ctx, "silly", nil, 1, inspection{})
	require.ErrorIs(t, err, context.Canceled)

	// test break early and hit verbose path
	ch := make(chan []byte, 1)
	ch <- []byte("hello")
	ctx = request.WithVerbose(context.Background())

	got, err := dummy.waitForResponses(ctx, "silly", ch, 2, inspection{breakEarly: true})
	require.NoError(t, err)
	require.Len(t, got, 1)
	assert.Equal(t, "hello", string(got[0]))
}

type inspection struct {
	breakEarly bool
}

func (i inspection) IsFinal([]byte) bool { return i.breakEarly }
>>>>>>> 50448ec6

type reporter struct {
	name string
	msg  []byte
	t    time.Duration
}

func (r *reporter) Latency(name string, message []byte, t time.Duration) {
	r.name = name
	r.msg = message
	r.t = t
}

// readMessages helper func
func readMessages(t *testing.T, wc *WebsocketConnection) {
	t.Helper()
	timer := time.NewTimer(20 * time.Second)
	for {
		select {
		case <-timer.C:
			return
		default:
			resp := wc.ReadMessage()
			if resp.Raw == nil {
				t.Error("connection has closed")
				return
			}
			var incoming testResponse
			err := json.Unmarshal(resp.Raw, &incoming)
			if err != nil {
				t.Error(err)
				return
			}
			if incoming.RequestID > 0 {
				wc.Match.IncomingWithData(incoming.RequestID, resp.Raw)
				return
			}
		}
	}
}

// TestSetupPingHandler logic test
func TestSetupPingHandler(t *testing.T) {
	t.Parallel()

	mock := httptest.NewServer(http.HandlerFunc(func(w http.ResponseWriter, r *http.Request) { mockws.WsMockUpgrader(t, w, r, mockws.EchoHandler) }))
	defer mock.Close()

	wc := &WebsocketConnection{
		URL:              "ws" + mock.URL[len("http"):] + "/ws",
		ResponseMaxLimit: time.Second * 5,
		Match:            NewMatch(),
		Wg:               &sync.WaitGroup{},
	}

	if wc.ProxyURL != "" && !useProxyTests {
		t.Skip("Proxy testing not enabled, skipping")
	}
	wc.shutdown = make(chan struct{})
	err := wc.Dial(&websocket.Dialer{}, http.Header{})
	if err != nil {
		t.Fatal(err)
	}

	wc.SetupPingHandler(request.Unset, PingHandler{
		UseGorillaHandler: true,
		MessageType:       websocket.PingMessage,
		Delay:             100,
	})

	err = wc.Connection.Close()
	if err != nil {
		t.Error(err)
	}

	err = wc.Dial(&websocket.Dialer{}, http.Header{})
	if err != nil {
		t.Fatal(err)
	}
	wc.SetupPingHandler(request.Unset, PingHandler{
		MessageType: websocket.TextMessage,
		Message:     []byte(Ping),
		Delay:       200,
	})
	time.Sleep(time.Millisecond * 201)
	close(wc.shutdown)
	wc.Wg.Wait()
}

// TestParseBinaryResponse logic test
func TestParseBinaryResponse(t *testing.T) {
	t.Parallel()

	mock := httptest.NewServer(http.HandlerFunc(func(w http.ResponseWriter, r *http.Request) { mockws.WsMockUpgrader(t, w, r, mockws.EchoHandler) }))
	defer mock.Close()

	wc := &WebsocketConnection{
		URL:              "ws" + mock.URL[len("http"):] + "/ws",
		ResponseMaxLimit: time.Second * 5,
		Match:            NewMatch(),
	}

	var b bytes.Buffer
	g := gzip.NewWriter(&b)
	_, err := g.Write([]byte("hello"))
	require.NoError(t, err, "gzip.Write must not error")
	assert.NoError(t, g.Close(), "Close should not error")

	resp, err := wc.parseBinaryResponse(b.Bytes())
	assert.NoError(t, err, "parseBinaryResponse should not error parsing gzip")
	assert.EqualValues(t, "hello", resp, "parseBinaryResponse should decode gzip")

	b.Reset()
	f, err := flate.NewWriter(&b, 1)
	require.NoError(t, err, "flate.NewWriter must not error")
	_, err = f.Write([]byte("goodbye"))
	require.NoError(t, err, "flate.Write must not error")
	assert.NoError(t, f.Close(), "Close should not error")

	resp, err = wc.parseBinaryResponse(b.Bytes())
	assert.NoError(t, err, "parseBinaryResponse should not error parsing inflate")
	assert.EqualValues(t, "goodbye", resp, "parseBinaryResponse should deflate")

	_, err = wc.parseBinaryResponse([]byte{})
	assert.ErrorContains(t, err, "unexpected EOF", "parseBinaryResponse should error on empty input")
}

// TestCanUseAuthenticatedWebsocketForWrapper logic test
func TestCanUseAuthenticatedWebsocketForWrapper(t *testing.T) {
	t.Parallel()
	ws := &Websocket{}
	assert.False(t, ws.CanUseAuthenticatedWebsocketForWrapper(), "CanUseAuthenticatedWebsocketForWrapper should return false")

	ws.setState(connectedState)
	require.True(t, ws.IsConnected(), "IsConnected must return true")
	assert.False(t, ws.CanUseAuthenticatedWebsocketForWrapper(), "CanUseAuthenticatedWebsocketForWrapper should return false")

	ws.SetCanUseAuthenticatedEndpoints(true)
	assert.True(t, ws.CanUseAuthenticatedWebsocketForWrapper(), "CanUseAuthenticatedWebsocketForWrapper should return true")
}

func TestGenerateMessageID(t *testing.T) {
	t.Parallel()
	wc := WebsocketConnection{}
	const spins = 1000
	ids := make([]int64, spins)
	for i := range spins {
		id := wc.GenerateMessageID(true)
		assert.NotContains(t, ids, id, "GenerateMessageID must not generate the same ID twice")
		ids[i] = id
	}

	wc.bespokeGenerateMessageID = func(bool) int64 { return 42 }
	assert.EqualValues(t, 42, wc.GenerateMessageID(true), "GenerateMessageID must use bespokeGenerateMessageID")
}

// 7002502	       166.7 ns/op	      48 B/op	       3 allocs/op
func BenchmarkGenerateMessageID_High(b *testing.B) {
	wc := WebsocketConnection{}
	for i := 0; i < b.N; i++ {
		_ = wc.GenerateMessageID(true)
	}
}

// 6536250	       186.1 ns/op	      48 B/op	       3 allocs/op
func BenchmarkGenerateMessageID_Low(b *testing.B) {
	wc := WebsocketConnection{}
	for i := 0; i < b.N; i++ {
		_ = wc.GenerateMessageID(false)
	}
}

func TestCheckWebsocketURL(t *testing.T) {
	err := checkWebsocketURL("")
	assert.ErrorIs(t, err, errInvalidWebsocketURL, "checkWebsocketURL should error correctly on empty string")

	err = checkWebsocketURL("wowowow:wowowowo")
	assert.ErrorIs(t, err, errInvalidWebsocketURL, "checkWebsocketURL should error correctly on bad format")

	err = checkWebsocketURL("://")
	assert.ErrorContains(t, err, "missing protocol scheme", "checkWebsocketURL should error correctly on bad proto")

	err = checkWebsocketURL("http://www.google.com")
	assert.ErrorIs(t, err, errInvalidWebsocketURL, "checkWebsocketURL should error correctly on wrong proto")

	err = checkWebsocketURL("wss://websocketconnection.place")
	assert.NoError(t, err, "checkWebsocketURL should not error")

	err = checkWebsocketURL("ws://websocketconnection.place")
	assert.NoError(t, err, "checkWebsocketURL should not error")
}

// TestGetChannelDifference exercises GetChannelDifference
// See subscription.TestStoreDiff for further testing
func TestGetChannelDifference(t *testing.T) {
	t.Parallel()

	w := &Websocket{}
	assert.NotPanics(t, func() { w.GetChannelDifference(nil, subscription.List{}) }, "Should not panic when called without a store")
	subs, unsubs := w.GetChannelDifference(nil, subscription.List{{Channel: subscription.CandlesChannel}})
	require.Equal(t, 1, len(subs), "Should get the correct number of subs")
	require.Empty(t, unsubs, "Should get no unsubs")
	require.NoError(t, w.AddSubscriptions(nil, subs...), "AddSubscriptions must not error")
	subs, unsubs = w.GetChannelDifference(nil, subscription.List{{Channel: subscription.TickerChannel}})
	require.Equal(t, 1, len(subs), "Should get the correct number of subs")
	assert.Equal(t, 1, len(unsubs), "Should get the correct number of unsubs")

	w = &Websocket{}
	sweetConn := &WebsocketConnection{}
	subs, unsubs = w.GetChannelDifference(sweetConn, subscription.List{{Channel: subscription.CandlesChannel}})
	require.Equal(t, 1, len(subs))
	require.Empty(t, unsubs, "Should get no unsubs")

	w.connections = map[Connection]*ConnectionWrapper{
		sweetConn: {Setup: &ConnectionSetup{URL: "ws://localhost:8080/ws"}},
	}

	naughtyConn := &WebsocketConnection{}
	subs, unsubs = w.GetChannelDifference(naughtyConn, subscription.List{{Channel: subscription.CandlesChannel}})
	require.Equal(t, 1, len(subs))
	require.Empty(t, unsubs, "Should get no unsubs")

	subs, unsubs = w.GetChannelDifference(sweetConn, subscription.List{{Channel: subscription.CandlesChannel}})
	require.Equal(t, 1, len(subs))
	require.Empty(t, unsubs, "Should get no unsubs")

	err := w.connections[sweetConn].Subscriptions.Add(&subscription.Subscription{Channel: subscription.CandlesChannel})
	require.NoError(t, err)

	subs, unsubs = w.GetChannelDifference(sweetConn, subscription.List{{Channel: subscription.CandlesChannel}})
	require.Empty(t, subs, "Should get no subs")
	require.Empty(t, unsubs, "Should get no unsubs")

	subs, unsubs = w.GetChannelDifference(sweetConn, nil)
	require.Empty(t, subs, "Should get no subs")
	require.Equal(t, 1, len(unsubs))
}

// GenSubs defines a theoretical exchange with pair management
type GenSubs struct {
	EnabledPairs currency.Pairs
	subscribos   subscription.List
	unsubscribos subscription.List
}

// generateSubs default subs created from the enabled pairs list
func (g *GenSubs) generateSubs() (subscription.List, error) {
	superduperchannelsubs := make(subscription.List, len(g.EnabledPairs))
	for i := range g.EnabledPairs {
		superduperchannelsubs[i] = &subscription.Subscription{
			Channel: "TEST:" + strconv.FormatInt(int64(i), 10),
			Pairs:   currency.Pairs{g.EnabledPairs[i]},
		}
	}
	return superduperchannelsubs, nil
}

func (g *GenSubs) SUBME(subs subscription.List) error {
	if len(subs) == 0 {
		return errors.New("WOW")
	}
	g.subscribos = subs
	return nil
}

func (g *GenSubs) UNSUBME(unsubs subscription.List) error {
	if len(unsubs) == 0 {
		return errors.New("WOW")
	}
	g.unsubscribos = unsubs
	return nil
}

// sneaky connect func
func connect() error { return nil }

func TestFlushChannels(t *testing.T) {
	t.Parallel()
	// Enabled pairs/setup system

	dodgyWs := Websocket{}
	err := dodgyWs.FlushChannels()
	assert.ErrorIs(t, err, ErrWebsocketNotEnabled, "FlushChannels should error correctly")

	dodgyWs.setEnabled(true)
	err = dodgyWs.FlushChannels()
	assert.ErrorIs(t, err, ErrNotConnected, "FlushChannels should error correctly")

	newgen := GenSubs{EnabledPairs: []currency.Pair{
		currency.NewPair(currency.BTC, currency.AUD),
		currency.NewPair(currency.BTC, currency.USDT),
	}}

	w := NewWebsocket()
	w.exchangeName = "test"
	w.connector = connect
	w.Subscriber = newgen.SUBME
	w.Unsubscriber = newgen.UNSUBME
	// Added for when we utilise connect() in FlushChannels() so the traffic monitor doesn't time out and turn this to an unconnected state
	w.trafficTimeout = time.Second * 30

	w.setEnabled(true)
	w.setState(connectedState)

	// Allow subscribe and unsubscribe feature set, without these the tests will call shutdown and connect.
	w.features.Subscribe = true
	w.features.Unsubscribe = true

	// Disable pair and flush system
	newgen.EnabledPairs = []currency.Pair{currency.NewPair(currency.BTC, currency.AUD)}
	w.GenerateSubs = func() (subscription.List, error) { return subscription.List{{Channel: "test"}}, nil }
	err = w.FlushChannels()
	require.NoError(t, err, "Flush Channels must not error")

	w.GenerateSubs = func() (subscription.List, error) { return nil, errDastardlyReason } // error on generateSubs
	err = w.FlushChannels()                                                               // error on full subscribeToChannels
	assert.ErrorIs(t, err, errDastardlyReason, "FlushChannels should error correctly on GenerateSubs")

	w.GenerateSubs = func() (subscription.List, error) { return nil, nil } // No subs to sub
	err = w.FlushChannels()                                                // No subs to sub
	assert.NoError(t, err, "Flush Channels should not error")

	w.GenerateSubs = newgen.generateSubs
	subs, err := w.GenerateSubs()
	require.NoError(t, err, "GenerateSubs must not error")
	require.NoError(t, w.AddSubscriptions(nil, subs...), "AddSubscriptions must not error")
	err = w.FlushChannels()
	assert.NoError(t, err, "FlushChannels should not error")

	w.GenerateSubs = newgen.generateSubs
	w.subscriptions = subscription.NewStore()
	err = w.subscriptions.Add(&subscription.Subscription{
		Key:     41,
		Channel: "match channel",
		Pairs:   currency.Pairs{currency.NewPair(currency.BTC, currency.AUD)},
	})
	require.NoError(t, err, "AddSubscription must not error")
	err = w.subscriptions.Add(&subscription.Subscription{
		Key:     42,
		Channel: "unsub channel",
		Pairs:   currency.Pairs{currency.NewPair(currency.THETA, currency.USDT)},
	})
	require.NoError(t, err, "AddSubscription must not error")

	err = w.FlushChannels()
	assert.NoError(t, err, "FlushChannels should not error")

	w.setState(connectedState)
	err = w.FlushChannels()
	assert.NoError(t, err, "FlushChannels should not error")

	// Multi connection management
	w.useMultiConnectionManagement = true
	mock := httptest.NewServer(http.HandlerFunc(func(w http.ResponseWriter, r *http.Request) { mockws.WsMockUpgrader(t, w, r, mockws.EchoHandler) }))
	defer mock.Close()

	amazingCandidate := &ConnectionSetup{
		URL: "ws" + mock.URL[len("http"):] + "/ws",
		Connector: func(ctx context.Context, conn Connection) error {
			return conn.DialContext(ctx, websocket.DefaultDialer, nil)
		},
		GenerateSubscriptions: newgen.generateSubs,
		Subscriber: func(ctx context.Context, c Connection, s subscription.List) error {
			return currySimpleSubConn(w)(ctx, c, s)
		},
		Unsubscriber: func(ctx context.Context, c Connection, s subscription.List) error {
			return currySimpleUnsubConn(w)(ctx, c, s)
		},
		Handler: func(context.Context, []byte) error { return nil },
	}
	require.NoError(t, w.SetupNewConnection(amazingCandidate))
	require.NoError(t, w.FlushChannels(), "FlushChannels must not error")

	// Forces full connection cycle (shutdown, connect, subscribe). This will also start monitoring routines.
	w.features.Subscribe = false
	require.NoError(t, w.FlushChannels(), "FlushChannels must not error")

	// Unsubscribe what's already subscribed. No subscriptions left over, which then forces the shutdown and removal
	// of the connection from management.
	w.features.Subscribe = true
	w.connectionManager[0].Setup.GenerateSubscriptions = func() (subscription.List, error) { return nil, nil }
	require.NoError(t, w.FlushChannels(), "FlushChannels must not error")
}

func TestDisable(t *testing.T) {
	t.Parallel()
	w := NewWebsocket()
	w.setEnabled(true)
	w.setState(connectedState)
	require.NoError(t, w.Disable(), "Disable must not error")
	assert.ErrorIs(t, w.Disable(), ErrAlreadyDisabled, "Disable should error correctly")
}

func TestEnable(t *testing.T) {
	t.Parallel()
	w := NewWebsocket()
	w.connector = connect
	w.Subscriber = func(subscription.List) error { return nil }
	w.Unsubscriber = func(subscription.List) error { return nil }
	w.GenerateSubs = func() (subscription.List, error) { return nil, nil }
	require.NoError(t, w.Enable(), "Enable must not error")
	assert.ErrorIs(t, w.Enable(), errWebsocketAlreadyEnabled, "Enable should error correctly")
}

func TestSetupNewConnection(t *testing.T) {
	t.Parallel()
	var nonsenseWebsock *Websocket
	err := nonsenseWebsock.SetupNewConnection(&ConnectionSetup{URL: "urlstring"})
	assert.ErrorIs(t, err, errWebsocketIsNil, "SetupNewConnection should error correctly")

	nonsenseWebsock = &Websocket{}
	err = nonsenseWebsock.SetupNewConnection(&ConnectionSetup{URL: "urlstring"})
	assert.ErrorIs(t, err, errExchangeConfigNameEmpty, "SetupNewConnection should error correctly")

	nonsenseWebsock = &Websocket{exchangeName: "test"}
	err = nonsenseWebsock.SetupNewConnection(&ConnectionSetup{URL: "urlstring"})
	assert.ErrorIs(t, err, errTrafficAlertNil, "SetupNewConnection should error correctly")

	nonsenseWebsock.TrafficAlert = make(chan struct{}, 1)
	err = nonsenseWebsock.SetupNewConnection(&ConnectionSetup{URL: "urlstring"})
	assert.ErrorIs(t, err, errReadMessageErrorsNil, "SetupNewConnection should error correctly")

	web := NewWebsocket()

	err = web.Setup(defaultSetup)
	assert.NoError(t, err, "Setup should not error")

	err = web.SetupNewConnection(&ConnectionSetup{URL: "urlstring"})
	assert.NoError(t, err, "SetupNewConnection should not error")

	err = web.SetupNewConnection(&ConnectionSetup{URL: "urlstring", Authenticated: true})
	assert.NoError(t, err, "SetupNewConnection should not error")

	// Test connection candidates for multi connection tracking.
	multi := NewWebsocket()
	set := *defaultSetup
	set.UseMultiConnectionManagement = true
	require.NoError(t, multi.Setup(&set))

	err = multi.SetupNewConnection(nil)
	require.ErrorIs(t, err, errExchangeConfigEmpty)

	connSetup := &ConnectionSetup{ResponseCheckTimeout: time.Millisecond}
	err = multi.SetupNewConnection(connSetup)
	require.ErrorIs(t, err, errDefaultURLIsEmpty)

	connSetup.URL = "urlstring"
	err = multi.SetupNewConnection(connSetup)
	require.ErrorIs(t, err, errWebsocketConnectorUnset)

	connSetup.Connector = func(context.Context, Connection) error { return nil }
	err = multi.SetupNewConnection(connSetup)
	require.ErrorIs(t, err, errWebsocketSubscriptionsGeneratorUnset)

	connSetup.GenerateSubscriptions = func() (subscription.List, error) { return nil, nil }
	err = multi.SetupNewConnection(connSetup)
	require.ErrorIs(t, err, errWebsocketSubscriberUnset)

	connSetup.Subscriber = func(context.Context, Connection, subscription.List) error { return nil }
	err = multi.SetupNewConnection(connSetup)
	require.ErrorIs(t, err, errWebsocketUnsubscriberUnset)

	connSetup.Unsubscriber = func(context.Context, Connection, subscription.List) error { return nil }
	err = multi.SetupNewConnection(connSetup)
	require.ErrorIs(t, err, errWebsocketDataHandlerUnset)

	connSetup.Handler = func(context.Context, []byte) error { return nil }
	connSetup.MessageFilter = []string{"slices are super naughty and not comparable"}
	err = multi.SetupNewConnection(connSetup)
	require.ErrorIs(t, err, errMessageFilterNotComparable)

	connSetup.MessageFilter = "comparable string signature"
	err = multi.SetupNewConnection(connSetup)
	require.NoError(t, err)

	require.Len(t, multi.connectionManager, 1)

	require.Nil(t, multi.AuthConn)
	require.Nil(t, multi.Conn)

	err = multi.SetupNewConnection(connSetup)
	require.ErrorIs(t, err, errConnectionWrapperDuplication)
}

func TestWebsocketConnectionShutdown(t *testing.T) {
	t.Parallel()
	wc := WebsocketConnection{shutdown: make(chan struct{})}
	err := wc.Shutdown()
	assert.NoError(t, err, "Shutdown should not error")

	err = wc.Dial(&websocket.Dialer{}, nil)
	assert.ErrorContains(t, err, "malformed ws or wss URL", "Dial must error correctly")

	mock := httptest.NewServer(http.HandlerFunc(func(w http.ResponseWriter, r *http.Request) { mockws.WsMockUpgrader(t, w, r, mockws.EchoHandler) }))
	defer mock.Close()

	wc.URL = "ws" + mock.URL[len("http"):] + "/ws"

	err = wc.Dial(&websocket.Dialer{}, nil)
	require.NoError(t, err, "Dial must not error")

	err = wc.Shutdown()
	require.NoError(t, err, "Shutdown must not error")
}

// TestLatency logic test
func TestLatency(t *testing.T) {
	t.Parallel()

	mock := httptest.NewServer(http.HandlerFunc(func(w http.ResponseWriter, r *http.Request) { mockws.WsMockUpgrader(t, w, r, mockws.EchoHandler) }))
	defer mock.Close()

	r := &reporter{}
	exch := "Kraken"
	wc := &WebsocketConnection{
		ExchangeName:     exch,
		Verbose:          true,
		URL:              "ws" + mock.URL[len("http"):] + "/ws",
		ResponseMaxLimit: time.Second * 1,
		Match:            NewMatch(),
		Reporter:         r,
	}
	if wc.ProxyURL != "" && !useProxyTests {
		t.Skip("Proxy testing not enabled, skipping")
	}

	err := wc.Dial(&websocket.Dialer{}, http.Header{})
	require.NoError(t, err)

	go readMessages(t, wc)

	req := testRequest{
		Event:        "subscribe",
		Pairs:        []string{currency.NewPairWithDelimiter("XBT", "USD", "/").String()},
		Subscription: testRequestData{Name: "ticker"},
		RequestID:    wc.GenerateMessageID(false),
	}

	_, err = wc.SendMessageReturnResponse(context.Background(), request.Unset, req.RequestID, req)
	require.NoError(t, err)
	require.NotEmpty(t, r.t, "Latency should have a duration")
	require.Equal(t, exch, r.name, "Latency should have the correct exchange name")
}

func TestCheckSubscriptions(t *testing.T) {
	t.Parallel()
	ws := Websocket{}
	err := ws.checkSubscriptions(nil, nil)
	assert.ErrorIs(t, err, common.ErrNilPointer, "checkSubscriptions should error correctly on nil w.subscriptions")
	assert.ErrorContains(t, err, "Websocket.subscriptions", "checkSubscriptions should error giving context correctly on nil w.subscriptions")

	ws.subscriptions = subscription.NewStore()
	err = ws.checkSubscriptions(nil, nil)
	assert.NoError(t, err, "checkSubscriptions should not error on a nil list")

	ws.MaxSubscriptionsPerConnection = 1

	err = ws.checkSubscriptions(nil, subscription.List{{}})
	assert.NoError(t, err, "checkSubscriptions should not error when subscriptions is empty")

	ws.subscriptions = subscription.NewStore()
	err = ws.checkSubscriptions(nil, subscription.List{{}, {}})
	assert.ErrorIs(t, err, errSubscriptionsExceedsLimit, "checkSubscriptions should error correctly")

	ws.MaxSubscriptionsPerConnection = 2

	ws.subscriptions = subscription.NewStore()
	err = ws.subscriptions.Add(&subscription.Subscription{Key: 42, Channel: "test"})
	require.NoError(t, err, "Add subscription must not error")
	err = ws.checkSubscriptions(nil, subscription.List{{Key: 42, Channel: "test"}})
	assert.ErrorIs(t, err, subscription.ErrDuplicate, "checkSubscriptions should error correctly")

	err = ws.checkSubscriptions(nil, subscription.List{{}})
	assert.NoError(t, err, "checkSubscriptions should not error")
}

func TestRemoveURLQueryString(t *testing.T) {
	t.Parallel()
	assert.Equal(t, "https://www.google.com", removeURLQueryString("https://www.google.com?test=1"), "removeURLQueryString should remove query string")
	assert.Equal(t, "https://www.google.com", removeURLQueryString("https://www.google.com"), "removeURLQueryString should not change URL")
	assert.Equal(t, "", removeURLQueryString(""), "removeURLQueryString should be equal")
}

func TestWriteToConn(t *testing.T) {
	t.Parallel()
	wc := WebsocketConnection{}
	require.ErrorIs(t, wc.writeToConn(context.Background(), request.Unset, func() error { return nil }), errWebsocketIsDisconnected)
	wc.setConnectedStatus(true)
	// No rate limits set
	require.NoError(t, wc.writeToConn(context.Background(), request.Unset, func() error { return nil }))
	// connection rate limit set
	wc.RateLimit = request.NewWeightedRateLimitByDuration(time.Millisecond)
	require.NoError(t, wc.writeToConn(context.Background(), request.Unset, func() error { return nil }))
	ctx, cancel := context.WithTimeout(context.Background(), 0) // deadline exceeded
	cancel()
	require.ErrorIs(t, wc.writeToConn(ctx, request.Unset, func() error { return nil }), context.DeadlineExceeded)
	// definitions set but with fallover
	wc.RateLimitDefinitions = request.RateLimitDefinitions{
		request.Auth: request.NewWeightedRateLimitByDuration(time.Millisecond),
	}
	require.NoError(t, wc.writeToConn(context.Background(), request.Unset, func() error { return nil }))
	// match with global rate limit
	require.NoError(t, wc.writeToConn(context.Background(), request.Auth, func() error { return nil }))
	// definitions set but connection rate limiter not set
	wc.RateLimit = nil
	require.ErrorIs(t, wc.writeToConn(ctx, request.Unset, func() error { return nil }), errRateLimitNotFound)
}

func TestDrain(t *testing.T) {
	t.Parallel()
	drain(nil)
	ch := make(chan error)
	drain(ch)
	require.Empty(t, ch, "Drain should empty the channel")
	ch = make(chan error, 10)
	for range 10 {
		ch <- errors.New("test")
	}
	drain(ch)
	require.Empty(t, ch, "Drain should empty the channel")
}

func TestMonitorFrame(t *testing.T) {
	t.Parallel()
	ws := Websocket{}
	require.Panics(t, func() { ws.monitorFrame(nil, nil) }, "monitorFrame must panic on nil frame")
	require.Panics(t, func() { ws.monitorFrame(nil, func() func() bool { return nil }) }, "monitorFrame must panic on nil function")
	ws.Wg.Add(1)
	ws.monitorFrame(&ws.Wg, func() func() bool { return func() bool { return true } })
	ws.Wg.Wait()
}

func TestMonitorData(t *testing.T) {
	t.Parallel()
	ws := Websocket{ShutdownC: make(chan struct{}), DataHandler: make(chan interface{}, 10)}
	// Handle shutdown signal
	close(ws.ShutdownC)
	require.True(t, ws.observeData(nil))
	ws.ShutdownC = make(chan struct{})
	// Handle blockage of ToRoutine
	go func() { ws.DataHandler <- nil }()
	var dropped int
	require.False(t, ws.observeData(&dropped))
	require.Equal(t, 1, dropped)
	// Handle reinstate of ToRoutine functionality which will reset dropped counter
	ws.ToRoutine = make(chan interface{}, 10)
	go func() { ws.DataHandler <- nil }()
	require.False(t, ws.observeData(&dropped))
	require.Empty(t, dropped)
	// Handle outer closure shell
	innerShell := ws.monitorData()
	go func() { ws.DataHandler <- nil }()
	require.False(t, innerShell())
	// Handle shutdown signal
	close(ws.ShutdownC)
	require.True(t, innerShell())
}

func TestMonitorConnection(t *testing.T) {
	t.Parallel()
	ws := Websocket{verbose: true, ReadMessageErrors: make(chan error, 1), ShutdownC: make(chan struct{})}
	// Handle timer expired and websocket disabled, shutdown everything.
	timer := time.NewTimer(0)
	ws.setState(connectedState)
	ws.connectionMonitorRunning.Store(true)
	require.True(t, ws.observeConnection(timer))
	require.False(t, ws.connectionMonitorRunning.Load())
	require.Equal(t, disconnectedState, ws.state.Load())
	// Handle timer expired and everything is great, reset the timer.
	ws.setEnabled(true)
	ws.setState(connectedState)
	ws.connectionMonitorRunning.Store(true)
	timer = time.NewTimer(0)
	require.False(t, ws.observeConnection(timer)) // Not shutting down
	// Handle timer expired and for reason its not connected, so lets happily connect again.
	ws.setState(disconnectedState)
	require.False(t, ws.observeConnection(timer)) // Connect is intentionally erroring
	// Handle error from a connection which will then trigger a reconnect
	ws.setState(connectedState)
	ws.DataHandler = make(chan interface{}, 1)
	ws.ReadMessageErrors <- errConnectionFault
	timer = time.NewTimer(time.Second)
	require.False(t, ws.observeConnection(timer))
	payload := <-ws.DataHandler
	err, ok := payload.(error)
	require.True(t, ok)
	require.ErrorIs(t, err, errConnectionFault)
	// Handle outta closure shell
	innerShell := ws.monitorConnection()
	ws.setState(connectedState)
	ws.ReadMessageErrors <- errConnectionFault
	require.False(t, innerShell())
}

func TestMonitorTraffic(t *testing.T) {
	t.Parallel()
	ws := Websocket{verbose: true, ShutdownC: make(chan struct{}), TrafficAlert: make(chan struct{}, 1)}
	ws.Wg.Add(1)
	// Handle external shutdown signal
	timer := time.NewTimer(time.Second)
	close(ws.ShutdownC)
	require.True(t, ws.observeTraffic(timer))
	// Handle timer expired but system is connecting, so reset the timer
	ws.ShutdownC = make(chan struct{})
	ws.setState(connectingState)
	timer = time.NewTimer(0)
	require.False(t, ws.observeTraffic(timer))
	// Handle timer expired and system is connected and has traffic within time window
	ws.setState(connectedState)
	timer = time.NewTimer(0)
	ws.TrafficAlert <- struct{}{}
	require.False(t, ws.observeTraffic(timer))
	// Handle timer expired and system is connected but no traffic within time window, causes shutdown to occur.
	timer = time.NewTimer(0)
	require.True(t, ws.observeTraffic(timer))
	ws.Wg.Done()
	// Shutdown is done in a routine, so we need to wait for it to finish
	require.Eventually(t, func() bool { return disconnectedState == ws.state.Load() }, time.Second, time.Millisecond)
	// Handle outer closure shell
	innerShell := ws.monitorTraffic()
	ws.m.Lock()
	ws.ShutdownC = make(chan struct{})
	ws.m.Unlock()
	ws.setState(connectedState)
	ws.TrafficAlert <- struct{}{}
	require.False(t, innerShell())
}

func TestGetConnection(t *testing.T) {
	t.Parallel()
	var ws *Websocket
	_, err := ws.GetConnection(nil)
	require.ErrorIs(t, err, common.ErrNilPointer)

	ws = &Websocket{}

	_, err = ws.GetConnection(nil)
<<<<<<< HEAD
	require.ErrorIs(t, err, errConnectionSignatureNotSet)
=======
	require.ErrorIs(t, err, errMessageFilterNotSet)
>>>>>>> 50448ec6

	_, err = ws.GetConnection("testURL")
	require.ErrorIs(t, err, errCannotObtainOutboundConnection)

	ws.useMultiConnectionManagement = true

	_, err = ws.GetConnection("testURL")
	require.ErrorIs(t, err, ErrNotConnected)

	ws.setState(connectedState)

	_, err = ws.GetConnection("testURL")
	require.ErrorIs(t, err, ErrRequestRouteNotFound)

	ws.connectionManager = []*ConnectionWrapper{{
		Setup: &ConnectionSetup{MessageFilter: "testURL", URL: "testURL"},
	}}

	_, err = ws.GetConnection("testURL")
	require.ErrorIs(t, err, ErrNotConnected)

	expected := &WebsocketConnection{}
	ws.connectionManager[0].Connection = expected

	conn, err := ws.GetConnection("testURL")
	require.NoError(t, err)
	assert.Same(t, expected, conn)
}<|MERGE_RESOLUTION|>--- conflicted
+++ resolved
@@ -769,11 +769,6 @@
 	assert.ErrorIs(t, err, ErrSignatureTimeout, "SendMessageReturnResponse should error when request ID not found")
 }
 
-<<<<<<< HEAD
-type inspection struct{}
-
-func (inspection) IsFinal([]byte) bool { return false }
-=======
 func TestWaitForResponses(t *testing.T) {
 	t.Parallel()
 	dummy := &WebsocketConnection{
@@ -805,7 +800,6 @@
 }
 
 func (i inspection) IsFinal([]byte) bool { return i.breakEarly }
->>>>>>> 50448ec6
 
 type reporter struct {
 	name string
@@ -1543,11 +1537,7 @@
 	ws = &Websocket{}
 
 	_, err = ws.GetConnection(nil)
-<<<<<<< HEAD
-	require.ErrorIs(t, err, errConnectionSignatureNotSet)
-=======
 	require.ErrorIs(t, err, errMessageFilterNotSet)
->>>>>>> 50448ec6
 
 	_, err = ws.GetConnection("testURL")
 	require.ErrorIs(t, err, errCannotObtainOutboundConnection)
