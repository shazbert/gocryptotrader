package stream

import (
	"bytes"
	"compress/flate"
	"compress/gzip"
	"context"
	"encoding/json"
	"errors"
	"fmt"
	"net/http"
	"net/http/httptest"
	"strconv"
	"strings"
	"sync"
	"testing"
	"time"

	"github.com/gorilla/websocket"
	"github.com/stretchr/testify/assert"
	"github.com/stretchr/testify/require"
	"github.com/thrasher-corp/gocryptotrader/common"
	"github.com/thrasher-corp/gocryptotrader/config"
	"github.com/thrasher-corp/gocryptotrader/currency"
	"github.com/thrasher-corp/gocryptotrader/exchanges/protocol"
	"github.com/thrasher-corp/gocryptotrader/exchanges/request"
	"github.com/thrasher-corp/gocryptotrader/exchanges/subscription"
	mockws "github.com/thrasher-corp/gocryptotrader/internal/testing/websocket"
)

const (
	useProxyTests = false                     // Disabled by default. Freely available proxy servers that work all the time are difficult to find
	proxyURL      = "http://212.186.171.4:80" // Replace with a usable proxy server
)

var (
	errDastardlyReason = errors.New("some dastardly reason")
)

type testStruct struct {
	Error error
	WC    WebsocketConnection
}

type testRequest struct {
	Event        string          `json:"event"`
	RequestID    int64           `json:"reqid,omitempty"`
	Pairs        []string        `json:"pair"`
	Subscription testRequestData `json:"subscription,omitempty"`
}

// testRequestData contains details on WS channel
type testRequestData struct {
	Name     string `json:"name,omitempty"`
	Interval int64  `json:"interval,omitempty"`
	Depth    int64  `json:"depth,omitempty"`
}

type testResponse struct {
	RequestID int64 `json:"reqid,omitempty"`
}

type testSubKey struct {
	Mood string
}

var defaultSetup = &WebsocketSetup{
	ExchangeConfig: &config.Exchange{
		Features: &config.FeaturesConfig{
			Enabled: config.FeaturesEnabledConfig{Websocket: true},
		},
		API: config.APIConfig{
			AuthenticatedWebsocketSupport: true,
		},
		WebsocketTrafficTimeout: time.Second * 5,
		Name:                    "GTX",
	},
	DefaultURL:   "testDefaultURL",
	RunningURL:   "wss://testRunningURL",
	Connector:    func() error { return nil },
	Subscriber:   func(subscription.List) error { return nil },
	Unsubscriber: func(subscription.List) error { return nil },
	GenerateSubscriptions: func() (subscription.List, error) {
		return subscription.List{
			{Channel: "TestSub"},
			{Channel: "TestSub2", Key: "purple"},
			{Channel: "TestSub3", Key: testSubKey{"mauve"}},
			{Channel: "TestSub4", Key: 42},
		}, nil
	},
	Features: &protocol.Features{Subscribe: true, Unsubscribe: true},
}

func TestSetup(t *testing.T) {
	t.Parallel()
	var w *Websocket
	err := w.Setup(nil)
	assert.ErrorIs(t, err, errWebsocketIsNil)

	w = &Websocket{DataHandler: make(chan interface{})}
	err = w.Setup(nil)
	assert.ErrorIs(t, err, errWebsocketSetupIsNil)

	websocketSetup := &WebsocketSetup{}

	err = w.Setup(websocketSetup)
	assert.ErrorIs(t, err, errExchangeConfigIsNil)

	websocketSetup.ExchangeConfig = &config.Exchange{}
	err = w.Setup(websocketSetup)
	assert.ErrorIs(t, err, errExchangeConfigNameEmpty)

	websocketSetup.ExchangeConfig.Name = "testname"
	err = w.Setup(websocketSetup)
	assert.ErrorIs(t, err, errWebsocketFeaturesIsUnset)

	websocketSetup.Features = &protocol.Features{}
	err = w.Setup(websocketSetup)
	assert.ErrorIs(t, err, errConfigFeaturesIsNil)

	websocketSetup.ExchangeConfig.Features = &config.FeaturesConfig{}
	websocketSetup.Subscriber = func(subscription.List) error { return nil } // kicks off the setup
	err = w.Setup(websocketSetup)
	assert.ErrorIs(t, err, errWebsocketConnectorUnset)
	websocketSetup.Subscriber = nil

	websocketSetup.Connector = func() error { return nil }
	err = w.Setup(websocketSetup)
	assert.ErrorIs(t, err, errWebsocketSubscriberUnset)

	websocketSetup.Subscriber = func(subscription.List) error { return nil }
	w.features.Unsubscribe = true
	err = w.Setup(websocketSetup)
	assert.ErrorIs(t, err, errWebsocketUnsubscriberUnset)

	websocketSetup.Unsubscriber = func(subscription.List) error { return nil }
	err = w.Setup(websocketSetup)
	assert.ErrorIs(t, err, errWebsocketSubscriptionsGeneratorUnset)

	websocketSetup.GenerateSubscriptions = func() (subscription.List, error) { return nil, nil }
	err = w.Setup(websocketSetup)
	assert.ErrorIs(t, err, errDefaultURLIsEmpty)

	websocketSetup.DefaultURL = "test"
	err = w.Setup(websocketSetup)
	assert.ErrorIs(t, err, errRunningURLIsEmpty)

	websocketSetup.RunningURL = "http://www.google.com"
	err = w.Setup(websocketSetup)
	assert.ErrorIs(t, err, errInvalidWebsocketURL)

	websocketSetup.RunningURL = "wss://www.google.com"
	websocketSetup.RunningURLAuth = "http://www.google.com"
	err = w.Setup(websocketSetup)
	assert.ErrorIs(t, err, errInvalidWebsocketURL)

	websocketSetup.RunningURLAuth = "wss://www.google.com"
	err = w.Setup(websocketSetup)
	assert.ErrorIs(t, err, errInvalidTrafficTimeout)

	websocketSetup.ExchangeConfig.WebsocketTrafficTimeout = time.Minute
	err = w.Setup(websocketSetup)
	assert.NoError(t, err, "Setup should not error")
}

func TestConnectionMessageErrors(t *testing.T) {
	t.Parallel()
	var wsWrong = &Websocket{}
	wsWrong.connector = func() error { return nil }
	err := wsWrong.Connect()
	assert.ErrorIs(t, err, ErrWebsocketNotEnabled, "Connect should error correctly")

	wsWrong.setEnabled(true)
	wsWrong.setState(connectingState)
	err = wsWrong.Connect()
	assert.ErrorIs(t, err, errAlreadyReconnecting, "Connect should error correctly")

	wsWrong.setState(disconnectedState)
	err = wsWrong.Connect()
	assert.ErrorIs(t, err, common.ErrNilPointer, "Connect should get a nil pointer error")
	assert.ErrorContains(t, err, "subscriptions", "Connect should get a nil pointer error about subscriptions")

	wsWrong.subscriptions = subscription.NewStore()
	wsWrong.setState(disconnectedState)
	wsWrong.connector = func() error { return errDastardlyReason }
	err = wsWrong.Connect()
	assert.ErrorIs(t, err, errDastardlyReason, "Connect should error correctly")

	ws := NewWebsocket()
	err = ws.Setup(defaultSetup)
	require.NoError(t, err, "Setup must not error")
	ws.trafficTimeout = time.Minute
	ws.connector = connect

	err = ws.Connect()
	require.NoError(t, err, "Connect must not error")

	checkToRoutineResult := func(t *testing.T) {
		t.Helper()
		v, ok := <-ws.ToRoutine
		require.True(t, ok, "ToRoutine should not be closed on us")
		switch err := v.(type) {
		case *websocket.CloseError:
			assert.Equal(t, "SpecialText", err.Text, "Should get correct Close Error")
		case error:
			assert.ErrorIs(t, err, errDastardlyReason, "Should get the correct error")
		default:
			assert.Failf(t, "Wrong data type sent to ToRoutine", "Got type: %T", err)
		}
	}

	ws.TrafficAlert <- struct{}{}
	ws.ReadMessageErrors <- errDastardlyReason
	checkToRoutineResult(t)

	ws.ReadMessageErrors <- &websocket.CloseError{Code: 1006, Text: "SpecialText"}
	checkToRoutineResult(t)

	// Test individual connection defined functions
	require.NoError(t, ws.Shutdown())
	ws.useMultiConnectionManagement = true

	err = ws.Connect()
	assert.ErrorIs(t, err, errNoPendingConnections, "Connect should error correctly")

	ws.useMultiConnectionManagement = true

	mock := httptest.NewServer(http.HandlerFunc(func(w http.ResponseWriter, r *http.Request) { mockws.WsMockUpgrader(t, w, r, mockws.EchoHandler) }))
	defer mock.Close()
	ws.connectionManager = []ConnectionWrapper{{Setup: &ConnectionSetup{URL: "ws" + mock.URL[len("http"):] + "/ws"}}}
	err = ws.Connect()
	require.ErrorIs(t, err, errWebsocketSubscriptionsGeneratorUnset)

	ws.connectionManager[0].Setup.GenerateSubscriptions = func() (subscription.List, error) {
		return nil, errDastardlyReason
	}
	err = ws.Connect()
	require.ErrorIs(t, err, errDastardlyReason)

	ws.connectionManager[0].Setup.GenerateSubscriptions = func() (subscription.List, error) {
		return subscription.List{{}}, nil
	}
	err = ws.Connect()
	require.ErrorIs(t, err, errNoConnectFunc)

	ws.connectionManager[0].Setup.Connector = func(context.Context, Connection) error {
		return errDastardlyReason
	}
	err = ws.Connect()
	require.ErrorIs(t, err, errWebsocketDataHandlerUnset)

	ws.connectionManager[0].Setup.Handler = func(context.Context, []byte) error {
		return errDastardlyReason
	}
	err = ws.Connect()
	require.ErrorIs(t, err, errWebsocketSubscriberUnset)

	ws.connectionManager[0].Setup.Subscriber = func(context.Context, Connection, subscription.List) error {
		return errDastardlyReason
	}
	err = ws.Connect()
	require.ErrorIs(t, err, errDastardlyReason)

	ws.connectionManager[0].Setup.Connector = func(ctx context.Context, conn Connection) error {
		return conn.DialContext(ctx, websocket.DefaultDialer, nil)
	}
	err = ws.Connect()
	require.ErrorIs(t, err, errDastardlyReason)

	ws.connectionManager[0].Setup.Handler = func(context.Context, []byte) error {
		return errDastardlyReason
	}
	err = ws.Connect()
	require.ErrorIs(t, err, errDastardlyReason)

	ws.connectionManager[0].Setup.Subscriber = func(context.Context, Connection, subscription.List) error {
		return nil
	}
	err = ws.Connect()
	require.NoError(t, err)

	err = ws.connectionManager[0].Connection.SendRawMessage(context.Background(), request.Unset, websocket.TextMessage, []byte("test"))
	require.NoError(t, err)

	require.NoError(t, err)
	require.NoError(t, ws.Shutdown())
}

func TestWebsocket(t *testing.T) {
	t.Parallel()

	ws := NewWebsocket()

	err := ws.SetProxyAddress("garbagio")
	assert.ErrorContains(t, err, "invalid URI for request", "SetProxyAddress should error correctly")

	ws.setEnabled(true)
	err = ws.Setup(defaultSetup) // Sets to enabled again
	require.NoError(t, err, "Setup may not error")

	err = ws.Setup(defaultSetup)
	assert.ErrorIs(t, err, errWebsocketAlreadyInitialised, "Setup should error correctly if called twice")

	assert.Equal(t, "GTX", ws.GetName(), "GetName should return correctly")
	assert.True(t, ws.IsEnabled(), "Websocket should be enabled by Setup")

	ws.setEnabled(false)
	assert.False(t, ws.IsEnabled(), "Websocket should be disabled by setEnabled(false)")

	ws.setEnabled(true)
	assert.True(t, ws.IsEnabled(), "Websocket should be enabled by setEnabled(true)")

	err = ws.SetProxyAddress("https://192.168.0.1:1337")
	assert.NoError(t, err, "SetProxyAddress should not error when not yet connected")

	ws.setState(connectedState)

	ws.connector = func() error { return errDastardlyReason }
	err = ws.SetProxyAddress("https://192.168.0.1:1336")
	assert.ErrorIs(t, err, errDastardlyReason, "SetProxyAddress should call Connect and error from there")

	err = ws.SetProxyAddress("https://192.168.0.1:1336")
	assert.ErrorIs(t, err, errSameProxyAddress, "SetProxyAddress should error correctly")

	// removing proxy
	assert.NoError(t, ws.SetProxyAddress(""))

	ws.setEnabled(true)
	// reinstate proxy
	err = ws.SetProxyAddress("http://localhost:1337")
	assert.NoError(t, err, "SetProxyAddress should not error")
	assert.Equal(t, "http://localhost:1337", ws.GetProxyAddress(), "GetProxyAddress should return correctly")
	assert.Equal(t, "wss://testRunningURL", ws.GetWebsocketURL(), "GetWebsocketURL should return correctly")
	assert.Equal(t, time.Second*5, ws.trafficTimeout, "trafficTimeout should default correctly")

	assert.ErrorIs(t, ws.Shutdown(), ErrNotConnected)
	ws.setState(connectedState)
	assert.NoError(t, ws.Shutdown())

	ws.connector = func() error { return nil }
	err = ws.Connect()
	assert.NoError(t, err, "Connect should not error")

	ws.defaultURL = "ws://demos.kaazing.com/echo"
	ws.defaultURLAuth = "ws://demos.kaazing.com/echo"

	err = ws.SetWebsocketURL("", false, false)
	assert.NoError(t, err, "SetWebsocketURL should not error")

	err = ws.SetWebsocketURL("ws://demos.kaazing.com/echo", false, false)
	assert.NoError(t, err, "SetWebsocketURL should not error")

	err = ws.SetWebsocketURL("", true, false)
	assert.NoError(t, err, "SetWebsocketURL should not error")

	err = ws.SetWebsocketURL("ws://demos.kaazing.com/echo", true, false)
	assert.NoError(t, err, "SetWebsocketURL should not error")

	err = ws.SetWebsocketURL("ws://demos.kaazing.com/echo", true, true)
	assert.NoError(t, err, "SetWebsocketURL should not error on reconnect")

	// -- initiate the reconnect which is usually handled by connection monitor
	err = ws.Connect()
	assert.NoError(t, err, "ReConnect called manually should not error")

	err = ws.Connect()
	assert.ErrorIs(t, err, errAlreadyConnected, "ReConnect should error when already connected")

	err = ws.Shutdown()
	assert.NoError(t, err, "Shutdown should not error")
	ws.Wg.Wait()

	ws.useMultiConnectionManagement = true

	ws.connectionManager = []ConnectionWrapper{{Setup: &ConnectionSetup{URL: "ws://demos.kaazing.com/echo"}, Connection: &WebsocketConnection{}}}
	err = ws.SetProxyAddress("https://192.168.0.1:1337")
	require.NoError(t, err)
}

func currySimpleSub(w *Websocket) func(subscription.List) error {
	return func(subs subscription.List) error {
		return w.AddSuccessfulSubscriptions(nil, subs...)
	}
}

func currySimpleSubConn(w *Websocket) func(context.Context, Connection, subscription.List) error {
	return func(_ context.Context, conn Connection, subs subscription.List) error {
		return w.AddSuccessfulSubscriptions(conn, subs...)
	}
}

func currySimpleUnsub(w *Websocket) func(subscription.List) error {
	return func(unsubs subscription.List) error {
		return w.RemoveSubscriptions(nil, unsubs...)
	}
}

func currySimpleUnsubConn(w *Websocket) func(context.Context, Connection, subscription.List) error {
	return func(_ context.Context, conn Connection, unsubs subscription.List) error {
		return w.RemoveSubscriptions(conn, unsubs...)
	}
}

// TestSubscribe logic test
func TestSubscribeUnsubscribe(t *testing.T) {
	t.Parallel()
	ws := NewWebsocket()
	assert.NoError(t, ws.Setup(defaultSetup), "WS Setup should not error")

	ws.Subscriber = currySimpleSub(ws)
	ws.Unsubscriber = currySimpleUnsub(ws)

	subs, err := ws.GenerateSubs()
	require.NoError(t, err, "Generating test subscriptions should not error")
	assert.NoError(t, new(Websocket).UnsubscribeChannels(nil, subs), "Should not error when w.subscriptions is nil")
	assert.NoError(t, ws.UnsubscribeChannels(nil, nil), "Unsubscribing from nil should not error")
	assert.ErrorIs(t, ws.UnsubscribeChannels(nil, subs), subscription.ErrNotFound, "Unsubscribing should error when not subscribed")
	assert.Nil(t, ws.GetSubscription(42), "GetSubscription on empty internal map should return")
	assert.NoError(t, ws.SubscribeToChannels(nil, subs), "Basic Subscribing should not error")
	assert.Len(t, ws.GetSubscriptions(), 4, "Should have 4 subscriptions")
	bySub := ws.GetSubscription(subscription.Subscription{Channel: "TestSub"})
	if assert.NotNil(t, bySub, "GetSubscription by subscription should find a channel") {
		assert.Equal(t, "TestSub", bySub.Channel, "GetSubscription by default key should return a pointer a copy of the right channel")
		assert.Same(t, bySub, subs[0], "GetSubscription returns the same pointer")
	}
	if assert.NotNil(t, ws.GetSubscription("purple"), "GetSubscription by string key should find a channel") {
		assert.Equal(t, "TestSub2", ws.GetSubscription("purple").Channel, "GetSubscription by string key should return a pointer a copy of the right channel")
	}
	if assert.NotNil(t, ws.GetSubscription(testSubKey{"mauve"}), "GetSubscription by type key should find a channel") {
		assert.Equal(t, "TestSub3", ws.GetSubscription(testSubKey{"mauve"}).Channel, "GetSubscription by type key should return a pointer a copy of the right channel")
	}
	if assert.NotNil(t, ws.GetSubscription(42), "GetSubscription by int key should find a channel") {
		assert.Equal(t, "TestSub4", ws.GetSubscription(42).Channel, "GetSubscription by int key should return a pointer a copy of the right channel")
	}
	assert.Nil(t, ws.GetSubscription(nil), "GetSubscription by nil should return nil")
	assert.Nil(t, ws.GetSubscription(45), "GetSubscription by invalid key should return nil")
	assert.ErrorIs(t, ws.SubscribeToChannels(nil, subs), subscription.ErrDuplicate, "Subscribe should error when already subscribed")
	assert.NoError(t, ws.SubscribeToChannels(nil, nil), "Subscribe to an nil List should not error")
	assert.NoError(t, ws.UnsubscribeChannels(nil, subs), "Unsubscribing should not error")

	ws.Subscriber = func(subscription.List) error { return errDastardlyReason }
	assert.ErrorIs(t, ws.SubscribeToChannels(nil, subs), errDastardlyReason, "Should error correctly when error returned from Subscriber")

	err = ws.SubscribeToChannels(nil, subscription.List{nil})
	assert.ErrorIs(t, err, common.ErrNilPointer, "Should error correctly when list contains a nil subscription")

	multi := NewWebsocket()
	set := *defaultSetup
	set.UseMultiConnectionManagement = true
	assert.NoError(t, multi.Setup(&set))

	amazingCandidate := &ConnectionSetup{
		URL:                   "AMAZING",
		Connector:             func(context.Context, Connection) error { return nil },
		GenerateSubscriptions: ws.GenerateSubs,
		Subscriber: func(ctx context.Context, c Connection, s subscription.List) error {
			return currySimpleSubConn(multi)(ctx, c, s)
		},
		Unsubscriber: func(ctx context.Context, c Connection, s subscription.List) error {
			return currySimpleUnsubConn(multi)(ctx, c, s)
		},
		Handler: func(context.Context, []byte) error { return nil },
	}
	require.NoError(t, multi.SetupNewConnection(amazingCandidate))

	amazingConn := multi.getConnectionFromSetup(amazingCandidate)
	multi.connections = map[Connection]*ConnectionWrapper{
		amazingConn: &multi.connectionManager[0],
	}

	subs, err = amazingCandidate.GenerateSubscriptions()
	require.NoError(t, err, "Generating test subscriptions should not error")
	assert.NoError(t, new(Websocket).UnsubscribeChannels(nil, subs), "Should not error when w.subscriptions is nil")
	assert.NoError(t, new(Websocket).UnsubscribeChannels(amazingConn, subs), "Should not error when w.subscriptions is nil")
	assert.NoError(t, multi.UnsubscribeChannels(amazingConn, nil), "Unsubscribing from nil should not error")
	assert.ErrorIs(t, multi.UnsubscribeChannels(amazingConn, subs), subscription.ErrNotFound, "Unsubscribing should error when not subscribed")
	assert.Nil(t, multi.GetSubscription(42), "GetSubscription on empty internal map should return")

	assert.ErrorIs(t, multi.SubscribeToChannels(nil, subs), common.ErrNilPointer, "If no connection is set, Subscribe should error")

	assert.NoError(t, multi.SubscribeToChannels(amazingConn, subs), "Basic Subscribing should not error")
	assert.Len(t, multi.GetSubscriptions(), 4, "Should have 4 subscriptions")
	bySub = multi.GetSubscription(subscription.Subscription{Channel: "TestSub"})
	if assert.NotNil(t, bySub, "GetSubscription by subscription should find a channel") {
		assert.Equal(t, "TestSub", bySub.Channel, "GetSubscription by default key should return a pointer a copy of the right channel")
		assert.Same(t, bySub, subs[0], "GetSubscription returns the same pointer")
	}
	if assert.NotNil(t, multi.GetSubscription("purple"), "GetSubscription by string key should find a channel") {
		assert.Equal(t, "TestSub2", multi.GetSubscription("purple").Channel, "GetSubscription by string key should return a pointer a copy of the right channel")
	}
	if assert.NotNil(t, multi.GetSubscription(testSubKey{"mauve"}), "GetSubscription by type key should find a channel") {
		assert.Equal(t, "TestSub3", multi.GetSubscription(testSubKey{"mauve"}).Channel, "GetSubscription by type key should return a pointer a copy of the right channel")
	}
	if assert.NotNil(t, multi.GetSubscription(42), "GetSubscription by int key should find a channel") {
		assert.Equal(t, "TestSub4", multi.GetSubscription(42).Channel, "GetSubscription by int key should return a pointer a copy of the right channel")
	}
	assert.Nil(t, multi.GetSubscription(nil), "GetSubscription by nil should return nil")
	assert.Nil(t, multi.GetSubscription(45), "GetSubscription by invalid key should return nil")
	assert.ErrorIs(t, multi.SubscribeToChannels(amazingConn, subs), subscription.ErrDuplicate, "Subscribe should error when already subscribed")
	assert.NoError(t, multi.SubscribeToChannels(amazingConn, nil), "Subscribe to an nil List should not error")
	assert.NoError(t, multi.UnsubscribeChannels(amazingConn, subs), "Unsubscribing should not error")

	amazingCandidate.Subscriber = func(context.Context, Connection, subscription.List) error { return errDastardlyReason }
	assert.ErrorIs(t, multi.SubscribeToChannels(amazingConn, subs), errDastardlyReason, "Should error correctly when error returned from Subscriber")

	err = multi.SubscribeToChannels(amazingConn, subscription.List{nil})
	assert.ErrorIs(t, err, common.ErrNilPointer, "Should error correctly when list contains a nil subscription")
}

// TestResubscribe tests Resubscribing to existing subscriptions
func TestResubscribe(t *testing.T) {
	t.Parallel()
	ws := NewWebsocket()

	wackedOutSetup := *defaultSetup
	wackedOutSetup.MaxWebsocketSubscriptionsPerConnection = -1
	err := ws.Setup(&wackedOutSetup)
	assert.ErrorIs(t, err, errInvalidMaxSubscriptions, "Invalid MaxWebsocketSubscriptionsPerConnection should error")

	err = ws.Setup(defaultSetup)
	assert.NoError(t, err, "WS Setup should not error")

	ws.Subscriber = currySimpleSub(ws)
	ws.Unsubscriber = currySimpleUnsub(ws)

	channel := subscription.List{{Channel: "resubTest"}}

	assert.ErrorIs(t, ws.ResubscribeToChannel(nil, channel[0]), subscription.ErrNotFound, "Resubscribe should error when channel isn't subscribed yet")
	assert.NoError(t, ws.SubscribeToChannels(nil, channel), "Subscribe should not error")
	assert.NoError(t, ws.ResubscribeToChannel(nil, channel[0]), "Resubscribe should not error now the channel is subscribed")
}

// TestSubscriptions tests adding, getting and removing subscriptions
func TestSubscriptions(t *testing.T) {
	t.Parallel()
	w := new(Websocket) // Do not use NewWebsocket; We want to exercise w.subs == nil
	assert.ErrorIs(t, (*Websocket)(nil).AddSubscriptions(nil), common.ErrNilPointer, "Should error correctly when nil websocket")
	s := &subscription.Subscription{Key: 42, Channel: subscription.TickerChannel}
	require.NoError(t, w.AddSubscriptions(nil, s), "Adding first subscription should not error")
	assert.Same(t, s, w.GetSubscription(42), "Get Subscription should retrieve the same subscription")
	assert.ErrorIs(t, w.AddSubscriptions(nil, s), subscription.ErrDuplicate, "Adding same subscription should return error")
	assert.Equal(t, subscription.SubscribingState, s.State(), "Should set state to Subscribing")

	err := w.RemoveSubscriptions(nil, s)
	require.NoError(t, err, "RemoveSubscriptions must not error")
	assert.Nil(t, w.GetSubscription(42), "Remove should have removed the sub")
	assert.Equal(t, subscription.UnsubscribedState, s.State(), "Should set state to Unsubscribed")

	require.NoError(t, s.SetState(subscription.ResubscribingState), "SetState must not error")
	require.NoError(t, w.AddSubscriptions(nil, s), "Adding first subscription should not error")
	assert.Equal(t, subscription.ResubscribingState, s.State(), "Should not change resubscribing state")
}

// TestSuccessfulSubscriptions tests adding, getting and removing subscriptions
func TestSuccessfulSubscriptions(t *testing.T) {
	t.Parallel()
	w := new(Websocket) // Do not use NewWebsocket; We want to exercise w.subs == nil
	assert.ErrorIs(t, (*Websocket)(nil).AddSuccessfulSubscriptions(nil, nil), common.ErrNilPointer, "Should error correctly when nil websocket")
	c := &subscription.Subscription{Key: 42, Channel: subscription.TickerChannel}
	require.NoError(t, w.AddSuccessfulSubscriptions(nil, c), "Adding first subscription should not error")
	assert.Same(t, c, w.GetSubscription(42), "Get Subscription should retrieve the same subscription")
	assert.ErrorIs(t, w.AddSuccessfulSubscriptions(nil, c), subscription.ErrInStateAlready, "Adding subscription in same state should return error")
	require.NoError(t, c.SetState(subscription.SubscribingState), "SetState must not error")
	assert.ErrorIs(t, w.AddSuccessfulSubscriptions(nil, c), subscription.ErrDuplicate, "Adding same subscription should return error")

	err := w.RemoveSubscriptions(nil, c)
	require.NoError(t, err, "RemoveSubscriptions must not error")
	assert.Nil(t, w.GetSubscription(42), "Remove should have removed the sub")
	assert.ErrorIs(t, w.RemoveSubscriptions(nil, c), subscription.ErrNotFound, "Should error correctly when not found")
	assert.ErrorIs(t, (*Websocket)(nil).RemoveSubscriptions(nil, nil), common.ErrNilPointer, "Should error correctly when nil websocket")
	w.subscriptions = nil
	assert.ErrorIs(t, w.RemoveSubscriptions(nil, c), common.ErrNilPointer, "Should error correctly when nil websocket")
}

// TestGetSubscription logic test
func TestGetSubscription(t *testing.T) {
	t.Parallel()
	assert.Nil(t, (*Websocket).GetSubscription(nil, "imaginary"), "GetSubscription on a nil Websocket should return nil")
	assert.Nil(t, (&Websocket{}).GetSubscription("empty"), "GetSubscription on a Websocket with no sub store should return nil")
	w := NewWebsocket()
	assert.Nil(t, w.GetSubscription(nil), "GetSubscription with a nil key should return nil")
	s := &subscription.Subscription{Key: 42, Channel: "hello3"}
	require.NoError(t, w.AddSubscriptions(nil, s), "AddSubscriptions must not error")
	assert.Same(t, s, w.GetSubscription(42), "GetSubscription should delegate to the store")
}

// TestGetSubscriptions logic test
func TestGetSubscriptions(t *testing.T) {
	t.Parallel()
	assert.Nil(t, (*Websocket).GetSubscriptions(nil), "GetSubscription on a nil Websocket should return nil")
	assert.Nil(t, (&Websocket{}).GetSubscriptions(), "GetSubscription on a Websocket with no sub store should return nil")
	w := NewWebsocket()
	s := subscription.List{
		{Key: 42, Channel: "hello3"},
		{Key: 45, Channel: "hello4"},
	}
	err := w.AddSubscriptions(nil, s...)
	require.NoError(t, err, "AddSubscriptions must not error")
	assert.ElementsMatch(t, s, w.GetSubscriptions(), "GetSubscriptions should return the correct channel details")
}

// TestSetCanUseAuthenticatedEndpoints logic test
func TestSetCanUseAuthenticatedEndpoints(t *testing.T) {
	t.Parallel()
	ws := NewWebsocket()
	assert.False(t, ws.CanUseAuthenticatedEndpoints(), "CanUseAuthenticatedEndpoints should return false")
	ws.SetCanUseAuthenticatedEndpoints(true)
	assert.True(t, ws.CanUseAuthenticatedEndpoints(), "CanUseAuthenticatedEndpoints should return true")
}

// TestDial logic test
func TestDial(t *testing.T) {
	t.Parallel()

	mock := httptest.NewServer(http.HandlerFunc(func(w http.ResponseWriter, r *http.Request) { mockws.WsMockUpgrader(t, w, r, mockws.EchoHandler) }))
	defer mock.Close()

	var testCases = []testStruct{
		{
			WC: WebsocketConnection{
				ExchangeName:     "test1",
				Verbose:          true,
				URL:              "ws" + mock.URL[len("http"):] + "/ws",
				RateLimit:        request.NewWeightedRateLimitByDuration(10 * time.Millisecond),
				ResponseMaxLimit: 7000000000,
			},
		},
		{
			Error: errors.New(" Error: malformed ws or wss URL"),
			WC: WebsocketConnection{
				ExchangeName:     "test2",
				Verbose:          true,
				URL:              "",
				ResponseMaxLimit: 7000000000,
			},
		},
		{
			WC: WebsocketConnection{
				ExchangeName:     "test3",
				Verbose:          true,
				URL:              "ws" + mock.URL[len("http"):] + "/ws",
				ProxyURL:         proxyURL,
				ResponseMaxLimit: 7000000000,
			},
		},
	}
	// Mock server rejects parallel connections
	for i := range testCases {
		if testCases[i].WC.ProxyURL != "" && !useProxyTests {
			t.Log("Proxy testing not enabled, skipping")
			continue
		}
		err := testCases[i].WC.Dial(&websocket.Dialer{}, http.Header{})
		if err != nil {
			if testCases[i].Error != nil && strings.Contains(err.Error(), testCases[i].Error.Error()) {
				return
			}
			t.Fatal(err)
		}
	}
}

// TestSendMessage logic test
func TestSendMessage(t *testing.T) {
	t.Parallel()

	mock := httptest.NewServer(http.HandlerFunc(func(w http.ResponseWriter, r *http.Request) { mockws.WsMockUpgrader(t, w, r, mockws.EchoHandler) }))
	defer mock.Close()

	var testCases = []testStruct{
		{
			WC: WebsocketConnection{
				ExchangeName:     "test1",
				Verbose:          true,
				URL:              "ws" + mock.URL[len("http"):] + "/ws",
				RateLimit:        request.NewWeightedRateLimitByDuration(10 * time.Millisecond),
				ResponseMaxLimit: 7000000000,
			},
		},
		{
			Error: errors.New(" Error: malformed ws or wss URL"),
			WC: WebsocketConnection{
				ExchangeName:     "test2",
				Verbose:          true,
				URL:              "",
				ResponseMaxLimit: 7000000000,
			},
		},
		{
			WC: WebsocketConnection{
				ExchangeName:     "test3",
				Verbose:          true,
				URL:              "ws" + mock.URL[len("http"):] + "/ws",
				ProxyURL:         proxyURL,
				ResponseMaxLimit: 7000000000,
			},
		},
	}
	// Mock server rejects parallel connections
	for x := range testCases {
		if testCases[x].WC.ProxyURL != "" && !useProxyTests {
			t.Log("Proxy testing not enabled, skipping")
			continue
		}
		err := testCases[x].WC.Dial(&websocket.Dialer{}, http.Header{})
		if err != nil {
			if testCases[x].Error != nil && strings.Contains(err.Error(), testCases[x].Error.Error()) {
				return
			}
			t.Fatal(err)
		}
		err = testCases[x].WC.SendJSONMessage(context.Background(), request.Unset, Ping)
		require.NoError(t, err)
		err = testCases[x].WC.SendRawMessage(context.Background(), request.Unset, websocket.TextMessage, []byte(Ping))
		require.NoError(t, err)
	}
}

func TestSendMessageReturnResponse(t *testing.T) {
	t.Parallel()

	mock := httptest.NewServer(http.HandlerFunc(func(w http.ResponseWriter, r *http.Request) { mockws.WsMockUpgrader(t, w, r, mockws.EchoHandler) }))
	defer mock.Close()

	wc := &WebsocketConnection{
		Verbose:          true,
		URL:              "ws" + mock.URL[len("http"):] + "/ws",
		ResponseMaxLimit: time.Second * 5,
		Match:            NewMatch(),
	}
	if wc.ProxyURL != "" && !useProxyTests {
		t.Skip("Proxy testing not enabled, skipping")
	}

	err := wc.Dial(&websocket.Dialer{}, http.Header{})
	if err != nil {
		t.Fatal(err)
	}

	go readMessages(t, wc)

	req := testRequest{
		Event: "subscribe",
		Pairs: []string{currency.NewPairWithDelimiter("XBT", "USD", "/").String()},
		Subscription: testRequestData{
			Name: "ticker",
		},
		RequestID: wc.GenerateMessageID(false),
	}

	_, err = wc.SendMessageReturnResponse(context.Background(), request.Unset, req.RequestID, req)
	if err != nil {
		t.Error(err)
	}

	cancelledCtx, fn := context.WithDeadline(context.Background(), time.Now())
	fn()
	_, err = wc.SendMessageReturnResponse(cancelledCtx, request.Unset, "123", req)
	assert.ErrorIs(t, err, context.DeadlineExceeded)

	// with timeout
	wc.ResponseMaxLimit = 1
	_, err = wc.SendMessageReturnResponse(context.Background(), request.Unset, "123", req)
	assert.ErrorIs(t, err, ErrSignatureTimeout, "SendMessageReturnResponse should error when request ID not found")
}

type reporter struct {
	name string
	msg  []byte
	t    time.Duration
}

func (r *reporter) Latency(name string, message []byte, t time.Duration) {
	r.name = name
	r.msg = message
	r.t = t
}

// readMessages helper func
func readMessages(t *testing.T, wc *WebsocketConnection) {
	t.Helper()
	timer := time.NewTimer(20 * time.Second)
	for {
		select {
		case <-timer.C:
			return
		default:
			resp := wc.ReadMessage()
			if resp.Raw == nil {
				t.Error("connection has closed")
				return
			}
			var incoming testResponse
			err := json.Unmarshal(resp.Raw, &incoming)
			if err != nil {
				t.Error(err)
				return
			}
			if incoming.RequestID > 0 {
				wc.Match.IncomingWithData(incoming.RequestID, resp.Raw)
				return
			}
		}
	}
}

// TestSetupPingHandler logic test
func TestSetupPingHandler(t *testing.T) {
	t.Parallel()

	mock := httptest.NewServer(http.HandlerFunc(func(w http.ResponseWriter, r *http.Request) { mockws.WsMockUpgrader(t, w, r, mockws.EchoHandler) }))
	defer mock.Close()

	wc := &WebsocketConnection{
		URL:              "ws" + mock.URL[len("http"):] + "/ws",
		ResponseMaxLimit: time.Second * 5,
		Match:            NewMatch(),
		Wg:               &sync.WaitGroup{},
	}

	if wc.ProxyURL != "" && !useProxyTests {
		t.Skip("Proxy testing not enabled, skipping")
	}
	wc.shutdown = make(chan struct{})
	err := wc.Dial(&websocket.Dialer{}, http.Header{})
	if err != nil {
		t.Fatal(err)
	}

	wc.SetupPingHandler(request.Unset, PingHandler{
		UseGorillaHandler: true,
		MessageType:       websocket.PingMessage,
		Delay:             100,
	})

	err = wc.Connection.Close()
	if err != nil {
		t.Error(err)
	}

	err = wc.Dial(&websocket.Dialer{}, http.Header{})
	if err != nil {
		t.Fatal(err)
	}
	wc.SetupPingHandler(request.Unset, PingHandler{
		MessageType: websocket.TextMessage,
		Message:     []byte(Ping),
		Delay:       200,
	})
	time.Sleep(time.Millisecond * 201)
	close(wc.shutdown)
	wc.Wg.Wait()
}

// TestParseBinaryResponse logic test
func TestParseBinaryResponse(t *testing.T) {
	t.Parallel()

	mock := httptest.NewServer(http.HandlerFunc(func(w http.ResponseWriter, r *http.Request) { mockws.WsMockUpgrader(t, w, r, mockws.EchoHandler) }))
	defer mock.Close()

	wc := &WebsocketConnection{
		URL:              "ws" + mock.URL[len("http"):] + "/ws",
		ResponseMaxLimit: time.Second * 5,
		Match:            NewMatch(),
	}

	var b bytes.Buffer
	g := gzip.NewWriter(&b)
	_, err := g.Write([]byte("hello"))
	require.NoError(t, err, "gzip.Write must not error")
	assert.NoError(t, g.Close(), "Close should not error")

	resp, err := wc.parseBinaryResponse(b.Bytes())
	assert.NoError(t, err, "parseBinaryResponse should not error parsing gzip")
	assert.EqualValues(t, "hello", resp, "parseBinaryResponse should decode gzip")

	b.Reset()
	f, err := flate.NewWriter(&b, 1)
	require.NoError(t, err, "flate.NewWriter must not error")
	_, err = f.Write([]byte("goodbye"))
	require.NoError(t, err, "flate.Write must not error")
	assert.NoError(t, f.Close(), "Close should not error")

	resp, err = wc.parseBinaryResponse(b.Bytes())
	assert.NoError(t, err, "parseBinaryResponse should not error parsing inflate")
	assert.EqualValues(t, "goodbye", resp, "parseBinaryResponse should deflate")

	_, err = wc.parseBinaryResponse([]byte{})
	assert.ErrorContains(t, err, "unexpected EOF", "parseBinaryResponse should error on empty input")
}

// TestCanUseAuthenticatedWebsocketForWrapper logic test
func TestCanUseAuthenticatedWebsocketForWrapper(t *testing.T) {
	t.Parallel()
	ws := &Websocket{}
	assert.False(t, ws.CanUseAuthenticatedWebsocketForWrapper(), "CanUseAuthenticatedWebsocketForWrapper should return false")

	ws.setState(connectedState)
	require.True(t, ws.IsConnected(), "IsConnected must return true")
	assert.False(t, ws.CanUseAuthenticatedWebsocketForWrapper(), "CanUseAuthenticatedWebsocketForWrapper should return false")

	ws.SetCanUseAuthenticatedEndpoints(true)
	assert.True(t, ws.CanUseAuthenticatedWebsocketForWrapper(), "CanUseAuthenticatedWebsocketForWrapper should return true")
}

func TestGenerateMessageID(t *testing.T) {
	t.Parallel()
	wc := WebsocketConnection{}
	const spins = 1000
	ids := make([]int64, spins)
	for i := range spins {
		id := wc.GenerateMessageID(true)
		assert.NotContains(t, ids, id, "GenerateMessageID must not generate the same ID twice")
		ids[i] = id
	}

	wc.bespokeGenerateMessageID = func(bool) int64 { return 42 }
	assert.EqualValues(t, 42, wc.GenerateMessageID(true), "GenerateMessageID must use bespokeGenerateMessageID")
}

// 7002502	       166.7 ns/op	      48 B/op	       3 allocs/op
func BenchmarkGenerateMessageID_High(b *testing.B) {
	wc := WebsocketConnection{}
	for i := 0; i < b.N; i++ {
		_ = wc.GenerateMessageID(true)
	}
}

// 6536250	       186.1 ns/op	      48 B/op	       3 allocs/op
func BenchmarkGenerateMessageID_Low(b *testing.B) {
	wc := WebsocketConnection{}
	for i := 0; i < b.N; i++ {
		_ = wc.GenerateMessageID(false)
	}
}

func TestCheckWebsocketURL(t *testing.T) {
	err := checkWebsocketURL("")
	assert.ErrorIs(t, err, errInvalidWebsocketURL, "checkWebsocketURL should error correctly on empty string")

	err = checkWebsocketURL("wowowow:wowowowo")
	assert.ErrorIs(t, err, errInvalidWebsocketURL, "checkWebsocketURL should error correctly on bad format")

	err = checkWebsocketURL("://")
	assert.ErrorContains(t, err, "missing protocol scheme", "checkWebsocketURL should error correctly on bad proto")

	err = checkWebsocketURL("http://www.google.com")
	assert.ErrorIs(t, err, errInvalidWebsocketURL, "checkWebsocketURL should error correctly on wrong proto")

	err = checkWebsocketURL("wss://websocketconnection.place")
	assert.NoError(t, err, "checkWebsocketURL should not error")

	err = checkWebsocketURL("ws://websocketconnection.place")
	assert.NoError(t, err, "checkWebsocketURL should not error")
}

// TestGetChannelDifference exercises GetChannelDifference
// See subscription.TestStoreDiff for further testing
func TestGetChannelDifference(t *testing.T) {
	t.Parallel()

	w := &Websocket{}
	assert.NotPanics(t, func() { w.GetChannelDifference(nil, subscription.List{}) }, "Should not panic when called without a store")
	subs, unsubs := w.GetChannelDifference(nil, subscription.List{{Channel: subscription.CandlesChannel}})
	require.Equal(t, 1, len(subs), "Should get the correct number of subs")
	require.Empty(t, unsubs, "Should get no unsubs")
	require.NoError(t, w.AddSubscriptions(nil, subs...), "AddSubscriptions must not error")
	subs, unsubs = w.GetChannelDifference(nil, subscription.List{{Channel: subscription.TickerChannel}})
	require.Equal(t, 1, len(subs), "Should get the correct number of subs")
	assert.Equal(t, 1, len(unsubs), "Should get the correct number of unsubs")

	w = &Websocket{}
	sweetConn := &WebsocketConnection{}
	subs, unsubs = w.GetChannelDifference(sweetConn, subscription.List{{Channel: subscription.CandlesChannel}})
	require.Equal(t, 1, len(subs))
	require.Empty(t, unsubs, "Should get no unsubs")

	w.connections = map[Connection]*ConnectionWrapper{
		sweetConn: {Setup: &ConnectionSetup{URL: "ws://localhost:8080/ws"}},
	}

	naughtyConn := &WebsocketConnection{}
	subs, unsubs = w.GetChannelDifference(naughtyConn, subscription.List{{Channel: subscription.CandlesChannel}})
	require.Equal(t, 1, len(subs))
	require.Empty(t, unsubs, "Should get no unsubs")

	subs, unsubs = w.GetChannelDifference(sweetConn, subscription.List{{Channel: subscription.CandlesChannel}})
	require.Equal(t, 1, len(subs))
	require.Empty(t, unsubs, "Should get no unsubs")

	err := w.connections[sweetConn].Subscriptions.Add(&subscription.Subscription{Channel: subscription.CandlesChannel})
	require.NoError(t, err)

	subs, unsubs = w.GetChannelDifference(sweetConn, subscription.List{{Channel: subscription.CandlesChannel}})
	require.Empty(t, subs, "Should get no subs")
	require.Empty(t, unsubs, "Should get no unsubs")

	subs, unsubs = w.GetChannelDifference(sweetConn, nil)
	require.Empty(t, subs, "Should get no subs")
	require.Equal(t, 1, len(unsubs))
}

// GenSubs defines a theoretical exchange with pair management
type GenSubs struct {
	EnabledPairs currency.Pairs
	subscribos   subscription.List
	unsubscribos subscription.List
}

// generateSubs default subs created from the enabled pairs list
func (g *GenSubs) generateSubs() (subscription.List, error) {
	superduperchannelsubs := make(subscription.List, len(g.EnabledPairs))
	for i := range g.EnabledPairs {
		superduperchannelsubs[i] = &subscription.Subscription{
			Channel: "TEST:" + strconv.FormatInt(int64(i), 10),
			Pairs:   currency.Pairs{g.EnabledPairs[i]},
		}
	}
	return superduperchannelsubs, nil
}

func (g *GenSubs) SUBME(subs subscription.List) error {
	if len(subs) == 0 {
		return errors.New("WOW")
	}
	g.subscribos = subs
	return nil
}

func (g *GenSubs) UNSUBME(unsubs subscription.List) error {
	if len(unsubs) == 0 {
		return errors.New("WOW")
	}
	g.unsubscribos = unsubs
	return nil
}

// sneaky connect func
func connect() error { return nil }

func TestFlushChannels(t *testing.T) {
	t.Parallel()
	// Enabled pairs/setup system

	dodgyWs := Websocket{}
	err := dodgyWs.FlushChannels()
	assert.ErrorIs(t, err, ErrWebsocketNotEnabled, "FlushChannels should error correctly")

	dodgyWs.setEnabled(true)
	err = dodgyWs.FlushChannels()
	assert.ErrorIs(t, err, ErrNotConnected, "FlushChannels should error correctly")

	newgen := GenSubs{EnabledPairs: []currency.Pair{
		currency.NewPair(currency.BTC, currency.AUD),
		currency.NewPair(currency.BTC, currency.USDT),
	}}

	w := NewWebsocket()
	w.exchangeName = "test"
	w.connector = connect
	w.Subscriber = newgen.SUBME
	w.Unsubscriber = newgen.UNSUBME
	// Added for when we utilise connect() in FlushChannels() so the traffic monitor doesn't time out and turn this to an unconnected state
	w.trafficTimeout = time.Second * 30

	w.setEnabled(true)
	w.setState(connectedState)

	// Allow subscribe and unsubscribe feature set, without these the tests will call shutdown and connect.
	w.features.Subscribe = true
	w.features.Unsubscribe = true

	// Disable pair and flush system
	newgen.EnabledPairs = []currency.Pair{currency.NewPair(currency.BTC, currency.AUD)}
	w.GenerateSubs = func() (subscription.List, error) { return subscription.List{{Channel: "test"}}, nil }
	err = w.FlushChannels()
	require.NoError(t, err, "Flush Channels must not error")

	w.GenerateSubs = func() (subscription.List, error) { return nil, errDastardlyReason } // error on generateSubs
	err = w.FlushChannels()                                                               // error on full subscribeToChannels
	assert.ErrorIs(t, err, errDastardlyReason, "FlushChannels should error correctly on GenerateSubs")

	w.GenerateSubs = func() (subscription.List, error) { return nil, nil } // No subs to sub
	err = w.FlushChannels()                                                // No subs to sub
	assert.NoError(t, err, "Flush Channels should not error")

	w.GenerateSubs = newgen.generateSubs
	subs, err := w.GenerateSubs()
	require.NoError(t, err, "GenerateSubs must not error")
	require.NoError(t, w.AddSubscriptions(nil, subs...), "AddSubscriptions must not error")
	err = w.FlushChannels()
	assert.NoError(t, err, "FlushChannels should not error")

	w.GenerateSubs = newgen.generateSubs
	w.subscriptions = subscription.NewStore()
	err = w.subscriptions.Add(&subscription.Subscription{
		Key:     41,
		Channel: "match channel",
		Pairs:   currency.Pairs{currency.NewPair(currency.BTC, currency.AUD)},
	})
	require.NoError(t, err, "AddSubscription must not error")
	err = w.subscriptions.Add(&subscription.Subscription{
		Key:     42,
		Channel: "unsub channel",
		Pairs:   currency.Pairs{currency.NewPair(currency.THETA, currency.USDT)},
	})
	require.NoError(t, err, "AddSubscription must not error")

	err = w.FlushChannels()
	assert.NoError(t, err, "FlushChannels should not error")

	w.setState(connectedState)
	err = w.FlushChannels()
	assert.NoError(t, err, "FlushChannels should not error")

	// Multi connection management
	w.useMultiConnectionManagement = true
	mock := httptest.NewServer(http.HandlerFunc(func(w http.ResponseWriter, r *http.Request) { mockws.WsMockUpgrader(t, w, r, mockws.EchoHandler) }))
	defer mock.Close()

	amazingCandidate := &ConnectionSetup{
		URL: "ws" + mock.URL[len("http"):] + "/ws",
		Connector: func(ctx context.Context, conn Connection) error {
			return conn.DialContext(ctx, websocket.DefaultDialer, nil)
		},
		GenerateSubscriptions: newgen.generateSubs,
		Subscriber: func(ctx context.Context, c Connection, s subscription.List) error {
			return currySimpleSubConn(w)(ctx, c, s)
		},
		Unsubscriber: func(ctx context.Context, c Connection, s subscription.List) error {
			return currySimpleUnsubConn(w)(ctx, c, s)
		},
		Handler: func(context.Context, []byte) error { return nil },
	}
	require.NoError(t, w.SetupNewConnection(amazingCandidate))
	require.NoError(t, w.FlushChannels(), "FlushChannels must not error")

	// Forces full connection cycle (shutdown, connect, subscribe). This will also start monitoring routines.
	w.features.Subscribe = false
	require.NoError(t, w.FlushChannels(), "FlushChannels must not error")

	// Unsubscribe what's already subscribed. No subscriptions left over, which then forces the shutdown and removal
	// of the connection from management.
	w.features.Subscribe = true
	w.connectionManager[0].Setup.GenerateSubscriptions = func() (subscription.List, error) { return nil, nil }
	require.NoError(t, w.FlushChannels(), "FlushChannels must not error")
}

func TestDisable(t *testing.T) {
	t.Parallel()
	w := NewWebsocket()
	w.setEnabled(true)
	w.setState(connectedState)
	require.NoError(t, w.Disable(), "Disable must not error")
	assert.ErrorIs(t, w.Disable(), ErrAlreadyDisabled, "Disable should error correctly")
}

func TestEnable(t *testing.T) {
	t.Parallel()
	w := NewWebsocket()
	w.connector = connect
	w.Subscriber = func(subscription.List) error { return nil }
	w.Unsubscriber = func(subscription.List) error { return nil }
	w.GenerateSubs = func() (subscription.List, error) { return nil, nil }
	require.NoError(t, w.Enable(), "Enable must not error")
	assert.ErrorIs(t, w.Enable(), errWebsocketAlreadyEnabled, "Enable should error correctly")
}

func TestSetupNewConnection(t *testing.T) {
	t.Parallel()
	var nonsenseWebsock *Websocket
	err := nonsenseWebsock.SetupNewConnection(&ConnectionSetup{URL: "urlstring"})
	assert.ErrorIs(t, err, errWebsocketIsNil, "SetupNewConnection should error correctly")

	nonsenseWebsock = &Websocket{}
	err = nonsenseWebsock.SetupNewConnection(&ConnectionSetup{URL: "urlstring"})
	assert.ErrorIs(t, err, errExchangeConfigNameEmpty, "SetupNewConnection should error correctly")

	nonsenseWebsock = &Websocket{exchangeName: "test"}
	err = nonsenseWebsock.SetupNewConnection(&ConnectionSetup{URL: "urlstring"})
	assert.ErrorIs(t, err, errTrafficAlertNil, "SetupNewConnection should error correctly")

	nonsenseWebsock.TrafficAlert = make(chan struct{}, 1)
	err = nonsenseWebsock.SetupNewConnection(&ConnectionSetup{URL: "urlstring"})
	assert.ErrorIs(t, err, errReadMessageErrorsNil, "SetupNewConnection should error correctly")

	web := NewWebsocket()

	err = web.Setup(defaultSetup)
	assert.NoError(t, err, "Setup should not error")

	err = web.SetupNewConnection(&ConnectionSetup{URL: "urlstring"})
	assert.NoError(t, err, "SetupNewConnection should not error")

	err = web.SetupNewConnection(&ConnectionSetup{URL: "urlstring", Authenticated: true})
	assert.NoError(t, err, "SetupNewConnection should not error")

	// Test connection candidates for multi connection tracking.
	multi := NewWebsocket()
	set := *defaultSetup
	set.UseMultiConnectionManagement = true
	require.NoError(t, multi.Setup(&set))

	err = multi.SetupNewConnection(nil)
	require.ErrorIs(t, err, errExchangeConfigEmpty)

	connSetup := &ConnectionSetup{ResponseCheckTimeout: time.Millisecond}
	err = multi.SetupNewConnection(connSetup)
	require.ErrorIs(t, err, errDefaultURLIsEmpty)

	connSetup.URL = "urlstring"
	err = multi.SetupNewConnection(connSetup)
	require.ErrorIs(t, err, errWebsocketConnectorUnset)

	connSetup.Connector = func(context.Context, Connection) error { return nil }
	err = multi.SetupNewConnection(connSetup)
	require.ErrorIs(t, err, errWebsocketSubscriptionsGeneratorUnset)

	connSetup.GenerateSubscriptions = func() (subscription.List, error) { return nil, nil }
	err = multi.SetupNewConnection(connSetup)
	require.ErrorIs(t, err, errWebsocketSubscriberUnset)

	connSetup.Subscriber = func(context.Context, Connection, subscription.List) error { return nil }
	err = multi.SetupNewConnection(connSetup)
	require.ErrorIs(t, err, errWebsocketUnsubscriberUnset)

	connSetup.Unsubscriber = func(context.Context, Connection, subscription.List) error { return nil }
	err = multi.SetupNewConnection(connSetup)
	require.ErrorIs(t, err, errWebsocketDataHandlerUnset)

	connSetup.Handler = func(context.Context, []byte) error { return nil }
	err = multi.SetupNewConnection(connSetup)
	require.NoError(t, err)

	require.Len(t, multi.connectionManager, 1)

	require.Nil(t, multi.AuthConn)
	require.Nil(t, multi.Conn)

	err = multi.SetupNewConnection(connSetup)
	require.ErrorIs(t, err, errConnectionWrapperDuplication)
}

func TestWebsocketConnectionShutdown(t *testing.T) {
	t.Parallel()
	wc := WebsocketConnection{shutdown: make(chan struct{})}
	err := wc.Shutdown()
	assert.NoError(t, err, "Shutdown should not error")

	err = wc.Dial(&websocket.Dialer{}, nil)
	assert.ErrorContains(t, err, "malformed ws or wss URL", "Dial must error correctly")

	mock := httptest.NewServer(http.HandlerFunc(func(w http.ResponseWriter, r *http.Request) { mockws.WsMockUpgrader(t, w, r, mockws.EchoHandler) }))
	defer mock.Close()

	wc.URL = "ws" + mock.URL[len("http"):] + "/ws"

	err = wc.Dial(&websocket.Dialer{}, nil)
	require.NoError(t, err, "Dial must not error")

	err = wc.Shutdown()
	require.NoError(t, err, "Shutdown must not error")
}

// TestLatency logic test
func TestLatency(t *testing.T) {
	t.Parallel()

	mock := httptest.NewServer(http.HandlerFunc(func(w http.ResponseWriter, r *http.Request) { mockws.WsMockUpgrader(t, w, r, mockws.EchoHandler) }))
	defer mock.Close()

	r := &reporter{}
	exch := "Kraken"
	wc := &WebsocketConnection{
		ExchangeName:     exch,
		Verbose:          true,
		URL:              "ws" + mock.URL[len("http"):] + "/ws",
		ResponseMaxLimit: time.Second * 1,
		Match:            NewMatch(),
		Reporter:         r,
	}
	if wc.ProxyURL != "" && !useProxyTests {
		t.Skip("Proxy testing not enabled, skipping")
	}

	err := wc.Dial(&websocket.Dialer{}, http.Header{})
	require.NoError(t, err)

	go readMessages(t, wc)

	req := testRequest{
		Event:        "subscribe",
		Pairs:        []string{currency.NewPairWithDelimiter("XBT", "USD", "/").String()},
		Subscription: testRequestData{Name: "ticker"},
		RequestID:    wc.GenerateMessageID(false),
	}

	_, err = wc.SendMessageReturnResponse(context.Background(), request.Unset, req.RequestID, req)
	require.NoError(t, err)
	require.NotEmpty(t, r.t, "Latency should have a duration")
	require.Equal(t, exch, r.name, "Latency should have the correct exchange name")
}

func TestCheckSubscriptions(t *testing.T) {
	t.Parallel()
	ws := Websocket{}
	err := ws.checkSubscriptions(nil, nil)
	assert.ErrorIs(t, err, common.ErrNilPointer, "checkSubscriptions should error correctly on nil w.subscriptions")
	assert.ErrorContains(t, err, "Websocket.subscriptions", "checkSubscriptions should error giving context correctly on nil w.subscriptions")

	ws.subscriptions = subscription.NewStore()
	err = ws.checkSubscriptions(nil, nil)
	assert.NoError(t, err, "checkSubscriptions should not error on a nil list")

	ws.MaxSubscriptionsPerConnection = 1

	err = ws.checkSubscriptions(nil, subscription.List{{}})
	assert.NoError(t, err, "checkSubscriptions should not error when subscriptions is empty")

	ws.subscriptions = subscription.NewStore()
	err = ws.checkSubscriptions(nil, subscription.List{{}, {}})
	assert.ErrorIs(t, err, errSubscriptionsExceedsLimit, "checkSubscriptions should error correctly")

	ws.MaxSubscriptionsPerConnection = 2

	ws.subscriptions = subscription.NewStore()
	err = ws.subscriptions.Add(&subscription.Subscription{Key: 42, Channel: "test"})
	require.NoError(t, err, "Add subscription must not error")
	err = ws.checkSubscriptions(nil, subscription.List{{Key: 42, Channel: "test"}})
	assert.ErrorIs(t, err, subscription.ErrDuplicate, "checkSubscriptions should error correctly")

	err = ws.checkSubscriptions(nil, subscription.List{{}})
	assert.NoError(t, err, "checkSubscriptions should not error")
}

func TestRemoveURLQueryString(t *testing.T) {
	t.Parallel()
	assert.Equal(t, "https://www.google.com", removeURLQueryString("https://www.google.com?test=1"), "removeURLQueryString should remove query string")
	assert.Equal(t, "https://www.google.com", removeURLQueryString("https://www.google.com"), "removeURLQueryString should not change URL")
	assert.Equal(t, "", removeURLQueryString(""), "removeURLQueryString should be equal")
}

func TestWriteToConn(t *testing.T) {
	t.Parallel()
	wc := WebsocketConnection{}
	require.ErrorIs(t, wc.writeToConn(context.Background(), request.Unset, func() error { return nil }), errWebsocketIsDisconnected)
	wc.setConnectedStatus(true)
	// No rate limits set
	require.NoError(t, wc.writeToConn(context.Background(), request.Unset, func() error { return nil }))
	// connection rate limit set
	wc.RateLimit = request.NewWeightedRateLimitByDuration(time.Millisecond)
	require.NoError(t, wc.writeToConn(context.Background(), request.Unset, func() error { return nil }))
	ctx, cancel := context.WithTimeout(context.Background(), 0) // deadline exceeded
	cancel()
	require.ErrorIs(t, wc.writeToConn(ctx, request.Unset, func() error { return nil }), context.DeadlineExceeded)
	// definitions set but with fallover
	wc.RateLimitDefinitions = request.RateLimitDefinitions{
		request.Auth: request.NewWeightedRateLimitByDuration(time.Millisecond),
	}
	require.NoError(t, wc.writeToConn(context.Background(), request.Unset, func() error { return nil }))
	// match with global rate limit
	require.NoError(t, wc.writeToConn(context.Background(), request.Auth, func() error { return nil }))
	// definitions set but connection rate limiter not set
	wc.RateLimit = nil
	require.ErrorIs(t, wc.writeToConn(ctx, request.Unset, func() error { return nil }), errRateLimitNotFound)
}

<<<<<<< HEAD
// cpu: AMD Ryzen 5 5600G with Radeon Graphics
// 273386	      3961 ns/op	      16 B/op	       1 allocs/op
// NumCPU: 12
func BenchmarkPool(b *testing.B) {
	wg := sync.WaitGroup{}
	for range b.N {
		wg.Add(1)
		// This demonstrates the use of a worker pool to handle the load (stream handler func)
		jobsChanToWorkerPool <- func() { /*Dummy Load*/ fmt.Print("."); wg.Done() }
	}
	wg.Wait()
}

// cpu: AMD Ryzen 5 5600G with Radeon Graphics
// 222172	      5281 ns/op	     449 B/op	       3 allocs/op
// NumCPU: 12
// This is a comparison between the two, this is more recommended for low intensity loads.
// NOTE: If there is a blockage in the DataHandler. This design could goroutine leak.
func BenchmarkGoSched(b *testing.B) {
	wg := &sync.WaitGroup{}
	for range b.N {
		wg.Add(1)
		// This demonstrates the use of a goroutine to handle the load (stream handler func)
		go func() { /*Dummy Load*/ fmt.Print("."); wg.Done() }()
	}
	wg.Wait()
=======
func TestDrain(t *testing.T) {
	t.Parallel()
	drain(nil)
	ch := make(chan error)
	drain(ch)
	require.Empty(t, ch, "Drain should empty the channel")
	ch = make(chan error, 10)
	for range 10 {
		ch <- errors.New("test")
	}
	drain(ch)
	require.Empty(t, ch, "Drain should empty the channel")
}

func TestMonitorFrame(t *testing.T) {
	t.Parallel()
	ws := Websocket{}
	require.Panics(t, func() { ws.monitorFrame(nil, nil) }, "monitorFrame must panic on nil frame")
	require.Panics(t, func() { ws.monitorFrame(nil, func() func() bool { return nil }) }, "monitorFrame must panic on nil function")
	ws.Wg.Add(1)
	ws.monitorFrame(&ws.Wg, func() func() bool { return func() bool { return true } })
	ws.Wg.Wait()
}

func TestMonitorData(t *testing.T) {
	t.Parallel()
	ws := Websocket{ShutdownC: make(chan struct{}), DataHandler: make(chan interface{}, 10)}
	// Handle shutdown signal
	close(ws.ShutdownC)
	require.True(t, ws.observeData(nil))
	ws.ShutdownC = make(chan struct{})
	// Handle blockage of ToRoutine
	go func() { ws.DataHandler <- nil }()
	var dropped int
	require.False(t, ws.observeData(&dropped))
	require.Equal(t, 1, dropped)
	// Handle reinstate of ToRoutine functionality which will reset dropped counter
	ws.ToRoutine = make(chan interface{}, 10)
	go func() { ws.DataHandler <- nil }()
	require.False(t, ws.observeData(&dropped))
	require.Empty(t, dropped)
	// Handle outer closure shell
	innerShell := ws.monitorData()
	go func() { ws.DataHandler <- nil }()
	require.False(t, innerShell())
	// Handle shutdown signal
	close(ws.ShutdownC)
	require.True(t, innerShell())
}

func TestMonitorConnection(t *testing.T) {
	t.Parallel()
	ws := Websocket{verbose: true, ReadMessageErrors: make(chan error, 1), ShutdownC: make(chan struct{})}
	// Handle timer expired and websocket disabled, shutdown everything.
	timer := time.NewTimer(0)
	ws.setState(connectedState)
	ws.connectionMonitorRunning.Store(true)
	require.True(t, ws.observeConnection(timer))
	require.False(t, ws.connectionMonitorRunning.Load())
	require.Equal(t, disconnectedState, ws.state.Load())
	// Handle timer expired and everything is great, reset the timer.
	ws.setEnabled(true)
	ws.setState(connectedState)
	ws.connectionMonitorRunning.Store(true)
	timer = time.NewTimer(0)
	require.False(t, ws.observeConnection(timer)) // Not shutting down
	// Handle timer expired and for reason its not connected, so lets happily connect again.
	ws.setState(disconnectedState)
	require.False(t, ws.observeConnection(timer)) // Connect is intentionally erroring
	// Handle error from a connection which will then trigger a reconnect
	ws.setState(connectedState)
	ws.DataHandler = make(chan interface{}, 1)
	ws.ReadMessageErrors <- errConnectionFault
	timer = time.NewTimer(time.Second)
	require.False(t, ws.observeConnection(timer))
	payload := <-ws.DataHandler
	err, ok := payload.(error)
	require.True(t, ok)
	require.ErrorIs(t, err, errConnectionFault)
	// Handle outta closure shell
	innerShell := ws.monitorConnection()
	ws.setState(connectedState)
	ws.ReadMessageErrors <- errConnectionFault
	require.False(t, innerShell())
}

func TestMonitorTraffic(t *testing.T) {
	t.Parallel()
	ws := Websocket{verbose: true, ShutdownC: make(chan struct{}), TrafficAlert: make(chan struct{}, 1)}
	ws.Wg.Add(1)
	// Handle external shutdown signal
	timer := time.NewTimer(time.Second)
	close(ws.ShutdownC)
	require.True(t, ws.observeTraffic(timer))
	// Handle timer expired but system is connecting, so reset the timer
	ws.ShutdownC = make(chan struct{})
	ws.setState(connectingState)
	timer = time.NewTimer(0)
	require.False(t, ws.observeTraffic(timer))
	// Handle timer expired and system is connected and has traffic within time window
	ws.setState(connectedState)
	timer = time.NewTimer(0)
	ws.TrafficAlert <- struct{}{}
	require.False(t, ws.observeTraffic(timer))
	// Handle timer expired and system is connected but no traffic within time window, causes shutdown to occur.
	timer = time.NewTimer(0)
	require.True(t, ws.observeTraffic(timer))
	ws.Wg.Done()
	// Shutdown is done in a routine, so we need to wait for it to finish
	require.Eventually(t, func() bool { return disconnectedState == ws.state.Load() }, time.Second, time.Millisecond)
	// Handle outer closure shell
	innerShell := ws.monitorTraffic()
	ws.m.Lock()
	ws.ShutdownC = make(chan struct{})
	ws.m.Unlock()
	ws.setState(connectedState)
	ws.TrafficAlert <- struct{}{}
	require.False(t, innerShell())
>>>>>>> 261b5777
}<|MERGE_RESOLUTION|>--- conflicted
+++ resolved
@@ -1366,34 +1366,6 @@
 	require.ErrorIs(t, wc.writeToConn(ctx, request.Unset, func() error { return nil }), errRateLimitNotFound)
 }
 
-<<<<<<< HEAD
-// cpu: AMD Ryzen 5 5600G with Radeon Graphics
-// 273386	      3961 ns/op	      16 B/op	       1 allocs/op
-// NumCPU: 12
-func BenchmarkPool(b *testing.B) {
-	wg := sync.WaitGroup{}
-	for range b.N {
-		wg.Add(1)
-		// This demonstrates the use of a worker pool to handle the load (stream handler func)
-		jobsChanToWorkerPool <- func() { /*Dummy Load*/ fmt.Print("."); wg.Done() }
-	}
-	wg.Wait()
-}
-
-// cpu: AMD Ryzen 5 5600G with Radeon Graphics
-// 222172	      5281 ns/op	     449 B/op	       3 allocs/op
-// NumCPU: 12
-// This is a comparison between the two, this is more recommended for low intensity loads.
-// NOTE: If there is a blockage in the DataHandler. This design could goroutine leak.
-func BenchmarkGoSched(b *testing.B) {
-	wg := &sync.WaitGroup{}
-	for range b.N {
-		wg.Add(1)
-		// This demonstrates the use of a goroutine to handle the load (stream handler func)
-		go func() { /*Dummy Load*/ fmt.Print("."); wg.Done() }()
-	}
-	wg.Wait()
-=======
 func TestDrain(t *testing.T) {
 	t.Parallel()
 	drain(nil)
@@ -1512,5 +1484,32 @@
 	ws.setState(connectedState)
 	ws.TrafficAlert <- struct{}{}
 	require.False(t, innerShell())
->>>>>>> 261b5777
+}
+
+// cpu: AMD Ryzen 5 5600G with Radeon Graphics
+// 273386	      3961 ns/op	      16 B/op	       1 allocs/op
+// NumCPU: 12
+func BenchmarkPool(b *testing.B) {
+	wg := sync.WaitGroup{}
+	for range b.N {
+		wg.Add(1)
+		// This demonstrates the use of a worker pool to handle the load (stream handler func)
+		jobsChanToWorkerPool <- func() { /*Dummy Load*/ fmt.Print("."); wg.Done() }
+	}
+	wg.Wait()
+}
+
+// cpu: AMD Ryzen 5 5600G with Radeon Graphics
+// 222172	      5281 ns/op	     449 B/op	       3 allocs/op
+// NumCPU: 12
+// This is a comparison between the two, this is more recommended for low intensity loads.
+// NOTE: If there is a blockage in the DataHandler. This design could goroutine leak.
+func BenchmarkGoSched(b *testing.B) {
+	wg := &sync.WaitGroup{}
+	for range b.N {
+		wg.Add(1)
+		// This demonstrates the use of a goroutine to handle the load (stream handler func)
+		go func() { /*Dummy Load*/ fmt.Print("."); wg.Done() }()
+	}
+	wg.Wait()
 }