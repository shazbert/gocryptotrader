package stream

import (
	"errors"
	"sync"
)

<<<<<<< HEAD
var errSignatureCollision = errors.New("signature collision")

// NewMatch returns a new Match
func NewMatch() *Match {
	return &Match{m: make(map[any]chan<- []byte)}
=======
var (
	errSignatureCollision = errors.New("signature collision")
	errInvalidBufferSize  = errors.New("buffer size must be positive")
)

// NewMatch returns a new Match
func NewMatch() *Match {
	return &Match{m: make(map[any]*incoming)}
>>>>>>> d2f7c2e8
}

// Match is a distributed subtype that handles the matching of requests and
// responses in a timely manner, reducing the need to differentiate between
// connections. Stream systems fan in all incoming payloads to one routine for
// processing.
type Match struct {
<<<<<<< HEAD
	m  map[any]chan<- []byte
	mu sync.Mutex
}

// Incoming matches with request, disregarding the returned payload
func (m *Match) Incoming(signature any) bool {
	return m.IncomingWithData(signature, nil)
=======
	m  map[any]*incoming
	mu sync.Mutex
}

type incoming struct {
	expected int
	c        chan<- []byte
>>>>>>> d2f7c2e8
}

// IncomingWithData matches with requests and takes in the returned payload, to
// be processed outside of a stream processing routine and returns true if a handler was found
func (m *Match) IncomingWithData(signature any, data []byte) bool {
	m.mu.Lock()
	defer m.mu.Unlock()
	ch, ok := m.m[signature]
	if !ok {
		return false
<<<<<<< HEAD
	}
	ch <- data
	close(ch)
	delete(m.m, signature)
=======
	}
	ch.c <- data
	ch.expected--
	if ch.expected == 0 {
		close(ch.c)
		delete(m.m, signature)
	}
>>>>>>> d2f7c2e8
	return true
}

// Set the signature response channel for incoming data
<<<<<<< HEAD
func (m *Match) Set(signature any) (<-chan []byte, error) {
=======
func (m *Match) Set(signature any, bufSize int) (<-chan []byte, error) {
	if bufSize <= 0 {
		return nil, errInvalidBufferSize
	}
>>>>>>> d2f7c2e8
	m.mu.Lock()
	defer m.mu.Unlock()
	if _, ok := m.m[signature]; ok {
		return nil, errSignatureCollision
	}
<<<<<<< HEAD
	ch := make(chan []byte, 1) // This is buffered so we don't need to wait for receiver.
	m.m[signature] = ch
=======
	ch := make(chan []byte, bufSize)
	m.m[signature] = &incoming{expected: bufSize, c: ch}
>>>>>>> d2f7c2e8
	return ch, nil
}

// RemoveSignature removes the signature response from map and closes the channel.
func (m *Match) RemoveSignature(signature any) {
	m.mu.Lock()
	defer m.mu.Unlock()
	if ch, ok := m.m[signature]; ok {
<<<<<<< HEAD
		close(ch)
=======
		close(ch.c)
>>>>>>> d2f7c2e8
		delete(m.m, signature)
	}
}<|MERGE_RESOLUTION|>--- conflicted
+++ resolved
@@ -5,13 +5,6 @@
 	"sync"
 )
 
-<<<<<<< HEAD
-var errSignatureCollision = errors.New("signature collision")
-
-// NewMatch returns a new Match
-func NewMatch() *Match {
-	return &Match{m: make(map[any]chan<- []byte)}
-=======
 var (
 	errSignatureCollision = errors.New("signature collision")
 	errInvalidBufferSize  = errors.New("buffer size must be positive")
@@ -20,7 +13,6 @@
 // NewMatch returns a new Match
 func NewMatch() *Match {
 	return &Match{m: make(map[any]*incoming)}
->>>>>>> d2f7c2e8
 }
 
 // Match is a distributed subtype that handles the matching of requests and
@@ -28,15 +20,6 @@
 // connections. Stream systems fan in all incoming payloads to one routine for
 // processing.
 type Match struct {
-<<<<<<< HEAD
-	m  map[any]chan<- []byte
-	mu sync.Mutex
-}
-
-// Incoming matches with request, disregarding the returned payload
-func (m *Match) Incoming(signature any) bool {
-	return m.IncomingWithData(signature, nil)
-=======
 	m  map[any]*incoming
 	mu sync.Mutex
 }
@@ -44,7 +27,6 @@
 type incoming struct {
 	expected int
 	c        chan<- []byte
->>>>>>> d2f7c2e8
 }
 
 // IncomingWithData matches with requests and takes in the returned payload, to
@@ -55,12 +37,6 @@
 	ch, ok := m.m[signature]
 	if !ok {
 		return false
-<<<<<<< HEAD
-	}
-	ch <- data
-	close(ch)
-	delete(m.m, signature)
-=======
 	}
 	ch.c <- data
 	ch.expected--
@@ -68,31 +44,21 @@
 		close(ch.c)
 		delete(m.m, signature)
 	}
->>>>>>> d2f7c2e8
 	return true
 }
 
 // Set the signature response channel for incoming data
-<<<<<<< HEAD
-func (m *Match) Set(signature any) (<-chan []byte, error) {
-=======
 func (m *Match) Set(signature any, bufSize int) (<-chan []byte, error) {
 	if bufSize <= 0 {
 		return nil, errInvalidBufferSize
 	}
->>>>>>> d2f7c2e8
 	m.mu.Lock()
 	defer m.mu.Unlock()
 	if _, ok := m.m[signature]; ok {
 		return nil, errSignatureCollision
 	}
-<<<<<<< HEAD
-	ch := make(chan []byte, 1) // This is buffered so we don't need to wait for receiver.
-	m.m[signature] = ch
-=======
 	ch := make(chan []byte, bufSize)
 	m.m[signature] = &incoming{expected: bufSize, c: ch}
->>>>>>> d2f7c2e8
 	return ch, nil
 }
 
@@ -101,11 +67,7 @@
 	m.mu.Lock()
 	defer m.mu.Unlock()
 	if ch, ok := m.m[signature]; ok {
-<<<<<<< HEAD
-		close(ch)
-=======
 		close(ch.c)
->>>>>>> d2f7c2e8
 		delete(m.m, signature)
 	}
 }