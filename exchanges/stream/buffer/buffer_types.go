--- conflicted
+++ resolved
@@ -72,21 +72,8 @@
 	Bids []orderbook.Item
 	Asks []orderbook.Item
 	Pair currency.Pair
-<<<<<<< HEAD
-
-	// ChecksumFn is a package defined checksum calculation for updated books
-	ChecksumFn func(state *orderbook.Base, checksum uint32) error
 	// Checksum defines the expected value when the books have been verified
 	Checksum uint32
-
-	// UpdateIDProgression defines if the ID is used as counter and needs to be
-	// greater than last ID.
-	UpdateIDProgression bool
-
-=======
-	// Checksum defines the expected value when the books have been verified
-	Checksum uint32
->>>>>>> 1669f1c6
 	// Determines if there is a max depth of orderbooks and after an append we
 	// should remove any items that are outside of this scope. Kraken is the
 	// only exchange utilising this field.
