--- conflicted
+++ resolved
@@ -170,23 +170,6 @@
 		}
 	}
 
-<<<<<<< HEAD
-=======
-	var ret *orderbook.Base
-	if book.ob.VerifyOrderbook() {
-		// This is used here so as to not retrieve book if verification is off.
-		// On every update, this will retrieve and verify orderbook depth.
-		ret, err = book.ob.Retrieve()
-		if err != nil {
-			return err
-		}
-		err = ret.Verify()
-		if err != nil {
-			return book.ob.Invalidate(err)
-		}
-	}
-
->>>>>>> d172f3df
 	// Publish all state changes, disregarding verbosity or sync requirements.
 	book.ob.Publish()
 
@@ -262,7 +245,7 @@
 			return o.ob.Invalidate(err)
 		}
 		o.updateID = u.UpdateID
-	} else if o.ob.VerifyOrderbook {
+	} else if o.ob.VerifyOrderbook() {
 		compare, err := o.ob.Retrieve()
 		if err != nil {
 			return err
@@ -349,23 +332,6 @@
 		return err
 	}
 
-<<<<<<< HEAD
-=======
-	if holder.ob.VerifyOrderbook() {
-		// This is used here so as to not retrieve book if verification is off.
-		// Checks to see if orderbook snapshot that was deployed has not been
-		// altered in any way
-		book, err = holder.ob.Retrieve()
-		if err != nil {
-			return err
-		}
-		err = book.Verify()
-		if err != nil {
-			return holder.ob.Invalidate(err)
-		}
-	}
-
->>>>>>> d172f3df
 	holder.ob.Publish()
 	w.dataHandler <- holder.ob
 	return nil
