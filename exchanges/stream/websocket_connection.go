--- conflicted
+++ resolved
@@ -29,7 +29,7 @@
 	writeControl     sync.Mutex
 	connected        int32
 	connection       *websocket.Conn
-	rateLimit        int64
+	rateLimit        *request.RateLimiterWithWeight
 	_URL             string
 	parent           *Websocket
 	responseMaxLimit time.Duration
@@ -74,73 +74,35 @@
 }
 
 // SendJSONMessage sends a JSON encoded message over the connection
-<<<<<<< HEAD
-func (w *WebsocketConnection) SendJSONMessage(data interface{}) error {
-	if !w.IsConnected() {
-		return fmt.Errorf("%s websocket connection: cannot send message to a disconnected websocket", w.parent.exchangeName)
-	}
-
-	w.writeControl.Lock()
-	defer w.writeControl.Unlock()
-
-	if w.parent.verbose {
-		if msg, err := json.Marshal(data); err == nil { // WriteJSON will error for us anyway
-			log.Debugf(log.WebsocketMgr, "%s websocket connection: sending message: %s\n", w.parent.exchangeName, msg)
-=======
 func (w *WebsocketConnection) SendJSONMessage(ctx context.Context, data interface{}) error {
 	return w.writeToConn(ctx, func() error {
-		if w.Verbose {
+		if w.parent.verbose {
 			if msg, err := json.Marshal(data); err == nil { // WriteJSON will error for us anyway
-				log.Debugf(log.WebsocketMgr, "%s websocket connection: sending message: %s\n", w.ExchangeName, msg)
+				log.Debugf(log.WebsocketMgr, "%s websocket connection: sending message: %s\n", w.parent.exchangeName, msg)
 			}
->>>>>>> cb6b3421
-		}
-		return w.Connection.WriteJSON(data)
+		}
+		return w.connection.WriteJSON(data)
 	})
 }
 
-<<<<<<< HEAD
-	if w.rateLimit > 0 {
-		time.Sleep(time.Duration(w.rateLimit) * time.Millisecond)
-		if !w.IsConnected() {
-			return fmt.Errorf("%v websocket connection: cannot send message to a disconnected websocket", w.parent.exchangeName)
-		}
-	}
-	return w.connection.WriteJSON(data)
-=======
 // SendRawMessage sends a message over the connection without JSON encoding it
 func (w *WebsocketConnection) SendRawMessage(ctx context.Context, messageType int, message []byte) error {
 	return w.writeToConn(ctx, func() error {
-		if w.Verbose {
-			log.Debugf(log.WebsocketMgr, "%v websocket connection: sending message [%s]\n", w.ExchangeName, message)
-		}
-		return w.Connection.WriteMessage(messageType, message)
+		if w.parent.verbose {
+			log.Debugf(log.WebsocketMgr, "%v websocket connection: sending message [%s]\n", w.parent.exchangeName, message)
+		}
+		return w.connection.WriteMessage(messageType, message)
 	})
->>>>>>> cb6b3421
 }
 
 func (w *WebsocketConnection) writeToConn(ctx context.Context, writeConn func() error) error {
 	if !w.IsConnected() {
 		return fmt.Errorf("%v websocket connection: cannot send message to a disconnected websocket", w.parent.exchangeName)
 	}
-<<<<<<< HEAD
-
-	w.writeControl.Lock()
-	defer w.writeControl.Unlock()
-
-	if w.parent.verbose {
-		log.Debugf(log.WebsocketMgr, "%v websocket connection: sending message [%s]\n", w.parent.exchangeName, message)
-	}
-	if w.rateLimit > 0 {
-		time.Sleep(time.Duration(w.rateLimit) * time.Millisecond)
-		if !w.IsConnected() {
-			return fmt.Errorf("%v websocket connection: cannot send message to a disconnected websocket", w.parent.exchangeName)
-=======
-	if w.RateLimit != nil {
-		err := request.RateLimit(ctx, w.RateLimit)
+	if w.rateLimit != nil {
+		err := request.RateLimit(ctx, w.rateLimit)
 		if err != nil {
-			return fmt.Errorf("%s websocket connection: rate limit error: %w", w.ExchangeName, err)
->>>>>>> cb6b3421
+			return fmt.Errorf("%s websocket connection: rate limit error: %w", w.parent.exchangeName, err)
 		}
 	}
 	// This lock acts as a rolling gate to prevent WriteMessage panics. Acquire after rate limit check.
@@ -151,11 +113,7 @@
 	if !w.IsConnected() {
 		return fmt.Errorf("%v websocket connection: cannot send message to a disconnected websocket", w.parent.exchangeName)
 	}
-<<<<<<< HEAD
-	return w.connection.WriteMessage(messageType, message)
-=======
 	return writeConn()
->>>>>>> cb6b3421
 }
 
 // SetupPingHandler will automatically send ping or pong messages based on
