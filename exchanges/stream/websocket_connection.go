--- conflicted
+++ resolved
@@ -294,13 +294,8 @@
 }
 
 // SendMessageReturnResponse will send a WS message to the connection and wait for response
-<<<<<<< HEAD
-func (w *WebsocketConnection) SendMessageReturnResponse(ctx context.Context, signature, payload any) ([]byte, error) {
-	resps, err := w.SendMessageReturnResponses(ctx, signature, payload, 1)
-=======
-func (w *WebsocketConnection) SendMessageReturnResponse(ctx context.Context, epl request.EndpointLimit, signature, request any) ([]byte, error) {
-	resps, err := w.SendMessageReturnResponses(ctx, epl, signature, request, 1)
->>>>>>> f15374a2
+func (w *WebsocketConnection) SendMessageReturnResponse(ctx context.Context, epl request.EndpointLimit, signature, payload any) ([]byte, error) {
+	resps, err := w.SendMessageReturnResponses(ctx, epl, signature, payload, 1)
 	if err != nil {
 		return nil, err
 	}
@@ -309,11 +304,7 @@
 
 // SendMessageReturnResponses will send a WS message to the connection and wait for N responses
 // An error of ErrSignatureTimeout can be ignored if individual responses are being otherwise tracked
-<<<<<<< HEAD
-func (w *WebsocketConnection) SendMessageReturnResponses(ctx context.Context, signature, payload any, expected int, isFinalMessage ...Inspector) ([][]byte, error) {
-=======
 func (w *WebsocketConnection) SendMessageReturnResponses(ctx context.Context, epl request.EndpointLimit, signature, payload any, expected int, isFinalMessage ...Inspector) ([][]byte, error) {
->>>>>>> f15374a2
 	outbound, err := json.Marshal(payload)
 	if err != nil {
 		return nil, fmt.Errorf("error marshaling json for %s: %w", signature, err)
@@ -325,16 +316,7 @@
 	}
 
 	start := time.Now()
-<<<<<<< HEAD
-
-	if request.IsVerbose(ctx, w.Verbose) {
-		log.Debugf(log.WebsocketMgr, "%v %v websocket connection: Sending message: %v\n", w.ExchangeName, w.URL, string(outbound))
-	}
-
-	err = w.SendRawMessage(ctx, websocket.TextMessage, outbound)
-=======
 	err = w.SendRawMessage(ctx, epl, websocket.TextMessage, outbound)
->>>>>>> f15374a2
 	if err != nil {
 		return nil, err
 	}
@@ -361,12 +343,6 @@
 		}
 	}
 
-	if request.IsVerbose(ctx, w.Verbose) {
-		for i := range resps {
-			log.Debugf(log.WebsocketMgr, "%v %v websocket connection: Received response [%d out of %d]: %v", w.ExchangeName, w.URL, i+1, len(resps), string(resps[i]))
-		}
-	}
-
 	timeout.Stop()
 
 	if err == nil && w.Reporter != nil {
