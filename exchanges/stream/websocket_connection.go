package stream

import (
	"bytes"
	"compress/flate"
	"compress/gzip"
	"context"
	"crypto/rand"
	"encoding/json"
	"errors"
	"fmt"
	"io"
	"math/big"
	"net"
	"net/http"
	"net/url"
	"sync/atomic"
	"time"

	"github.com/gorilla/websocket"
	"github.com/thrasher-corp/gocryptotrader/log"
)

// errConnectionFault is a connection fault error which alerts the system that a
// connection cycle needs to take place.
var errConnectionFault = errors.New("connection fault")

// Dial sets proxy urls and then connects to the websocket
func (w *WebsocketConnection) Dial(dialer *websocket.Dialer, headers http.Header) error {
	return w.DialContext(context.Background(), dialer, headers)
}

// DialContext sets proxy urls and then connects to the websocket
func (w *WebsocketConnection) DialContext(ctx context.Context, dialer *websocket.Dialer, headers http.Header) error {
	if w.ProxyURL != "" {
		proxy, err := url.Parse(w.ProxyURL)
		if err != nil {
			return err
		}
		dialer.Proxy = http.ProxyURL(proxy)
	}

	var err error
	var conStatus *http.Response
	w.Connection, conStatus, err = dialer.DialContext(ctx, w.URL, headers)
	if err != nil {
		if conStatus != nil {
			_ = conStatus.Body.Close()
			return fmt.Errorf("%s websocket connection: %v %v %v Error: %w", w.ExchangeName, w.URL, conStatus, conStatus.StatusCode, err)
		}
		return fmt.Errorf("%s websocket connection: %v Error: %w", w.ExchangeName, w.URL, err)
	}
	_ = conStatus.Body.Close()

	if w.Verbose {
		log.Infof(log.WebsocketMgr, "%v Websocket connected to %s\n", w.ExchangeName, w.URL)
	}
	select {
	case w.Traffic <- struct{}{}:
	default:
	}
	w.setConnectedStatus(true)
	return nil
}

// SendJSONMessage sends a JSON encoded message over the connection
func (w *WebsocketConnection) SendJSONMessage(data interface{}) error {
	if !w.IsConnected() {
		return fmt.Errorf("%s websocket connection: cannot send message to a disconnected websocket", w.ExchangeName)
	}

	w.writeControl.Lock()
	defer w.writeControl.Unlock()

	if w.Verbose {
		if msg, err := json.Marshal(data); err == nil { // WriteJSON will error for us anyway
			log.Debugf(log.WebsocketMgr, "%s websocket connection: sending message: %s\n", w.ExchangeName, msg)
		}
	}

	if w.RateLimit > 0 {
		time.Sleep(time.Duration(w.RateLimit) * time.Millisecond)
		if !w.IsConnected() {
			return fmt.Errorf("%v websocket connection: cannot send message to a disconnected websocket", w.ExchangeName)
		}
	}
	return w.Connection.WriteJSON(data)
}

// SendRawMessage sends a message over the connection without JSON encoding it
func (w *WebsocketConnection) SendRawMessage(messageType int, message []byte) error {
	if !w.IsConnected() {
		return fmt.Errorf("%v websocket connection: cannot send message to a disconnected websocket", w.ExchangeName)
	}

	w.writeControl.Lock()
	defer w.writeControl.Unlock()

	if w.Verbose {
		log.Debugf(log.WebsocketMgr, "%v websocket connection: sending message [%s]\n", w.ExchangeName, message)
	}
	if w.RateLimit > 0 {
		time.Sleep(time.Duration(w.RateLimit) * time.Millisecond)
		if !w.IsConnected() {
			return fmt.Errorf("%v websocket connection: cannot send message to a disconnected websocket", w.ExchangeName)
		}
	}
	if !w.IsConnected() {
		return fmt.Errorf("%v websocket connection: cannot send message to a disconnected websocket", w.ExchangeName)
	}
	return w.Connection.WriteMessage(messageType, message)
}

// SetupPingHandler will automatically send ping or pong messages based on
// WebsocketPingHandler configuration
func (w *WebsocketConnection) SetupPingHandler(handler PingHandler) {
	if handler.UseGorillaHandler {
		h := func(msg string) error {
			err := w.Connection.WriteControl(handler.MessageType,
				[]byte(msg),
				time.Now().Add(handler.Delay))
			if err == websocket.ErrCloseSent {
				return nil
			} else if e, ok := err.(net.Error); ok && e.Timeout() {
				return nil
			}
			return err
		}
		w.Connection.SetPingHandler(h)
		return
	}
	w.Wg.Add(1)
	go func() {
		defer w.Wg.Done()
		ticker := time.NewTicker(handler.Delay)
		for {
			select {
			case <-w.ShutdownC:
				ticker.Stop()
				return
			case <-ticker.C:
				err := w.SendRawMessage(handler.MessageType, handler.Message)
				if err != nil {
					log.Errorf(log.WebsocketMgr,
						"%v websocket connection: ping handler failed to send message [%s]",
						w.ExchangeName,
						handler.Message)
					return
				}
			}
		}
	}()
}

// setConnectedStatus sets connection status if changed it will return true.
// TODO: Swap out these atomic switches and opt for sync.RWMutex.
func (w *WebsocketConnection) setConnectedStatus(b bool) bool {
	if b {
		return atomic.SwapInt32(&w.connected, 1) == 0
	}
	return atomic.SwapInt32(&w.connected, 0) == 1
}

// IsConnected exposes websocket connection status
func (w *WebsocketConnection) IsConnected() bool {
	return atomic.LoadInt32(&w.connected) == 1
}

// ReadMessage reads messages, can handle text, gzip and binary
func (w *WebsocketConnection) ReadMessage() Response {
	mType, resp, err := w.Connection.ReadMessage()
	if err != nil {
<<<<<<< HEAD
		// Any error condition will return a Response{Raw: nil, Type: 0} which
		// will force the reader routine to return. The connection will hang
		// with no reader routine and its buffer will be written to from the
		// active websocket connection. This should be handed over to
		// `w.readMessageErrors` and managed by 'connectionMonitor' which needs
		// to flush, reconnect and resubscribe the connection.
=======
		// If any error occurs, a Response{Raw: nil, Type: 0} is returned, causing the
		// reader routine to exit. This leaves the connection without an active reader,
		// leading to potential buffer issue from the ongoing websocket writes.
		// Such errors are passed to `w.readMessageErrors` when the connection is active.
		// The `connectionMonitor` handles these errors by flushing the buffer, reconnecting,
		// and resubscribing to the websocket to restore the connection.
>>>>>>> 16d88cf5
		if w.setConnectedStatus(false) {
			// NOTE: When w.setConnectedStatus() returns true the underlying
			// state was changed and this infers that the connection was
			// externally closed and an error is reported else Shutdown()
			// method on WebsocketConnection type has been called and can
			// be skipped.
			select {
			case w.readMessageErrors <- fmt.Errorf("%w: %w", err, errConnectionFault):
			default:
				// bypass if there is no receiver, as this stops it returning
				// when shutdown is called.
				log.Warnf(log.WebsocketMgr, "%s failed to relay error: %v", w.ExchangeName, err)
			}
		}
		return Response{}
	}

	select {
	case w.Traffic <- struct{}{}:
	default: // Non-Blocking write ensures 1 buffered signal per trafficCheckInterval to avoid flooding
	}

	var standardMessage []byte
	switch mType {
	case websocket.TextMessage:
		standardMessage = resp
	case websocket.BinaryMessage:
		standardMessage, err = w.parseBinaryResponse(resp)
		if err != nil {
			log.Errorf(log.WebsocketMgr, "%v websocket connection: parseBinaryResponse error: %v", w.ExchangeName, err)
			return Response{Raw: []byte(``)} // Non-nil response to avoid the reader returning on this case.
		}
	}
	if w.Verbose {
		log.Debugf(log.WebsocketMgr, "%v websocket connection: message received: %v", w.ExchangeName, string(standardMessage))
	}
	return Response{Raw: standardMessage, Type: mType}
}

// parseBinaryResponse parses a websocket binary response into a usable byte array
func (w *WebsocketConnection) parseBinaryResponse(resp []byte) ([]byte, error) {
	var reader io.ReadCloser
	var err error
	if len(resp) >= 2 && resp[0] == 31 && resp[1] == 139 { // Detect GZIP
		reader, err = gzip.NewReader(bytes.NewReader(resp))
		if err != nil {
			return nil, err
		}
	} else {
		reader = flate.NewReader(bytes.NewReader(resp))
	}
	standardMessage, err := io.ReadAll(reader)
	if err != nil {
		return nil, err
	}
	return standardMessage, reader.Close()
}

// GenerateMessageID generates a message ID for the individual connection.
// If a bespoke function is set (by using SetupNewConnection) it will use that,
// otherwise it will use the defaultGenerateMessageID function.
func (w *WebsocketConnection) GenerateMessageID(highPrec bool) int64 {
	if w.bespokeGenerateMessageID != nil {
		return w.bespokeGenerateMessageID(highPrec)
	}
	return w.defaultGenerateMessageID(highPrec)
}

// defaultGenerateMessageID generates the default message ID
func (w *WebsocketConnection) defaultGenerateMessageID(highPrec bool) int64 {
	var minValue int64 = 1e8
	var maxValue int64 = 2e8
	if highPrec {
		maxValue = 2e12
		minValue = 1e12
	}
	// utilization of hard coded positive numbers and default crypto/rand
	// io.reader will panic on error instead of returning
	randomNumber, err := rand.Int(rand.Reader, big.NewInt(maxValue-minValue+1))
	if err != nil {
		panic(err)
	}
	return randomNumber.Int64() + minValue
}

// Shutdown shuts down and closes specific connection
func (w *WebsocketConnection) Shutdown() error {
	if w == nil || w.Connection == nil {
		return nil
	}
	w.setConnectedStatus(false)
	w.writeControl.Lock()
	defer w.writeControl.Unlock()
	return w.Connection.NetConn().Close()
}

// SetURL sets connection URL
func (w *WebsocketConnection) SetURL(url string) {
	w.URL = url
}

// SetProxy sets connection proxy
func (w *WebsocketConnection) SetProxy(proxy string) {
	w.ProxyURL = proxy
}

// GetURL returns the connection URL
func (w *WebsocketConnection) GetURL() string {
	return w.URL
}

// SendMessageReturnResponse will send a WS message to the connection and wait for response
func (w *WebsocketConnection) SendMessageReturnResponse(ctx context.Context, signature, request any) ([]byte, error) {
	resps, err := w.SendMessageReturnResponses(ctx, signature, request, 1)
	if err != nil {
		return nil, err
	}
	return resps[0], nil
}

// SendMessageReturnResponses will send a WS message to the connection and wait for N responses
// An error of ErrSignatureTimeout can be ignored if individual responses are being otherwise tracked
<<<<<<< HEAD
func (w *WebsocketConnection) SendMessageReturnResponses(ctx context.Context, signature, request any, expected int, isFinalMessage ...Inspector) ([][]byte, error) {
=======
func (w *WebsocketConnection) SendMessageReturnResponses(ctx context.Context, signature, request any, expected int) ([][]byte, error) {
>>>>>>> 16d88cf5
	outbound, err := json.Marshal(request)
	if err != nil {
		return nil, fmt.Errorf("error marshaling json for %s: %w", signature, err)
	}

	ch, err := w.Match.Set(signature, expected)
	if err != nil {
		return nil, err
	}

	start := time.Now()
	err = w.SendRawMessage(websocket.TextMessage, outbound)
	if err != nil {
		return nil, err
	}

	timeout := time.NewTimer(w.ResponseMaxLimit * time.Duration(expected))

	resps := make([][]byte, 0, expected)
	for err == nil && len(resps) < expected {
		select {
		case resp := <-ch:
			resps = append(resps, resp)
		case <-timeout.C:
			w.Match.RemoveSignature(signature)
			err = fmt.Errorf("%s %w %v", w.ExchangeName, ErrSignatureTimeout, signature)
		case <-ctx.Done():
			w.Match.RemoveSignature(signature)
			err = ctx.Err()
		}
<<<<<<< HEAD
		// Checks recently received message to determine if this is in fact the
		// final message in a sequence of messages.
		if len(isFinalMessage) == 1 && isFinalMessage[0](resps[len(resps)-1]) {
			w.Match.RemoveSignature(signature)
			break
		}
=======
>>>>>>> 16d88cf5
	}

	timeout.Stop()

	if err == nil && w.Reporter != nil {
		w.Reporter.Latency(w.ExchangeName, outbound, time.Since(start))
	}

	return resps, err
}<|MERGE_RESOLUTION|>--- conflicted
+++ resolved
@@ -170,21 +170,12 @@
 func (w *WebsocketConnection) ReadMessage() Response {
 	mType, resp, err := w.Connection.ReadMessage()
 	if err != nil {
-<<<<<<< HEAD
-		// Any error condition will return a Response{Raw: nil, Type: 0} which
-		// will force the reader routine to return. The connection will hang
-		// with no reader routine and its buffer will be written to from the
-		// active websocket connection. This should be handed over to
-		// `w.readMessageErrors` and managed by 'connectionMonitor' which needs
-		// to flush, reconnect and resubscribe the connection.
-=======
 		// If any error occurs, a Response{Raw: nil, Type: 0} is returned, causing the
 		// reader routine to exit. This leaves the connection without an active reader,
 		// leading to potential buffer issue from the ongoing websocket writes.
 		// Such errors are passed to `w.readMessageErrors` when the connection is active.
 		// The `connectionMonitor` handles these errors by flushing the buffer, reconnecting,
 		// and resubscribing to the websocket to restore the connection.
->>>>>>> 16d88cf5
 		if w.setConnectedStatus(false) {
 			// NOTE: When w.setConnectedStatus() returns true the underlying
 			// state was changed and this infers that the connection was
@@ -307,11 +298,7 @@
 
 // SendMessageReturnResponses will send a WS message to the connection and wait for N responses
 // An error of ErrSignatureTimeout can be ignored if individual responses are being otherwise tracked
-<<<<<<< HEAD
 func (w *WebsocketConnection) SendMessageReturnResponses(ctx context.Context, signature, request any, expected int, isFinalMessage ...Inspector) ([][]byte, error) {
-=======
-func (w *WebsocketConnection) SendMessageReturnResponses(ctx context.Context, signature, request any, expected int) ([][]byte, error) {
->>>>>>> 16d88cf5
 	outbound, err := json.Marshal(request)
 	if err != nil {
 		return nil, fmt.Errorf("error marshaling json for %s: %w", signature, err)
@@ -342,15 +329,12 @@
 			w.Match.RemoveSignature(signature)
 			err = ctx.Err()
 		}
-<<<<<<< HEAD
 		// Checks recently received message to determine if this is in fact the
 		// final message in a sequence of messages.
 		if len(isFinalMessage) == 1 && isFinalMessage[0](resps[len(resps)-1]) {
 			w.Match.RemoveSignature(signature)
 			break
 		}
-=======
->>>>>>> 16d88cf5
 	}
 
 	timeout.Stop()
