--- conflicted
+++ resolved
@@ -6,11 +6,7 @@
 	"compress/gzip"
 	"context"
 	"crypto/rand"
-<<<<<<< HEAD
-=======
-	"encoding/json"
 	"errors"
->>>>>>> b461c32a
 	"fmt"
 	"io"
 	"math/big"
