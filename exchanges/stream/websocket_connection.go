--- conflicted
+++ resolved
@@ -24,17 +24,10 @@
 )
 
 var (
-<<<<<<< HEAD
-	// errConnectionFault is a connection fault error which alerts the system that a
-	// connection cycle needs to take place.
-	errConnectionFault = errors.New("connection fault")
-	errMatchTimeout    = errors.New("websocket connection: timeout waiting for response with signature")
-=======
 	// errConnectionFault is a connection fault error which alerts the system that a connection cycle needs to take place.
 	errConnectionFault         = errors.New("connection fault")
 	errWebsocketIsDisconnected = errors.New("websocket connection is disconnected")
 	errRateLimitNotFound       = errors.New("rate limit definition not found")
->>>>>>> ea257634
 )
 
 // Dial sets proxy urls and then connects to the websocket
@@ -133,11 +126,7 @@
 // WebsocketPingHandler configuration
 func (w *WebsocketConnection) SetupPingHandler(epl request.EndpointLimit, handler PingHandler) {
 	if handler.UseGorillaHandler {
-<<<<<<< HEAD
-		h := func(msg string) error {
-=======
 		w.Connection.SetPingHandler(func(msg string) error {
->>>>>>> ea257634
 			err := w.Connection.WriteControl(handler.MessageType, []byte(msg), time.Now().Add(handler.Delay))
 			if err == websocket.ErrCloseSent {
 				return nil
@@ -160,12 +149,8 @@
 			case <-ticker.C:
 				err := w.SendRawMessage(context.TODO(), epl, handler.MessageType, handler.Message)
 				if err != nil {
-<<<<<<< HEAD
-					log.Errorf(log.WebsocketMgr, "%v websocket connection: ping handler failed to send message [%s]", w.ExchangeName, handler.Message)
-=======
 					log.Errorf(log.WebsocketMgr, "%v websocket connection: ping handler failed to send message [%s]: %v", w.ExchangeName, handler.Message, err)
 					return
->>>>>>> ea257634
 				}
 			}
 		}
