--- conflicted
+++ resolved
@@ -24,14 +24,19 @@
 	"github.com/thrasher-corp/gocryptotrader/log"
 )
 
-<<<<<<< HEAD
+var (
+	errWebsocketIsDisconnected = errors.New("websocket connection is disconnected")
+	errRateLimitNotFound       = errors.New("rate limit definition not found")
+)
+
 // WebsocketConnection contains all the data needed to send a message to a WS
 // connection
 type WebsocketConnection struct {
 	// Gorilla websocket does not allow more than one goroutine to utilise writes methods
-	writeControl     sync.Mutex
-	connected        int32
-	connection       *websocket.Conn
+	writeControl sync.Mutex
+	connected    int32
+	connection   *websocket.Conn
+	// rateLimit is a rate limiter for the connection itself
 	rateLimit        *request.RateLimiterWithWeight
 	_URL             string
 	parent           *Websocket
@@ -42,12 +47,6 @@
 	// message ID for each message sent.
 	bespokeGenerateMessageID func(highPrecision bool) int64
 }
-=======
-var (
-	errWebsocketIsDisconnected = errors.New("websocket connection is disconnected")
-	errRateLimitNotFound       = errors.New("rate limit definition not found")
-)
->>>>>>> b461c32a
 
 // Dial sets proxy urls and then connects to the websocket
 func (w *WebsocketConnection) Dial(dialer *websocket.Dialer, headers http.Header) error {
@@ -83,15 +82,9 @@
 }
 
 // SendJSONMessage sends a JSON encoded message over the connection
-<<<<<<< HEAD
-func (w *WebsocketConnection) SendJSONMessage(ctx context.Context, data interface{}) error {
-	return w.writeToConn(ctx, func() error {
-		if request.IsVerbose(ctx, w.parent.verbose) {
-=======
 func (w *WebsocketConnection) SendJSONMessage(ctx context.Context, epl request.EndpointLimit, data any) error {
 	return w.writeToConn(ctx, epl, func() error {
-		if request.IsVerbose(ctx, w.Verbose) {
->>>>>>> b461c32a
+		if request.IsVerbose(ctx, w.parent.verbose) {
 			if msg, err := json.Marshal(data); err == nil { // WriteJSON will error for us anyway
 				log.Debugf(log.WebsocketMgr, "%v %v: Sending message: %v", w.parent.exchangeName, removeURLQueryString(w._URL), string(msg))
 			}
@@ -101,17 +94,10 @@
 }
 
 // SendRawMessage sends a message over the connection without JSON encoding it
-<<<<<<< HEAD
-func (w *WebsocketConnection) SendRawMessage(ctx context.Context, messageType int, message []byte) error {
-	return w.writeToConn(ctx, func() error {
+func (w *WebsocketConnection) SendRawMessage(ctx context.Context, epl request.EndpointLimit, messageType int, message []byte) error {
+	return w.writeToConn(ctx, epl, func() error {
 		if request.IsVerbose(ctx, w.parent.verbose) {
 			log.Debugf(log.WebsocketMgr, "%v %v: Sending message: %v", w.parent.exchangeName, removeURLQueryString(w._URL), string(message))
-=======
-func (w *WebsocketConnection) SendRawMessage(ctx context.Context, epl request.EndpointLimit, messageType int, message []byte) error {
-	return w.writeToConn(ctx, epl, func() error {
-		if request.IsVerbose(ctx, w.Verbose) {
-			log.Debugf(log.WebsocketMgr, "%v %v: Sending message: %v", w.ExchangeName, removeURLQueryString(w.URL), string(message))
->>>>>>> b461c32a
 		}
 		return w.connection.WriteMessage(messageType, message)
 	})
@@ -119,50 +105,33 @@
 
 func (w *WebsocketConnection) writeToConn(ctx context.Context, epl request.EndpointLimit, writeConn func() error) error {
 	if !w.IsConnected() {
-<<<<<<< HEAD
-		return fmt.Errorf("%v websocket connection: cannot send message to a disconnected websocket", w.parent.exchangeName)
-	}
-	if w.rateLimit != nil {
-		err := request.RateLimit(ctx, w.rateLimit)
-		if err != nil {
-			return fmt.Errorf("%s websocket connection: rate limit error: %w", w.parent.exchangeName, err)
-=======
-		return fmt.Errorf("%v websocket connection: cannot send message %w", w.ExchangeName, errWebsocketIsDisconnected)
+		return fmt.Errorf("%v websocket connection: cannot send message %w", w.parent.exchangeName, errWebsocketIsDisconnected)
 	}
 
 	var rl *request.RateLimiterWithWeight
-	if w.RateLimitDefinitions != nil {
+	if w.parent.rateLimitDefinitions != nil {
 		var ok bool
-		if rl, ok = w.RateLimitDefinitions[epl]; !ok && w.RateLimit == nil {
+		if rl, ok = w.parent.rateLimitDefinitions[epl]; !ok && w.rateLimit == nil {
 			// Return an error if no specific connection rate limit is found for the endpoint but a global rate limit is
 			// set. This ensures the system attempts to apply rate limiting, prioritizing endpoint-specific limits
 			// if they are defined.
-			return fmt.Errorf("%s websocket connection: %w for %v", w.ExchangeName, errRateLimitNotFound, epl)
+			return fmt.Errorf("%s websocket connection: %w for %v", w.parent.exchangeName, errRateLimitNotFound, epl)
 		}
 	}
 
 	if rl == nil {
 		// If a global rate limit definition is not found, use the connection rate limit as a fallback.
-		rl = w.RateLimit
+		rl = w.rateLimit
 	}
 
 	if rl != nil {
 		if err := request.RateLimit(ctx, rl); err != nil {
-			return fmt.Errorf("%s websocket connection: rate limit error: %w", w.ExchangeName, err)
->>>>>>> b461c32a
+			return fmt.Errorf("%s websocket connection: rate limit error: %w", w.parent.exchangeName, err)
 		}
 	}
 	// This lock acts as a rolling gate to prevent WriteMessage panics. Acquire after rate limit check.
 	w.writeControl.Lock()
 	defer w.writeControl.Unlock()
-<<<<<<< HEAD
-	// NOTE: Secondary check to ensure the connection is still active after
-	// semacquire and potential rate limit.
-	if !w.IsConnected() {
-		return fmt.Errorf("%v websocket connection: cannot send message to a disconnected websocket", w.parent.exchangeName)
-	}
-=======
->>>>>>> b461c32a
 	return writeConn()
 }
 
@@ -170,13 +139,8 @@
 // WebsocketPingHandler configuration
 func (w *WebsocketConnection) SetupPingHandler(epl request.EndpointLimit, handler PingHandler) {
 	if handler.UseGorillaHandler {
-<<<<<<< HEAD
 		w.connection.SetPingHandler(func(msg string) error {
 			err := w.connection.WriteControl(handler.MessageType, []byte(msg), time.Now().Add(handler.Delay))
-=======
-		w.Connection.SetPingHandler(func(msg string) error {
-			err := w.Connection.WriteControl(handler.MessageType, []byte(msg), time.Now().Add(handler.Delay))
->>>>>>> b461c32a
 			if err == websocket.ErrCloseSent {
 				return nil
 			} else if e, ok := err.(net.Error); ok && e.Timeout() {
@@ -198,11 +162,7 @@
 			case <-ticker.C:
 				err := w.SendRawMessage(context.TODO(), epl, handler.MessageType, handler.Message)
 				if err != nil {
-<<<<<<< HEAD
 					log.Errorf(log.WebsocketMgr, "%v websocket connection: ping handler failed to send message [%s]: %v", w.parent.exchangeName, handler.Message, err)
-=======
-					log.Errorf(log.WebsocketMgr, "%v websocket connection: ping handler failed to send message [%s]", w.ExchangeName, handler.Message)
->>>>>>> b461c32a
 					return
 				}
 			}
