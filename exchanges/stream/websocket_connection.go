--- conflicted
+++ resolved
@@ -29,45 +29,6 @@
 	errMatchTimeout    = errors.New("websocket connection: timeout waiting for response with signature")
 )
 
-<<<<<<< HEAD
-// SendMessageReturnResponse will send a WS message to the connection and wait
-// for response
-func (w *WebsocketConnection) SendMessageReturnResponse(ctx context.Context, signature, request interface{}) ([]byte, error) {
-	outbound, err := json.Marshal(request)
-	if err != nil {
-		return nil, fmt.Errorf("error marshaling json for %s: %w", signature, err)
-	}
-
-	ch, err := w.Match.Set(signature)
-	if err != nil {
-		return nil, err
-	}
-
-	start := time.Now()
-	err = w.SendRawMessage(ctx, websocket.TextMessage, outbound)
-	if err != nil {
-		return nil, err
-	}
-
-	timer := time.NewTimer(w.ResponseMaxLimit)
-	select {
-	case payload := <-ch:
-		timer.Stop()
-		if w.Reporter != nil {
-			w.Reporter.Latency(w.ExchangeName, outbound, time.Since(start))
-		}
-		return payload, nil
-	case <-timer.C:
-		w.Match.RemoveSignature(signature)
-		return nil, fmt.Errorf("%s %w: %v", w.ExchangeName, errMatchTimeout, signature)
-	case <-ctx.Done():
-		w.Match.RemoveSignature(signature)
-		return nil, ctx.Err()
-	}
-}
-
-=======
->>>>>>> d2f7c2e8
 // Dial sets proxy urls and then connects to the websocket
 func (w *WebsocketConnection) Dial(dialer *websocket.Dialer, headers http.Header) error {
 	return w.DialContext(context.Background(), dialer, headers)
@@ -354,7 +315,7 @@
 	}
 
 	start := time.Now()
-	err = w.SendRawMessage(websocket.TextMessage, outbound)
+	err = w.SendRawMessage(ctx, websocket.TextMessage, outbound)
 	if err != nil {
 		return nil, err
 	}
