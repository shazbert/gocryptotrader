--- conflicted
+++ resolved
@@ -13,11 +13,8 @@
 	"net"
 	"net/http"
 	"net/url"
-<<<<<<< HEAD
+	"strings"
 	"sync"
-=======
-	"strings"
->>>>>>> b8e836d7
 	"sync/atomic"
 	"time"
 
@@ -80,15 +77,9 @@
 // SendJSONMessage sends a JSON encoded message over the connection
 func (w *WebsocketConnection) SendJSONMessage(ctx context.Context, data interface{}) error {
 	return w.writeToConn(ctx, func() error {
-<<<<<<< HEAD
-		if w.parent.verbose {
+		if request.IsVerbose(ctx, w.parent.verbose) {
 			if msg, err := json.Marshal(data); err == nil { // WriteJSON will error for us anyway
-				log.Debugf(log.WebsocketMgr, "%s websocket connection: sending message: %s\n", w.parent.exchangeName, msg)
-=======
-		if request.IsVerbose(ctx, w.Verbose) {
-			if msg, err := json.Marshal(data); err == nil { // WriteJSON will error for us anyway
-				log.Debugf(log.WebsocketMgr, "%v %v: Sending message: %v", w.ExchangeName, removeURLQueryString(w.URL), string(msg))
->>>>>>> b8e836d7
+				log.Debugf(log.WebsocketMgr, "%v %v: Sending message: %v", w.parent.exchangeName, removeURLQueryString(w._URL), string(msg))
 			}
 		}
 		return w.connection.WriteJSON(data)
@@ -98,13 +89,8 @@
 // SendRawMessage sends a message over the connection without JSON encoding it
 func (w *WebsocketConnection) SendRawMessage(ctx context.Context, messageType int, message []byte) error {
 	return w.writeToConn(ctx, func() error {
-<<<<<<< HEAD
-		if w.parent.verbose {
-			log.Debugf(log.WebsocketMgr, "%v websocket connection: sending message [%s]\n", w.parent.exchangeName, message)
-=======
-		if request.IsVerbose(ctx, w.Verbose) {
-			log.Debugf(log.WebsocketMgr, "%v %v: Sending message: %v", w.ExchangeName, removeURLQueryString(w.URL), string(message))
->>>>>>> b8e836d7
+		if request.IsVerbose(ctx, w.parent.verbose) {
+			log.Debugf(log.WebsocketMgr, "%v %v: Sending message: %v", w.parent.exchangeName, removeURLQueryString(w._URL), string(message))
 		}
 		return w.connection.WriteMessage(messageType, message)
 	})
@@ -218,27 +204,12 @@
 	case websocket.BinaryMessage:
 		standardMessage, err = w.parseBinaryResponse(resp)
 		if err != nil {
-<<<<<<< HEAD
-			log.Errorf(log.WebsocketMgr,
-				"%v websocket connection: parseBinaryResponse error: %v",
-				w.parent.exchangeName,
-				err)
+			log.Errorf(log.WebsocketMgr, "%v %v: Parse binary response error: %v", w.parent.exchangeName, removeURLQueryString(w._URL), err)
 			return Response{}
 		}
 	}
 	if w.parent.verbose {
-		log.Debugf(log.WebsocketMgr,
-			"%v websocket connection: message received: %v",
-			w.parent.exchangeName,
-			string(standardMessage))
-=======
-			log.Errorf(log.WebsocketMgr, "%v %v: Parse binary response error: %v", w.ExchangeName, removeURLQueryString(w.URL), err)
-			return Response{}
-		}
-	}
-	if w.Verbose {
-		log.Debugf(log.WebsocketMgr, "%v %v: Message received: %v", w.ExchangeName, removeURLQueryString(w.URL), string(standardMessage))
->>>>>>> b8e836d7
+		log.Debugf(log.WebsocketMgr, "%v %v: Message received: %v", w.parent.exchangeName, removeURLQueryString(w._URL), string(standardMessage))
 	}
 	return Response{Raw: standardMessage, Type: mType}
 }
@@ -361,7 +332,7 @@
 	// Only check context verbosity. If the exchange is verbose, it will log the responses in the ReadMessage() call.
 	if request.IsVerbose(ctx, false) {
 		for i := range resps {
-			log.Debugf(log.WebsocketMgr, "%v %v: Received response [%d/%d]: %v", w.ExchangeName, removeURLQueryString(w.URL), i+1, len(resps), string(resps[i]))
+			log.Debugf(log.WebsocketMgr, "%v %v: Received response [%d/%d]: %v", w.parent.exchangeName, removeURLQueryString(w._URL), i+1, len(resps), string(resps[i]))
 		}
 	}
 
