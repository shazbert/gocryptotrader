--- conflicted
+++ resolved
@@ -390,16 +390,7 @@
 
 		subs, err := w.connectionManager[i].Setup.GenerateSubscriptions() // regenerate state on new connection
 		if err != nil {
-<<<<<<< HEAD
-			if errors.Is(err, asset.ErrNotEnabled) {
-				if w.verbose {
-					log.Warnf(log.WebsocketMgr, "%s websocket: %v", w.exchangeName, err)
-				}
-				continue // Non-fatal error, we can continue to the next connection
-			}
 			m.Lock()
-=======
->>>>>>> ea257634
 			multiConnectFatalError = fmt.Errorf("%s websocket: %w", w.exchangeName, common.AppendError(ErrSubscriptionFailure, err))
 			m.Unlock()
 			break
@@ -1088,10 +1079,9 @@
 	if len(channels) == 0 {
 		return nil // No channels to unsubscribe from is not an error
 	}
-<<<<<<< HEAD
-	if candidate, ok := w.connections[conn]; ok {
-		return w.unsubscribe(candidate.Subscriptions, channels, func(channels subscription.List) error {
-			result, err := candidate.Setup.Unsubscriber(context.TODO(), conn, channels)
+	if wrapper, ok := w.connections[conn]; ok && conn != nil {
+		return w.unsubscribe(wrapper.Subscriptions, channels, func(channels subscription.List) error {
+			result, err := wrapper.Setup.Unsubscriber(context.TODO(), conn, channels)
 			if err != nil {
 				return fmt.Errorf("%w: %w", ErrUnsubscribeFailure, err)
 			}
@@ -1103,11 +1093,6 @@
 				return fmt.Errorf("%w: %v", ErrSubscriptionFailure, issues)
 			}
 			return nil
-=======
-	if wrapper, ok := w.connections[conn]; ok && conn != nil {
-		return w.unsubscribe(wrapper.Subscriptions, channels, func(channels subscription.List) error {
-			return wrapper.Setup.Unsubscriber(context.TODO(), conn, channels)
->>>>>>> ea257634
 		})
 	}
 	return w.unsubscribe(w.subscriptions, channels, func(channels subscription.List) error {
@@ -1151,9 +1136,8 @@
 		return err
 	}
 
-<<<<<<< HEAD
-	if candidate, ok := w.connections[conn]; ok {
-		result, err := candidate.Setup.Subscriber(context.TODO(), conn, subs)
+	if wrapper, ok := w.connections[conn]; ok && conn != nil {
+		result, err := wrapper.Setup.Subscriber(context.TODO(), conn, subs)
 		if err != nil {
 			return fmt.Errorf("%w: %w", ErrSubscriptionFailure, err)
 		}
@@ -1165,10 +1149,6 @@
 			return fmt.Errorf("%w: %v", ErrSubscriptionFailure, issues)
 		}
 		return nil
-=======
-	if wrapper, ok := w.connections[conn]; ok && conn != nil {
-		return wrapper.Setup.Subscriber(context.TODO(), conn, subs)
->>>>>>> ea257634
 	}
 
 	if w.Subscriber == nil {
