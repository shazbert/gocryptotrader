--- conflicted
+++ resolved
@@ -174,16 +174,13 @@
 	w.Trade.Setup(w.exchangeName, s.TradeFeed, w.DataHandler)
 	w.Fills.Setup(s.FillsFeed, w.DataHandler)
 
-<<<<<<< HEAD
+	if s.MaxWebsocketSubscriptionsPerConnection < 0 {
+		return fmt.Errorf("%s %w", w.exchangeName, errInvalidMaxSubscriptions)
+	}
+	w.MaxSubscriptionsPerConnection = s.MaxWebsocketSubscriptionsPerConnection
+
 	w.Processor, err = NewProcessor(defaultChannelBufferSize, w.DataHandler)
 	return err
-=======
-	if s.MaxWebsocketSubscriptionsPerConnection < 0 {
-		return fmt.Errorf("%s %w", w.exchangeName, errInvalidMaxSubscriptions)
-	}
-	w.MaxSubscriptionsPerConnection = s.MaxWebsocketSubscriptionsPerConnection
-	return nil
->>>>>>> f30352e2
 }
 
 // SetupNewConnection sets up an auth or unauth streaming connection
