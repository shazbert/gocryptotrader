--- conflicted
+++ resolved
@@ -317,14 +317,7 @@
 
 // Connect initiates a websocket connection by using a package defined connection
 // function
-<<<<<<< HEAD
-func (w *Websocket) Connect() error {
-=======
 func (w *Websocket) Connect(subscriptionModifier ...subscription.Hook) error {
-	if w.connector == nil {
-		return errNoConnectFunc
-	}
->>>>>>> 15391b5b
 	w.m.Lock()
 	defer w.m.Unlock()
 
@@ -369,6 +362,11 @@
 		if err != nil {
 			return fmt.Errorf("%s websocket: %w", w.exchangeName, common.AppendError(ErrSubscriptionFailure, err))
 		}
+
+		if len(subscriptionModifier) > 0 {
+			subs = subscriptionModifier[0](subs)
+		}
+
 		if len(subs) != 0 {
 			if err := w.SubscribeToChannels(nil, subs); err != nil {
 				return err
@@ -410,6 +408,10 @@
 			break
 		}
 
+		if len(subscriptionModifier) > 0 {
+			subs = subscriptionModifier[0](subs)
+		}
+
 		if len(subs) == 0 {
 			// If no subscriptions are generated, we skip the connection
 			if w.verbose {
@@ -536,17 +538,8 @@
 		return multiConnectFatalError
 	}
 
-<<<<<<< HEAD
 	for conn, result := range subResult {
 		if err := w.AddSuccessfulSubscriptions(conn, result...); err != nil {
-=======
-	if len(subscriptionModifier) > 0 {
-		subs = subscriptionModifier[0](subs)
-	}
-
-	if len(subs) != 0 {
-		if err := w.SubscribeToChannels(subs); err != nil {
->>>>>>> 15391b5b
 			return err
 		}
 	}
@@ -770,20 +763,13 @@
 				return err
 			}
 
-<<<<<<< HEAD
+			if len(subscriptionModifier) > 0 {
+				newsubs = subscriptionModifier[0](newsubs)
+			}
+
 			subs, unsubs := w.GetChannelDifference(nil, newsubs)
 			if len(unsubs) != 0 && w.features.Unsubscribe {
 				err := w.UnsubscribeChannels(nil, unsubs)
-=======
-		if len(subscriptionModifier) > 0 {
-			newsubs = subscriptionModifier[0](newsubs)
-		}
-
-		subs, unsubs := w.GetChannelDifference(newsubs)
-		if w.features.Unsubscribe {
-			if len(unsubs) != 0 {
-				err := w.UnsubscribeChannels(unsubs)
->>>>>>> 15391b5b
 				if err != nil {
 					return err
 				}
@@ -804,6 +790,11 @@
 				}
 				return err
 			}
+
+			if len(subscriptionModifier) > 0 {
+				newsubs = subscriptionModifier[0](newsubs)
+			}
+
 			subs, unsubs := w.GetChannelDifference(w.connectionManager[x].Connection, newsubs)
 			if len(unsubs) != 0 && w.features.Unsubscribe {
 				err = w.UnsubscribeChannels(w.connectionManager[x].Connection, unsubs)
@@ -832,6 +823,10 @@
 				return err
 			}
 
+			if len(subscriptionModifier) > 0 {
+				newsubs = subscriptionModifier[0](newsubs)
+			}
+
 			if len(newsubs) != 0 {
 				// Purge subscription list as there will be conflicts
 				w.subscriptions.Clear()
@@ -840,7 +835,6 @@
 			return nil
 		}
 
-<<<<<<< HEAD
 		for x := range w.connectionManager {
 			if w.connectionManager[x].Setup.GenerateSubscriptions == nil {
 				continue
@@ -852,6 +846,11 @@
 				}
 				return err
 			}
+
+			if len(subscriptionModifier) > 0 {
+				newsubs = subscriptionModifier[0](newsubs)
+			}
+
 			if len(newsubs) != 0 {
 				// Purge subscription list as there will be conflicts
 				w.connectionManager[x].Subscriptions.Clear()
@@ -860,16 +859,6 @@
 					return err
 				}
 			}
-=======
-		if len(subscriptionModifier) > 0 {
-			newsubs = subscriptionModifier[0](newsubs)
-		}
-
-		if len(newsubs) != 0 {
-			// Purge subscription list as there will be conflicts
-			w.subscriptions.Clear()
-			return w.SubscribeToChannels(newsubs)
->>>>>>> 15391b5b
 		}
 		return nil
 	}
