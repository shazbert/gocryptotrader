--- conflicted
+++ resolved
@@ -220,19 +220,6 @@
 	if w == nil {
 		return fmt.Errorf("%w: %w", errConnSetup, errWebsocketIsNil)
 	}
-<<<<<<< HEAD
-=======
-
-	if c.ResponseCheckTimeout == 0 &&
-		c.ResponseMaxLimit == 0 &&
-		c.RateLimit == nil &&
-		c.URL == "" &&
-		c.ConnectionLevelReporter == nil &&
-		c.BespokeGenerateMessageID == nil {
-		return fmt.Errorf("%w: %w", errConnSetup, errExchangeConfigEmpty)
-	}
-
->>>>>>> 4e10b1d2
 	if w.exchangeName == "" {
 		return fmt.Errorf("%w: %w", errConnSetup, errExchangeConfigNameEmpty)
 	}
@@ -249,7 +236,6 @@
 		c.ConnectionLevelReporter = globalReporter
 	}
 
-<<<<<<< HEAD
 	if w.useMultiConnectionManagement {
 		// The connection and supporting functions are defined per connection
 		// and the connection candidate is stored in the connection manager.
@@ -302,20 +288,6 @@
 		connectionURL = c.URL
 	}
 	return &WebsocketConnection{
-		ExchangeName:      w.exchangeName,
-		URL:               connectionURL,
-		ProxyURL:          w.GetProxyAddress(),
-		Verbose:           w.verbose,
-		ResponseMaxLimit:  c.ResponseMaxLimit,
-		Traffic:           w.TrafficAlert,
-		readMessageErrors: w.ReadMessageErrors,
-		ShutdownC:         w.ShutdownC,
-		Wg:                &w.Wg,
-		Match:             w.Match,
-		RateLimit:         c.RateLimit,
-		Reporter:          c.ConnectionLevelReporter,
-=======
-	newConn := &WebsocketConnection{
 		ExchangeName:             w.exchangeName,
 		URL:                      connectionURL,
 		ProxyURL:                 w.GetProxyAddress(),
@@ -329,7 +301,6 @@
 		RateLimit:                c.RateLimit,
 		Reporter:                 c.ConnectionLevelReporter,
 		bespokeGenerateMessageID: c.BespokeGenerateMessageID,
->>>>>>> 4e10b1d2
 	}
 }
 
