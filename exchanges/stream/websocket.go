--- conflicted
+++ resolved
@@ -219,19 +219,7 @@
 	if w == nil {
 		return fmt.Errorf("%w: %w", errConnSetup, errWebsocketIsNil)
 	}
-<<<<<<< HEAD
-=======
-
-	if c.ResponseCheckTimeout == 0 &&
-		c.ResponseMaxLimit == 0 &&
-		c.RateLimit == 0 &&
-		c.URL == "" &&
-		c.ConnectionLevelReporter == nil &&
-		c.BespokeGenerateMessageID == nil {
-		return fmt.Errorf("%w: %w", errConnSetup, errExchangeConfigEmpty)
-	}
-
->>>>>>> 74f4df63
+
 	if w.exchangeName == "" {
 		return fmt.Errorf("%w: %w", errConnSetup, errExchangeConfigNameEmpty)
 	}
@@ -248,7 +236,6 @@
 		c.ConnectionLevelReporter = globalReporter
 	}
 
-<<<<<<< HEAD
 	if w.useMultiConnectionManagement {
 		// The connection and supporting functions are defined per connection
 		// and the connection candidate is stored in the connection manager.
@@ -301,20 +288,6 @@
 		connectionURL = c.URL
 	}
 	return &WebsocketConnection{
-		ExchangeName:      w.exchangeName,
-		URL:               connectionURL,
-		ProxyURL:          w.GetProxyAddress(),
-		Verbose:           w.verbose,
-		ResponseMaxLimit:  c.ResponseMaxLimit,
-		Traffic:           w.TrafficAlert,
-		readMessageErrors: w.ReadMessageErrors,
-		ShutdownC:         w.ShutdownC,
-		Wg:                &w.Wg,
-		Match:             w.Match,
-		RateLimit:         c.RateLimit,
-		Reporter:          c.ConnectionLevelReporter,
-=======
-	newConn := &WebsocketConnection{
 		ExchangeName:             w.exchangeName,
 		URL:                      connectionURL,
 		ProxyURL:                 w.GetProxyAddress(),
@@ -328,7 +301,6 @@
 		RateLimit:                c.RateLimit,
 		Reporter:                 c.ConnectionLevelReporter,
 		bespokeGenerateMessageID: c.BespokeGenerateMessageID,
->>>>>>> 74f4df63
 	}
 }
 
