package stream

import (
	"context"
	"errors"
	"fmt"
	"net/url"
	"slices"
	"time"

	"github.com/thrasher-corp/gocryptotrader/common"
	"github.com/thrasher-corp/gocryptotrader/config"
	"github.com/thrasher-corp/gocryptotrader/exchanges/asset"
	"github.com/thrasher-corp/gocryptotrader/exchanges/protocol"
	"github.com/thrasher-corp/gocryptotrader/exchanges/stream/buffer"
	"github.com/thrasher-corp/gocryptotrader/exchanges/subscription"
	"github.com/thrasher-corp/gocryptotrader/log"
)

const (
	jobBuffer = 5000
)

// Public websocket errors
var (
	ErrWebsocketNotEnabled      = errors.New("websocket not enabled")
	ErrSubscriptionFailure      = errors.New("subscription failure")
	ErrSubscriptionNotSupported = errors.New("subscription channel not supported ")
	ErrUnsubscribeFailure       = errors.New("unsubscribe failure")
	ErrAlreadyDisabled          = errors.New("websocket already disabled")
	ErrNotConnected             = errors.New("websocket is not connected")
	ErrNoMessageListener        = errors.New("websocket listener not found for message")
	ErrSignatureTimeout         = errors.New("websocket timeout waiting for response with signature")
)

// Private websocket errors
var (
	errAlreadyRunning                       = errors.New("connection monitor is already running")
	errExchangeConfigIsNil                  = errors.New("exchange config is nil")
	errWebsocketIsNil                       = errors.New("websocket is nil")
	errWebsocketSetupIsNil                  = errors.New("websocket setup is nil")
	errWebsocketAlreadyInitialised          = errors.New("websocket already initialised")
	errWebsocketAlreadyEnabled              = errors.New("websocket already enabled")
	errWebsocketFeaturesIsUnset             = errors.New("websocket features is unset")
	errConfigFeaturesIsNil                  = errors.New("exchange config features is nil")
	errDefaultURLIsEmpty                    = errors.New("default url is empty")
	errRunningURLIsEmpty                    = errors.New("running url cannot be empty")
	errInvalidWebsocketURL                  = errors.New("invalid websocket url")
	errExchangeConfigNameEmpty              = errors.New("exchange config name empty")
	errInvalidTrafficTimeout                = errors.New("invalid traffic timeout")
	errTrafficAlertNil                      = errors.New("traffic alert is nil")
	errWebsocketSubscriberUnset             = errors.New("websocket subscriber function needs to be set")
	errWebsocketUnsubscriberUnset           = errors.New("websocket unsubscriber functionality allowed but unsubscriber function not set")
	errWebsocketConnectorUnset              = errors.New("websocket connector function not set")
	errWebsocketDataHandlerUnset            = errors.New("websocket data handler not set")
	errReadMessageErrorsNil                 = errors.New("read message errors is nil")
	errWebsocketSubscriptionsGeneratorUnset = errors.New("websocket subscriptions generator function needs to be set")
	errClosedConnection                     = errors.New("use of closed network connection")
	errSubscriptionsExceedsLimit            = errors.New("subscriptions exceeds limit")
	errInvalidMaxSubscriptions              = errors.New("max subscriptions cannot be less than 0")
	errSameProxyAddress                     = errors.New("cannot set proxy address to the same address")
	errNoConnectFunc                        = errors.New("websocket connect func not set")
	errAlreadyConnected                     = errors.New("websocket already connected")
	errCannotShutdown                       = errors.New("websocket cannot shutdown")
	errAlreadyReconnecting                  = errors.New("websocket in the process of reconnection")
	errConnSetup                            = errors.New("error in connection setup")
	errNoPendingConnections                 = errors.New("no pending connections, call SetupNewConnection first")
	errConnectionCandidateDuplication       = errors.New("connection candidate duplication")
	errCannotChangeConnectionURL            = errors.New("cannot change connection URL when using multi connection management")
)

var (
	globalReporter       Reporter
	trafficCheckInterval = 100 * time.Millisecond
)

// SetupGlobalReporter sets a reporter interface to be used
// for all exchange requests
func SetupGlobalReporter(r Reporter) {
	globalReporter = r
}

// NewWebsocket initialises the websocket struct
func NewWebsocket() *Websocket {
	return &Websocket{
		DataHandler:  make(chan interface{}, jobBuffer),
		ToRoutine:    make(chan interface{}, jobBuffer),
		ShutdownC:    make(chan struct{}),
		TrafficAlert: make(chan struct{}, 1),
		// ReadMessageErrors is buffered for an edge case when `Connect` fails
		// after subscriptions are made but before the connectionMonitor has
		// started. This allows the error to be read and handled in the
		// connectionMonitor and start a connection cycle again.
		ReadMessageErrors: make(chan error, 1),
		Match:             NewMatch(),
		subscriptions:     subscription.NewStore(),
		features:          &protocol.Features{},
		Orderbook:         buffer.Orderbook{},
		connections:       make(map[Connection]*ConnectionWrapper),
	}
}

// Setup sets main variables for websocket connection
func (w *Websocket) Setup(s *WebsocketSetup) error {
	if w == nil {
		return errWebsocketIsNil
	}

	if s == nil {
		return errWebsocketSetupIsNil
	}

	w.m.Lock()
	defer w.m.Unlock()

	if w.IsInitialised() {
		return fmt.Errorf("%s %w", w.exchangeName, errWebsocketAlreadyInitialised)
	}

	if s.ExchangeConfig == nil {
		return errExchangeConfigIsNil
	}

	if s.ExchangeConfig.Name == "" {
		return errExchangeConfigNameEmpty
	}
	w.exchangeName = s.ExchangeConfig.Name
	w.verbose = s.ExchangeConfig.Verbose

	if s.Features == nil {
		return fmt.Errorf("%s %w", w.exchangeName, errWebsocketFeaturesIsUnset)
	}
	w.features = s.Features

	if s.ExchangeConfig.Features == nil {
		return fmt.Errorf("%s %w", w.exchangeName, errConfigFeaturesIsNil)
	}
	w.setEnabled(s.ExchangeConfig.Features.Enabled.Websocket)

	w.useMultiConnectionManagement = s.UseMultiConnectionManagement

	if !w.useMultiConnectionManagement {
		// TODO: Remove this block when all exchanges are updated and backwards
		// compatibility is no longer required.
		if s.Connector == nil {
			return fmt.Errorf("%w: %w", errConnSetup, errWebsocketConnectorUnset)
		}
		if s.Subscriber == nil {
			return fmt.Errorf("%w: %w", errConnSetup, errWebsocketSubscriberUnset)
		}
		if s.Unsubscriber == nil && w.features.Unsubscribe {
			return fmt.Errorf("%w: %w", errConnSetup, errWebsocketUnsubscriberUnset)
		}
		if s.GenerateSubscriptions == nil {
			return fmt.Errorf("%w: %w", errConnSetup, errWebsocketSubscriptionsGeneratorUnset)
		}
		if s.DefaultURL == "" {
			return fmt.Errorf("%s websocket %w", w.exchangeName, errDefaultURLIsEmpty)
		}
		w.defaultURL = s.DefaultURL
		if s.RunningURL == "" {
			return fmt.Errorf("%s websocket %w", w.exchangeName, errRunningURLIsEmpty)
		}

		w.connector = s.Connector
		w.Subscriber = s.Subscriber
		w.Unsubscriber = s.Unsubscriber
		w.GenerateSubs = s.GenerateSubscriptions

		err := w.SetWebsocketURL(s.RunningURL, false, false)
		if err != nil {
			return fmt.Errorf("%s %w", w.exchangeName, err)
		}

		if s.RunningURLAuth != "" {
			err = w.SetWebsocketURL(s.RunningURLAuth, true, false)
			if err != nil {
				return fmt.Errorf("%s %w", w.exchangeName, err)
			}
		}
	}

	w.connectionMonitorDelay = s.ExchangeConfig.ConnectionMonitorDelay
	if w.connectionMonitorDelay <= 0 {
		w.connectionMonitorDelay = config.DefaultConnectionMonitorDelay
	}

	if s.ExchangeConfig.WebsocketTrafficTimeout < time.Second {
		return fmt.Errorf("%s %w cannot be less than %s",
			w.exchangeName,
			errInvalidTrafficTimeout,
			time.Second)
	}
	w.trafficTimeout = s.ExchangeConfig.WebsocketTrafficTimeout

	w.ShutdownC = make(chan struct{})
	w.SetCanUseAuthenticatedEndpoints(s.ExchangeConfig.API.AuthenticatedWebsocketSupport)

	if err := w.Orderbook.Setup(s.ExchangeConfig, &s.OrderbookBufferConfig, w.DataHandler); err != nil {
		return err
	}

	w.Trade.Setup(w.exchangeName, s.TradeFeed, w.DataHandler)
	w.Fills.Setup(s.FillsFeed, w.DataHandler)

	if s.MaxWebsocketSubscriptionsPerConnection < 0 {
		return fmt.Errorf("%s %w", w.exchangeName, errInvalidMaxSubscriptions)
	}
	w.MaxSubscriptionsPerConnection = s.MaxWebsocketSubscriptionsPerConnection
	w.setState(disconnectedState)

	return nil
}

// SetupNewConnection sets up an auth or unauth streaming connection
func (w *Websocket) SetupNewConnection(c *ConnectionSetup) error {
	if w == nil {
		return fmt.Errorf("%w: %w", errConnSetup, errWebsocketIsNil)
	}

<<<<<<< HEAD
=======
	if c.ResponseCheckTimeout == 0 &&
		c.ResponseMaxLimit == 0 &&
		c.RateLimit == nil &&
		c.URL == "" &&
		c.ConnectionLevelReporter == nil &&
		c.BespokeGenerateMessageID == nil {
		return fmt.Errorf("%w: %w", errConnSetup, errExchangeConfigEmpty)
	}

>>>>>>> cb6b3421
	if w.exchangeName == "" {
		return fmt.Errorf("%w: %w", errConnSetup, errExchangeConfigNameEmpty)
	}
	if w.TrafficAlert == nil {
		return fmt.Errorf("%w: %w", errConnSetup, errTrafficAlertNil)
	}
	if w.ReadMessageErrors == nil {
		return fmt.Errorf("%w: %w", errConnSetup, errReadMessageErrorsNil)
	}
	if c.ConnectionLevelReporter == nil {
		c.ConnectionLevelReporter = w.ExchangeLevelReporter
	}
	if c.ConnectionLevelReporter == nil {
		c.ConnectionLevelReporter = globalReporter
	}

	if w.useMultiConnectionManagement {
		// The connection and supporting functions are defined per connection
		// and the connection candidate is stored in the connection manager.
		if c.URL == "" {
			return fmt.Errorf("%w: %w", errConnSetup, errDefaultURLIsEmpty)
		}
		if c.Connector == nil {
			return fmt.Errorf("%w: %w", errConnSetup, errWebsocketConnectorUnset)
		}
		if c.GenerateSubscriptions == nil {
			return fmt.Errorf("%w: %w", errConnSetup, errWebsocketSubscriptionsGeneratorUnset)
		}
		if c.Subscriber == nil {
			return fmt.Errorf("%w: %w", errConnSetup, errWebsocketSubscriberUnset)
		}
		if c.Unsubscriber == nil && w.features.Unsubscribe {
			return fmt.Errorf("%w: %w", errConnSetup, errWebsocketUnsubscriberUnset)
		}
		if c.Handler == nil {
			return fmt.Errorf("%w: %w", errConnSetup, errWebsocketDataHandlerUnset)
		}

		for x := range w.connectionManager {
			if w.connectionManager[x].Setup.URL == c.URL {
				return fmt.Errorf("%w: %w", errConnSetup, errConnectionCandidateDuplication)
			}
		}

		w.connectionManager = append(w.connectionManager, ConnectionWrapper{
			Setup:         c,
			Subscriptions: subscription.NewStore(),
		})
		return nil
	}

	if c.Authenticated {
		w.AuthConn = w.getConnectionFromSetup(c)
	} else {
		w.Conn = w.getConnectionFromSetup(c)
	}

	return nil
}

// getConnectionFromSetup returns a websocket connection from a setup
// configuration. This is used for setting up new connections on the fly.
func (w *Websocket) getConnectionFromSetup(c *ConnectionSetup) *WebsocketConnection {
	connectionURL := w.GetWebsocketURL()
	if c.URL != "" {
		connectionURL = c.URL
	}
	return &WebsocketConnection{
		ExchangeName:             w.exchangeName,
		URL:                      connectionURL,
		ProxyURL:                 w.GetProxyAddress(),
		Verbose:                  w.verbose,
		ResponseMaxLimit:         c.ResponseMaxLimit,
		Traffic:                  w.TrafficAlert,
		readMessageErrors:        w.ReadMessageErrors,
		ShutdownC:                w.ShutdownC,
		Wg:                       &w.Wg,
		Match:                    w.Match,
		RateLimit:                c.RateLimit,
		Reporter:                 c.ConnectionLevelReporter,
		bespokeGenerateMessageID: c.BespokeGenerateMessageID,
	}
}

// Connect initiates a websocket connection by using a package defined connection
// function
func (w *Websocket) Connect() error {
	w.m.Lock()
	defer w.m.Unlock()

	if !w.IsEnabled() {
		return ErrWebsocketNotEnabled
	}
	if w.IsConnecting() {
		return fmt.Errorf("%v %w", w.exchangeName, errAlreadyReconnecting)
	}
	if w.IsConnected() {
		return fmt.Errorf("%v %w", w.exchangeName, errAlreadyConnected)
	}

	if w.subscriptions == nil {
		return fmt.Errorf("%w: subscriptions", common.ErrNilPointer)
	}
	w.subscriptions.Clear()

	w.dataMonitor()
	w.trafficMonitor()
	w.setState(connectingState)

	if !w.useMultiConnectionManagement {
		if w.connector == nil {
			return fmt.Errorf("%v %w", w.exchangeName, errNoConnectFunc)
		}
		err := w.connector()
		if err != nil {
			w.setState(disconnectedState)
			return fmt.Errorf("%v Error connecting %w", w.exchangeName, err)
		}
		w.setState(connectedState)

		if !w.IsConnectionMonitorRunning() {
			err = w.connectionMonitor()
			if err != nil {
				log.Errorf(log.WebsocketMgr, "%s cannot start websocket connection monitor %v", w.GetName(), err)
			}
		}

		subs, err := w.GenerateSubs() // regenerate state on new connection
		if err != nil {
			return fmt.Errorf("%s websocket: %w", w.exchangeName, common.AppendError(ErrSubscriptionFailure, err))
		}
		if len(subs) != 0 {
			if err := w.SubscribeToChannels(nil, subs); err != nil {
				return err
			}
		}
		return nil
	}

	if len(w.connectionManager) == 0 {
		w.setState(disconnectedState)
		return fmt.Errorf("cannot connect: %w", errNoPendingConnections)
	}

	// multiConnectFatalError is a fatal error that will cause all connections to
	// be shutdown and the websocket to be disconnected.
	var multiConnectFatalError error

	// TODO: Implement concurrency below.
	for i := range w.connectionManager {
		if w.connectionManager[i].Setup.GenerateSubscriptions == nil {
			multiConnectFatalError = fmt.Errorf("cannot connect to [conn:%d] [URL:%s]: %w ", i+1, w.connectionManager[i].Setup.URL, errWebsocketSubscriptionsGeneratorUnset)
			break
		}

		subs, err := w.connectionManager[i].Setup.GenerateSubscriptions() // regenerate state on new connection
		if err != nil {
			if errors.Is(err, asset.ErrNotEnabled) {
				if w.verbose {
					log.Warnf(log.WebsocketMgr, "%s websocket: %v", w.exchangeName, err)
				}
				continue // Non-fatal error, we can continue to the next connection
			}
			multiConnectFatalError = fmt.Errorf("%s websocket: %w", w.exchangeName, common.AppendError(ErrSubscriptionFailure, err))
			break
		}

		if len(subs) == 0 {
			// If no subscriptions are generated, we skip the connection
			if w.verbose {
				log.Warnf(log.WebsocketMgr, "%s websocket: no subscriptions generated", w.exchangeName)
			}
			continue
		}

		if w.connectionManager[i].Setup.Connector == nil {
			multiConnectFatalError = fmt.Errorf("cannot connect to [conn:%d] [URL:%s]: %w ", i+1, w.connectionManager[i].Setup.URL, errNoConnectFunc)
			break
		}
		if w.connectionManager[i].Setup.Handler == nil {
			multiConnectFatalError = fmt.Errorf("cannot connect to [conn:%d] [URL:%s]: %w ", i+1, w.connectionManager[i].Setup.URL, errWebsocketDataHandlerUnset)
			break
		}
		if w.connectionManager[i].Setup.Subscriber == nil {
			multiConnectFatalError = fmt.Errorf("cannot connect to [conn:%d] [URL:%s]: %w ", i+1, w.connectionManager[i].Setup.URL, errWebsocketSubscriberUnset)
			break
		}

		// TODO: Add window for max subscriptions per connection, to spawn new connections if needed.

		conn := w.getConnectionFromSetup(w.connectionManager[i].Setup)

		err = w.connectionManager[i].Setup.Connector(context.TODO(), conn)
		if err != nil {
			multiConnectFatalError = fmt.Errorf("%v Error connecting %w", w.exchangeName, err)
			break
		}

		if !conn.IsConnected() {
			multiConnectFatalError = fmt.Errorf("%s websocket: [conn:%d] [URL:%s] failed to connect", w.exchangeName, i+1, conn.URL)
			break
		}

		w.connections[conn] = &w.connectionManager[i]
		w.connectionManager[i].Connection = conn

		w.Wg.Add(1)
		go w.Reader(context.TODO(), conn, w.connectionManager[i].Setup.Handler)

		err = w.connectionManager[i].Setup.Subscriber(context.TODO(), conn, subs)
		if err != nil {
			multiConnectFatalError = fmt.Errorf("%v Error subscribing %w", w.exchangeName, err)
			break
		}

		if w.verbose {
			log.Debugf(log.WebsocketMgr, "%s websocket: [conn:%d] [URL:%s] connected. [Subscribed: %d]",
				w.exchangeName,
				i+1,
				conn.URL,
				len(subs))
		}
	}

	if multiConnectFatalError != nil {
		// Roll back any successful connections and flush subscriptions
		for x := range w.connectionManager {
			if w.connectionManager[x].Connection != nil {
				if err := w.connectionManager[x].Connection.Shutdown(); err != nil {
					log.Errorln(log.WebsocketMgr, err)
				}
				w.connectionManager[x].Connection = nil
			}
			w.connectionManager[x].Subscriptions.Clear()
		}
		clear(w.connections)
		w.setState(disconnectedState) // Flip from connecting to disconnected.

		// Drain residual error in the single buffered channel, this mitigates
		// the cycle when `Connect` is called again and the connectionMonitor
		// starts but there is an old error in the channel.
		drain(w.ReadMessageErrors)

		return multiConnectFatalError
	}

	// Assume connected state here. All connections have been established.
	// All subscriptions have been sent and stored. All data received is being
	// handled by the appropriate data handler.
	w.setState(connectedState)

	if !w.IsConnectionMonitorRunning() {
		err := w.connectionMonitor()
		if err != nil {
			log.Errorf(log.WebsocketMgr, "%s cannot start websocket connection monitor %v", w.GetName(), err)
		}
	}

	return nil
}

// Disable disables the exchange websocket protocol
// Note that connectionMonitor will be responsible for shutting down the websocket after disabling
func (w *Websocket) Disable() error {
	if !w.IsEnabled() {
		return fmt.Errorf("%s %w", w.exchangeName, ErrAlreadyDisabled)
	}

	w.setEnabled(false)
	return nil
}

// Enable enables the exchange websocket protocol
func (w *Websocket) Enable() error {
	if w.IsConnected() || w.IsEnabled() {
		return fmt.Errorf("%s %w", w.exchangeName, errWebsocketAlreadyEnabled)
	}

	w.setEnabled(true)
	return w.Connect()
}

// dataMonitor monitors job throughput and logs if there is a back log of data
func (w *Websocket) dataMonitor() {
	if w.IsDataMonitorRunning() {
		return
	}
	w.setDataMonitorRunning(true)
	w.Wg.Add(1)

	go func() {
		defer func() {
			w.setDataMonitorRunning(false)
			w.Wg.Done()
		}()
		dropped := 0
		for {
			select {
			case <-w.ShutdownC:
				return
			case d := <-w.DataHandler:
				select {
				case w.ToRoutine <- d:
					if dropped != 0 {
						log.Infof(log.WebsocketMgr, "%s exchange websocket ToRoutine channel buffer recovered; %d messages were dropped", w.exchangeName, dropped)
						dropped = 0
					}
				default:
					if dropped == 0 {
						// If this becomes prone to flapping we could drain the buffer, but that's extreme and we'd like to avoid it if possible
						log.Warnf(log.WebsocketMgr, "%s exchange websocket ToRoutine channel buffer full; dropping messages", w.exchangeName)
					}
					dropped++
				}
			}
		}
	}()
}

// connectionMonitor ensures that the WS keeps connecting
func (w *Websocket) connectionMonitor() error {
	if w.checkAndSetMonitorRunning() {
		return errAlreadyRunning
	}
	delay := w.connectionMonitorDelay

	go func() {
		timer := time.NewTimer(delay)
		for {
			if w.verbose {
				log.Debugf(log.WebsocketMgr, "%v websocket: running connection monitor cycle", w.exchangeName)
			}
			if !w.IsEnabled() {
				if w.verbose {
					log.Debugf(log.WebsocketMgr, "%v websocket: connectionMonitor - websocket disabled, shutting down", w.exchangeName)
				}
				if w.IsConnected() {
					if err := w.Shutdown(); err != nil {
						log.Errorln(log.WebsocketMgr, err)
					}
				}
				if w.verbose {
					log.Debugf(log.WebsocketMgr, "%v websocket: connection monitor exiting", w.exchangeName)
				}
				timer.Stop()
				w.setConnectionMonitorRunning(false)
				return
			}
			select {
			case err := <-w.ReadMessageErrors:
				if errors.Is(err, errConnectionFault) {
					log.Warnf(log.WebsocketMgr, "%v websocket has been disconnected. Reason: %v", w.exchangeName, err)
					if w.IsConnected() {
						if shutdownErr := w.Shutdown(); shutdownErr != nil {
							log.Errorf(log.WebsocketMgr, "%v websocket: connectionMonitor shutdown err: %s", w.exchangeName, shutdownErr)
						}
					}
				}
				// Speedier reconnection, instead of waiting for the next cycle.
				if w.IsEnabled() && (!w.IsConnected() && !w.IsConnecting()) {
					if connectErr := w.Connect(); connectErr != nil {
						log.Errorln(log.WebsocketMgr, connectErr)
					}
				}
				w.DataHandler <- err // hand over the error to the data handler (shutdown and reconnection is priority)
			case <-timer.C:
				if !w.IsConnecting() && !w.IsConnected() {
					err := w.Connect()
					if err != nil {
						log.Errorln(log.WebsocketMgr, err)
					}
				}
				if !timer.Stop() {
					select {
					case <-timer.C:
					default:
					}
				}
				timer.Reset(delay)
			}
		}
	}()
	return nil
}

// Shutdown attempts to shut down a websocket connection and associated routines
// by using a package defined shutdown function
func (w *Websocket) Shutdown() error {
	w.m.Lock()
	defer w.m.Unlock()

	if !w.IsConnected() {
		return fmt.Errorf("%v %w: %w", w.exchangeName, errCannotShutdown, ErrNotConnected)
	}

	// TODO: Interrupt connection and or close connection when it is re-established.
	if w.IsConnecting() {
		return fmt.Errorf("%v %w: %w ", w.exchangeName, errCannotShutdown, errAlreadyReconnecting)
	}

	if w.verbose {
		log.Debugf(log.WebsocketMgr, "%v websocket: shutting down websocket", w.exchangeName)
	}

	defer w.Orderbook.FlushBuffer()

	// Shutdown managed connections
	for _, wrapper := range w.connectionManager {
		if wrapper.Connection != nil {
			if err := wrapper.Connection.Shutdown(); err != nil {
				return err
			}
		}
	}
	// Clean map of old connections
	clear(w.connections)
	// Flush any subscriptions from last connection across any managed connections
	for x := range w.connectionManager {
		w.connectionManager[x].Subscriptions.Clear()
	}

	if w.Conn != nil {
		if err := w.Conn.Shutdown(); err != nil {
			return err
		}
	}
	if w.AuthConn != nil {
		if err := w.AuthConn.Shutdown(); err != nil {
			return err
		}
	}
	// flush any subscriptions from last connection if needed
	w.subscriptions.Clear()

	w.setState(disconnectedState)

	close(w.ShutdownC)
	w.Wg.Wait()
	w.ShutdownC = make(chan struct{})
	if w.verbose {
		log.Debugf(log.WebsocketMgr, "%v websocket: completed websocket shutdown", w.exchangeName)
	}

	// Drain residual error in the single buffered channel, this mitigates
	// the cycle when `Connect` is called again and the connectionMonitor
	// starts but there is an old error in the channel.
	drain(w.ReadMessageErrors)
	return nil
}

// FlushChannels flushes channel subscriptions when there is a pair/asset change
func (w *Websocket) FlushChannels() error {
	if !w.IsEnabled() {
		return fmt.Errorf("%s %w", w.exchangeName, ErrWebsocketNotEnabled)
	}

	if !w.IsConnected() {
		return fmt.Errorf("%s %w", w.exchangeName, ErrNotConnected)
	}

	if w.features.Subscribe {
		if !w.useMultiConnectionManagement {
			return w.generateUnsubscribeAndSubscribe(nil, w.GenerateSubs)
		}
		for x := range w.connectionManager {
			err := w.generateUnsubscribeAndSubscribe(w.connectionManager[x].Connection, w.connectionManager[x].Setup.GenerateSubscriptions)
			if err != nil && !errors.Is(err, asset.ErrNotEnabled) {
				return err
			}
		}
		return nil
	} else if w.features.FullPayloadSubscribe {
		// FullPayloadSubscribe means that the endpoint requires all
		// subscriptions to be sent via the websocket connection e.g. if you are
		// subscribed to ticker and orderbook but require trades as well, you
		// would need to send ticker, orderbook and trades channel subscription
		// messages.

		if !w.useMultiConnectionManagement {
			return w.generateAndSubscribe(w.subscriptions, nil, w.GenerateSubs)
		}

		for x := range w.connectionManager {
			err := w.generateAndSubscribe(w.connectionManager[x].Subscriptions, w.connectionManager[x].Connection, w.connectionManager[x].Setup.GenerateSubscriptions)
			if err != nil && errors.Is(err, asset.ErrNotEnabled) {
				return err
			}
		}
		return nil
	}

	if err := w.Shutdown(); err != nil {
		return err
	}
	return w.Connect()
}

func (w *Websocket) generateUnsubscribeAndSubscribe(conn Connection, generate func() (subscription.List, error)) error {
	newsubs, err := generate()
	if err != nil {
		return err
	}
	subs, unsubs := w.GetChannelDifference(conn, newsubs)
	if len(unsubs) != 0 && w.features.Unsubscribe {
		if err := w.UnsubscribeChannels(conn, unsubs); err != nil {
			return err
		}
	}
	if len(subs) == 0 {
		return nil
	}
	return w.SubscribeToChannels(conn, subs)
}

func (w *Websocket) generateAndSubscribe(store *subscription.Store, conn Connection, generate func() (subscription.List, error)) error {
	newsubs, err := generate()
	if err != nil {
		return err
	}
	if len(newsubs) == 0 {
		return nil
	}
	store.Clear() // Purge subscription list as there will be conflicts
	return w.SubscribeToChannels(conn, newsubs)
}

// trafficMonitor waits trafficCheckInterval before checking for a trafficAlert
// 1 slot buffer means that connection will only write to trafficAlert once per trafficCheckInterval to avoid read/write flood in high traffic
// Otherwise we Shutdown the connection after trafficTimeout, unless it's connecting. connectionMonitor is responsible for Connecting again
func (w *Websocket) trafficMonitor() {
	if w.IsTrafficMonitorRunning() {
		return
	}
	w.setTrafficMonitorRunning(true)
	w.Wg.Add(1)

	go func() {
		t := time.NewTimer(w.trafficTimeout)
		for {
			select {
			case <-w.ShutdownC:
				if w.verbose {
					log.Debugf(log.WebsocketMgr, "%v websocket: trafficMonitor shutdown message received", w.exchangeName)
				}
				t.Stop()
				w.setTrafficMonitorRunning(false)
				w.Wg.Done()
				return
			case <-time.After(trafficCheckInterval):
				select {
				case <-w.TrafficAlert:
					if !t.Stop() {
						<-t.C
					}
					t.Reset(w.trafficTimeout)
				default:
				}
			case <-t.C:
				checkAgain := w.IsConnecting()
				select {
				case <-w.TrafficAlert:
					checkAgain = true
				default:
				}
				if checkAgain {
					t.Reset(w.trafficTimeout)
					break
				}
				if w.verbose {
					log.Warnf(log.WebsocketMgr, "%v websocket: has not received a traffic alert in %v. Reconnecting", w.exchangeName, w.trafficTimeout)
				}
				w.setTrafficMonitorRunning(false) // Cannot defer lest Connect is called after Shutdown but before deferred call
				w.Wg.Done()                       // Without this the w.Shutdown() call below will deadlock
				if w.IsConnected() {
					err := w.Shutdown()
					if err != nil {
						log.Errorf(log.WebsocketMgr, "%v websocket: trafficMonitor shutdown err: %s", w.exchangeName, err)
					}
				}
				return
			}
		}
	}()
}

func (w *Websocket) setState(s uint32) {
	w.state.Store(s)
}

// IsInitialised returns whether the websocket has been Setup() already
func (w *Websocket) IsInitialised() bool {
	return w.state.Load() != uninitialisedState
}

// IsConnected returns whether the websocket is connected
func (w *Websocket) IsConnected() bool {
	return w.state.Load() == connectedState
}

// IsConnecting returns whether the websocket is connecting
func (w *Websocket) IsConnecting() bool {
	return w.state.Load() == connectingState
}

func (w *Websocket) setEnabled(b bool) {
	w.enabled.Store(b)
}

// IsEnabled returns whether the websocket is enabled
func (w *Websocket) IsEnabled() bool {
	return w.enabled.Load()
}

func (w *Websocket) setTrafficMonitorRunning(b bool) {
	w.trafficMonitorRunning.Store(b)
}

// IsTrafficMonitorRunning returns status of the traffic monitor
func (w *Websocket) IsTrafficMonitorRunning() bool {
	return w.trafficMonitorRunning.Load()
}

func (w *Websocket) checkAndSetMonitorRunning() (alreadyRunning bool) {
	return !w.connectionMonitorRunning.CompareAndSwap(false, true)
}

func (w *Websocket) setConnectionMonitorRunning(b bool) {
	w.connectionMonitorRunning.Store(b)
}

// IsConnectionMonitorRunning returns status of connection monitor
func (w *Websocket) IsConnectionMonitorRunning() bool {
	return w.connectionMonitorRunning.Load()
}

func (w *Websocket) setDataMonitorRunning(b bool) {
	w.dataMonitorRunning.Store(b)
}

// IsDataMonitorRunning returns status of data monitor
func (w *Websocket) IsDataMonitorRunning() bool {
	return w.dataMonitorRunning.Load()
}

// CanUseAuthenticatedWebsocketForWrapper Handles a common check to
// verify whether a wrapper can use an authenticated websocket endpoint
func (w *Websocket) CanUseAuthenticatedWebsocketForWrapper() bool {
	if w.IsConnected() {
		if w.CanUseAuthenticatedEndpoints() {
			return true
		}
		log.Infof(log.WebsocketMgr, WebsocketNotAuthenticatedUsingRest, w.exchangeName)
	}
	return false
}

// SetWebsocketURL sets websocket URL and can refresh underlying connections
func (w *Websocket) SetWebsocketURL(url string, auth, reconnect bool) error {
	if w.useMultiConnectionManagement {
		// TODO: Add functionality for multi-connection management to change URL
		return fmt.Errorf("%s: %w", w.exchangeName, errCannotChangeConnectionURL)
	}
	defaultVals := url == "" || url == config.WebsocketURLNonDefaultMessage
	if auth {
		if defaultVals {
			url = w.defaultURLAuth
		}

		err := checkWebsocketURL(url)
		if err != nil {
			return err
		}
		w.runningURLAuth = url

		if w.verbose {
			log.Debugf(log.WebsocketMgr, "%s websocket: setting authenticated websocket URL: %s\n", w.exchangeName, url)
		}

		if w.AuthConn != nil {
			w.AuthConn.SetURL(url)
		}
	} else {
		if defaultVals {
			url = w.defaultURL
		}
		err := checkWebsocketURL(url)
		if err != nil {
			return err
		}
		w.runningURL = url

		if w.verbose {
			log.Debugf(log.WebsocketMgr, "%s websocket: setting unauthenticated websocket URL: %s\n", w.exchangeName, url)
		}

		if w.Conn != nil {
			w.Conn.SetURL(url)
		}
	}

	if w.IsConnected() && reconnect {
		log.Debugf(log.WebsocketMgr, "%s websocket: flushing websocket connection to %s\n", w.exchangeName, url)
		return w.Shutdown()
	}
	return nil
}

// GetWebsocketURL returns the running websocket URL
func (w *Websocket) GetWebsocketURL() string {
	return w.runningURL
}

// SetProxyAddress sets websocket proxy address
func (w *Websocket) SetProxyAddress(proxyAddr string) error {
	w.m.Lock()

	if proxyAddr != "" {
		if _, err := url.ParseRequestURI(proxyAddr); err != nil {
			w.m.Unlock()
			return fmt.Errorf("%v websocket: cannot set proxy address: %w", w.exchangeName, err)
		}

		if w.proxyAddr == proxyAddr {
			w.m.Unlock()
			return fmt.Errorf("%v websocket: %w '%v'", w.exchangeName, errSameProxyAddress, w.proxyAddr)
		}

		log.Debugf(log.ExchangeSys, "%s websocket: setting websocket proxy: %s", w.exchangeName, proxyAddr)
	} else {
		log.Debugf(log.ExchangeSys, "%s websocket: removing websocket proxy", w.exchangeName)
	}

	for _, wrapper := range w.connectionManager {
		if wrapper.Connection != nil {
			wrapper.Connection.SetProxy(proxyAddr)
		}
	}
	if w.Conn != nil {
		w.Conn.SetProxy(proxyAddr)
	}
	if w.AuthConn != nil {
		w.AuthConn.SetProxy(proxyAddr)
	}

	w.proxyAddr = proxyAddr

	if w.IsConnected() {
		w.m.Unlock()
		if err := w.Shutdown(); err != nil {
			return err
		}
		return w.Connect()
	}

	w.m.Unlock()

	return nil
}

// GetProxyAddress returns the current websocket proxy
func (w *Websocket) GetProxyAddress() string {
	return w.proxyAddr
}

// GetName returns exchange name
func (w *Websocket) GetName() string {
	return w.exchangeName
}

// GetChannelDifference finds the difference between the subscribed channels
// and the new subscription list when pairs are disabled or enabled.
func (w *Websocket) GetChannelDifference(conn Connection, newSubs subscription.List) (sub, unsub subscription.List) {
	var subscriptionStore **subscription.Store
	if candidate, ok := w.connections[conn]; ok {
		subscriptionStore = &candidate.Subscriptions
	} else {
		subscriptionStore = &w.subscriptions
	}
	if *subscriptionStore == nil {
		*subscriptionStore = subscription.NewStore()
	}
	return (*subscriptionStore).Diff(newSubs)
}

// UnsubscribeChannels unsubscribes from a list of websocket channel
func (w *Websocket) UnsubscribeChannels(conn Connection, channels subscription.List) error {
	if len(channels) == 0 {
		return nil // No channels to unsubscribe from is not an error
	}
	if candidate, ok := w.connections[conn]; ok {
		return w.unsubscribe(candidate.Subscriptions, channels, func(channels subscription.List) error {
			return candidate.Setup.Unsubscriber(context.TODO(), conn, channels)
		})
	}
	return w.unsubscribe(w.subscriptions, channels, func(channels subscription.List) error {
		return w.Unsubscriber(channels)
	})
}

func (w *Websocket) unsubscribe(store *subscription.Store, channels subscription.List, unsub func(channels subscription.List) error) error {
	if store == nil {
		return nil // No channels to unsubscribe from is not an error
	}
	for _, s := range channels {
		if store.Get(s) == nil {
			return fmt.Errorf("%w: %s", subscription.ErrNotFound, s)
		}
	}
	return unsub(channels)
}

// ResubscribeToChannel resubscribes to channel
// Sets state to Resubscribing, and exchanges which want to maintain a lock on it can respect this state and not RemoveSubscription
// Errors if subscription is already subscribing
func (w *Websocket) ResubscribeToChannel(conn Connection, s *subscription.Subscription) error {
	l := subscription.List{s}
	if err := s.SetState(subscription.ResubscribingState); err != nil {
		return fmt.Errorf("%w: %s", err, s)
	}
	if err := w.UnsubscribeChannels(conn, l); err != nil {
		return err
	}
	return w.SubscribeToChannels(conn, l)
}

// SubscribeToChannels subscribes to websocket channels using the exchange specific Subscriber method
// Errors are returned for duplicates or exceeding max Subscriptions
func (w *Websocket) SubscribeToChannels(conn Connection, subs subscription.List) error {
	if slices.Contains(subs, nil) {
		return fmt.Errorf("%w: List parameter contains an nil element", common.ErrNilPointer)
	}
	if err := w.checkSubscriptions(conn, subs); err != nil {
		return err
	}

	if candidate, ok := w.connections[conn]; ok {
		return candidate.Setup.Subscriber(context.TODO(), conn, subs)
	}

	if w.Subscriber == nil {
		return fmt.Errorf("%w: Global Subscriber not set", common.ErrNilPointer)
	}

	if err := w.Subscriber(subs); err != nil {
		return fmt.Errorf("%w: %w", ErrSubscriptionFailure, err)
	}
	return nil
}

// AddSubscriptions adds subscriptions to the subscription store
// Sets state to Subscribing unless the state is already set
func (w *Websocket) AddSubscriptions(conn Connection, subs ...*subscription.Subscription) error {
	if w == nil {
		return fmt.Errorf("%w: AddSubscriptions called on nil Websocket", common.ErrNilPointer)
	}
	var subscriptionStore **subscription.Store
	if candidate, ok := w.connections[conn]; ok {
		subscriptionStore = &candidate.Subscriptions
	} else {
		subscriptionStore = &w.subscriptions
	}

	if *subscriptionStore == nil {
		*subscriptionStore = subscription.NewStore()
	}
	var errs error
	for _, s := range subs {
		if s.State() == subscription.InactiveState {
			if err := s.SetState(subscription.SubscribingState); err != nil {
				errs = common.AppendError(errs, fmt.Errorf("%w: %s", err, s))
			}
		}
		if err := (*subscriptionStore).Add(s); err != nil {
			errs = common.AppendError(errs, err)
		}
	}
	return errs
}

// AddSuccessfulSubscriptions marks subscriptions as subscribed and adds them to the subscription store
func (w *Websocket) AddSuccessfulSubscriptions(conn Connection, subs ...*subscription.Subscription) error {
	if w == nil {
		return fmt.Errorf("%w: AddSuccessfulSubscriptions called on nil Websocket", common.ErrNilPointer)
	}

	var subscriptionStore **subscription.Store
	if candidate, ok := w.connections[conn]; ok {
		subscriptionStore = &candidate.Subscriptions
	} else {
		subscriptionStore = &w.subscriptions
	}

	if *subscriptionStore == nil {
		*subscriptionStore = subscription.NewStore()
	}

	var errs error
	for _, s := range subs {
		if err := s.SetState(subscription.SubscribedState); err != nil {
			errs = common.AppendError(errs, fmt.Errorf("%w: %s", err, s))
		}
		if err := (*subscriptionStore).Add(s); err != nil {
			errs = common.AppendError(errs, err)
		}
	}
	return errs
}

// RemoveSubscriptions removes subscriptions from the subscription list and sets the status to Unsubscribed
func (w *Websocket) RemoveSubscriptions(conn Connection, subs ...*subscription.Subscription) error {
	if w == nil {
		return fmt.Errorf("%w: RemoveSubscriptions called on nil Websocket", common.ErrNilPointer)
	}

	var subscriptionStore *subscription.Store
	if candidate, ok := w.connections[conn]; ok {
		subscriptionStore = candidate.Subscriptions
	} else {
		subscriptionStore = w.subscriptions
	}

	if subscriptionStore == nil {
		return fmt.Errorf("%w: RemoveSubscriptions called on uninitialised Websocket", common.ErrNilPointer)
	}

	var errs error
	for _, s := range subs {
		if err := s.SetState(subscription.UnsubscribedState); err != nil {
			errs = common.AppendError(errs, fmt.Errorf("%w: %s", err, s))
		}
		if err := subscriptionStore.Remove(s); err != nil {
			errs = common.AppendError(errs, err)
		}
	}
	return errs
}

// GetSubscription returns a subscription at the key provided
// returns nil if no subscription is at that key or the key is nil
// Keys can implement subscription.MatchableKey in order to provide custom matching logic
func (w *Websocket) GetSubscription(key any) *subscription.Subscription {
	if w == nil || key == nil {
		return nil
	}
	for _, c := range w.connectionManager {
		if c.Subscriptions == nil {
			continue
		}
		sub := c.Subscriptions.Get(key)
		if sub != nil {
			return sub
		}
	}
	if w.subscriptions == nil {
		return nil
	}
	return w.subscriptions.Get(key)
}

// GetSubscriptions returns a new slice of the subscriptions
func (w *Websocket) GetSubscriptions() subscription.List {
	if w == nil {
		return nil
	}
	var subs subscription.List
	for _, c := range w.connectionManager {
		if c.Subscriptions != nil {
			subs = append(subs, c.Subscriptions.List()...)
		}
	}
	if w.subscriptions != nil {
		subs = append(subs, w.subscriptions.List()...)
	}
	return subs
}

// SetCanUseAuthenticatedEndpoints sets canUseAuthenticatedEndpoints val in a thread safe manner
func (w *Websocket) SetCanUseAuthenticatedEndpoints(b bool) {
	w.canUseAuthenticatedEndpoints.Store(b)
}

// CanUseAuthenticatedEndpoints gets canUseAuthenticatedEndpoints val in a thread safe manner
func (w *Websocket) CanUseAuthenticatedEndpoints() bool {
	return w.canUseAuthenticatedEndpoints.Load()
}

// checkWebsocketURL checks for a valid websocket url
func checkWebsocketURL(s string) error {
	u, err := url.Parse(s)
	if err != nil {
		return err
	}
	if u.Scheme != "ws" && u.Scheme != "wss" {
		return fmt.Errorf("cannot set %w %s", errInvalidWebsocketURL, s)
	}
	return nil
}

// checkSubscriptions checks subscriptions against the max subscription limit and if the subscription already exists
// The subscription state is not considered when counting existing subscriptions
func (w *Websocket) checkSubscriptions(conn Connection, subs subscription.List) error {
	var subscriptionStore *subscription.Store
	if candidate, ok := w.connections[conn]; ok {
		subscriptionStore = candidate.Subscriptions
	} else {
		subscriptionStore = w.subscriptions
	}
	if subscriptionStore == nil {
		return fmt.Errorf("%w: Websocket.subscriptions", common.ErrNilPointer)
	}

	existing := subscriptionStore.Len()
	if w.MaxSubscriptionsPerConnection > 0 && existing+len(subs) > w.MaxSubscriptionsPerConnection {
		return fmt.Errorf("%w: current subscriptions: %v, incoming subscriptions: %v, max subscriptions per connection: %v - please reduce enabled pairs",
			errSubscriptionsExceedsLimit,
			existing,
			len(subs),
			w.MaxSubscriptionsPerConnection)
	}

	for _, s := range subs {
		if found := subscriptionStore.Get(s); found != nil {
			return fmt.Errorf("%w: %s", subscription.ErrDuplicate, s)
		}
	}

	return nil
}

// Reader reads and handles data from a specific connection
func (w *Websocket) Reader(ctx context.Context, conn Connection, handler func(ctx context.Context, message []byte) error) {
	defer w.Wg.Done()
	for {
		resp := conn.ReadMessage()
		if resp.Raw == nil {
			return // Connection has been closed
		}
		if err := handler(ctx, resp.Raw); err != nil {
			w.DataHandler <- err
		}
	}
}

func drain(ch <-chan error) {
	for {
		select {
		case <-ch:
		default:
			return
		}
	}
}<|MERGE_RESOLUTION|>--- conflicted
+++ resolved
@@ -67,6 +67,7 @@
 	errNoPendingConnections                 = errors.New("no pending connections, call SetupNewConnection first")
 	errConnectionCandidateDuplication       = errors.New("connection candidate duplication")
 	errCannotChangeConnectionURL            = errors.New("cannot change connection URL when using multi connection management")
+	errExchangeConfigEmpty                  = errors.New("exchange config is empty")
 )
 
 var (
@@ -218,9 +219,7 @@
 		return fmt.Errorf("%w: %w", errConnSetup, errWebsocketIsNil)
 	}
 
-<<<<<<< HEAD
-=======
-	if c.ResponseCheckTimeout == 0 &&
+	if c == nil || c.ResponseCheckTimeout == 0 &&
 		c.ResponseMaxLimit == 0 &&
 		c.RateLimit == nil &&
 		c.URL == "" &&
@@ -229,7 +228,6 @@
 		return fmt.Errorf("%w: %w", errConnSetup, errExchangeConfigEmpty)
 	}
 
->>>>>>> cb6b3421
 	if w.exchangeName == "" {
 		return fmt.Errorf("%w: %w", errConnSetup, errExchangeConfigNameEmpty)
 	}
