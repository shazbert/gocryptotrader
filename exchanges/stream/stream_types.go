--- conflicted
+++ resolved
@@ -26,13 +26,8 @@
 	// in websocket_connection.go.
 	GenerateMessageID(highPrecision bool) int64
 	SendMessageReturnResponse(ctx context.Context, signature any, request any) ([]byte, error)
-<<<<<<< HEAD
 	SendMessageReturnResponses(ctx context.Context, signature any, request any, expected int, isFinalMessage ...Inspector) ([][]byte, error)
-	SendRawMessage(messageType int, message []byte) error
-=======
-	SendMessageReturnResponses(ctx context.Context, signature any, request any, expected int) ([][]byte, error)
 	SendRawMessage(ctx context.Context, messageType int, message []byte) error
->>>>>>> 06acaacd
 	SetURL(string)
 	SetProxy(string)
 	GetURL() string
