package stream

import (
	"context"
	"net/http"
	"time"

	"github.com/gorilla/websocket"
	"github.com/thrasher-corp/gocryptotrader/currency"
	"github.com/thrasher-corp/gocryptotrader/exchanges/asset"
	"github.com/thrasher-corp/gocryptotrader/exchanges/order"
	"github.com/thrasher-corp/gocryptotrader/exchanges/subscription"
)

// Connection defines a streaming services connection
type Connection interface {
	Dial(*websocket.Dialer, http.Header) error
	DialContext(context.Context, *websocket.Dialer, http.Header) error
	ReadMessage() Response
	SendJSONMessage(any) error
	SetupPingHandler(PingHandler)
	GenerateMessageID(highPrecision bool) int64
	SendMessageReturnResponse(ctx context.Context, signature any, request any) ([]byte, error)
	SendMessageReturnResponses(ctx context.Context, signature any, request any, expected int, isFinalMessage ...Inspector) ([][]byte, error)
	SendRawMessage(messageType int, message []byte) error
	SetURL(string)
	SetProxy(string)
	GetURL() string
	Shutdown() error
}

// Inspector is a hook that allows for custom message inspection
type Inspector func([]byte) bool

// Response defines generalised data from the stream connection
type Response struct {
	Type int
	Raw  []byte
}

// ConnectionSetup defines variables for an individual stream connection
type ConnectionSetup struct {
	ResponseCheckTimeout    time.Duration
	ResponseMaxLimit        time.Duration
	RateLimit               int64
	Authenticated           bool
	ConnectionLevelReporter Reporter

	// URL defines the websocket server URL to connect to
	URL string
	// Connector is the function that will be called to connect to the
	// exchange's websocket server. This will be called once when the stream
	// service is started. Any bespoke connection logic should be handled here.
	Connector func(ctx context.Context, conn Connection) error
	// GenerateSubscriptions is a function that will be called to generate a
	// list of subscriptions to be made to the exchange's websocket server.
	GenerateSubscriptions func() (subscription.List, error)
	// Subscriber is a function that will be called to send subscription
	// messages based on the exchange's websocket server requirements to
	// subscribe to specific channels.
	Subscriber func(ctx context.Context, conn Connection, sub subscription.List) error
	// Unsubscriber is a function that will be called to send unsubscription
	// messages based on the exchange's websocket server requirements to
	// unsubscribe from specific channels. NOTE: IF THE FEATURE IS ENABLED.
	Unsubscriber func(ctx context.Context, conn Connection, unsub subscription.List) error
	// Handler defines the function that will be called when a message is
	// received from the exchange's websocket server. This function should
	// handle the incoming message and pass it to the appropriate data handler.
	Handler func(ctx context.Context, incoming []byte) error
<<<<<<< HEAD
=======
	// Authenticate is a function that will be called to authenticate the
	// connection to the exchange's websocket server. This function should
	// handle the authentication process and return an error if the
	// authentication fails.
	Authenticate func(ctx context.Context, conn Connection) error
	// OutboundRequestSignature is any type that will match outbound
	// requests to this specific connection. This could be an asset type
	// `asset.Spot`, a string type denoting the individual URL, an
	// authenticated or unauthenticated string or a mixture of these.
	OutboundRequestSignature any
>>>>>>> cc97528d
}

// ConnectionWrapper contains the connection setup details to be used when
// attempting a new connection. It also contains the subscriptions that are
// associated with the specific connection.
type ConnectionWrapper struct {
	// Setup contains the connection setup details
	Setup *ConnectionSetup
	// Subscriptions contains the subscriptions that are associated with the
	// specific connection(s)
	Subscriptions *subscription.Store
	// Connection contains the active connection based off the connection
	// details above.
	Connection Connection // TODO: Upgrade to slice of connections.
}

// PingHandler container for ping handler settings
type PingHandler struct {
	Websocket         bool
	UseGorillaHandler bool
	MessageType       int
	Message           []byte
	Delay             time.Duration
}

// FundingData defines funding data
type FundingData struct {
	Timestamp    time.Time
	CurrencyPair currency.Pair
	AssetType    asset.Item
	Exchange     string
	Amount       float64
	Rate         float64
	Period       int64
	Side         order.Side
}

// KlineData defines kline feed
type KlineData struct {
	Timestamp  time.Time
	Pair       currency.Pair
	AssetType  asset.Item
	Exchange   string
	StartTime  time.Time
	CloseTime  time.Time
	Interval   string
	OpenPrice  float64
	ClosePrice float64
	HighPrice  float64
	LowPrice   float64
	Volume     float64
}

// WebsocketPositionUpdated reflects a change in orders/contracts on an exchange
type WebsocketPositionUpdated struct {
	Timestamp time.Time
	Pair      currency.Pair
	AssetType asset.Item
	Exchange  string
}

// UnhandledMessageWarning defines a container for unhandled message warnings
type UnhandledMessageWarning struct {
	Message string
}

// Reporter interface groups observability functionality over
// Websocket request latency.
type Reporter interface {
	Latency(name string, message []byte, t time.Duration)
}<|MERGE_RESOLUTION|>--- conflicted
+++ resolved
@@ -67,8 +67,6 @@
 	// received from the exchange's websocket server. This function should
 	// handle the incoming message and pass it to the appropriate data handler.
 	Handler func(ctx context.Context, incoming []byte) error
-<<<<<<< HEAD
-=======
 	// Authenticate is a function that will be called to authenticate the
 	// connection to the exchange's websocket server. This function should
 	// handle the authentication process and return an error if the
@@ -79,7 +77,6 @@
 	// `asset.Spot`, a string type denoting the individual URL, an
 	// authenticated or unauthenticated string or a mixture of these.
 	OutboundRequestSignature any
->>>>>>> cc97528d
 }
 
 // ConnectionWrapper contains the connection setup details to be used when
