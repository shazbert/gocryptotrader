--- conflicted
+++ resolved
@@ -9,11 +9,8 @@
 	"github.com/thrasher-corp/gocryptotrader/currency"
 	"github.com/thrasher-corp/gocryptotrader/exchanges/asset"
 	"github.com/thrasher-corp/gocryptotrader/exchanges/order"
-<<<<<<< HEAD
+	"github.com/thrasher-corp/gocryptotrader/exchanges/request"
 	"github.com/thrasher-corp/gocryptotrader/exchanges/subscription"
-=======
-	"github.com/thrasher-corp/gocryptotrader/exchanges/request"
->>>>>>> cfdf4a87
 )
 
 // Connection defines a streaming services connection
@@ -24,13 +21,8 @@
 	SendJSONMessage(ctx context.Context, payload interface{}) error
 	SetupPingHandler(PingHandler)
 	GenerateMessageID(highPrecision bool) int64
-<<<<<<< HEAD
 	SendMessageReturnResponse(ctx context.Context, signature interface{}, request interface{}) ([]byte, error)
-	SendRawMessage(messageType int, message []byte) error
-=======
-	SendMessageReturnResponse(signature interface{}, request interface{}) ([]byte, error)
 	SendRawMessage(ctx context.Context, messageType int, message []byte) error
->>>>>>> cfdf4a87
 	SetURL(string)
 	SetProxy(string)
 	GetURL() string
@@ -47,12 +39,7 @@
 type ConnectionSetup struct {
 	ResponseCheckTimeout    time.Duration
 	ResponseMaxLimit        time.Duration
-<<<<<<< HEAD
-	RateLimit               int64
-=======
 	RateLimit               *request.RateLimiterWithWeight
-	URL                     string
->>>>>>> cfdf4a87
 	Authenticated           bool
 	ConnectionLevelReporter Reporter
 
