--- conflicted
+++ resolved
@@ -17,11 +17,7 @@
 	"github.com/thrasher-corp/gocryptotrader/common/crypto"
 	"github.com/thrasher-corp/gocryptotrader/currency"
 	exchange "github.com/thrasher-corp/gocryptotrader/exchanges"
-<<<<<<< HEAD
-	"github.com/thrasher-corp/gocryptotrader/exchanges/kline"
-=======
 	"github.com/thrasher-corp/gocryptotrader/exchanges/asset"
->>>>>>> 4a736fb3
 	"github.com/thrasher-corp/gocryptotrader/exchanges/request"
 	"github.com/thrasher-corp/gocryptotrader/log"
 )
@@ -571,26 +567,20 @@
 	return errors.New("incorrect limit values - valid values are 5, 10, 20, 50, 100, 500, 1000")
 }
 
-<<<<<<< HEAD
-// CheckIntervals checks value against a variable list
-func (b *Binance) CheckIntervals(interval string) error {
-	for x := range b.validIntervals {
-		if TimeInterval(interval) == b.validIntervals[x] {
-			return nil
-		}
-	}
-	return errors.New(`incorrect interval values - valid values are "1m","3m","5m","15m","30m","1h","2h","4h","6h","8h","12h","1d","3d","1w","1M"`)
-=======
 // CheckSymbol checks value against a variable list
 func (b *Binance) CheckSymbol(symbol string, assetType asset.Item) error {
-	enPairs := b.GetAvailablePairs(assetType)
+	enPairs, err := b.GetAvailablePairs(assetType)
+	if err != nil {
+		return err
+	}
 	for x := range enPairs {
-		if b.FormatExchangeCurrency(enPairs[x], assetType).String() == symbol {
+		var fmtP currency.Pair
+		fmtP, err = b.FormatExchangeCurrency(enPairs[x], assetType)
+		if fmtP.String() == symbol {
 			return nil
 		}
 	}
 	return errors.New("incorrect symbol values - please check available pairs in configuration")
->>>>>>> 4a736fb3
 }
 
 // SetValues sets the default valid values
