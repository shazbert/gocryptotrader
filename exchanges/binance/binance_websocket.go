--- conflicted
+++ resolved
@@ -10,20 +10,11 @@
 	"time"
 
 	"github.com/gorilla/websocket"
-<<<<<<< HEAD
-	"github.com/thrasher-/gocryptotrader/common"
-	"github.com/thrasher-/gocryptotrader/currency"
-	exchange "github.com/thrasher-/gocryptotrader/exchanges"
-	"github.com/thrasher-/gocryptotrader/exchanges/asset"
-	"github.com/thrasher-/gocryptotrader/exchanges/orderbook"
-=======
 	"github.com/thrasher-corp/gocryptotrader/common"
 	"github.com/thrasher-corp/gocryptotrader/currency"
-	exchange "github.com/thrasher-corp/gocryptotrader/exchanges"
+	"github.com/thrasher-corp/gocryptotrader/exchanges/asset"
 	"github.com/thrasher-corp/gocryptotrader/exchanges/orderbook"
-	"github.com/thrasher-corp/gocryptotrader/exchanges/ticker"
 	"github.com/thrasher-corp/gocryptotrader/exchanges/wshandler"
->>>>>>> 2078ba90
 )
 
 const (
@@ -160,23 +151,7 @@
 		kline +
 		"/" +
 		depth
-<<<<<<< HEAD
-
-	if b.Websocket.GetProxyAddress() != "" {
-		var u *url.URL
-		u, err = url.Parse(b.Websocket.GetProxyAddress())
-		if err != nil {
-			return fmt.Errorf("binance_websocket.go - Unable to connect to parse proxy address. Error: %s",
-				err)
-		}
-
-		Dialer.Proxy = http.ProxyURL(u)
-	}
-
 	for _, ePair := range b.GetEnabledPairs(asset.Spot) {
-=======
-	for _, ePair := range b.GetEnabledCurrencies() {
->>>>>>> 2078ba90
 		err = b.SeedLocalCache(ePair)
 		if err != nil {
 			return err
@@ -243,67 +218,6 @@
 						err)
 					continue
 				}
-<<<<<<< HEAD
-				streamType := strings.Split(multiStreamData.Stream, "@")
-				switch streamType[1] {
-				case "trade":
-					trade := TradeStream{}
-
-					err := common.JSONDecode(multiStreamData.Data, &trade)
-					if err != nil {
-						b.Websocket.DataHandler <- fmt.Errorf("binance_websocket.go - Could not unmarshal trade data: %s",
-							err)
-						continue
-					}
-
-					price, err := strconv.ParseFloat(trade.Price, 64)
-					if err != nil {
-						b.Websocket.DataHandler <- fmt.Errorf("binance_websocket.go - price conversion error: %s",
-							err)
-						continue
-					}
-
-					amount, err := strconv.ParseFloat(trade.Quantity, 64)
-					if err != nil {
-						b.Websocket.DataHandler <- fmt.Errorf("binance_websocket.go - amount conversion error: %s",
-							err)
-						continue
-					}
-
-					b.Websocket.DataHandler <- exchange.TradeData{
-						CurrencyPair: currency.NewPairFromString(trade.Symbol),
-						Timestamp:    time.Unix(0, trade.TimeStamp*int64(time.Millisecond)),
-						Price:        price,
-						Amount:       amount,
-						Exchange:     b.GetName(),
-						AssetType:    asset.Spot,
-						Side:         trade.EventType,
-					}
-					continue
-				case "ticker":
-					t := TickerStream{}
-
-					err := common.JSONDecode(multiStreamData.Data, &t)
-					if err != nil {
-						b.Websocket.DataHandler <- fmt.Errorf("binance_websocket.go - Could not convert to a TickerStream structure %s",
-							err.Error())
-						continue
-					}
-
-					var wsTicker exchange.TickerData
-
-					wsTicker.Timestamp = time.Unix(t.EventTime/1000, 0)
-					wsTicker.Pair = currency.NewPairFromString(t.Symbol)
-					wsTicker.AssetType = asset.Spot
-					wsTicker.Exchange = b.GetName()
-					wsTicker.ClosePrice, _ = strconv.ParseFloat(t.CurrDayClose, 64)
-					wsTicker.Quantity, _ = strconv.ParseFloat(t.TotalTradedVolume, 64)
-					wsTicker.OpenPrice, _ = strconv.ParseFloat(t.OpenPrice, 64)
-					wsTicker.HighPrice, _ = strconv.ParseFloat(t.HighPrice, 64)
-					wsTicker.LowPrice, _ = strconv.ParseFloat(t.LowPrice, 64)
-
-					b.Websocket.DataHandler <- wsTicker
-=======
 
 				amount, err := strconv.ParseFloat(trade.Quantity, 64)
 				if err != nil {
@@ -334,10 +248,9 @@
 				}
 
 				var wsTicker wshandler.TickerData
-
 				wsTicker.Timestamp = time.Unix(t.EventTime/1000, 0)
 				wsTicker.Pair = currency.NewPairFromString(t.Symbol)
-				wsTicker.AssetType = ticker.Spot
+				wsTicker.AssetType = asset.Spot
 				wsTicker.Exchange = b.GetName()
 				wsTicker.ClosePrice, _ = strconv.ParseFloat(t.CurrDayClose, 64)
 				wsTicker.Quantity, _ = strconv.ParseFloat(t.TotalTradedVolume, 64)
@@ -346,7 +259,6 @@
 				wsTicker.LowPrice, _ = strconv.ParseFloat(t.LowPrice, 64)
 
 				b.Websocket.DataHandler <- wsTicker
->>>>>>> 2078ba90
 
 				continue
 			case "kline":
@@ -357,65 +269,12 @@
 						b.Name,
 						err)
 					continue
-<<<<<<< HEAD
-				case "kline":
-					kline := KlineStream{}
-
-					err := common.JSONDecode(multiStreamData.Data, &kline)
-					if err != nil {
-						b.Websocket.DataHandler <- fmt.Errorf("binance_websocket.go - Could not convert to a KlineStream structure %s",
-							err)
-						continue
-					}
-
-					var wsKline exchange.KlineData
-
-					wsKline.Timestamp = time.Unix(0, kline.EventTime)
-					wsKline.Pair = currency.NewPairFromString(kline.Symbol)
-					wsKline.AssetType = asset.Spot
-					wsKline.Exchange = b.GetName()
-					wsKline.StartTime = time.Unix(0, kline.Kline.StartTime)
-					wsKline.CloseTime = time.Unix(0, kline.Kline.CloseTime)
-					wsKline.Interval = kline.Kline.Interval
-					wsKline.OpenPrice, _ = strconv.ParseFloat(kline.Kline.OpenPrice, 64)
-					wsKline.ClosePrice, _ = strconv.ParseFloat(kline.Kline.ClosePrice, 64)
-					wsKline.HighPrice, _ = strconv.ParseFloat(kline.Kline.HighPrice, 64)
-					wsKline.LowPrice, _ = strconv.ParseFloat(kline.Kline.LowPrice, 64)
-					wsKline.Volume, _ = strconv.ParseFloat(kline.Kline.Volume, 64)
-
-					b.Websocket.DataHandler <- wsKline
-					continue
-				case "depth":
-					depth := WebsocketDepthStream{}
-
-					err := common.JSONDecode(multiStreamData.Data, &depth)
-					if err != nil {
-						b.Websocket.DataHandler <- fmt.Errorf("binance_websocket.go - Could not convert to depthStream structure %s",
-							err)
-						continue
-					}
-
-					err = b.UpdateLocalCache(&depth)
-					if err != nil {
-						b.Websocket.DataHandler <- fmt.Errorf("binance_websocket.go - UpdateLocalCache error: %s",
-							err)
-						continue
-					}
-
-					currencyPair := currency.NewPairFromString(depth.Pair)
-
-					b.Websocket.DataHandler <- exchange.WebsocketOrderbookUpdate{
-						Pair:     currencyPair,
-						Asset:    asset.Spot,
-						Exchange: b.GetName(),
-					}
-=======
 				}
 
 				var wsKline wshandler.KlineData
 				wsKline.Timestamp = time.Unix(0, kline.EventTime)
 				wsKline.Pair = currency.NewPairFromString(kline.Symbol)
-				wsKline.AssetType = ticker.Spot
+				wsKline.AssetType = asset.Spot
 				wsKline.Exchange = b.GetName()
 				wsKline.StartTime = time.Unix(0, kline.Kline.StartTime)
 				wsKline.CloseTime = time.Unix(0, kline.Kline.CloseTime)
@@ -442,7 +301,6 @@
 					b.Websocket.DataHandler <- fmt.Errorf("%v - UpdateLocalCache error: %s",
 						b.Name,
 						err)
->>>>>>> 2078ba90
 					continue
 				}
 
