--- conflicted
+++ resolved
@@ -52,26 +52,7 @@
 		b.Websocket.SetWebsocketURL(binanceDefaultWebsocketURL, b.Websocket.Conn)
 	}
 
-	pairs, err := b.GetEnabledPairs(asset.Spot)
-	if err != nil {
-		return err
-	}
-
-<<<<<<< HEAD
-	for i := range pairs {
-		err = b.SeedLocalCache(pairs[i])
-		if err != nil {
-			return err
-		}
-	}
-
 	err = b.Websocket.Conn.Dial(&dialer, http.Header{})
-=======
-	b.WebsocketConn.URL = wsurl
-	b.WebsocketConn.Verbose = b.Verbose
-
-	err = b.WebsocketConn.Dial(&dialer, http.Header{})
->>>>>>> be64cce9
 	if err != nil {
 		return fmt.Errorf("%v - Unable to connect to Websocket. Error: %s",
 			b.Name,
@@ -83,9 +64,11 @@
 		Delay:             pingDelay,
 	})
 
-<<<<<<< HEAD
-=======
-	enabledPairs := b.GetEnabledPairs(asset.Spot)
+	enabledPairs, err := b.GetEnabledPairs(asset.Spot)
+	if err != nil {
+		return err
+	}
+
 	for i := range enabledPairs {
 		err = b.SeedLocalCache(enabledPairs[i])
 		if err != nil {
@@ -93,7 +76,6 @@
 		}
 	}
 
->>>>>>> be64cce9
 	go b.wsReadData()
 
 	subs, err := b.GenerateSubscriptions()
@@ -416,34 +398,23 @@
 
 // SeedLocalCache seeds depth data
 func (b *Binance) SeedLocalCache(p currency.Pair) error {
-<<<<<<< HEAD
-	fpair, err := b.FormatExchangeCurrency(p, asset.Spot)
-	if err != nil {
-		return err
-	}
-
-	orderbookNew, err := b.GetOrderBook(OrderBookDataRequestParams{
-		Symbol: fpair.String(),
+	fPair, err := b.FormatExchangeCurrency(p, asset.Spot)
+	if err != nil {
+		return err
+	}
+
+	ob, err := b.GetOrderBook(OrderBookDataRequestParams{
+		Symbol: fPair.String(),
 		Limit:  1000,
 	})
-=======
-	ob, err := b.GetOrderBook(
-		OrderBookDataRequestParams{
-			Symbol: b.FormatExchangeCurrency(p, asset.Spot).String(),
-			Limit:  1000,
-		})
->>>>>>> be64cce9
-	if err != nil {
-		return err
-	}
-
-<<<<<<< HEAD
-=======
+	if err != nil {
+		return err
+	}
+
 	return b.SeedLocalCacheWithBook(p, &ob)
 }
 
 func (b *Binance) SeedLocalCacheWithBook(p currency.Pair, orderbookNew *OrderBook) error {
->>>>>>> be64cce9
 	var newOrderBook orderbook.Base
 	for i := range orderbookNew.Bids {
 		newOrderBook.Bids = append(newOrderBook.Bids, orderbook.Item{
@@ -468,8 +439,23 @@
 
 // UpdateLocalCache updates and returns the most recent iteration of the orderbook
 func (b *Binance) UpdateLocalCache(wsdp *WebsocketDepthStream) error {
-	currencyPair := currency.NewPairFromFormattedPairs(wsdp.Pair, b.GetEnabledPairs(asset.Spot),
-		b.GetPairFormat(asset.Spot, true))
+	enabledPairs, err := b.GetEnabledPairs(asset.Spot)
+	if err != nil {
+		return err
+	}
+
+	format, err := b.GetPairFormat(asset.Spot, true)
+	if err != nil {
+		return err
+	}
+
+	currencyPair, err := currency.NewPairFromFormattedPairs(wsdp.Pair,
+		enabledPairs,
+		format)
+	if err != nil {
+		return err
+	}
+
 	currentBook := b.Websocket.Orderbook.GetOrderbook(currencyPair, asset.Spot)
 
 	// Drop any event where u is <= lastUpdateId in the snapshot.
@@ -506,29 +492,10 @@
 		updateAsk = append(updateAsk, orderbook.Item{Price: p, Amount: a})
 	}
 
-<<<<<<< HEAD
-	pairs, err := b.GetEnabledPairs(asset.Spot)
-	if err != nil {
-		return err
-	}
-
-	format, err := b.GetPairFormat(asset.Spot, true)
-	if err != nil {
-		return err
-	}
-
-	pair, err := currency.NewPairFromFormattedPairs(wsdp.Pair, pairs, format)
-	if err != nil {
-		return err
-	}
-
 	return b.Websocket.Orderbook.Update(&cache.Update{
-=======
-	return b.Websocket.Orderbook.Update(&wsorderbook.WebsocketOrderbookUpdate{
->>>>>>> be64cce9
 		Bids:     updateBid,
 		Asks:     updateAsk,
-		Pair:     pair,
+		Pair:     currencyPair,
 		UpdateID: wsdp.LastUpdateID,
 		Asset:    asset.Spot,
 	})
