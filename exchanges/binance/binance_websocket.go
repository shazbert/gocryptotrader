--- conflicted
+++ resolved
@@ -165,13 +165,8 @@
 	}
 }
 
-<<<<<<< HEAD
 func (e *Exchange) wsHandleData(ctx context.Context, respRaw []byte) error {
-	if id, err := jsonparser.GetInt(respRaw, "id"); err == nil {
-=======
-func (e *Exchange) wsHandleData(respRaw []byte) error {
 	if id, err := jsonparser.GetString(respRaw, "id"); err == nil {
->>>>>>> 73e200e4
 		if e.Websocket.Match.IncomingWithData(id, respRaw) {
 			return nil
 		}
