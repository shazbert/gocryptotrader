package binance

import (
	"context"
	"errors"
	"fmt"
	"sort"
	"strconv"
	"strings"
	"sync"
	"time"

	"github.com/thrasher-corp/gocryptotrader/common"
	"github.com/thrasher-corp/gocryptotrader/config"
	"github.com/thrasher-corp/gocryptotrader/currency"
	exchange "github.com/thrasher-corp/gocryptotrader/exchanges"
	"github.com/thrasher-corp/gocryptotrader/exchanges/account"
	"github.com/thrasher-corp/gocryptotrader/exchanges/asset"
	"github.com/thrasher-corp/gocryptotrader/exchanges/deposit"
	"github.com/thrasher-corp/gocryptotrader/exchanges/kline"
	"github.com/thrasher-corp/gocryptotrader/exchanges/order"
	"github.com/thrasher-corp/gocryptotrader/exchanges/orderbook"
	"github.com/thrasher-corp/gocryptotrader/exchanges/protocol"
	"github.com/thrasher-corp/gocryptotrader/exchanges/request"
	"github.com/thrasher-corp/gocryptotrader/exchanges/stream"
	"github.com/thrasher-corp/gocryptotrader/exchanges/stream/buffer"
	"github.com/thrasher-corp/gocryptotrader/exchanges/ticker"
	"github.com/thrasher-corp/gocryptotrader/exchanges/trade"
	"github.com/thrasher-corp/gocryptotrader/log"
	"github.com/thrasher-corp/gocryptotrader/portfolio/withdraw"
)

// GetDefaultConfig returns a default exchange config
func (b *Binance) GetDefaultConfig() (*config.Exchange, error) {
	b.SetDefaults()
	exchCfg := new(config.Exchange)
	exchCfg.Name = b.Name
	exchCfg.HTTPTimeout = exchange.DefaultHTTPTimeout
	exchCfg.BaseCurrencies = b.BaseCurrencies

	err := b.SetupDefaults(exchCfg)
	if err != nil {
		return nil, err
	}

	if b.Features.Supports.RESTCapabilities.AutoPairUpdates {
		err = b.UpdateTradablePairs(context.TODO(), true)
		if err != nil {
			return nil, err
		}
	}

	return exchCfg, nil
}

// SetDefaults sets the basic defaults for Binance
func (b *Binance) SetDefaults() {
	b.Name = "Binance"
	b.Enabled = true
	b.Verbose = true
	b.API.CredentialsValidator.RequiresKey = true
	b.API.CredentialsValidator.RequiresSecret = true
	b.SetValues()

	fmt1 := currency.PairStore{
		RequestFormat: &currency.PairFormat{Uppercase: true},
		ConfigFormat: &currency.PairFormat{
			Delimiter: currency.DashDelimiter,
			Uppercase: true,
		},
	}
	coinFutures := currency.PairStore{
		RequestFormat: &currency.PairFormat{
			Uppercase: true,
			Delimiter: currency.UnderscoreDelimiter,
		},
		ConfigFormat: &currency.PairFormat{
			Uppercase: true,
			Delimiter: currency.UnderscoreDelimiter,
		},
	}
	usdtFutures := currency.PairStore{
		RequestFormat: &currency.PairFormat{
			Uppercase: true,
		},
		ConfigFormat: &currency.PairFormat{
			Uppercase: true,
			Delimiter: currency.UnderscoreDelimiter,
		},
	}
	err := b.StoreAssetPairFormat(asset.Spot, fmt1)
	if err != nil {
		log.Errorln(log.ExchangeSys, err)
	}
	err = b.StoreAssetPairFormat(asset.Margin, fmt1)
	if err != nil {
		log.Errorln(log.ExchangeSys, err)
	}
	err = b.DisableAssetWebsocketSupport(asset.Margin)
	if err != nil {
		log.Errorln(log.ExchangeSys, err)
	}
	err = b.StoreAssetPairFormat(asset.CoinMarginedFutures, coinFutures)
	if err != nil {
		log.Errorln(log.ExchangeSys, err)
	}
	err = b.DisableAssetWebsocketSupport(asset.CoinMarginedFutures)
	if err != nil {
		log.Errorln(log.ExchangeSys, err)
	}
	err = b.StoreAssetPairFormat(asset.USDTMarginedFutures, usdtFutures)
	if err != nil {
		log.Errorln(log.ExchangeSys, err)
	}
	err = b.DisableAssetWebsocketSupport(asset.USDTMarginedFutures)
	if err != nil {
		log.Errorln(log.ExchangeSys, err)
	}
	b.Features = exchange.Features{
		Supports: exchange.FeaturesSupported{
			REST:      true,
			Websocket: true,
			RESTCapabilities: protocol.Features{
				TickerBatching:                 true,
				TickerFetching:                 true,
				KlineFetching:                  true,
				OrderbookFetching:              true,
				AutoPairUpdates:                true,
				AccountInfo:                    true,
				CryptoDeposit:                  true,
				CryptoWithdrawal:               true,
				GetOrder:                       true,
				GetOrders:                      true,
				CancelOrders:                   true,
				CancelOrder:                    true,
				SubmitOrder:                    true,
				DepositHistory:                 true,
				WithdrawalHistory:              true,
				TradeFetching:                  true,
				UserTradeHistory:               true,
				TradeFee:                       true,
				CryptoWithdrawalFee:            true,
				MultiChainDeposits:             true,
				MultiChainWithdrawals:          true,
				HasAssetTypeAccountSegregation: true,
			},
			WebsocketCapabilities: protocol.Features{
				TradeFetching:          true,
				TickerFetching:         true,
				KlineFetching:          true,
				OrderbookFetching:      true,
				AuthenticatedEndpoints: true,
				AccountInfo:            true,
				GetOrder:               true,
				GetOrders:              true,
				Subscribe:              true,
				Unsubscribe:            true,
			},
			WithdrawPermissions: exchange.AutoWithdrawCrypto |
				exchange.NoFiatWithdrawals,
			Kline: kline.ExchangeCapabilitiesSupported{
				DateRanges: true,
				Intervals:  true,
			},
		},
		Enabled: exchange.FeaturesEnabled{
			AutoPairUpdates: true,
			Kline: kline.ExchangeCapabilitiesEnabled{
				Intervals: kline.DeployExchangeIntervals(
					kline.OneMin,
					kline.ThreeMin,
					kline.FiveMin,
					kline.FifteenMin,
					kline.ThirtyMin,
					kline.OneHour,
					kline.TwoHour,
					kline.FourHour,
					kline.SixHour,
					kline.EightHour,
					kline.TwelveHour,
					kline.OneDay,
					kline.ThreeDay,
					kline.OneWeek,
					kline.OneMonth,
				),
				ResultLimit: 1000,
			},
		},
	}

	b.Requester, err = request.New(b.Name,
		common.NewHTTPClientWithTimeout(exchange.DefaultHTTPTimeout),
		request.WithLimiter(SetRateLimit()))
	if err != nil {
		log.Errorln(log.ExchangeSys, err)
	}
	b.API.Endpoints = b.NewEndpoints()
	err = b.API.Endpoints.SetDefaultEndpoints(map[exchange.URL]string{
		exchange.RestSpot:              spotAPIURL,
		exchange.RestSpotSupplementary: apiURL,
		exchange.RestUSDTMargined:      ufuturesAPIURL,
		exchange.RestCoinMargined:      cfuturesAPIURL,
		exchange.EdgeCase1:             "https://www.binance.com",
		exchange.WebsocketSpot:         binanceDefaultWebsocketURL,
	})
	if err != nil {
		log.Errorln(log.ExchangeSys, err)
	}

	b.Websocket = stream.New()
	b.WebsocketResponseMaxLimit = exchange.DefaultWebsocketResponseMaxLimit
	b.WebsocketResponseCheckTimeout = exchange.DefaultWebsocketResponseCheckTimeout
}

// Setup takes in the supplied exchange configuration details and sets params
func (b *Binance) Setup(exch *config.Exchange) error {
	err := exch.Validate()
	if err != nil {
		return err
	}
	if !exch.Enabled {
		b.SetEnabled(false)
		return nil
	}
	err = b.SetupDefaults(exch)
	if err != nil {
		return err
	}
	ePoint, err := b.API.Endpoints.GetURL(exchange.WebsocketSpot)
	if err != nil {
		return err
	}
	err = b.Websocket.Setup(&stream.WebsocketSetup{
		ExchangeConfig:        exch,
		DefaultURL:            binanceDefaultWebsocketURL,
		RunningURL:            ePoint,
		Connector:             b.WsConnect,
		Subscriber:            b.Subscribe,
		Unsubscriber:          b.Unsubscribe,
		GenerateSubscriptions: b.GenerateSubscriptions,
		Features:              &b.Features.Supports.WebsocketCapabilities,
		OrderbookBufferConfig: buffer.Config{
			SortBuffer:            true,
			SortBufferByUpdateIDs: true,
		},
		TradeFeed: b.Features.Enabled.TradeFeed,
	})
	if err != nil {
		return err
	}

	return b.Websocket.SetupNewConnection(stream.ConnectionSetup{
		ResponseCheckTimeout: exch.WebsocketResponseCheckTimeout,
		ResponseMaxLimit:     exch.WebsocketResponseMaxLimit,
		RateLimit:            wsRateLimitMilliseconds,
	})
}

// Start starts the Binance go routine
func (b *Binance) Start(wg *sync.WaitGroup) error {
	if wg == nil {
		return fmt.Errorf("%T %w", wg, common.ErrNilPointer)
	}
	wg.Add(1)
	go func() {
		b.Run()
		wg.Done()
	}()
	return nil
}

// Run implements the Binance wrapper
func (b *Binance) Run() {
	if b.Verbose {
		log.Debugf(log.ExchangeSys,
			"%s Websocket: %s. (url: %s).\n",
			b.Name,
			common.IsEnabled(b.Websocket.IsEnabled()),
			b.Websocket.GetWebsocketURL())
		b.PrintEnabledPairs()
	}

	forceUpdate := false
	a := b.GetAssetTypes(true)
	for x := range a {
		if err := b.UpdateOrderExecutionLimits(context.TODO(), a[x]); err != nil {
			log.Errorf(log.ExchangeSys,
				"%s failed to set exchange order execution limits. Err: %v",
				b.Name,
				err)
		}
		if a[x] == asset.USDTMarginedFutures && !b.BypassConfigFormatUpgrades {
			format, err := b.GetPairFormat(asset.USDTMarginedFutures, false)
			if err != nil {
				log.Errorf(log.ExchangeSys, "%s failed to get enabled currencies. Err %s\n",
					b.Name,
					err)
				return
			}
			var enabled, avail currency.Pairs
			enabled, err = b.CurrencyPairs.GetPairs(asset.USDTMarginedFutures, true)
			if err != nil {
				log.Errorf(log.ExchangeSys, "%s failed to get enabled currencies. Err %s\n",
					b.Name,
					err)
				return
			}

			avail, err = b.CurrencyPairs.GetPairs(asset.USDTMarginedFutures, false)
			if err != nil {
				log.Errorf(log.ExchangeSys, "%s failed to get available currencies. Err %s\n",
					b.Name,
					err)
				return
			}
			if !common.StringDataContains(enabled.Strings(), format.Delimiter) ||
				!common.StringDataContains(avail.Strings(), format.Delimiter) {
				var enabledPairs currency.Pairs
				enabledPairs, err = currency.NewPairsFromStrings([]string{
					currency.BTC.String() + format.Delimiter + currency.USDT.String(),
				})
				if err != nil {
					log.Errorf(log.ExchangeSys, "%s failed to update currencies. Err %s\n",
						b.Name,
						err)
				} else {
					log.Warnf(log.ExchangeSys, exchange.ResetConfigPairsWarningMessage, b.Name, a[x], enabledPairs)
					forceUpdate = true
					err = b.UpdatePairs(enabledPairs, a[x], true, true)
					if err != nil {
						log.Errorf(log.ExchangeSys,
							"%s failed to update currencies. Err: %s\n",
							b.Name,
							err)
					}
				}
			}
		}
	}

	if !b.GetEnabledFeatures().AutoPairUpdates && !forceUpdate {
		return
	}

	if err := b.UpdateTradablePairs(context.TODO(), forceUpdate); err != nil {
		log.Errorf(log.ExchangeSys,
			"%s failed to update tradable pairs. Err: %s",
			b.Name,
			err)
	}
}

// FetchTradablePairs returns a list of the exchanges tradable pairs
func (b *Binance) FetchTradablePairs(ctx context.Context, a asset.Item) (currency.Pairs, error) {
	if !b.SupportsAsset(a) {
		return nil, fmt.Errorf("asset type of %s is not supported by %s", a, b.Name)
	}
	tradingStatus := "TRADING"
	var pairs []currency.Pair
	switch a {
	case asset.Spot, asset.Margin:
		info, err := b.GetExchangeInfo(ctx)
		if err != nil {
			return nil, err
		}
		pairs = make([]currency.Pair, 0, len(info.Symbols))
		for x := range info.Symbols {
			if info.Symbols[x].Status != tradingStatus {
				continue
			}
			pair, err := currency.NewPairFromStrings(info.Symbols[x].BaseAsset,
				info.Symbols[x].QuoteAsset)
			if err != nil {
				return nil, err
			}
			if a == asset.Spot && info.Symbols[x].IsSpotTradingAllowed {
				pairs = append(pairs, pair)
			}
			if a == asset.Margin && info.Symbols[x].IsMarginTradingAllowed {
				pairs = append(pairs, pair)
			}
		}
	case asset.CoinMarginedFutures:
		cInfo, err := b.FuturesExchangeInfo(ctx)
		if err != nil {
			return nil, err
		}
		pairs = make([]currency.Pair, 0, len(cInfo.Symbols))
		for z := range cInfo.Symbols {
			if cInfo.Symbols[z].ContractStatus != tradingStatus {
				continue
			}
			pair, err := currency.NewPairFromString(cInfo.Symbols[z].Symbol)
			if err != nil {
				return nil, err
			}
			pairs = append(pairs, pair)
		}
	case asset.USDTMarginedFutures:
		uInfo, err := b.UExchangeInfo(ctx)
		if err != nil {
			return nil, err
		}
		pairs = make([]currency.Pair, 0, len(uInfo.Symbols))
		for u := range uInfo.Symbols {
			if uInfo.Symbols[u].Status != tradingStatus {
				continue
			}
			var pair currency.Pair
			if uInfo.Symbols[u].ContractType == "PERPETUAL" {
				pair, err = currency.NewPairFromStrings(uInfo.Symbols[u].BaseAsset,
					uInfo.Symbols[u].QuoteAsset)
			} else {
				pair, err = currency.NewPairFromString(uInfo.Symbols[u].Symbol)
			}
			if err != nil {
				return nil, err
			}
			pairs = append(pairs, pair)
		}
	}
	return pairs, nil
}

// UpdateTradablePairs updates the exchanges available pairs and stores
// them in the exchanges config
func (b *Binance) UpdateTradablePairs(ctx context.Context, forceUpdate bool) error {
	assetTypes := b.GetAssetTypes(false)
	for i := range assetTypes {
		pairs, err := b.FetchTradablePairs(ctx, assetTypes[i])
		if err != nil {
			return err
		}

		err = b.UpdatePairs(pairs, assetTypes[i], false, forceUpdate)
		if err != nil {
			return err
		}
	}
	return nil
}

// UpdateTickers updates the ticker for all currency pairs of a given asset type
func (b *Binance) UpdateTickers(ctx context.Context, a asset.Item) error {
	switch a {
	case asset.Spot, asset.Margin:
		tick, err := b.GetTickers(ctx)
		if err != nil {
			return err
		}

		pairs, err := b.GetEnabledPairs(a)
		if err != nil {
			return err
		}

		for i := range pairs {
			for y := range tick {
				pairFmt, err := b.FormatExchangeCurrency(pairs[i], a)
				if err != nil {
					return err
				}

				if tick[y].Symbol != pairFmt.String() {
					continue
				}

				err = ticker.ProcessTicker(&ticker.Price{
					Last:         tick[y].LastPrice,
					High:         tick[y].HighPrice,
					Low:          tick[y].LowPrice,
					Bid:          tick[y].BidPrice,
					Ask:          tick[y].AskPrice,
					Volume:       tick[y].Volume,
					QuoteVolume:  tick[y].QuoteVolume,
					Open:         tick[y].OpenPrice,
					Close:        tick[y].PrevClosePrice,
					Pair:         pairFmt,
					ExchangeName: b.Name,
					AssetType:    a,
				})
				if err != nil {
					return err
				}
			}
		}
	case asset.USDTMarginedFutures:
		tick, err := b.U24HTickerPriceChangeStats(ctx, currency.EMPTYPAIR)
		if err != nil {
			return err
		}

		for y := range tick {
			cp, err := currency.NewPairFromString(tick[y].Symbol)
			if err != nil {
				return err
			}
			err = ticker.ProcessTicker(&ticker.Price{
				Last:         tick[y].LastPrice,
				High:         tick[y].HighPrice,
				Low:          tick[y].LowPrice,
				Volume:       tick[y].Volume,
				QuoteVolume:  tick[y].QuoteVolume,
				Open:         tick[y].OpenPrice,
				Close:        tick[y].PrevClosePrice,
				Pair:         cp,
				ExchangeName: b.Name,
				AssetType:    a,
			})
			if err != nil {
				return err
			}
		}
	case asset.CoinMarginedFutures:
		tick, err := b.GetFuturesSwapTickerChangeStats(ctx, currency.EMPTYPAIR, "")
		if err != nil {
			return err
		}

		for y := range tick {
			cp, err := currency.NewPairFromString(tick[y].Symbol)
			if err != nil {
				return err
			}
			err = ticker.ProcessTicker(&ticker.Price{
				Last:         tick[y].LastPrice,
				High:         tick[y].HighPrice,
				Low:          tick[y].LowPrice,
				Volume:       tick[y].Volume,
				QuoteVolume:  tick[y].QuoteVolume,
				Open:         tick[y].OpenPrice,
				Close:        tick[y].PrevClosePrice,
				Pair:         cp,
				ExchangeName: b.Name,
				AssetType:    a,
			})
			if err != nil {
				return err
			}
		}
	default:
		return fmt.Errorf("assetType not supported: %v", a)
	}
	return nil
}

// UpdateTicker updates and returns the ticker for a currency pair
func (b *Binance) UpdateTicker(ctx context.Context, p currency.Pair, a asset.Item) (*ticker.Price, error) {
	switch a {
	case asset.Spot, asset.Margin:
		tick, err := b.GetPriceChangeStats(ctx, p)
		if err != nil {
			return nil, err
		}
		err = ticker.ProcessTicker(&ticker.Price{
			Last:         tick.LastPrice,
			High:         tick.HighPrice,
			Low:          tick.LowPrice,
			Bid:          tick.BidPrice,
			Ask:          tick.AskPrice,
			Volume:       tick.Volume,
			QuoteVolume:  tick.QuoteVolume,
			Open:         tick.OpenPrice,
			Close:        tick.PrevClosePrice,
			Pair:         p,
			ExchangeName: b.Name,
			AssetType:    a,
		})
		if err != nil {
			return nil, err
		}
	case asset.USDTMarginedFutures:
		tick, err := b.U24HTickerPriceChangeStats(ctx, p)
		if err != nil {
			return nil, err
		}
		err = ticker.ProcessTicker(&ticker.Price{
			Last:         tick[0].LastPrice,
			High:         tick[0].HighPrice,
			Low:          tick[0].LowPrice,
			Volume:       tick[0].Volume,
			QuoteVolume:  tick[0].QuoteVolume,
			Open:         tick[0].OpenPrice,
			Close:        tick[0].PrevClosePrice,
			Pair:         p,
			ExchangeName: b.Name,
			AssetType:    a,
		})
		if err != nil {
			return nil, err
		}
	case asset.CoinMarginedFutures:
		tick, err := b.GetFuturesSwapTickerChangeStats(ctx, p, "")
		if err != nil {
			return nil, err
		}
		err = ticker.ProcessTicker(&ticker.Price{
			Last:         tick[0].LastPrice,
			High:         tick[0].HighPrice,
			Low:          tick[0].LowPrice,
			Volume:       tick[0].Volume,
			QuoteVolume:  tick[0].QuoteVolume,
			Open:         tick[0].OpenPrice,
			Close:        tick[0].PrevClosePrice,
			Pair:         p,
			ExchangeName: b.Name,
			AssetType:    a,
		})
		if err != nil {
			return nil, err
		}

	default:
		return nil, fmt.Errorf("assetType not supported: %v", a)
	}
	return ticker.GetTicker(b.Name, p, a)
}

// FetchTicker returns the ticker for a currency pair
func (b *Binance) FetchTicker(ctx context.Context, p currency.Pair, assetType asset.Item) (*ticker.Price, error) {
	fPair, err := b.FormatExchangeCurrency(p, assetType)
	if err != nil {
		return nil, err
	}

	tickerNew, err := ticker.GetTicker(b.Name, fPair, assetType)
	if err != nil {
		return b.UpdateTicker(ctx, p, assetType)
	}
	return tickerNew, nil
}

// FetchOrderbook returns orderbook base on the currency pair
func (b *Binance) FetchOrderbook(ctx context.Context, p currency.Pair, assetType asset.Item) (*orderbook.Base, error) {
	ob, err := orderbook.Get(b.Name, p, assetType)
	if err != nil {
		return b.UpdateOrderbook(ctx, p, assetType)
	}
	return ob, nil
}

// UpdateOrderbook updates and returns the orderbook for a currency pair
func (b *Binance) UpdateOrderbook(ctx context.Context, p currency.Pair, assetType asset.Item) (*orderbook.Base, error) {
	book := &orderbook.Base{
		Exchange:        b.Name,
		Pair:            p,
		Asset:           assetType,
		VerifyOrderbook: b.CanVerifyOrderbook,
	}
	var orderbookNew *OrderBook
	var err error
	switch assetType {
	case asset.Spot, asset.Margin:
		orderbookNew, err = b.GetOrderBook(ctx,
			OrderBookDataRequestParams{
				Symbol: p,
				Limit:  1000})
	case asset.USDTMarginedFutures:
		orderbookNew, err = b.UFuturesOrderbook(ctx, p, 1000)
	case asset.CoinMarginedFutures:
		orderbookNew, err = b.GetFuturesOrderbook(ctx, p, 1000)
	}
	if err != nil {
		return book, err
	}

	book.Bids = make(orderbook.Items, len(orderbookNew.Bids))
	for x := range orderbookNew.Bids {
		book.Bids[x] = orderbook.Item{
			Amount: orderbookNew.Bids[x].Quantity,
			Price:  orderbookNew.Bids[x].Price,
		}
	}
	book.Asks = make(orderbook.Items, len(orderbookNew.Asks))
	for x := range orderbookNew.Asks {
		book.Asks[x] = orderbook.Item{
			Amount: orderbookNew.Asks[x].Quantity,
			Price:  orderbookNew.Asks[x].Price,
		}
	}

	err = book.Process()
	if err != nil {
		return book, err
	}
	return orderbook.Get(b.Name, p, assetType)
}

// UpdateAccountInfo retrieves balances for all enabled currencies for the
// Binance exchange
func (b *Binance) UpdateAccountInfo(ctx context.Context, assetType asset.Item) (account.Holdings, error) {
	var info account.Holdings
	var acc account.SubAccount
	acc.AssetType = assetType
	info.Exchange = b.Name
	switch assetType {
	case asset.Spot:
		raw, err := b.GetAccount(ctx)
		if err != nil {
			return info, err
		}

		var currencyBalance []account.Balance
		for i := range raw.Balances {
			free := raw.Balances[i].Free.InexactFloat64()
			locked := raw.Balances[i].Locked.InexactFloat64()

			currencyBalance = append(currencyBalance, account.Balance{
				Currency: currency.NewCode(raw.Balances[i].Asset),
				Total:    free + locked,
				Hold:     locked,
				Free:     free,
			})
		}

		acc.Currencies = currencyBalance

	case asset.CoinMarginedFutures:
		accData, err := b.GetFuturesAccountInfo(ctx)
		if err != nil {
			return info, err
		}
		var currencyDetails []account.Balance
		for i := range accData.Assets {
			currencyDetails = append(currencyDetails, account.Balance{
				Currency: currency.NewCode(accData.Assets[i].Asset),
				Total:    accData.Assets[i].WalletBalance,
				Hold:     accData.Assets[i].WalletBalance - accData.Assets[i].AvailableBalance,
				Free:     accData.Assets[i].AvailableBalance,
			})
		}

		acc.Currencies = currencyDetails

	case asset.USDTMarginedFutures:
		accData, err := b.UAccountBalanceV2(ctx)
		if err != nil {
			return info, err
		}
		accountCurrencyDetails := make(map[string][]account.Balance)
		for i := range accData {
			currencyDetails := accountCurrencyDetails[accData[i].AccountAlias]
			accountCurrencyDetails[accData[i].AccountAlias] = append(
				currencyDetails, account.Balance{
					Currency: currency.NewCode(accData[i].Asset),
					Total:    accData[i].Balance,
					Hold:     accData[i].Balance - accData[i].AvailableBalance,
					Free:     accData[i].AvailableBalance,
				},
			)
		}

		if info.Accounts, err = account.CollectBalances(accountCurrencyDetails, assetType); err != nil {
			return account.Holdings{}, err
		}
	case asset.Margin:
		accData, err := b.GetMarginAccount(ctx)
		if err != nil {
			return info, err
		}
		var currencyDetails []account.Balance
		for i := range accData.UserAssets {
			currencyDetails = append(currencyDetails, account.Balance{
				Currency:               currency.NewCode(accData.UserAssets[i].Asset),
				Total:                  accData.UserAssets[i].Free + accData.UserAssets[i].Locked,
				Hold:                   accData.UserAssets[i].Locked,
				Free:                   accData.UserAssets[i].Free,
				AvailableWithoutBorrow: accData.UserAssets[i].Free - accData.UserAssets[i].Borrowed,
				Borrowed:               accData.UserAssets[i].Borrowed,
			})
		}

		acc.Currencies = currencyDetails

	default:
		return info, fmt.Errorf("%v assetType not supported", assetType)
	}
	acc.AssetType = assetType
	info.Accounts = append(info.Accounts, acc)
	creds, err := b.GetCredentials(ctx)
	if err != nil {
		return account.Holdings{}, err
	}
	if err := account.Process(&info, creds); err != nil {
		return account.Holdings{}, err
	}
	return info, nil
}

// FetchAccountInfo retrieves balances for all enabled currencies
func (b *Binance) FetchAccountInfo(ctx context.Context, assetType asset.Item) (account.Holdings, error) {
	creds, err := b.GetCredentials(ctx)
	if err != nil {
		return account.Holdings{}, err
	}
	acc, err := account.GetHoldings(b.Name, creds, assetType)
	if err != nil {
		return b.UpdateAccountInfo(ctx, assetType)
	}
	return acc, nil
}

// GetFundingHistory returns funding history, deposits and
// withdrawals
func (b *Binance) GetFundingHistory(ctx context.Context) ([]exchange.FundHistory, error) {
	return nil, common.ErrFunctionNotSupported
}

// GetWithdrawalsHistory returns previous withdrawals data
func (b *Binance) GetWithdrawalsHistory(ctx context.Context, c currency.Code, a asset.Item) (resp []exchange.WithdrawalHistory, err error) {
	w, err := b.WithdrawHistory(ctx, c, "", time.Time{}, time.Time{}, 0, 10000)
	if err != nil {
		return nil, err
	}

	for i := range w {
		tm, err := time.Parse(binanceSAPITimeLayout, w[i].ApplyTime)
		if err != nil {
			return nil, err
		}
		resp = append(resp, exchange.WithdrawalHistory{
			Status:          strconv.FormatInt(w[i].Status, 10),
			TransferID:      w[i].ID,
			Currency:        w[i].Coin,
			Amount:          w[i].Amount,
			Fee:             w[i].TransactionFee,
			CryptoToAddress: w[i].Address,
			CryptoTxID:      w[i].TransactionID,
			CryptoChain:     w[i].Network,
			Timestamp:       tm,
		})
	}

	return resp, nil
}

// GetRecentTrades returns the most recent trades for a currency and asset
func (b *Binance) GetRecentTrades(ctx context.Context, p currency.Pair, assetType asset.Item) ([]trade.Data, error) {
	const limit = 1000
	tradeData, err := b.GetMostRecentTrades(ctx,
		RecentTradeRequestParams{p, limit})
	if err != nil {
		return nil, err
	}

	resp := make([]trade.Data, len(tradeData))
	for i := range tradeData {
		resp[i] = trade.Data{
			TID:          strconv.FormatInt(tradeData[i].ID, 10),
			Exchange:     b.Name,
			CurrencyPair: p,
			AssetType:    assetType,
			Price:        tradeData[i].Price,
			Amount:       tradeData[i].Quantity,
			Timestamp:    tradeData[i].Time,
		}
	}
	if b.IsSaveTradeDataEnabled() {
		err := trade.AddTradesToBuffer(b.Name, resp...)
		if err != nil {
			return nil, err
		}
	}

	sort.Sort(trade.ByDate(resp))
	return resp, nil
}

// GetHistoricTrades returns historic trade data within the timeframe provided
func (b *Binance) GetHistoricTrades(ctx context.Context, p currency.Pair, a asset.Item, from, to time.Time) ([]trade.Data, error) {
	req := AggregatedTradeRequestParams{
		Symbol:    p,
		StartTime: from,
		EndTime:   to,
	}
	trades, err := b.GetAggregatedTrades(ctx, &req)
	if err != nil {
		return nil, err
	}
	result := make([]trade.Data, len(trades))
	exName := b.GetName()
	for i := range trades {
		t := trades[i].toTradeData(p, exName, a)
		result[i] = *t
	}
	return result, nil
}

func (a *AggregatedTrade) toTradeData(p currency.Pair, exchange string, aType asset.Item) *trade.Data {
	return &trade.Data{
		CurrencyPair: p,
		TID:          strconv.FormatInt(a.ATradeID, 10),
		Amount:       a.Quantity,
		Exchange:     exchange,
		Price:        a.Price,
		Timestamp:    a.TimeStamp,
		AssetType:    aType,
		Side:         order.AnySide,
	}
}

// SubmitOrder submits a new order
func (b *Binance) SubmitOrder(ctx context.Context, s *order.Submit) (*order.SubmitResponse, error) {
	if err := s.Validate(); err != nil {
		return nil, err
	}
	var orderID string
	status := order.New
	var trades []order.TradeHistory
	switch s.AssetType {
	case asset.Spot, asset.Margin:
		var sideType string
		if s.Side == order.Buy {
			sideType = order.Buy.String()
		} else {
			sideType = order.Sell.String()
		}

		timeInForce := BinanceRequestParamsTimeGTC
		var requestParamsOrderType RequestParamsOrderType
		switch s.Type {
		case order.Market:
			timeInForce = ""
			requestParamsOrderType = BinanceRequestParamsOrderMarket
		case order.Limit:
			if s.ImmediateOrCancel {
				timeInForce = BinanceRequestParamsTimeIOC
			}
			requestParamsOrderType = BinanceRequestParamsOrderLimit
		default:
			return nil, errors.New("unsupported order type")
		}

		var orderRequest = NewOrderRequest{
			Symbol:           s.Pair,
			Side:             sideType,
			Price:            s.Price,
			Quantity:         s.Amount,
			TradeType:        requestParamsOrderType,
			TimeInForce:      timeInForce,
			NewClientOrderID: s.ClientOrderID,
		}
		response, err := b.NewOrder(ctx, &orderRequest)
		if err != nil {
			return nil, err
		}

		orderID = strconv.FormatInt(response.OrderID, 10)
		if response.ExecutedQty == response.OrigQty {
			status = order.Filled
		}

		trades = make([]order.TradeHistory, len(response.Fills))
		for i := range response.Fills {
			trades[i] = order.TradeHistory{
				Price:    response.Fills[i].Price,
				Amount:   response.Fills[i].Qty,
				Fee:      response.Fills[i].Commission,
				FeeAsset: response.Fills[i].CommissionAsset,
			}
		}
	case asset.CoinMarginedFutures:
		var reqSide string
		switch s.Side {
		case order.Buy:
			reqSide = "BUY"
		case order.Sell:
			reqSide = "SELL"
		default:
			return nil, fmt.Errorf("invalid side")
		}

		var (
			oType       string
			timeInForce RequestParamsTimeForceType
		)

		switch s.Type {
		case order.Limit:
			oType = cfuturesLimit
			timeInForce = BinanceRequestParamsTimeGTC
		case order.Market:
			oType = cfuturesMarket
		case order.Stop:
			oType = cfuturesStop
		case order.TakeProfit:
			oType = cfuturesTakeProfit
		case order.StopMarket:
			oType = cfuturesStopMarket
		case order.TakeProfitMarket:
			oType = cfuturesTakeProfitMarket
		case order.TrailingStop:
			oType = cfuturesTrailingStopMarket
		default:
			return nil, errors.New("invalid type, check api docs for updates")
		}

		o, err := b.FuturesNewOrder(
			ctx,
			&FuturesNewOrderRequest{
				Symbol:           s.Pair,
				Side:             reqSide,
				OrderType:        oType,
				TimeInForce:      timeInForce,
				NewClientOrderID: s.ClientOrderID,
				Quantity:         s.Amount,
				Price:            s.Price,
				ReduceOnly:       s.ReduceOnly,
			},
		)
		if err != nil {
			return nil, err
		}
		orderID = strconv.FormatInt(o.OrderID, 10)
	case asset.USDTMarginedFutures:
		var reqSide string
		switch s.Side {
		case order.Buy:
			reqSide = "BUY"
		case order.Sell:
			reqSide = "SELL"
		default:
			return nil, fmt.Errorf("invalid side")
		}
		var oType string
		switch s.Type {
		case order.Limit:
			oType = "LIMIT"
		case order.Market:
			oType = "MARKET"
		case order.Stop:
			oType = "STOP"
		case order.TakeProfit:
			oType = "TAKE_PROFIT"
		case order.StopMarket:
			oType = "STOP_MARKET"
		case order.TakeProfitMarket:
			oType = "TAKE_PROFIT_MARKET"
		case order.TrailingStop:
			oType = "TRAILING_STOP_MARKET"
		default:
			return nil, errors.New("invalid type, check api docs for updates")
		}
		order, err := b.UFuturesNewOrder(ctx,
			&UFuturesNewOrderRequest{
				Symbol:           s.Pair,
				Side:             reqSide,
				OrderType:        oType,
				TimeInForce:      "GTC",
				NewClientOrderID: s.ClientOrderID,
				Quantity:         s.Amount,
				Price:            s.Price,
				ReduceOnly:       s.ReduceOnly,
			},
		)
		if err != nil {
			return nil, err
		}
		orderID = strconv.FormatInt(order.OrderID, 10)
	default:
		return nil, fmt.Errorf("assetType not supported")
	}

	resp, err := s.DeriveSubmitResponse(orderID)
	if err != nil {
		return nil, err
	}
	resp.Trades = trades
	resp.Status = status
	return resp, nil
}

// ModifyOrder will allow of changing orderbook placement and limit to
// market conversion
func (b *Binance) ModifyOrder(_ context.Context, _ *order.Modify) (*order.ModifyResponse, error) {
	return nil, common.ErrFunctionNotSupported
}

// CancelOrder cancels an order by its corresponding ID number
func (b *Binance) CancelOrder(ctx context.Context, o *order.Cancel) error {
	if err := o.Validate(o.StandardCancel()); err != nil {
		return err
	}
	switch o.AssetType {
	case asset.Spot, asset.Margin:
		orderIDInt, err := strconv.ParseInt(o.OrderID, 10, 64)
		if err != nil {
			return err
		}
		_, err = b.CancelExistingOrder(ctx,
			o.Pair,
			orderIDInt,
			o.AccountID)
		if err != nil {
			return err
		}
	case asset.CoinMarginedFutures:
		_, err := b.FuturesCancelOrder(ctx, o.Pair, o.OrderID, "")
		if err != nil {
			return err
		}
	case asset.USDTMarginedFutures:
		_, err := b.UCancelOrder(ctx, o.Pair, o.OrderID, "")
		if err != nil {
			return err
		}
	}
	return nil
}

// CancelBatchOrders cancels an orders by their corresponding ID numbers
func (b *Binance) CancelBatchOrders(ctx context.Context, o []order.Cancel) (order.CancelBatchResponse, error) {
	return order.CancelBatchResponse{}, common.ErrNotYetImplemented
}

// CancelAllOrders cancels all orders associated with a currency pair
func (b *Binance) CancelAllOrders(ctx context.Context, req *order.Cancel) (order.CancelAllResponse, error) {
	if err := req.Validate(); err != nil {
		return order.CancelAllResponse{}, err
	}
	var cancelAllOrdersResponse order.CancelAllResponse
	cancelAllOrdersResponse.Status = make(map[string]string)
	switch req.AssetType {
	case asset.Spot, asset.Margin:
		openOrders, err := b.OpenOrders(ctx, req.Pair)
		if err != nil {
			return cancelAllOrdersResponse, err
		}
		for i := range openOrders {
			_, err = b.CancelExistingOrder(ctx,
				req.Pair,
				openOrders[i].OrderID,
				"")
			if err != nil {
				cancelAllOrdersResponse.Status[strconv.FormatInt(openOrders[i].OrderID, 10)] = err.Error()
			}
		}
	case asset.CoinMarginedFutures:
		if req.Pair.IsEmpty() {
			enabledPairs, err := b.GetEnabledPairs(asset.CoinMarginedFutures)
			if err != nil {
				return cancelAllOrdersResponse, err
			}
			for i := range enabledPairs {
				_, err = b.FuturesCancelAllOpenOrders(ctx, enabledPairs[i])
				if err != nil {
					return cancelAllOrdersResponse, err
				}
			}
		} else {
			_, err := b.FuturesCancelAllOpenOrders(ctx, req.Pair)
			if err != nil {
				return cancelAllOrdersResponse, err
			}
		}
	case asset.USDTMarginedFutures:
		if req.Pair.IsEmpty() {
			enabledPairs, err := b.GetEnabledPairs(asset.USDTMarginedFutures)
			if err != nil {
				return cancelAllOrdersResponse, err
			}
			for i := range enabledPairs {
				_, err = b.UCancelAllOpenOrders(ctx, enabledPairs[i])
				if err != nil {
					return cancelAllOrdersResponse, err
				}
			}
		} else {
			_, err := b.UCancelAllOpenOrders(ctx, req.Pair)
			if err != nil {
				return cancelAllOrdersResponse, err
			}
		}
	default:
		return cancelAllOrdersResponse, fmt.Errorf("assetType not supported: %v", req.AssetType)
	}
	return cancelAllOrdersResponse, nil
}

// GetOrderInfo returns information on a current open order
func (b *Binance) GetOrderInfo(ctx context.Context, orderID string, pair currency.Pair, assetType asset.Item) (order.Detail, error) {
	var respData order.Detail
	orderIDInt, err := strconv.ParseInt(orderID, 10, 64)
	if err != nil {
		return respData, err
	}
	switch assetType {
	case asset.Spot:
		resp, err := b.QueryOrder(ctx, pair, "", orderIDInt)
		if err != nil {
			return respData, err
		}
		var side order.Side
		side, err = order.StringToOrderSide(resp.Side)
		if err != nil {
			return respData, err
		}
		status, err := order.StringToOrderStatus(resp.Status)
		if err != nil {
			log.Errorf(log.ExchangeSys, "%s %v", b.Name, err)
		}
		orderType := order.Limit
		if resp.Type == "MARKET" {
			orderType = order.Market
		}

		return order.Detail{
			Amount:         resp.OrigQty,
			Exchange:       b.Name,
			OrderID:        strconv.FormatInt(resp.OrderID, 10),
			ClientOrderID:  resp.ClientOrderID,
			Side:           side,
			Type:           orderType,
			Pair:           pair,
			Cost:           resp.CummulativeQuoteQty,
			AssetType:      assetType,
			Status:         status,
			Price:          resp.Price,
			ExecutedAmount: resp.ExecutedQty,
			Date:           resp.Time,
			LastUpdated:    resp.UpdateTime,
		}, nil
	case asset.CoinMarginedFutures:
		orderData, err := b.FuturesOpenOrderData(ctx, pair, orderID, "")
		if err != nil {
			return respData, err
		}
		var feeBuilder exchange.FeeBuilder
		feeBuilder.Amount = orderData.ExecutedQuantity
		feeBuilder.PurchasePrice = orderData.AveragePrice
		feeBuilder.Pair = pair
		fee, err := b.GetFee(ctx, &feeBuilder)
		if err != nil {
			return respData, err
		}
		orderVars := compatibleOrderVars(orderData.Side, orderData.Status, orderData.OrderType)
		respData.Amount = orderData.OriginalQuantity
		respData.AssetType = assetType
		respData.ClientOrderID = orderData.ClientOrderID
		respData.Exchange = b.Name
		respData.ExecutedAmount = orderData.ExecutedQuantity
		respData.Fee = fee
		respData.OrderID = orderID
		respData.Pair = pair
		respData.Price = orderData.Price
		respData.RemainingAmount = orderData.OriginalQuantity - orderData.ExecutedQuantity
		respData.Side = orderVars.Side
		respData.Status = orderVars.Status
		respData.Type = orderVars.OrderType
		respData.Date = orderData.Time
		respData.LastUpdated = orderData.UpdateTime
	case asset.USDTMarginedFutures:
		orderData, err := b.UGetOrderData(ctx, pair, orderID, "")
		if err != nil {
			return respData, err
		}
		var feeBuilder exchange.FeeBuilder
		feeBuilder.Amount = orderData.ExecutedQuantity
		feeBuilder.PurchasePrice = orderData.AveragePrice
		feeBuilder.Pair = pair
		fee, err := b.GetFee(ctx, &feeBuilder)
		if err != nil {
			return respData, err
		}
		orderVars := compatibleOrderVars(orderData.Side, orderData.Status, orderData.OrderType)
		respData.Amount = orderData.OriginalQuantity
		respData.AssetType = assetType
		respData.ClientOrderID = orderData.ClientOrderID
		respData.Exchange = b.Name
		respData.ExecutedAmount = orderData.ExecutedQuantity
		respData.Fee = fee
		respData.OrderID = orderID
		respData.Pair = pair
		respData.Price = orderData.Price
		respData.RemainingAmount = orderData.OriginalQuantity - orderData.ExecutedQuantity
		respData.Side = orderVars.Side
		respData.Status = orderVars.Status
		respData.Type = orderVars.OrderType
		respData.Date = orderData.Time
		respData.LastUpdated = orderData.UpdateTime
	default:
		return respData, fmt.Errorf("assetType %s not supported", assetType)
	}
	return respData, nil
}

// GetDepositAddress returns a deposit address for a specified currency
func (b *Binance) GetDepositAddress(ctx context.Context, cryptocurrency currency.Code, _, chain string) (*deposit.Address, error) {
	addr, err := b.GetDepositAddressForCurrency(ctx, cryptocurrency.String(), chain)
	if err != nil {
		return nil, err
	}

	return &deposit.Address{
		Address: addr.Address,
		Tag:     addr.Tag,
	}, nil
}

// WithdrawCryptocurrencyFunds returns a withdrawal ID when a withdrawal is
// submitted
func (b *Binance) WithdrawCryptocurrencyFunds(ctx context.Context, withdrawRequest *withdraw.Request) (*withdraw.ExchangeResponse, error) {
	if err := withdrawRequest.Validate(); err != nil {
		return nil, err
	}
	amountStr := strconv.FormatFloat(withdrawRequest.Amount, 'f', -1, 64)
	v, err := b.WithdrawCrypto(ctx,
		withdrawRequest.Currency.String(),
		"", // withdrawal order ID
		withdrawRequest.Crypto.Chain,
		withdrawRequest.Crypto.Address,
		withdrawRequest.Crypto.AddressTag,
		withdrawRequest.Description,
		amountStr,
		false)
	if err != nil {
		return nil, err
	}
	return &withdraw.ExchangeResponse{
		ID: v,
	}, nil
}

// WithdrawFiatFunds returns a withdrawal ID when a
// withdrawal is submitted
func (b *Binance) WithdrawFiatFunds(_ context.Context, _ *withdraw.Request) (*withdraw.ExchangeResponse, error) {
	return nil, common.ErrFunctionNotSupported
}

// WithdrawFiatFundsToInternationalBank returns a withdrawal ID when a
// withdrawal is submitted
func (b *Binance) WithdrawFiatFundsToInternationalBank(_ context.Context, _ *withdraw.Request) (*withdraw.ExchangeResponse, error) {
	return nil, common.ErrFunctionNotSupported
}

// GetFeeByType returns an estimate of fee based on type of transaction
func (b *Binance) GetFeeByType(ctx context.Context, feeBuilder *exchange.FeeBuilder) (float64, error) {
	if feeBuilder == nil {
		return 0, fmt.Errorf("%T %w", feeBuilder, common.ErrNilPointer)
	}
	if (!b.AreCredentialsValid(ctx) || b.SkipAuthCheck) && // Todo check connection status
		feeBuilder.FeeType == exchange.CryptocurrencyTradeFee {
		feeBuilder.FeeType = exchange.OfflineTradeFee
	}
	return b.GetFee(ctx, feeBuilder)
}

// GetActiveOrders retrieves any orders that are active/open
func (b *Binance) GetActiveOrders(ctx context.Context, req *order.GetOrdersRequest) (order.FilteredOrders, error) {
	err := req.Validate()
	if err != nil {
		return nil, err
	}
	if len(req.Pairs) == 0 || len(req.Pairs) >= 40 {
		// sending an empty currency pair retrieves data for all currencies
		req.Pairs = append(req.Pairs, currency.EMPTYPAIR)
	}
	var orders []order.Detail
	for i := range req.Pairs {
		switch req.AssetType {
		case asset.Spot, asset.Margin:
			resp, err := b.OpenOrders(ctx, req.Pairs[i])
			if err != nil {
				return nil, err
			}
			for x := range resp {
				var side order.Side
				side, err = order.StringToOrderSide(resp[x].Side)
				if err != nil {
					log.Errorf(log.ExchangeSys, "%s %v", b.Name, err)
				}
				var orderType order.Type
				orderType, err = order.StringToOrderType(resp[x].Type)
				if err != nil {
					log.Errorf(log.ExchangeSys, "%s %v", b.Name, err)
				}
				orderStatus, err := order.StringToOrderStatus(resp[x].Status)
				if err != nil {
					log.Errorf(log.ExchangeSys, "%s %v", b.Name, err)
				}
				orders = append(orders, order.Detail{
					Amount:        resp[x].OrigQty,
					Date:          resp[x].Time,
					Exchange:      b.Name,
					OrderID:       strconv.FormatInt(resp[x].OrderID, 10),
					ClientOrderID: resp[x].ClientOrderID,
					Side:          side,
					Type:          orderType,
					Price:         resp[x].Price,
					Status:        orderStatus,
					Pair:          req.Pairs[i],
					AssetType:     req.AssetType,
					LastUpdated:   resp[x].UpdateTime,
				})
			}
		case asset.CoinMarginedFutures:
			openOrders, err := b.GetFuturesAllOpenOrders(ctx, req.Pairs[i], "")
			if err != nil {
				return nil, err
			}
			for y := range openOrders {
				var feeBuilder exchange.FeeBuilder
				feeBuilder.Amount = openOrders[y].ExecutedQty
				feeBuilder.PurchasePrice = openOrders[y].AvgPrice
				feeBuilder.Pair = req.Pairs[i]
				fee, err := b.GetFee(ctx, &feeBuilder)
				if err != nil {
					return orders, err
				}
				orderVars := compatibleOrderVars(openOrders[y].Side, openOrders[y].Status, openOrders[y].OrderType)
				orders = append(orders, order.Detail{
					Price:           openOrders[y].Price,
					Amount:          openOrders[y].OrigQty,
					ExecutedAmount:  openOrders[y].ExecutedQty,
					RemainingAmount: openOrders[y].OrigQty - openOrders[y].ExecutedQty,
					Fee:             fee,
					Exchange:        b.Name,
					OrderID:         strconv.FormatInt(openOrders[y].OrderID, 10),
					ClientOrderID:   openOrders[y].ClientOrderID,
					Type:            orderVars.OrderType,
					Side:            orderVars.Side,
					Status:          orderVars.Status,
					Pair:            req.Pairs[i],
					AssetType:       asset.CoinMarginedFutures,
					Date:            openOrders[y].Time,
					LastUpdated:     openOrders[y].UpdateTime,
				})
			}
		case asset.USDTMarginedFutures:
			openOrders, err := b.UAllAccountOpenOrders(ctx, req.Pairs[i])
			if err != nil {
				return nil, err
			}
			for y := range openOrders {
				var feeBuilder exchange.FeeBuilder
				feeBuilder.Amount = openOrders[y].ExecutedQuantity
				feeBuilder.PurchasePrice = openOrders[y].AveragePrice
				feeBuilder.Pair = req.Pairs[i]
				fee, err := b.GetFee(ctx, &feeBuilder)
				if err != nil {
					return orders, err
				}
				orderVars := compatibleOrderVars(openOrders[y].Side, openOrders[y].Status, openOrders[y].OrderType)
				orders = append(orders, order.Detail{
					Price:           openOrders[y].Price,
					Amount:          openOrders[y].OriginalQuantity,
					ExecutedAmount:  openOrders[y].ExecutedQuantity,
					RemainingAmount: openOrders[y].OriginalQuantity - openOrders[y].ExecutedQuantity,
					Fee:             fee,
					Exchange:        b.Name,
					OrderID:         strconv.FormatInt(openOrders[y].OrderID, 10),
					ClientOrderID:   openOrders[y].ClientOrderID,
					Type:            orderVars.OrderType,
					Side:            orderVars.Side,
					Status:          orderVars.Status,
					Pair:            req.Pairs[i],
					AssetType:       asset.USDTMarginedFutures,
					Date:            openOrders[y].Time,
					LastUpdated:     openOrders[y].UpdateTime,
				})
			}
		default:
			return orders, fmt.Errorf("assetType not supported")
		}
	}
	return req.Filter(b.Name, orders), nil
}

// GetOrderHistory retrieves account order information
// Can Limit response to specific order status
func (b *Binance) GetOrderHistory(ctx context.Context, req *order.GetOrdersRequest) (order.FilteredOrders, error) {
	err := req.Validate()
	if err != nil {
		return nil, err
	}
	if len(req.Pairs) == 0 {
		return nil, errors.New("at least one currency is required to fetch order history")
	}
	var orders []order.Detail
	switch req.AssetType {
	case asset.Spot, asset.Margin:
		for x := range req.Pairs {
			resp, err := b.AllOrders(ctx,
				req.Pairs[x],
				"",
				"1000")
			if err != nil {
				return nil, err
			}

			for i := range resp {
				var side order.Side
				side, err = order.StringToOrderSide(resp[i].Side)
				if err != nil {
					log.Errorf(log.ExchangeSys, "%s %v", b.Name, err)
				}
				var orderType order.Type
				orderType, err = order.StringToOrderType(resp[i].Type)
				if err != nil {
					log.Errorf(log.ExchangeSys, "%s %v", b.Name, err)
				}
				orderStatus, err := order.StringToOrderStatus(resp[i].Status)
				if err != nil {
					log.Errorf(log.ExchangeSys, "%s %v", b.Name, err)
				}
				// New orders are covered in GetOpenOrders
				if orderStatus == order.New {
					continue
				}

				var cost float64
				// For some historical orders cummulativeQuoteQty will be < 0,
				// meaning the data is not available at this time.
				if resp[i].CummulativeQuoteQty > 0 {
					cost = resp[i].CummulativeQuoteQty
				}
				detail := order.Detail{
					Amount:          resp[i].OrigQty,
					ExecutedAmount:  resp[i].ExecutedQty,
					RemainingAmount: resp[i].OrigQty - resp[i].ExecutedQty,
					Cost:            cost,
					CostAsset:       req.Pairs[x].Quote,
					Date:            resp[i].Time,
					LastUpdated:     resp[i].UpdateTime,
					Exchange:        b.Name,
					OrderID:         strconv.FormatInt(resp[i].OrderID, 10),
					Side:            side,
					Type:            orderType,
					Price:           resp[i].Price,
					Pair:            req.Pairs[x],
					Status:          orderStatus,
				}
				detail.InferCostsAndTimes()
				orders = append(orders, detail)
			}
		}
	case asset.CoinMarginedFutures:
		for i := range req.Pairs {
			var orderHistory []FuturesOrderData
			var err error
			switch {
			case !req.StartTime.IsZero() && !req.EndTime.IsZero() && req.OrderID == "":
				if req.EndTime.Before(req.StartTime) {
					return nil, errors.New("endTime cannot be before startTime")
				}
				if time.Since(req.StartTime) > time.Hour*24*30 {
					return nil, fmt.Errorf("can only fetch orders 30 days out")
				}
				orderHistory, err = b.GetAllFuturesOrders(ctx,
					req.Pairs[i], "", req.StartTime, req.EndTime, 0, 0)
				if err != nil {
					return nil, err
				}
			case req.OrderID != "" && req.StartTime.IsZero() && req.EndTime.IsZero():
				fromID, err := strconv.ParseInt(req.OrderID, 10, 64)
				if err != nil {
					return nil, err
				}
				orderHistory, err = b.GetAllFuturesOrders(ctx,
					req.Pairs[i], "", time.Time{}, time.Time{}, fromID, 0)
				if err != nil {
					return nil, err
				}
			default:
				return nil, fmt.Errorf("invalid combination of input params")
			}
			for y := range orderHistory {
				var feeBuilder exchange.FeeBuilder
				feeBuilder.Amount = orderHistory[y].ExecutedQty
				feeBuilder.PurchasePrice = orderHistory[y].AvgPrice
				feeBuilder.Pair = req.Pairs[i]
				fee, err := b.GetFee(ctx, &feeBuilder)
				if err != nil {
					return orders, err
				}
				orderVars := compatibleOrderVars(orderHistory[y].Side, orderHistory[y].Status, orderHistory[y].OrderType)
				orders = append(orders, order.Detail{
					Price:           orderHistory[y].Price,
					Amount:          orderHistory[y].OrigQty,
					ExecutedAmount:  orderHistory[y].ExecutedQty,
					RemainingAmount: orderHistory[y].OrigQty - orderHistory[y].ExecutedQty,
					Fee:             fee,
					Exchange:        b.Name,
					OrderID:         strconv.FormatInt(orderHistory[y].OrderID, 10),
					ClientOrderID:   orderHistory[y].ClientOrderID,
					Type:            orderVars.OrderType,
					Side:            orderVars.Side,
					Status:          orderVars.Status,
					Pair:            req.Pairs[i],
					AssetType:       asset.CoinMarginedFutures,
					Date:            orderHistory[y].Time,
				})
			}
		}
	case asset.USDTMarginedFutures:
		for i := range req.Pairs {
			var orderHistory []UFuturesOrderData
			var err error
			switch {
			case !req.StartTime.IsZero() && !req.EndTime.IsZero() && req.OrderID == "":
				if req.EndTime.Before(req.StartTime) {
					return nil, errors.New("endTime cannot be before startTime")
				}
				if time.Since(req.StartTime) > time.Hour*24*7 {
					return nil, fmt.Errorf("can only fetch orders 7 days out")
				}
				orderHistory, err = b.UAllAccountOrders(ctx,
					req.Pairs[i], 0, 0, req.StartTime, req.EndTime)
				if err != nil {
					return nil, err
				}
			case req.OrderID != "" && req.StartTime.IsZero() && req.EndTime.IsZero():
				fromID, err := strconv.ParseInt(req.OrderID, 10, 64)
				if err != nil {
					return nil, err
				}
				orderHistory, err = b.UAllAccountOrders(ctx,
					req.Pairs[i], fromID, 0, time.Time{}, time.Time{})
				if err != nil {
					return nil, err
				}
			default:
				return nil, fmt.Errorf("invalid combination of input params")
			}
			for y := range orderHistory {
				var feeBuilder exchange.FeeBuilder
				feeBuilder.Amount = orderHistory[y].ExecutedQty
				feeBuilder.PurchasePrice = orderHistory[y].AvgPrice
				feeBuilder.Pair = req.Pairs[i]
				fee, err := b.GetFee(ctx, &feeBuilder)
				if err != nil {
					return orders, err
				}
				orderVars := compatibleOrderVars(orderHistory[y].Side, orderHistory[y].Status, orderHistory[y].OrderType)
				orders = append(orders, order.Detail{
					Price:           orderHistory[y].Price,
					Amount:          orderHistory[y].OrigQty,
					ExecutedAmount:  orderHistory[y].ExecutedQty,
					RemainingAmount: orderHistory[y].OrigQty - orderHistory[y].ExecutedQty,
					Fee:             fee,
					Exchange:        b.Name,
					OrderID:         strconv.FormatInt(orderHistory[y].OrderID, 10),
					ClientOrderID:   orderHistory[y].ClientOrderID,
					Type:            orderVars.OrderType,
					Side:            orderVars.Side,
					Status:          orderVars.Status,
					Pair:            req.Pairs[i],
					AssetType:       asset.USDTMarginedFutures,
					Date:            orderHistory[y].Time,
				})
			}
		}
	default:
		return orders, fmt.Errorf("assetType not supported")
	}
	return req.Filter(b.Name, orders), nil
}

// ValidateCredentials validates current credentials used for wrapper
// functionality
func (b *Binance) ValidateCredentials(ctx context.Context, assetType asset.Item) error {
	_, err := b.UpdateAccountInfo(ctx, assetType)
	return b.CheckTransientError(err)
}

// FormatExchangeKlineInterval returns Interval to exchange formatted string
func (b *Binance) FormatExchangeKlineInterval(interval kline.Interval) string {
	switch interval {
	case kline.OneDay:
		return "1d"
	case kline.ThreeDay:
		return "3d"
	case kline.OneWeek:
		return "1w"
	case kline.OneMonth:
		return "1M"
	default:
		return interval.Short()
	}
}

// GetHistoricCandles returns candles between a time period for a set time interval
func (b *Binance) GetHistoricCandles(ctx context.Context, pair currency.Pair, a asset.Item, interval kline.Interval, start, end time.Time) (*kline.Item, error) {
	req, err := b.GetKlineRequest(pair, a, interval, start, end)
	if err != nil {
		return nil, err
	}

	if a != asset.Spot {
		// TODO: Add support for other asset types.
		return nil, common.ErrNotYetImplemented
	}

	candles, err := b.GetSpotKline(ctx, &KlinesRequestParams{
		Interval:  b.FormatExchangeKlineInterval(req.ExchangeInterval),
		Symbol:    req.Pair,
		StartTime: req.Start,
		EndTime:   req.End,
		Limit:     int(b.Features.Enabled.Kline.ResultLimit),
	})
	if err != nil {
		return nil, err
	}
	timeSeries := make([]kline.Candle, len(candles))
	for x := range candles {
		timeSeries[x] = kline.Candle{
			Time:   candles[x].OpenTime,
			Open:   candles[x].Open,
			High:   candles[x].High,
			Low:    candles[x].Low,
			Close:  candles[x].Close,
			Volume: candles[x].Volume,
		}
	}
	return req.ProcessResponse(timeSeries)
}

// GetHistoricCandlesExtended returns candles between a time period for a set
// time interval
func (b *Binance) GetHistoricCandlesExtended(ctx context.Context, pair currency.Pair, a asset.Item, interval kline.Interval, start, end time.Time) (*kline.Item, error) {
	req, err := b.GetKlineExtendedRequest(pair, a, interval, start, end)
	if err != nil {
		return nil, err
	}

	if a != asset.Spot {
		// TODO: Add support for other asset types.
		return nil, common.ErrNotYetImplemented
	}

	timeSeries := make([]kline.Candle, 0, req.Size())
	for x := range req.Ranges {
		var candles []CandleStick
		candles, err = b.GetSpotKline(ctx, &KlinesRequestParams{
			Interval:  b.FormatExchangeKlineInterval(req.ExchangeInterval),
			Symbol:    req.Pair,
			StartTime: req.Ranges[x].Start.Time,
			EndTime:   req.Ranges[x].End.Time,
			Limit:     int(b.Features.Enabled.Kline.ResultLimit),
		})
		if err != nil {
			return nil, err
		}

		for i := range candles {
			timeSeries = append(timeSeries, kline.Candle{
				Time:   candles[i].OpenTime,
				Open:   candles[i].Open,
				High:   candles[i].High,
				Low:    candles[i].Low,
				Close:  candles[i].Close,
				Volume: candles[i].Volume,
			})
		}
	}
<<<<<<< HEAD
	return req.ProcessResponse(timeSeries)
=======

	dates.SetHasDataFromCandles(ret.Candles)
	summary := dates.DataSummary(false)
	if len(summary) > 0 {
		log.Warnf(log.ExchangeSys, "%v - %v", b.Name, summary)
	}
	ret.RemoveDuplicateCandlesByTime()
	ret.RemoveOutsideRange(start, end)
	ret.SortCandlesByTimestamp(false)
	return ret, nil
>>>>>>> 017cdf13
}

func compatibleOrderVars(side, status, orderType string) OrderVars {
	var resp OrderVars
	switch side {
	case order.Buy.String():
		resp.Side = order.Buy
	case order.Sell.String():
		resp.Side = order.Sell
	default:
		resp.Side = order.UnknownSide
	}
	switch status {
	case "NEW":
		resp.Status = order.New
	case "PARTIALLY_FILLED":
		resp.Status = order.PartiallyFilled
	case "FILLED":
		resp.Status = order.Filled
	case "CANCELED":
		resp.Status = order.Cancelled
	case "EXPIRED":
		resp.Status = order.Expired
	case "NEW_ADL":
		resp.Status = order.AutoDeleverage
	default:
		resp.Status = order.UnknownStatus
	}
	switch orderType {
	case "MARKET":
		resp.OrderType = order.Market
	case "LIMIT":
		resp.OrderType = order.Limit
	case "STOP":
		resp.OrderType = order.Stop
	case "TAKE_PROFIT":
		resp.OrderType = order.TakeProfit
	case "LIQUIDATION":
		resp.OrderType = order.Liquidation
	default:
		resp.OrderType = order.UnknownType
	}
	return resp
}

// UpdateOrderExecutionLimits sets exchange executions for a required asset type
func (b *Binance) UpdateOrderExecutionLimits(ctx context.Context, a asset.Item) error {
	var limits []order.MinMaxLevel
	var err error
	switch a {
	case asset.Spot:
		limits, err = b.FetchSpotExchangeLimits(ctx)
	case asset.USDTMarginedFutures:
		limits, err = b.FetchUSDTMarginExchangeLimits(ctx)
	case asset.CoinMarginedFutures:
		limits, err = b.FetchCoinMarginExchangeLimits(ctx)
	case asset.Margin:
		if err = b.CurrencyPairs.IsAssetEnabled(asset.Spot); err != nil {
			limits, err = b.FetchSpotExchangeLimits(ctx)
		} else {
			return nil
		}
	default:
		err = fmt.Errorf("unhandled asset type %s", a)
	}
	if err != nil {
		return fmt.Errorf("cannot update exchange execution limits: %v", err)
	}
	return b.LoadLimits(limits)
}

// GetAvailableTransferChains returns the available transfer blockchains for the specific
// cryptocurrency
func (b *Binance) GetAvailableTransferChains(ctx context.Context, cryptocurrency currency.Code) ([]string, error) {
	coinInfo, err := b.GetAllCoinsInfo(ctx)
	if err != nil {
		return nil, err
	}

	var availableChains []string
	for x := range coinInfo {
		if strings.EqualFold(coinInfo[x].Coin, cryptocurrency.String()) {
			for y := range coinInfo[x].NetworkList {
				availableChains = append(availableChains, coinInfo[x].NetworkList[y].Network)
			}
		}
	}
	return availableChains, nil
}

// FormatExchangeCurrency is a method that formats and returns a currency pair
// based on the user currency display preferences
// overrides default implementation to use optional delimiter
func (b *Binance) FormatExchangeCurrency(p currency.Pair, a asset.Item) (currency.Pair, error) {
	pairFmt, err := b.GetPairFormat(a, true)
	if err != nil {
		return currency.EMPTYPAIR, err
	}
	if a == asset.USDTMarginedFutures {
		return b.formatUSDTMarginedFuturesPair(p, pairFmt), nil
	}
	return p.Format(pairFmt), nil
}

// FormatSymbol formats the given pair to a string suitable for exchange API requests
// overrides default implementation to use optional delimiter
func (b *Binance) FormatSymbol(p currency.Pair, a asset.Item) (string, error) {
	pairFmt, err := b.GetPairFormat(a, true)
	if err != nil {
		return p.String(), err
	}
	if a == asset.USDTMarginedFutures {
		p = b.formatUSDTMarginedFuturesPair(p, pairFmt)
		return p.String(), nil
	}
	return pairFmt.Format(p), nil
}

// formatUSDTMarginedFuturesPair Binance USDTMarginedFutures pairs have a delimiter
// only if the contract has an expiry date
func (b *Binance) formatUSDTMarginedFuturesPair(p currency.Pair, pairFmt currency.PairFormat) currency.Pair {
	quote := p.Quote.String()
	for _, c := range quote {
		if c < '0' || c > '9' {
			// character rune is alphabetic, cannot be expiring contract
			return p.Format(pairFmt)
		}
	}
	pairFmt.Delimiter = currency.UnderscoreDelimiter
	return p.Format(pairFmt)
}

// GetServerTime returns the current exchange server time.
func (b *Binance) GetServerTime(ctx context.Context, ai asset.Item) (time.Time, error) {
	switch ai {
	case asset.USDTMarginedFutures:
		return b.UServerTime(ctx)
	case asset.Spot:
		info, err := b.GetExchangeInfo(ctx)
		if err != nil {
			return time.Time{}, err
		}
		return info.Servertime, nil
	case asset.CoinMarginedFutures:
		info, err := b.FuturesExchangeInfo(ctx)
		if err != nil {
			return time.Time{}, err
		}
		return time.UnixMilli(info.ServerTime), nil
	}
	return time.Time{}, fmt.Errorf("%s %w", ai, asset.ErrNotSupported)
}<|MERGE_RESOLUTION|>--- conflicted
+++ resolved
@@ -1753,20 +1753,7 @@
 			})
 		}
 	}
-<<<<<<< HEAD
 	return req.ProcessResponse(timeSeries)
-=======
-
-	dates.SetHasDataFromCandles(ret.Candles)
-	summary := dates.DataSummary(false)
-	if len(summary) > 0 {
-		log.Warnf(log.ExchangeSys, "%v - %v", b.Name, summary)
-	}
-	ret.RemoveDuplicateCandlesByTime()
-	ret.RemoveOutsideRange(start, end)
-	ret.SortCandlesByTimestamp(false)
-	return ret, nil
->>>>>>> 017cdf13
 }
 
 func compatibleOrderVars(side, status, orderType string) OrderVars {
