package binance

import (
	"context"
	"errors"
	"fmt"
	"sort"
	"strconv"
	"strings"
	"sync"
	"time"

	"github.com/thrasher-corp/gocryptotrader/common"
	"github.com/thrasher-corp/gocryptotrader/config"
	"github.com/thrasher-corp/gocryptotrader/currency"
	exchange "github.com/thrasher-corp/gocryptotrader/exchanges"
	"github.com/thrasher-corp/gocryptotrader/exchanges/account"
	"github.com/thrasher-corp/gocryptotrader/exchanges/asset"
	"github.com/thrasher-corp/gocryptotrader/exchanges/deposit"
	"github.com/thrasher-corp/gocryptotrader/exchanges/fee"
	"github.com/thrasher-corp/gocryptotrader/exchanges/kline"
	"github.com/thrasher-corp/gocryptotrader/exchanges/order"
	"github.com/thrasher-corp/gocryptotrader/exchanges/orderbook"
	"github.com/thrasher-corp/gocryptotrader/exchanges/protocol"
	"github.com/thrasher-corp/gocryptotrader/exchanges/request"
	"github.com/thrasher-corp/gocryptotrader/exchanges/stream"
	"github.com/thrasher-corp/gocryptotrader/exchanges/ticker"
	"github.com/thrasher-corp/gocryptotrader/exchanges/trade"
	"github.com/thrasher-corp/gocryptotrader/log"
	"github.com/thrasher-corp/gocryptotrader/portfolio/withdraw"
)

var (
	errAssetUnhandled  = errors.New("asset is unhandled")
	errFeeTierNotFound = errors.New("fee tier not found")
)

// GetDefaultConfig returns a default exchange config
func (b *Binance) GetDefaultConfig() (*config.Exchange, error) {
	b.SetDefaults()
	exchCfg := new(config.Exchange)
	exchCfg.Name = b.Name
	exchCfg.HTTPTimeout = exchange.DefaultHTTPTimeout
	exchCfg.BaseCurrencies = b.BaseCurrencies

	err := b.SetupDefaults(exchCfg)
	if err != nil {
		return nil, err
	}

	if b.Features.Supports.RESTCapabilities.AutoPairUpdates {
		err = b.UpdateTradablePairs(context.TODO(), true)
		if err != nil {
			return nil, err
		}
	}

	return exchCfg, nil
}

// SetDefaults sets the basic defaults for Binance
func (b *Binance) SetDefaults() {
	b.Name = "Binance"
	b.Enabled = true
	b.Verbose = true
	b.API.CredentialsValidator.RequiresKey = true
	b.API.CredentialsValidator.RequiresSecret = true
	b.SetValues()

	fmt1 := currency.PairStore{
		RequestFormat: &currency.PairFormat{Uppercase: true},
		ConfigFormat: &currency.PairFormat{
			Delimiter: currency.DashDelimiter,
			Uppercase: true,
		},
	}
	coinFutures := currency.PairStore{
		RequestFormat: &currency.PairFormat{
			Uppercase: true,
			Delimiter: currency.UnderscoreDelimiter,
		},
		ConfigFormat: &currency.PairFormat{
			Uppercase: true,
			Delimiter: currency.UnderscoreDelimiter,
		},
	}
	usdtFutures := currency.PairStore{
		RequestFormat: &currency.PairFormat{
			Uppercase: true,
		},
		ConfigFormat: &currency.PairFormat{
			Uppercase: true,
			Delimiter: currency.UnderscoreDelimiter,
		},
	}
	err := b.StoreAssetPairFormat(asset.Spot, fmt1)
	if err != nil {
		log.Errorln(log.ExchangeSys, err)
	}
	err = b.StoreAssetPairFormat(asset.Margin, fmt1)
	if err != nil {
		log.Errorln(log.ExchangeSys, err)
	}
	err = b.DisableAssetWebsocketSupport(asset.Margin)
	if err != nil {
		log.Errorln(log.ExchangeSys, err)
	}
	err = b.StoreAssetPairFormat(asset.CoinMarginedFutures, coinFutures)
	if err != nil {
		log.Errorln(log.ExchangeSys, err)
	}
	err = b.DisableAssetWebsocketSupport(asset.CoinMarginedFutures)
	if err != nil {
		log.Errorln(log.ExchangeSys, err)
	}
	err = b.StoreAssetPairFormat(asset.USDTMarginedFutures, usdtFutures)
	if err != nil {
		log.Errorln(log.ExchangeSys, err)
	}
	err = b.DisableAssetWebsocketSupport(asset.USDTMarginedFutures)
	if err != nil {
		log.Errorln(log.ExchangeSys, err)
	}
	b.Features = exchange.Features{
		Supports: exchange.FeaturesSupported{
			REST:      true,
			Websocket: true,
			RESTCapabilities: protocol.Features{
				TickerBatching:        true,
				TickerFetching:        true,
				KlineFetching:         true,
				OrderbookFetching:     true,
				AutoPairUpdates:       true,
				AccountInfo:           true,
				CryptoDeposit:         true,
				CryptoWithdrawal:      true,
				GetOrder:              true,
				GetOrders:             true,
				CancelOrders:          true,
				CancelOrder:           true,
				SubmitOrder:           true,
				DepositHistory:        true,
				WithdrawalHistory:     true,
				TradeFetching:         true,
				UserTradeHistory:      true,
				TradeFee:              true,
				CryptoWithdrawalFee:   true,
				MultiChainDeposits:    true,
				MultiChainWithdrawals: true,
			},
			WebsocketCapabilities: protocol.Features{
				TradeFetching:          true,
				TickerFetching:         true,
				KlineFetching:          true,
				OrderbookFetching:      true,
				AuthenticatedEndpoints: true,
				AccountInfo:            true,
				GetOrder:               true,
				GetOrders:              true,
				Subscribe:              true,
				Unsubscribe:            true,
			},
			WithdrawPermissions: exchange.AutoWithdrawCrypto |
				exchange.NoFiatWithdrawals,
			Kline: kline.ExchangeCapabilitiesSupported{
				DateRanges: true,
				Intervals:  true,
			},
		},
		Enabled: exchange.FeaturesEnabled{
			AutoPairUpdates: true,
			Kline: kline.ExchangeCapabilitiesEnabled{
				Intervals: map[string]bool{
					kline.OneMin.Word():     true,
					kline.ThreeMin.Word():   true,
					kline.FiveMin.Word():    true,
					kline.FifteenMin.Word(): true,
					kline.ThirtyMin.Word():  true,
					kline.OneHour.Word():    true,
					kline.TwoHour.Word():    true,
					kline.FourHour.Word():   true,
					kline.SixHour.Word():    true,
					kline.EightHour.Word():  true,
					kline.TwelveHour.Word(): true,
					kline.OneDay.Word():     true,
					kline.ThreeDay.Word():   true,
					kline.OneWeek.Word():    true,
					kline.OneMonth.Word():   true,
				},
				ResultLimit: 1000,
			},
		},
	}

	b.Requester = request.New(b.Name,
		common.NewHTTPClientWithTimeout(exchange.DefaultHTTPTimeout),
		request.WithLimiter(SetRateLimit()))
	b.API.Endpoints = b.NewEndpoints()
	err = b.API.Endpoints.SetDefaultEndpoints(map[exchange.URL]string{
		exchange.RestSpot:              spotAPIURL,
		exchange.RestSpotSupplementary: apiURL,
		exchange.RestUSDTMargined:      ufuturesAPIURL,
		exchange.RestCoinMargined:      cfuturesAPIURL,
		exchange.EdgeCase1:             "https://www.binance.com",
		exchange.WebsocketSpot:         binanceDefaultWebsocketURL,
	})
	if err != nil {
		log.Errorln(log.ExchangeSys, err)
	}

	b.Websocket = stream.New()
	b.WebsocketResponseMaxLimit = exchange.DefaultWebsocketResponseMaxLimit
	b.WebsocketResponseCheckTimeout = exchange.DefaultWebsocketResponseCheckTimeout
}

// Setup takes in the supplied exchange configuration details and sets params
func (b *Binance) Setup(exch *config.Exchange) error {
	err := exch.Validate()
	if err != nil {
		return err
	}
	if !exch.Enabled {
		b.SetEnabled(false)
		return nil
	}
	err = b.SetupDefaults(exch)
	if err != nil {
		return err
	}

	err = b.Fees.LoadStatic(fee.Options{
		// Note: https://www.binance.com/en/fee/trading
		// Exchange Transfer fees are done live via method UpdateTransferFees
		GlobalCommissions: map[asset.Item]fee.Commission{
			asset.Spot:                {Maker: 0.01, Taker: 0.01},
			asset.USDTMarginedFutures: {Maker: 0.02, Taker: 0.04},
			asset.CoinMarginedFutures: {Maker: 0.01, Taker: 0.05},
		},
		BankTransfer: bankTransferFees,
	})
	if err != nil {
		return err
	}

	ePoint, err := b.API.Endpoints.GetURL(exchange.WebsocketSpot)
	if err != nil {
		return err
	}
	err = b.Websocket.Setup(&stream.WebsocketSetup{
		ExchangeConfig:        exch,
		DefaultURL:            binanceDefaultWebsocketURL,
		RunningURL:            ePoint,
		Connector:             b.WsConnect,
		Subscriber:            b.Subscribe,
		Unsubscriber:          b.Unsubscribe,
		GenerateSubscriptions: b.GenerateSubscriptions,
		Features:              &b.Features.Supports.WebsocketCapabilities,
		SortBuffer:            true,
		SortBufferByUpdateIDs: true,
		TradeFeed:             b.Features.Enabled.TradeFeed,
	})
	if err != nil {
		return err
	}

	return b.Websocket.SetupNewConnection(stream.ConnectionSetup{
		ResponseCheckTimeout: exch.WebsocketResponseCheckTimeout,
		ResponseMaxLimit:     exch.WebsocketResponseMaxLimit,
		RateLimit:            wsRateLimitMilliseconds,
	})
}

// Start starts the Binance go routine
func (b *Binance) Start(wg *sync.WaitGroup) error {
	if wg == nil {
		return fmt.Errorf("%T %w", wg, common.ErrNilPointer)
	}
	wg.Add(1)
	go func() {
		b.Run()
		wg.Done()
	}()
	return nil
}

// Run implements the Binance wrapper
func (b *Binance) Run() {
	if b.Verbose {
		log.Debugf(log.ExchangeSys,
			"%s Websocket: %s. (url: %s).\n",
			b.Name,
			common.IsEnabled(b.Websocket.IsEnabled()),
			b.Websocket.GetWebsocketURL())
		b.PrintEnabledPairs()
	}

	forceUpdate := false
	a := b.GetAssetTypes(true)
	for x := range a {
		if err := b.UpdateOrderExecutionLimits(context.TODO(), a[x]); err != nil {
			log.Errorf(log.ExchangeSys,
				"%s failed to set exchange order execution limits. Err: %v",
				b.Name,
				err)
		}
		if a[x] == asset.USDTMarginedFutures && !b.BypassConfigFormatUpgrades {
			format, err := b.GetPairFormat(asset.USDTMarginedFutures, false)
			if err != nil {
				log.Errorf(log.ExchangeSys, "%s failed to get enabled currencies. Err %s\n",
					b.Name,
					err)
				return
			}
			var enabled, avail currency.Pairs
			enabled, err = b.CurrencyPairs.GetPairs(asset.USDTMarginedFutures, true)
			if err != nil {
				log.Errorf(log.ExchangeSys, "%s failed to get enabled currencies. Err %s\n",
					b.Name,
					err)
				return
			}

			avail, err = b.CurrencyPairs.GetPairs(asset.USDTMarginedFutures, false)
			if err != nil {
				log.Errorf(log.ExchangeSys, "%s failed to get available currencies. Err %s\n",
					b.Name,
					err)
				return
			}
			if !common.StringDataContains(enabled.Strings(), format.Delimiter) ||
				!common.StringDataContains(avail.Strings(), format.Delimiter) {
				var enabledPairs currency.Pairs
				enabledPairs, err = currency.NewPairsFromStrings([]string{
					currency.BTC.String() + format.Delimiter + currency.USDT.String(),
				})
				if err != nil {
					log.Errorf(log.ExchangeSys, "%s failed to update currencies. Err %s\n",
						b.Name,
						err)
				} else {
					log.Warnf(log.ExchangeSys, exchange.ResetConfigPairsWarningMessage, b.Name, a[x], enabledPairs)
					forceUpdate = true
					err = b.UpdatePairs(enabledPairs, a[x], true, true)
					if err != nil {
						log.Errorf(log.ExchangeSys,
							"%s failed to update currencies. Err: %s\n",
							b.Name,
							err)
					}
				}
			}
		}
	}

	if !b.GetEnabledFeatures().AutoPairUpdates && !forceUpdate {
		return
	}

	if err := b.UpdateTradablePairs(context.TODO(), forceUpdate); err != nil {
		log.Errorf(log.ExchangeSys,
			"%s failed to update tradable pairs. Err: %s",
			b.Name,
			err)
	}
}

// FetchTradablePairs returns a list of the exchanges tradable pairs
func (b *Binance) FetchTradablePairs(ctx context.Context, a asset.Item) ([]string, error) {
	if !b.SupportsAsset(a) {
		return nil, fmt.Errorf("asset type of %s is not supported by %s", a, b.Name)
	}
	format, err := b.GetPairFormat(a, false)
	if err != nil {
		return nil, err
	}
	tradingStatus := "TRADING"
	var pairs []string
	switch a {
	case asset.Spot, asset.Margin:
		var info ExchangeInfo
		info, err = b.GetExchangeInfo(ctx)
		if err != nil {
			return nil, err
		}
		for x := range info.Symbols {
			if info.Symbols[x].Status != tradingStatus {
				continue
			}
			pair := info.Symbols[x].BaseAsset +
				format.Delimiter +
				info.Symbols[x].QuoteAsset
			if a == asset.Spot && info.Symbols[x].IsSpotTradingAllowed {
				pairs = append(pairs, pair)
			}
			if a == asset.Margin && info.Symbols[x].IsMarginTradingAllowed {
				pairs = append(pairs, pair)
			}
		}
	case asset.CoinMarginedFutures:
		var cInfo CExchangeInfo
		cInfo, err = b.FuturesExchangeInfo(ctx)
		if err != nil {
			return pairs, err
		}
		for z := range cInfo.Symbols {
			if cInfo.Symbols[z].ContractStatus != tradingStatus {
				continue
			}
			var curr currency.Pair
			curr, err = currency.NewPairFromString(cInfo.Symbols[z].Symbol)
			if err != nil {
				return nil, err
			}
			pairs = append(pairs, format.Format(curr))
		}
	case asset.USDTMarginedFutures:
		var uInfo UFuturesExchangeInfo
		uInfo, err = b.UExchangeInfo(ctx)
		if err != nil {
			return pairs, err
		}
		for u := range uInfo.Symbols {
			if uInfo.Symbols[u].Status != tradingStatus {
				continue
			}
			var curr currency.Pair
			if uInfo.Symbols[u].ContractType == "PERPETUAL" {
				curr, err = currency.NewPairFromStrings(uInfo.Symbols[u].BaseAsset, uInfo.Symbols[u].QuoteAsset)
				if err != nil {
					return nil, err
				}
			} else {
				curr, err = currency.NewPairFromString(uInfo.Symbols[u].Symbol)
				if err != nil {
					return nil, err
				}
			}

			pairs = append(pairs, format.Format(curr))
		}
	}
	return pairs, nil
}

// UpdateTradablePairs updates the exchanges available pairs and stores
// them in the exchanges config
func (b *Binance) UpdateTradablePairs(ctx context.Context, forceUpdate bool) error {
	assetTypes := b.GetAssetTypes(false)
	for i := range assetTypes {
		p, err := b.FetchTradablePairs(ctx, assetTypes[i])
		if err != nil {
			return err
		}

		pairs, err := currency.NewPairsFromStrings(p)
		if err != nil {
			return err
		}

		err = b.UpdatePairs(pairs, assetTypes[i], false, forceUpdate)
		if err != nil {
			return err
		}
	}
	return nil
}

// UpdateTickers updates the ticker for all currency pairs of a given asset type
func (b *Binance) UpdateTickers(ctx context.Context, a asset.Item) error {
	switch a {
	case asset.Spot, asset.Margin:
		tick, err := b.GetTickers(ctx)
		if err != nil {
			return err
		}

		pairs, err := b.GetEnabledPairs(a)
		if err != nil {
			return err
		}

		for i := range pairs {
			for y := range tick {
				pairFmt, err := b.FormatExchangeCurrency(pairs[i], a)
				if err != nil {
					return err
				}

				if tick[y].Symbol != pairFmt.String() {
					continue
				}

				err = ticker.ProcessTicker(&ticker.Price{
					Last:         tick[y].LastPrice,
					High:         tick[y].HighPrice,
					Low:          tick[y].LowPrice,
					Bid:          tick[y].BidPrice,
					Ask:          tick[y].AskPrice,
					Volume:       tick[y].Volume,
					QuoteVolume:  tick[y].QuoteVolume,
					Open:         tick[y].OpenPrice,
					Close:        tick[y].PrevClosePrice,
					Pair:         pairFmt,
					ExchangeName: b.Name,
					AssetType:    a,
				})
				if err != nil {
					return err
				}
			}
		}
	case asset.USDTMarginedFutures:
		tick, err := b.U24HTickerPriceChangeStats(ctx, currency.Pair{})
		if err != nil {
			return err
		}

		for y := range tick {
			cp, err := currency.NewPairFromString(tick[y].Symbol)
			if err != nil {
				return err
			}
			err = ticker.ProcessTicker(&ticker.Price{
				Last:         tick[y].LastPrice,
				High:         tick[y].HighPrice,
				Low:          tick[y].LowPrice,
				Volume:       tick[y].Volume,
				QuoteVolume:  tick[y].QuoteVolume,
				Open:         tick[y].OpenPrice,
				Close:        tick[y].PrevClosePrice,
				Pair:         cp,
				ExchangeName: b.Name,
				AssetType:    a,
			})
			if err != nil {
				return err
			}
		}
	case asset.CoinMarginedFutures:
		tick, err := b.GetFuturesSwapTickerChangeStats(ctx, currency.Pair{}, "")
		if err != nil {
			return err
		}

		for y := range tick {
			cp, err := currency.NewPairFromString(tick[y].Symbol)
			if err != nil {
				return err
			}
			err = ticker.ProcessTicker(&ticker.Price{
				Last:         tick[y].LastPrice,
				High:         tick[y].HighPrice,
				Low:          tick[y].LowPrice,
				Volume:       tick[y].Volume,
				QuoteVolume:  tick[y].QuoteVolume,
				Open:         tick[y].OpenPrice,
				Close:        tick[y].PrevClosePrice,
				Pair:         cp,
				ExchangeName: b.Name,
				AssetType:    a,
			})
			if err != nil {
				return err
			}
		}
	default:
		return fmt.Errorf("assetType not supported: %v", a)
	}
	return nil
}

// UpdateTicker updates and returns the ticker for a currency pair
func (b *Binance) UpdateTicker(ctx context.Context, p currency.Pair, a asset.Item) (*ticker.Price, error) {
	switch a {
	case asset.Spot, asset.Margin:
		tick, err := b.GetPriceChangeStats(ctx, p)
		if err != nil {
			return nil, err
		}
		err = ticker.ProcessTicker(&ticker.Price{
			Last:         tick.LastPrice,
			High:         tick.HighPrice,
			Low:          tick.LowPrice,
			Bid:          tick.BidPrice,
			Ask:          tick.AskPrice,
			Volume:       tick.Volume,
			QuoteVolume:  tick.QuoteVolume,
			Open:         tick.OpenPrice,
			Close:        tick.PrevClosePrice,
			Pair:         p,
			ExchangeName: b.Name,
			AssetType:    a,
		})
		if err != nil {
			return nil, err
		}
	case asset.USDTMarginedFutures:
		tick, err := b.U24HTickerPriceChangeStats(ctx, p)
		if err != nil {
			return nil, err
		}
		err = ticker.ProcessTicker(&ticker.Price{
			Last:         tick[0].LastPrice,
			High:         tick[0].HighPrice,
			Low:          tick[0].LowPrice,
			Volume:       tick[0].Volume,
			QuoteVolume:  tick[0].QuoteVolume,
			Open:         tick[0].OpenPrice,
			Close:        tick[0].PrevClosePrice,
			Pair:         p,
			ExchangeName: b.Name,
			AssetType:    a,
		})
		if err != nil {
			return nil, err
		}
	case asset.CoinMarginedFutures:
		tick, err := b.GetFuturesSwapTickerChangeStats(ctx, p, "")
		if err != nil {
			return nil, err
		}
		err = ticker.ProcessTicker(&ticker.Price{
			Last:         tick[0].LastPrice,
			High:         tick[0].HighPrice,
			Low:          tick[0].LowPrice,
			Volume:       tick[0].Volume,
			QuoteVolume:  tick[0].QuoteVolume,
			Open:         tick[0].OpenPrice,
			Close:        tick[0].PrevClosePrice,
			Pair:         p,
			ExchangeName: b.Name,
			AssetType:    a,
		})
		if err != nil {
			return nil, err
		}

	default:
		return nil, fmt.Errorf("assetType not supported: %v", a)
	}
	return ticker.GetTicker(b.Name, p, a)
}

// FetchTicker returns the ticker for a currency pair
func (b *Binance) FetchTicker(ctx context.Context, p currency.Pair, assetType asset.Item) (*ticker.Price, error) {
	fPair, err := b.FormatExchangeCurrency(p, assetType)
	if err != nil {
		return nil, err
	}

	tickerNew, err := ticker.GetTicker(b.Name, fPair, assetType)
	if err != nil {
		return b.UpdateTicker(ctx, p, assetType)
	}
	return tickerNew, nil
}

// FetchOrderbook returns orderbook base on the currency pair
func (b *Binance) FetchOrderbook(ctx context.Context, p currency.Pair, assetType asset.Item) (*orderbook.Base, error) {
	ob, err := orderbook.Get(b.Name, p, assetType)
	if err != nil {
		return b.UpdateOrderbook(ctx, p, assetType)
	}
	return ob, nil
}

// UpdateOrderbook updates and returns the orderbook for a currency pair
func (b *Binance) UpdateOrderbook(ctx context.Context, p currency.Pair, assetType asset.Item) (*orderbook.Base, error) {
	book := &orderbook.Base{
		Exchange:        b.Name,
		Pair:            p,
		Asset:           assetType,
		VerifyOrderbook: b.CanVerifyOrderbook,
	}
	var orderbookNew OrderBook
	var err error
	switch assetType {
	case asset.Spot, asset.Margin:
		orderbookNew, err = b.GetOrderBook(ctx,
			OrderBookDataRequestParams{
				Symbol: p,
				Limit:  1000})
	case asset.USDTMarginedFutures:
		orderbookNew, err = b.UFuturesOrderbook(ctx, p, 1000)
	case asset.CoinMarginedFutures:
		orderbookNew, err = b.GetFuturesOrderbook(ctx, p, 1000)
	}
	if err != nil {
		return book, err
	}
	for x := range orderbookNew.Bids {
		book.Bids = append(book.Bids, orderbook.Item{
			Amount: orderbookNew.Bids[x].Quantity,
			Price:  orderbookNew.Bids[x].Price,
		})
	}
	for x := range orderbookNew.Asks {
		book.Asks = append(book.Asks, orderbook.Item{
			Amount: orderbookNew.Asks[x].Quantity,
			Price:  orderbookNew.Asks[x].Price,
		})
	}

	err = book.Process()
	if err != nil {
		return book, err
	}
	return orderbook.Get(b.Name, p, assetType)
}

// UpdateAccountInfo retrieves balances for all enabled currencies for the
// Binance exchange
func (b *Binance) UpdateAccountInfo(ctx context.Context, assetType asset.Item) (account.Holdings, error) {
	var info account.Holdings
	var acc account.SubAccount
	info.Exchange = b.Name
	switch assetType {
	case asset.Spot:
		raw, err := b.GetAccount(ctx)
		if err != nil {
			return info, err
		}

		var currencyBalance []account.Balance
		for i := range raw.Balances {
			freeCurrency, parseErr := strconv.ParseFloat(raw.Balances[i].Free, 64)
			if parseErr != nil {
				return info, parseErr
			}

			lockedCurrency, parseErr := strconv.ParseFloat(raw.Balances[i].Locked, 64)
			if parseErr != nil {
				return info, parseErr
			}

			currencyBalance = append(currencyBalance, account.Balance{
				CurrencyName: currency.NewCode(raw.Balances[i].Asset),
				TotalValue:   freeCurrency + lockedCurrency,
				Hold:         lockedCurrency,
			})
		}
		acc.Currencies = currencyBalance
	case asset.CoinMarginedFutures:
		accData, err := b.GetFuturesAccountInfo(ctx)
		if err != nil {
			return info, err
		}
		var currencyDetails []account.Balance
		for i := range accData.Assets {
			currencyDetails = append(currencyDetails, account.Balance{
				CurrencyName: currency.NewCode(accData.Assets[i].Asset),
				TotalValue:   accData.Assets[i].WalletBalance,
				Hold:         accData.Assets[i].WalletBalance - accData.Assets[i].MarginBalance,
			})
		}
		acc.Currencies = currencyDetails
	case asset.USDTMarginedFutures:
		accData, err := b.UAccountBalanceV2(ctx)
		if err != nil {
			return info, err
		}
		var currencyDetails []account.Balance
		for i := range accData {
			currencyDetails = append(currencyDetails, account.Balance{
				CurrencyName: currency.NewCode(accData[i].Asset),
				TotalValue:   accData[i].Balance,
				Hold:         accData[i].Balance - accData[i].AvailableBalance,
			})
		}
		acc.Currencies = currencyDetails
	case asset.Margin:
		accData, err := b.GetMarginAccount(ctx)
		if err != nil {
			return info, err
		}
		var currencyDetails []account.Balance
		for i := range accData.UserAssets {
			currencyDetails = append(currencyDetails, account.Balance{
				CurrencyName: currency.NewCode(accData.UserAssets[i].Asset),
				TotalValue:   accData.UserAssets[i].Free + accData.UserAssets[i].Locked,
				Hold:         accData.UserAssets[i].Locked,
			})
		}
		acc.Currencies = currencyDetails
	default:
		return info, fmt.Errorf("%v assetType not supported", assetType)
	}
	acc.AssetType = assetType
	info.Accounts = append(info.Accounts, acc)
	if err := account.Process(&info); err != nil {
		return account.Holdings{}, err
	}
	return info, nil
}

// FetchAccountInfo retrieves balances for all enabled currencies
func (b *Binance) FetchAccountInfo(ctx context.Context, assetType asset.Item) (account.Holdings, error) {
	acc, err := account.GetHoldings(b.Name, assetType)
	if err != nil {
		return b.UpdateAccountInfo(ctx, assetType)
	}
	return acc, nil
}

// GetFundingHistory returns funding history, deposits and
// withdrawals
func (b *Binance) GetFundingHistory(ctx context.Context) ([]exchange.FundHistory, error) {
	return nil, common.ErrFunctionNotSupported
}

// GetWithdrawalsHistory returns previous withdrawals data
func (b *Binance) GetWithdrawalsHistory(ctx context.Context, c currency.Code) (resp []exchange.WithdrawalHistory, err error) {
	w, err := b.WithdrawHistory(ctx, c, "", time.Time{}, time.Time{}, 0, 10000)
	if err != nil {
		return nil, err
	}

	for i := range w {
		tm, err := time.Parse(binanceSAPITimeLayout, w[i].ApplyTime)
		if err != nil {
			return nil, err
		}
		resp = append(resp, exchange.WithdrawalHistory{
			Status:          strconv.FormatInt(w[i].Status, 10),
			TransferID:      w[i].ID,
			Currency:        w[i].Coin,
			Amount:          w[i].Amount,
			Fee:             w[i].TransactionFee,
			CryptoToAddress: w[i].Address,
			CryptoTxID:      w[i].TransactionID,
			CryptoChain:     w[i].Network,
			Timestamp:       tm,
		})
	}

	return resp, nil
}

// GetRecentTrades returns the most recent trades for a currency and asset
func (b *Binance) GetRecentTrades(ctx context.Context, p currency.Pair, assetType asset.Item) ([]trade.Data, error) {
	var resp []trade.Data
	limit := 1000
	tradeData, err := b.GetMostRecentTrades(ctx,
		RecentTradeRequestParams{p, limit})
	if err != nil {
		return nil, err
	}
	for i := range tradeData {
		resp = append(resp, trade.Data{
			TID:          strconv.FormatInt(tradeData[i].ID, 10),
			Exchange:     b.Name,
			CurrencyPair: p,
			AssetType:    assetType,
			Price:        tradeData[i].Price,
			Amount:       tradeData[i].Quantity,
			Timestamp:    tradeData[i].Time,
		})
	}
	if b.IsSaveTradeDataEnabled() {
		err := trade.AddTradesToBuffer(b.Name, resp...)
		if err != nil {
			return nil, err
		}
	}

	sort.Sort(trade.ByDate(resp))
	return resp, nil
}

// GetHistoricTrades returns historic trade data within the timeframe provided
func (b *Binance) GetHistoricTrades(ctx context.Context, p currency.Pair, a asset.Item, from, to time.Time) ([]trade.Data, error) {
	req := AggregatedTradeRequestParams{
		Symbol:    p,
		StartTime: from,
		EndTime:   to,
	}
	trades, err := b.GetAggregatedTrades(ctx, &req)
	if err != nil {
		return nil, err
	}
	var result []trade.Data
	exName := b.GetName()
	for i := range trades {
		t := trades[i].toTradeData(p, exName, a)
		result = append(result, *t)
	}
	return result, nil
}

func (a *AggregatedTrade) toTradeData(p currency.Pair, exchange string, aType asset.Item) *trade.Data {
	return &trade.Data{
		CurrencyPair: p,
		TID:          strconv.FormatInt(a.ATradeID, 10),
		Amount:       a.Quantity,
		Exchange:     exchange,
		Price:        a.Price,
		Timestamp:    a.TimeStamp,
		AssetType:    aType,
		Side:         order.AnySide,
	}
}

// SubmitOrder submits a new order
func (b *Binance) SubmitOrder(ctx context.Context, s *order.Submit) (order.SubmitResponse, error) {
	var submitOrderResponse order.SubmitResponse
	if err := s.Validate(); err != nil {
		return submitOrderResponse, err
	}
	switch s.AssetType {
	case asset.Spot, asset.Margin:
		var sideType string
		if s.Side == order.Buy {
			sideType = order.Buy.String()
		} else {
			sideType = order.Sell.String()
		}

		timeInForce := BinanceRequestParamsTimeGTC
		var requestParamsOrderType RequestParamsOrderType
		switch s.Type {
		case order.Market:
			timeInForce = ""
			requestParamsOrderType = BinanceRequestParamsOrderMarket
		case order.Limit:
			requestParamsOrderType = BinanceRequestParamsOrderLimit
		default:
			submitOrderResponse.IsOrderPlaced = false
			return submitOrderResponse, errors.New("unsupported order type")
		}

		var orderRequest = NewOrderRequest{
			Symbol:           s.Pair,
			Side:             sideType,
			Price:            s.Price,
			Quantity:         s.Amount,
			TradeType:        requestParamsOrderType,
			TimeInForce:      timeInForce,
			NewClientOrderID: s.ClientOrderID,
		}
		response, err := b.NewOrder(ctx, &orderRequest)
		if err != nil {
			return submitOrderResponse, err
		}

		if response.OrderID > 0 {
			submitOrderResponse.OrderID = strconv.FormatInt(response.OrderID, 10)
		}
		if response.ExecutedQty == response.OrigQty {
			submitOrderResponse.FullyMatched = true
		}
		submitOrderResponse.IsOrderPlaced = true

		for i := range response.Fills {
			submitOrderResponse.Trades = append(submitOrderResponse.Trades, order.TradeHistory{
				Price:    response.Fills[i].Price,
				Amount:   response.Fills[i].Qty,
				Fee:      response.Fills[i].Commission,
				FeeAsset: response.Fills[i].CommissionAsset,
			})
		}

	case asset.CoinMarginedFutures:
		var reqSide string
		switch s.Side {
		case order.Buy:
			reqSide = "BUY"
		case order.Sell:
			reqSide = "SELL"
		default:
			return submitOrderResponse, fmt.Errorf("invalid side")
		}

		var oType string
		switch s.Type {
		case order.Limit:
			oType = cfuturesLimit
		case order.Market:
			oType = cfuturesMarket
		case order.Stop:
			oType = cfuturesStop
		case order.TakeProfit:
			oType = cfuturesTakeProfit
		case order.StopMarket:
			oType = cfuturesStopMarket
		case order.TakeProfitMarket:
			oType = cfuturesTakeProfitMarket
		case order.TrailingStop:
			oType = cfuturesTrailingStopMarket
		default:
			return submitOrderResponse, errors.New("invalid type, check api docs for updates")
		}
		o, err := b.FuturesNewOrder(
			ctx,
			&FuturesNewOrderRequest{
				Symbol:           s.Pair,
				Side:             reqSide,
				OrderType:        oType,
				TimeInForce:      "GTC",
				NewClientOrderID: s.ClientOrderID,
				Quantity:         s.Amount,
				Price:            s.Price,
				ReduceOnly:       s.ReduceOnly,
			},
		)
		if err != nil {
			return submitOrderResponse, err
		}
		submitOrderResponse.OrderID = strconv.FormatInt(o.OrderID, 10)
		submitOrderResponse.IsOrderPlaced = true
	case asset.USDTMarginedFutures:
		var reqSide string
		switch s.Side {
		case order.Buy:
			reqSide = "BUY"
		case order.Sell:
			reqSide = "SELL"
		default:
			return submitOrderResponse, fmt.Errorf("invalid side")
		}
		var oType string
		switch s.Type {
		case order.Limit:
			oType = "LIMIT"
		case order.Market:
			oType = "MARKET"
		case order.Stop:
			oType = "STOP"
		case order.TakeProfit:
			oType = "TAKE_PROFIT"
		case order.StopMarket:
			oType = "STOP_MARKET"
		case order.TakeProfitMarket:
			oType = "TAKE_PROFIT_MARKET"
		case order.TrailingStop:
			oType = "TRAILING_STOP_MARKET"
		default:
			return submitOrderResponse, errors.New("invalid type, check api docs for updates")
		}
		order, err := b.UFuturesNewOrder(ctx,
			s.Pair, reqSide,
			"", oType, "GTC", "",
			s.ClientOrderID, "", "",
			s.Amount, s.Price, 0, 0, 0, s.ReduceOnly)
		if err != nil {
			return submitOrderResponse, err
		}
		submitOrderResponse.OrderID = strconv.FormatInt(order.OrderID, 10)
		submitOrderResponse.IsOrderPlaced = true
	default:
		return submitOrderResponse, fmt.Errorf("assetType not supported")
	}

	return submitOrderResponse, nil
}

// ModifyOrder will allow of changing orderbook placement and limit to
// market conversion
func (b *Binance) ModifyOrder(ctx context.Context, action *order.Modify) (order.Modify, error) {
	return order.Modify{}, common.ErrFunctionNotSupported
}

// CancelOrder cancels an order by its corresponding ID number
func (b *Binance) CancelOrder(ctx context.Context, o *order.Cancel) error {
	if err := o.Validate(o.StandardCancel()); err != nil {
		return err
	}
	switch o.AssetType {
	case asset.Spot, asset.Margin:
		orderIDInt, err := strconv.ParseInt(o.ID, 10, 64)
		if err != nil {
			return err
		}
		_, err = b.CancelExistingOrder(ctx,
			o.Pair,
			orderIDInt,
			o.AccountID)
		if err != nil {
			return err
		}
	case asset.CoinMarginedFutures:
		_, err := b.FuturesCancelOrder(ctx, o.Pair, o.ID, "")
		if err != nil {
			return err
		}
	case asset.USDTMarginedFutures:
		_, err := b.UCancelOrder(ctx, o.Pair, o.ID, "")
		if err != nil {
			return err
		}
	}
	return nil
}

// CancelBatchOrders cancels an orders by their corresponding ID numbers
func (b *Binance) CancelBatchOrders(ctx context.Context, o []order.Cancel) (order.CancelBatchResponse, error) {
	return order.CancelBatchResponse{}, common.ErrNotYetImplemented
}

// CancelAllOrders cancels all orders associated with a currency pair
func (b *Binance) CancelAllOrders(ctx context.Context, req *order.Cancel) (order.CancelAllResponse, error) {
	if err := req.Validate(); err != nil {
		return order.CancelAllResponse{}, err
	}
	var cancelAllOrdersResponse order.CancelAllResponse
	cancelAllOrdersResponse.Status = make(map[string]string)
	switch req.AssetType {
	case asset.Spot, asset.Margin:
		openOrders, err := b.OpenOrders(ctx, req.Pair)
		if err != nil {
			return cancelAllOrdersResponse, err
		}
		for i := range openOrders {
			_, err = b.CancelExistingOrder(ctx,
				req.Pair,
				openOrders[i].OrderID,
				"")
			if err != nil {
				cancelAllOrdersResponse.Status[strconv.FormatInt(openOrders[i].OrderID, 10)] = err.Error()
			}
		}
	case asset.CoinMarginedFutures:
		if req.Pair.IsEmpty() {
			enabledPairs, err := b.GetEnabledPairs(asset.CoinMarginedFutures)
			if err != nil {
				return cancelAllOrdersResponse, err
			}
			for i := range enabledPairs {
				_, err = b.FuturesCancelAllOpenOrders(ctx, enabledPairs[i])
				if err != nil {
					return cancelAllOrdersResponse, err
				}
			}
		} else {
			_, err := b.FuturesCancelAllOpenOrders(ctx, req.Pair)
			if err != nil {
				return cancelAllOrdersResponse, err
			}
		}
	case asset.USDTMarginedFutures:
		if req.Pair.IsEmpty() {
			enabledPairs, err := b.GetEnabledPairs(asset.USDTMarginedFutures)
			if err != nil {
				return cancelAllOrdersResponse, err
			}
			for i := range enabledPairs {
				_, err = b.UCancelAllOpenOrders(ctx, enabledPairs[i])
				if err != nil {
					return cancelAllOrdersResponse, err
				}
			}
		} else {
			_, err := b.UCancelAllOpenOrders(ctx, req.Pair)
			if err != nil {
				return cancelAllOrdersResponse, err
			}
		}
	default:
		return cancelAllOrdersResponse, fmt.Errorf("assetType not supported: %v", req.AssetType)
	}
	return cancelAllOrdersResponse, nil
}

// GetOrderInfo returns information on a current open order
func (b *Binance) GetOrderInfo(ctx context.Context, orderID string, pair currency.Pair, assetType asset.Item) (order.Detail, error) {
	var respData order.Detail
	orderIDInt, err := strconv.ParseInt(orderID, 10, 64)
	if err != nil {
		return respData, err
	}
	switch assetType {
	case asset.Spot:
		resp, err := b.QueryOrder(ctx, pair, "", orderIDInt)
		if err != nil {
			return respData, err
		}
		orderSide := order.Side(resp.Side)
		status, err := order.StringToOrderStatus(resp.Status)
		if err != nil {
			log.Errorf(log.ExchangeSys, "%s %v", b.Name, err)
		}
		orderType := order.Limit
		if resp.Type == "MARKET" {
			orderType = order.Market
		}

		return order.Detail{
			Amount:         resp.OrigQty,
			Exchange:       b.Name,
			ID:             strconv.FormatInt(resp.OrderID, 10),
			ClientOrderID:  resp.ClientOrderID,
			Side:           orderSide,
			Type:           orderType,
			Pair:           pair,
			Cost:           resp.CummulativeQuoteQty,
			AssetType:      assetType,
			Status:         status,
			Price:          resp.Price,
			ExecutedAmount: resp.ExecutedQty,
			Date:           resp.Time,
			LastUpdated:    resp.UpdateTime,
		}, nil
	case asset.CoinMarginedFutures:
		orderData, err := b.FuturesOpenOrderData(ctx, pair, orderID, "")
		if err != nil {
			return respData, err
		}
		orderVars := compatibleOrderVars(orderData.Side, orderData.Status, orderData.OrderType)
		var fee float64
		fee, err = b.getFee(orderVars.OrderType,
			orderData.AveragePrice,
			orderData.ExecutedQuantity,
			asset.CoinMarginedFutures)
		if err != nil {
			return respData, err
		}
		respData.Amount = orderData.OriginalQuantity
		respData.AssetType = assetType
		respData.ClientOrderID = orderData.ClientOrderID
		respData.Exchange = b.Name
		respData.ExecutedAmount = orderData.ExecutedQuantity
		respData.Fee = fee
		respData.ID = orderID
		respData.Pair = pair
		respData.Price = orderData.Price
		respData.RemainingAmount = orderData.OriginalQuantity - orderData.ExecutedQuantity
		respData.Side = orderVars.Side
		respData.Status = orderVars.Status
		respData.Type = orderVars.OrderType
		respData.Date = orderData.Time
		respData.LastUpdated = orderData.UpdateTime
	case asset.USDTMarginedFutures:
		orderData, err := b.UGetOrderData(ctx, pair, orderID, "")
		if err != nil {
			return respData, err
		}
		orderVars := compatibleOrderVars(orderData.Side, orderData.Status, orderData.OrderType)
		var fee float64
		fee, err = b.getFee(orderVars.OrderType,
			orderData.AveragePrice,
			orderData.ExecutedQuantity,
			asset.CoinMarginedFutures)
		if err != nil {
			return respData, err
		}
		respData.Amount = orderData.OriginalQuantity
		respData.AssetType = assetType
		respData.ClientOrderID = orderData.ClientOrderID
		respData.Exchange = b.Name
		respData.ExecutedAmount = orderData.ExecutedQuantity
		respData.Fee = fee
		respData.ID = orderID
		respData.Pair = pair
		respData.Price = orderData.Price
		respData.RemainingAmount = orderData.OriginalQuantity - orderData.ExecutedQuantity
		respData.Side = orderVars.Side
		respData.Status = orderVars.Status
		respData.Type = orderVars.OrderType
		respData.Date = orderData.Time
		respData.LastUpdated = orderData.UpdateTime
	default:
		return respData, fmt.Errorf("assetType %s not supported", assetType)
	}
	return respData, nil
}

// GetDepositAddress returns a deposit address for a specified currency
func (b *Binance) GetDepositAddress(ctx context.Context, cryptocurrency currency.Code, _, chain string) (*deposit.Address, error) {
	addr, err := b.GetDepositAddressForCurrency(ctx, cryptocurrency.String(), chain)
	if err != nil {
		return nil, err
	}

	return &deposit.Address{
		Address: addr.Address,
		Tag:     addr.Tag,
	}, nil
}

// WithdrawCryptocurrencyFunds returns a withdrawal ID when a withdrawal is
// submitted
func (b *Binance) WithdrawCryptocurrencyFunds(ctx context.Context, withdrawRequest *withdraw.Request) (*withdraw.ExchangeResponse, error) {
	if err := withdrawRequest.Validate(); err != nil {
		return nil, err
	}
	amountStr := strconv.FormatFloat(withdrawRequest.Amount, 'f', -1, 64)
	v, err := b.WithdrawCrypto(ctx,
		withdrawRequest.Currency.String(),
		"", // withdrawal order ID
		withdrawRequest.Crypto.Chain,
		withdrawRequest.Crypto.Address,
		withdrawRequest.Crypto.AddressTag,
		withdrawRequest.Description,
		amountStr,
		false)
	if err != nil {
		return nil, err
	}
	return &withdraw.ExchangeResponse{
		ID: v,
	}, nil
}

// WithdrawFiatFunds returns a withdrawal ID when a
// withdrawal is submitted
func (b *Binance) WithdrawFiatFunds(_ context.Context, _ *withdraw.Request) (*withdraw.ExchangeResponse, error) {
	return nil, common.ErrFunctionNotSupported
}

// WithdrawFiatFundsToInternationalBank returns a withdrawal ID when a
// withdrawal is submitted
func (b *Binance) WithdrawFiatFundsToInternationalBank(_ context.Context, _ *withdraw.Request) (*withdraw.ExchangeResponse, error) {
	return nil, common.ErrFunctionNotSupported
}

<<<<<<< HEAD
=======
// GetFeeByType returns an estimate of fee based on type of transaction
func (b *Binance) GetFeeByType(ctx context.Context, feeBuilder *exchange.FeeBuilder) (float64, error) {
	if feeBuilder == nil {
		return 0, fmt.Errorf("%T %w", feeBuilder, common.ErrNilPointer)
	}
	if (!b.AllowAuthenticatedRequest() || b.SkipAuthCheck) && // Todo check connection status
		feeBuilder.FeeType == exchange.CryptocurrencyTradeFee {
		feeBuilder.FeeType = exchange.OfflineTradeFee
	}
	return b.GetFee(ctx, feeBuilder)
}

>>>>>>> da340247
// GetActiveOrders retrieves any orders that are active/open
func (b *Binance) GetActiveOrders(ctx context.Context, req *order.GetOrdersRequest) ([]order.Detail, error) {
	if err := req.Validate(); err != nil {
		return nil, err
	}
	if len(req.Pairs) == 0 || len(req.Pairs) >= 40 {
		// sending an empty currency pair retrieves data for all currencies
		req.Pairs = append(req.Pairs, currency.Pair{})
	}
	var orders []order.Detail
	for i := range req.Pairs {
		switch req.AssetType {
		case asset.Spot, asset.Margin:
			resp, err := b.OpenOrders(ctx, req.Pairs[i])
			if err != nil {
				return nil, err
			}
			for x := range resp {
				orderSide := order.Side(strings.ToUpper(resp[x].Side))
				orderType := order.Type(strings.ToUpper(resp[x].Type))
				orderStatus, err := order.StringToOrderStatus(resp[i].Status)
				if err != nil {
					log.Errorf(log.ExchangeSys, "%s %v", b.Name, err)
				}
				orders = append(orders, order.Detail{
					Amount:        resp[x].OrigQty,
					Date:          resp[x].Time,
					Exchange:      b.Name,
					ID:            strconv.FormatInt(resp[x].OrderID, 10),
					ClientOrderID: resp[x].ClientOrderID,
					Side:          orderSide,
					Type:          orderType,
					Price:         resp[x].Price,
					Status:        orderStatus,
					Pair:          req.Pairs[i],
					AssetType:     req.AssetType,
					LastUpdated:   resp[x].UpdateTime,
				})
			}
		case asset.CoinMarginedFutures:
			openOrders, err := b.GetFuturesAllOpenOrders(ctx, req.Pairs[i], "")
			if err != nil {
				return nil, err
			}
			for y := range openOrders {
				orderVars := compatibleOrderVars(openOrders[y].Side, openOrders[y].Status, openOrders[y].OrderType)
				var fee float64
				fee, err = b.getFee(orderVars.OrderType,
					openOrders[y].AvgPrice,
					openOrders[y].ExecutedQty,
					asset.CoinMarginedFutures)
				if err != nil {
					return orders, err
				}
				orders = append(orders, order.Detail{
					Price:           openOrders[y].Price,
					Amount:          openOrders[y].OrigQty,
					ExecutedAmount:  openOrders[y].ExecutedQty,
					RemainingAmount: openOrders[y].OrigQty - openOrders[y].ExecutedQty,
					Fee:             fee,
					Exchange:        b.Name,
					ID:              strconv.FormatInt(openOrders[y].OrderID, 10),
					ClientOrderID:   openOrders[y].ClientOrderID,
					Type:            orderVars.OrderType,
					Side:            orderVars.Side,
					Status:          orderVars.Status,
					Pair:            req.Pairs[i],
					AssetType:       asset.CoinMarginedFutures,
					Date:            openOrders[y].Time,
					LastUpdated:     openOrders[y].UpdateTime,
				})
			}
		case asset.USDTMarginedFutures:
			openOrders, err := b.UAllAccountOpenOrders(ctx, req.Pairs[i])
			if err != nil {
				return nil, err
			}
			for y := range openOrders {
				orderVars := compatibleOrderVars(openOrders[y].Side, openOrders[y].Status, openOrders[y].OrderType)
				var fee float64
				fee, err = b.getFee(orderVars.OrderType,
					openOrders[y].AveragePrice,
					openOrders[y].ExecutedQuantity,
					asset.USDTMarginedFutures)
				if err != nil {
					return orders, err
				}
				orders = append(orders, order.Detail{
					Price:           openOrders[y].Price,
					Amount:          openOrders[y].OriginalQuantity,
					ExecutedAmount:  openOrders[y].ExecutedQuantity,
					RemainingAmount: openOrders[y].OriginalQuantity - openOrders[y].ExecutedQuantity,
					Fee:             fee,
					Exchange:        b.Name,
					ID:              strconv.FormatInt(openOrders[y].OrderID, 10),
					ClientOrderID:   openOrders[y].ClientOrderID,
					Type:            orderVars.OrderType,
					Side:            orderVars.Side,
					Status:          orderVars.Status,
					Pair:            req.Pairs[i],
					AssetType:       asset.USDTMarginedFutures,
					Date:            openOrders[y].Time,
					LastUpdated:     openOrders[y].UpdateTime,
				})
			}
		default:
			return orders, fmt.Errorf("assetType not supported")
		}
	}
	order.FilterOrdersByCurrencies(&orders, req.Pairs)
	order.FilterOrdersByType(&orders, req.Type)
	order.FilterOrdersBySide(&orders, req.Side)
	order.FilterOrdersByTimeRange(&orders, req.StartTime, req.EndTime)
	return orders, nil
}

// GetOrderHistory retrieves account order information
// Can Limit response to specific order status
func (b *Binance) GetOrderHistory(ctx context.Context, req *order.GetOrdersRequest) ([]order.Detail, error) {
	if err := req.Validate(); err != nil {
		return nil, err
	}
	if len(req.Pairs) == 0 {
		return nil, errors.New("at least one currency is required to fetch order history")
	}
	var orders []order.Detail
	switch req.AssetType {
	case asset.Spot, asset.Margin:
		for x := range req.Pairs {
			resp, err := b.AllOrders(ctx,
				req.Pairs[x],
				"",
				"1000")
			if err != nil {
				return nil, err
			}

			for i := range resp {
				orderSide := order.Side(strings.ToUpper(resp[i].Side))
				orderType := order.Type(strings.ToUpper(resp[i].Type))
				orderStatus, err := order.StringToOrderStatus(resp[i].Status)
				if err != nil {
					log.Errorf(log.ExchangeSys, "%s %v", b.Name, err)
				}
				// New orders are covered in GetOpenOrders
				if orderStatus == order.New {
					continue
				}

				var cost float64
				// For some historical orders cummulativeQuoteQty will be < 0,
				// meaning the data is not available at this time.
				if resp[i].CummulativeQuoteQty > 0 {
					cost = resp[i].CummulativeQuoteQty
				}
				detail := order.Detail{
					Amount:          resp[i].OrigQty,
					ExecutedAmount:  resp[i].ExecutedQty,
					RemainingAmount: resp[i].OrigQty - resp[i].ExecutedQty,
					Cost:            cost,
					CostAsset:       req.Pairs[x].Quote,
					Date:            resp[i].Time,
					LastUpdated:     resp[i].UpdateTime,
					Exchange:        b.Name,
					ID:              strconv.FormatInt(resp[i].OrderID, 10),
					Side:            orderSide,
					Type:            orderType,
					Price:           resp[i].Price,
					Pair:            req.Pairs[x],
					Status:          orderStatus,
				}
				detail.InferCostsAndTimes()
				orders = append(orders, detail)
			}
		}
	case asset.CoinMarginedFutures:
		for i := range req.Pairs {
			var orderHistory []FuturesOrderData
			var err error
			switch {
			case !req.StartTime.IsZero() && !req.EndTime.IsZero() && req.OrderID == "":
				if req.EndTime.Before(req.StartTime) {
					return nil, errors.New("endTime cannot be before startTime")
				}
				if time.Since(req.StartTime) > time.Hour*24*30 {
					return nil, fmt.Errorf("can only fetch orders 30 days out")
				}
				orderHistory, err = b.GetAllFuturesOrders(ctx,
					req.Pairs[i], "", req.StartTime, req.EndTime, 0, 0)
				if err != nil {
					return nil, err
				}
			case req.OrderID != "" && req.StartTime.IsZero() && req.EndTime.IsZero():
				fromID, err := strconv.ParseInt(req.OrderID, 10, 64)
				if err != nil {
					return nil, err
				}
				orderHistory, err = b.GetAllFuturesOrders(ctx,
					req.Pairs[i], "", time.Time{}, time.Time{}, fromID, 0)
				if err != nil {
					return nil, err
				}
			default:
				return nil, fmt.Errorf("invalid combination of input params")
			}
			for y := range orderHistory {
				orderVars := compatibleOrderVars(orderHistory[y].Side, orderHistory[y].Status, orderHistory[y].OrderType)
				var fee float64
				fee, err = b.getFee(orderVars.OrderType,
					orderHistory[y].AvgPrice,
					orderHistory[y].ExecutedQty,
					asset.CoinMarginedFutures)
				if err != nil {
					return orders, err
				}
				orders = append(orders, order.Detail{
					Price:           orderHistory[y].Price,
					Amount:          orderHistory[y].OrigQty,
					ExecutedAmount:  orderHistory[y].ExecutedQty,
					RemainingAmount: orderHistory[y].OrigQty - orderHistory[y].ExecutedQty,
					Fee:             fee,
					Exchange:        b.Name,
					ID:              strconv.FormatInt(orderHistory[y].OrderID, 10),
					ClientOrderID:   orderHistory[y].ClientOrderID,
					Type:            orderVars.OrderType,
					Side:            orderVars.Side,
					Status:          orderVars.Status,
					Pair:            req.Pairs[i],
					AssetType:       asset.CoinMarginedFutures,
					Date:            orderHistory[y].Time,
				})
			}
		}
	case asset.USDTMarginedFutures:
		for i := range req.Pairs {
			var orderHistory []UFuturesOrderData
			var err error
			switch {
			case !req.StartTime.IsZero() && !req.EndTime.IsZero() && req.OrderID == "":
				if req.EndTime.Before(req.StartTime) {
					return nil, errors.New("endTime cannot be before startTime")
				}
				if time.Since(req.StartTime) > time.Hour*24*7 {
					return nil, fmt.Errorf("can only fetch orders 7 days out")
				}
				orderHistory, err = b.UAllAccountOrders(ctx,
					req.Pairs[i], 0, 0, req.StartTime, req.EndTime)
				if err != nil {
					return nil, err
				}
			case req.OrderID != "" && req.StartTime.IsZero() && req.EndTime.IsZero():
				fromID, err := strconv.ParseInt(req.OrderID, 10, 64)
				if err != nil {
					return nil, err
				}
				orderHistory, err = b.UAllAccountOrders(ctx,
					req.Pairs[i], fromID, 0, time.Time{}, time.Time{})
				if err != nil {
					return nil, err
				}
			default:
				return nil, fmt.Errorf("invalid combination of input params")
			}
			for y := range orderHistory {
				orderVars := compatibleOrderVars(orderHistory[y].Side, orderHistory[y].Status, orderHistory[y].OrderType)
				var fee float64
				fee, err = b.getFee(orderVars.OrderType,
					orderHistory[y].AvgPrice,
					orderHistory[y].ExecutedQty,
					asset.USDTMarginedFutures)
				if err != nil {
					return orders, err
				}
				orders = append(orders, order.Detail{
					Price:           orderHistory[y].Price,
					Amount:          orderHistory[y].OrigQty,
					ExecutedAmount:  orderHistory[y].ExecutedQty,
					RemainingAmount: orderHistory[y].OrigQty - orderHistory[y].ExecutedQty,
					Fee:             fee,
					Exchange:        b.Name,
					ID:              strconv.FormatInt(orderHistory[y].OrderID, 10),
					ClientOrderID:   orderHistory[y].ClientOrderID,
					Type:            orderVars.OrderType,
					Side:            orderVars.Side,
					Status:          orderVars.Status,
					Pair:            req.Pairs[i],
					AssetType:       asset.USDTMarginedFutures,
					Date:            orderHistory[y].Time,
				})
			}
		}
	default:
		return orders, fmt.Errorf("assetType not supported")
	}
	order.FilterOrdersByType(&orders, req.Type)
	order.FilterOrdersBySide(&orders, req.Side)
	order.FilterOrdersByTimeRange(&orders, req.StartTime, req.EndTime)
	return orders, nil
}

// ValidateCredentials validates current credentials used for wrapper
// functionality
func (b *Binance) ValidateCredentials(ctx context.Context, assetType asset.Item) error {
	_, err := b.UpdateAccountInfo(ctx, assetType)
	return b.CheckTransientError(err)
}

// FormatExchangeKlineInterval returns Interval to exchange formatted string
func (b *Binance) FormatExchangeKlineInterval(interval kline.Interval) string {
	switch interval {
	case kline.OneDay:
		return "1d"
	case kline.ThreeDay:
		return "3d"
	case kline.OneWeek:
		return "1w"
	case kline.OneMonth:
		return "1M"
	default:
		return interval.Short()
	}
}

// GetHistoricCandles returns candles between a time period for a set time interval
func (b *Binance) GetHistoricCandles(ctx context.Context, pair currency.Pair, a asset.Item, start, end time.Time, interval kline.Interval) (kline.Item, error) {
	if err := b.ValidateKline(pair, a, interval); err != nil {
		return kline.Item{}, err
	}
	if kline.TotalCandlesPerInterval(start, end, interval) > float64(b.Features.Enabled.Kline.ResultLimit) {
		return kline.Item{}, errors.New(kline.ErrRequestExceedsExchangeLimits)
	}
	req := KlinesRequestParams{
		Interval:  b.FormatExchangeKlineInterval(interval),
		Symbol:    pair,
		StartTime: start,
		EndTime:   end,
		Limit:     int(b.Features.Enabled.Kline.ResultLimit),
	}
	ret := kline.Item{
		Exchange: b.Name,
		Pair:     pair,
		Asset:    a,
		Interval: interval,
	}

	candles, err := b.GetSpotKline(ctx, &req)
	if err != nil {
		return kline.Item{}, err
	}
	for x := range candles {
		ret.Candles = append(ret.Candles, kline.Candle{
			Time:   candles[x].OpenTime,
			Open:   candles[x].Open,
			High:   candles[x].High,
			Low:    candles[x].Low,
			Close:  candles[x].Close,
			Volume: candles[x].Volume,
		})
	}
	ret.SortCandlesByTimestamp(false)
	return ret, nil
}

// GetHistoricCandlesExtended returns candles between a time period for a set time interval
func (b *Binance) GetHistoricCandlesExtended(ctx context.Context, pair currency.Pair, a asset.Item, start, end time.Time, interval kline.Interval) (kline.Item, error) {
	if err := b.ValidateKline(pair, a, interval); err != nil {
		return kline.Item{}, err
	}

	ret := kline.Item{
		Exchange: b.Name,
		Pair:     pair,
		Asset:    a,
		Interval: interval,
	}
	dates, err := kline.CalculateCandleDateRanges(start, end, interval, b.Features.Enabled.Kline.ResultLimit)
	if err != nil {
		return kline.Item{}, err
	}
	var candles []CandleStick
	for x := range dates.Ranges {
		req := KlinesRequestParams{
			Interval:  b.FormatExchangeKlineInterval(interval),
			Symbol:    pair,
			StartTime: dates.Ranges[x].Start.Time,
			EndTime:   dates.Ranges[x].End.Time,
			Limit:     int(b.Features.Enabled.Kline.ResultLimit),
		}

		candles, err = b.GetSpotKline(ctx, &req)
		if err != nil {
			return kline.Item{}, err
		}

		for i := range candles {
			for j := range ret.Candles {
				if ret.Candles[j].Time.Equal(candles[i].OpenTime) {
					continue
				}
			}
			ret.Candles = append(ret.Candles, kline.Candle{
				Time:   candles[i].OpenTime,
				Open:   candles[i].Open,
				High:   candles[i].High,
				Low:    candles[i].Low,
				Close:  candles[i].Close,
				Volume: candles[i].Volume,
			})
		}
	}

	dates.SetHasDataFromCandles(ret.Candles)
	summary := dates.DataSummary(false)
	if len(summary) > 0 {
		log.Warnf(log.ExchangeSys, "%v - %v", b.Name, summary)
	}
	ret.RemoveDuplicates()
	ret.RemoveOutsideRange(start, end)
	ret.SortCandlesByTimestamp(false)
	return ret, nil
}

func compatibleOrderVars(side, status, orderType string) OrderVars {
	var resp OrderVars
	switch side {
	case order.Buy.String():
		resp.Side = order.Buy
	case order.Sell.String():
		resp.Side = order.Sell
	default:
		resp.Side = order.UnknownSide
	}
	switch status {
	case "NEW":
		resp.Status = order.New
	case "PARTIALLY_FILLED":
		resp.Status = order.PartiallyFilled
	case "FILLED":
		resp.Status = order.Filled
	case "CANCELED":
		resp.Status = order.Cancelled
	case "EXPIRED":
		resp.Status = order.Expired
	case "NEW_ADL":
		resp.Status = order.AutoDeleverage
	default:
		resp.Status = order.UnknownStatus
	}
	switch orderType {
	case "MARKET":
		resp.OrderType = order.Market
	case "LIMIT":
		resp.OrderType = order.Limit
	case "STOP":
		resp.OrderType = order.Stop
	case "TAKE_PROFIT":
		resp.OrderType = order.TakeProfit
	case "LIQUIDATION":
		resp.OrderType = order.Liquidation
	default:
		resp.OrderType = order.UnknownType
	}
	return resp
}

// UpdateOrderExecutionLimits sets exchange executions for a required asset type
func (b *Binance) UpdateOrderExecutionLimits(ctx context.Context, a asset.Item) error {
	var limits []order.MinMaxLevel
	var err error
	switch a {
	case asset.Spot:
		limits, err = b.FetchSpotExchangeLimits(ctx)
	case asset.USDTMarginedFutures:
		limits, err = b.FetchUSDTMarginExchangeLimits(ctx)
	case asset.CoinMarginedFutures:
		limits, err = b.FetchCoinMarginExchangeLimits(ctx)
	case asset.Margin:
		if err = b.CurrencyPairs.IsAssetEnabled(asset.Spot); err != nil {
			limits, err = b.FetchSpotExchangeLimits(ctx)
		} else {
			return nil
		}
	default:
		err = fmt.Errorf("unhandled asset type %s", a)
	}
	if err != nil {
		return fmt.Errorf("cannot update exchange execution limits: %v", err)
	}
	return b.LoadLimits(limits)
}

// GetAvailableTransferChains returns the available transfer blockchains for the specific
// cryptocurrency
func (b *Binance) GetAvailableTransferChains(ctx context.Context, cryptocurrency currency.Code) ([]string, error) {
	coinInfo, err := b.GetAllCoinsInfo(ctx)
	if err != nil {
		return nil, err
	}

	var availableChains []string
	for x := range coinInfo {
		if strings.EqualFold(coinInfo[x].Coin, cryptocurrency.String()) {
			for y := range coinInfo[x].NetworkList {
				availableChains = append(availableChains, coinInfo[x].NetworkList[y].Network)
			}
		}
	}
	return availableChains, nil
}

<<<<<<< HEAD
// UpdateCommissionFees updates current fees associated with account
func (b *Binance) UpdateCommissionFees(ctx context.Context, a asset.Item) error {
	switch a {
	case asset.Spot:
		account, err := b.GetAccount(ctx)
		if err != nil {
			return err
		}

		return b.Fees.LoadDynamic(
			// Divided by 10000 e.g. 10 is returned as integer / 100 = 0.1%
			// actual trading fee / 100 resultant gives 0.001 for loadable
			// commission rate.
			float64(account.MakerCommission)/10000,
			float64(account.TakerCommission)/10000,
			a,
			fee.OmitPair,
		)
	case asset.USDTMarginedFutures:
		accData, err := b.UAccountInformationV2(ctx)
		if err != nil {
			return err
		}
		f, ok := usdMarginedFeeTier[accData.FeeTier]
		if !ok {
			return errFeeTierNotFound
		}
		return b.Fees.LoadDynamic(f.Maker, f.Taker, a, fee.OmitPair)
	case asset.CoinMarginedFutures:
		accData, err := b.GetFuturesAccountInfo(ctx)
		if err != nil {
			return err
		}

		f, ok := coinMarginedFeeTier[accData.FeeTier]
		if !ok {
			return errFeeTierNotFound
		}
		return b.Fees.LoadDynamic(f.Maker, f.Taker, a, fee.OmitPair)
	case asset.Margin:
		return nil
	default:
		return fmt.Errorf("%s: %w", a, errAssetUnhandled)
	}
}

// UpdateTransferFees updates transfer fees for cryptocurrency withdrawal and
// deposits for this exchange
func (b *Binance) UpdateTransferFees(ctx context.Context) error {
	coins, err := b.GetAllCoinsInformation(ctx)
	if err != nil {
		return err
	}

	transferFee := []fee.Transfer{}
	for x := range coins {
		for y := range coins[x].NetworkList {
			chain := coins[x].Coin
			if !coins[x].NetworkList[y].IsDefault {
				chain = coins[x].NetworkList[y].Network
			}

			var deposit fee.Value
			if coins[x].NetworkList[y].DepositEnable {
				// Turn on with zero fees for deposits
				deposit = fee.Convert(0)
			}

			var withdrawal, maxWithdraw, minWithdraw fee.Value
			if coins[x].NetworkList[y].WithdrawEnable {
				withdrawal = fee.Convert(coins[x].NetworkList[y].WithdrawFee)
				minWithdraw = fee.Convert(coins[x].NetworkList[y].WithdrawMin)
				maxWithdraw = fee.Convert(coins[x].NetworkList[y].WithdrawMax)
			}

			transferFee = append(transferFee, fee.Transfer{
				Currency:          coins[x].Coin,
				Withdrawal:        withdrawal,
				MinimumWithdrawal: minWithdraw,
				MaximumWithdrawal: maxWithdraw,
				Deposit:           deposit,
				Chain:             chain.String(),
			})
		}
	}
	return b.Fees.LoadTransferFees(transferFee)
}

// getFee returns fee based off order type
func (b *Binance) getFee(o order.Type, avgPrice, execQuantity float64, a asset.Item) (float64, error) {
	if o == order.Market {
		return b.Fees.CalculateTaker(avgPrice, execQuantity, a, fee.OmitPair)
	} else if o == order.Limit {
		return b.Fees.CalculateMaker(avgPrice, execQuantity, a, fee.OmitPair)
	}
	return 0, nil
=======
// FormatExchangeCurrency is a method that formats and returns a currency pair
// based on the user currency display preferences
// overrides default implementation to use optional delimiter
func (b *Binance) FormatExchangeCurrency(p currency.Pair, a asset.Item) (currency.Pair, error) {
	pairFmt, err := b.GetPairFormat(a, true)
	if err != nil {
		return currency.Pair{}, err
	}
	if a == asset.USDTMarginedFutures {
		return b.formatUSDTMarginedFuturesPair(p, pairFmt), nil
	}
	return p.Format(pairFmt.Delimiter, pairFmt.Uppercase), nil
}

// FormatSymbol formats the given pair to a string suitable for exchange API requests
// overrides default implementation to use optional delimiter
func (b *Binance) FormatSymbol(p currency.Pair, a asset.Item) (string, error) {
	pairFmt, err := b.GetPairFormat(a, true)
	if err != nil {
		return p.String(), err
	}
	if a == asset.USDTMarginedFutures {
		p = b.formatUSDTMarginedFuturesPair(p, pairFmt)
		return p.String(), nil
	}
	return pairFmt.Format(p), nil
}

// formatUSDTMarginedFuturesPair Binance USDTMarginedFutures pairs have a delimiter
// only if the contract has an expiry date
func (b *Binance) formatUSDTMarginedFuturesPair(p currency.Pair, pairFmt currency.PairFormat) currency.Pair {
	quote := p.Quote.String()
	for _, c := range quote {
		if c < '0' || c > '9' {
			// character rune is alphabetic, cannot be expiring contract
			return p.Format(pairFmt.Delimiter, pairFmt.Uppercase)
		}
	}
	return p.Format(currency.UnderscoreDelimiter, pairFmt.Uppercase)
>>>>>>> da340247
}<|MERGE_RESOLUTION|>--- conflicted
+++ resolved
@@ -1312,21 +1312,6 @@
 	return nil, common.ErrFunctionNotSupported
 }
 
-<<<<<<< HEAD
-=======
-// GetFeeByType returns an estimate of fee based on type of transaction
-func (b *Binance) GetFeeByType(ctx context.Context, feeBuilder *exchange.FeeBuilder) (float64, error) {
-	if feeBuilder == nil {
-		return 0, fmt.Errorf("%T %w", feeBuilder, common.ErrNilPointer)
-	}
-	if (!b.AllowAuthenticatedRequest() || b.SkipAuthCheck) && // Todo check connection status
-		feeBuilder.FeeType == exchange.CryptocurrencyTradeFee {
-		feeBuilder.FeeType = exchange.OfflineTradeFee
-	}
-	return b.GetFee(ctx, feeBuilder)
-}
-
->>>>>>> da340247
 // GetActiveOrders retrieves any orders that are active/open
 func (b *Binance) GetActiveOrders(ctx context.Context, req *order.GetOrdersRequest) ([]order.Detail, error) {
 	if err := req.Validate(); err != nil {
@@ -1837,7 +1822,47 @@
 	return availableChains, nil
 }
 
-<<<<<<< HEAD
+// FormatExchangeCurrency is a method that formats and returns a currency pair
+// based on the user currency display preferences
+// overrides default implementation to use optional delimiter
+func (b *Binance) FormatExchangeCurrency(p currency.Pair, a asset.Item) (currency.Pair, error) {
+	pairFmt, err := b.GetPairFormat(a, true)
+	if err != nil {
+		return currency.Pair{}, err
+	}
+	if a == asset.USDTMarginedFutures {
+		return b.formatUSDTMarginedFuturesPair(p, pairFmt), nil
+	}
+	return p.Format(pairFmt.Delimiter, pairFmt.Uppercase), nil
+}
+
+// FormatSymbol formats the given pair to a string suitable for exchange API requests
+// overrides default implementation to use optional delimiter
+func (b *Binance) FormatSymbol(p currency.Pair, a asset.Item) (string, error) {
+	pairFmt, err := b.GetPairFormat(a, true)
+	if err != nil {
+		return p.String(), err
+	}
+	if a == asset.USDTMarginedFutures {
+		p = b.formatUSDTMarginedFuturesPair(p, pairFmt)
+		return p.String(), nil
+	}
+	return pairFmt.Format(p), nil
+}
+
+// formatUSDTMarginedFuturesPair Binance USDTMarginedFutures pairs have a delimiter
+// only if the contract has an expiry date
+func (b *Binance) formatUSDTMarginedFuturesPair(p currency.Pair, pairFmt currency.PairFormat) currency.Pair {
+	quote := p.Quote.String()
+	for _, c := range quote {
+		if c < '0' || c > '9' {
+			// character rune is alphabetic, cannot be expiring contract
+			return p.Format(pairFmt.Delimiter, pairFmt.Uppercase)
+		}
+	}
+	return p.Format(currency.UnderscoreDelimiter, pairFmt.Uppercase)
+}
+
 // UpdateCommissionFees updates current fees associated with account
 func (b *Binance) UpdateCommissionFees(ctx context.Context, a asset.Item) error {
 	switch a {
@@ -1934,45 +1959,4 @@
 		return b.Fees.CalculateMaker(avgPrice, execQuantity, a, fee.OmitPair)
 	}
 	return 0, nil
-=======
-// FormatExchangeCurrency is a method that formats and returns a currency pair
-// based on the user currency display preferences
-// overrides default implementation to use optional delimiter
-func (b *Binance) FormatExchangeCurrency(p currency.Pair, a asset.Item) (currency.Pair, error) {
-	pairFmt, err := b.GetPairFormat(a, true)
-	if err != nil {
-		return currency.Pair{}, err
-	}
-	if a == asset.USDTMarginedFutures {
-		return b.formatUSDTMarginedFuturesPair(p, pairFmt), nil
-	}
-	return p.Format(pairFmt.Delimiter, pairFmt.Uppercase), nil
-}
-
-// FormatSymbol formats the given pair to a string suitable for exchange API requests
-// overrides default implementation to use optional delimiter
-func (b *Binance) FormatSymbol(p currency.Pair, a asset.Item) (string, error) {
-	pairFmt, err := b.GetPairFormat(a, true)
-	if err != nil {
-		return p.String(), err
-	}
-	if a == asset.USDTMarginedFutures {
-		p = b.formatUSDTMarginedFuturesPair(p, pairFmt)
-		return p.String(), nil
-	}
-	return pairFmt.Format(p), nil
-}
-
-// formatUSDTMarginedFuturesPair Binance USDTMarginedFutures pairs have a delimiter
-// only if the contract has an expiry date
-func (b *Binance) formatUSDTMarginedFuturesPair(p currency.Pair, pairFmt currency.PairFormat) currency.Pair {
-	quote := p.Quote.String()
-	for _, c := range quote {
-		if c < '0' || c > '9' {
-			// character rune is alphabetic, cannot be expiring contract
-			return p.Format(pairFmt.Delimiter, pairFmt.Uppercase)
-		}
-	}
-	return p.Format(currency.UnderscoreDelimiter, pairFmt.Uppercase)
->>>>>>> da340247
 }