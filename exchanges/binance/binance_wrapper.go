package binance

import (
	"context"
	"errors"
	"fmt"
	"sort"
	"strconv"
	"strings"
	"sync"
	"time"

	"github.com/thrasher-corp/gocryptotrader/common"
	"github.com/thrasher-corp/gocryptotrader/config"
	"github.com/thrasher-corp/gocryptotrader/currency"
	exchange "github.com/thrasher-corp/gocryptotrader/exchanges"
	"github.com/thrasher-corp/gocryptotrader/exchanges/account"
	"github.com/thrasher-corp/gocryptotrader/exchanges/asset"
<<<<<<< HEAD
	"github.com/thrasher-corp/gocryptotrader/exchanges/fee"
=======
	"github.com/thrasher-corp/gocryptotrader/exchanges/deposit"
>>>>>>> 0c00b7e1
	"github.com/thrasher-corp/gocryptotrader/exchanges/kline"
	"github.com/thrasher-corp/gocryptotrader/exchanges/order"
	"github.com/thrasher-corp/gocryptotrader/exchanges/orderbook"
	"github.com/thrasher-corp/gocryptotrader/exchanges/protocol"
	"github.com/thrasher-corp/gocryptotrader/exchanges/request"
	"github.com/thrasher-corp/gocryptotrader/exchanges/stream"
	"github.com/thrasher-corp/gocryptotrader/exchanges/ticker"
	"github.com/thrasher-corp/gocryptotrader/exchanges/trade"
	"github.com/thrasher-corp/gocryptotrader/log"
	"github.com/thrasher-corp/gocryptotrader/portfolio/withdraw"
)

var (
	errAssetUnhandled  = errors.New("asset is unhandled")
	errFeeTierNotFound = errors.New("fee tier not found")
)

// GetDefaultConfig returns a default exchange config
func (b *Binance) GetDefaultConfig() (*config.ExchangeConfig, error) {
	b.SetDefaults()
	exchCfg := new(config.ExchangeConfig)
	exchCfg.Name = b.Name
	exchCfg.HTTPTimeout = exchange.DefaultHTTPTimeout
	exchCfg.BaseCurrencies = b.BaseCurrencies

	err := b.SetupDefaults(exchCfg)
	if err != nil {
		return nil, err
	}

	if b.Features.Supports.RESTCapabilities.AutoPairUpdates {
		err = b.UpdateTradablePairs(context.TODO(), true)
		if err != nil {
			return nil, err
		}
	}

	return exchCfg, nil
}

// SetDefaults sets the basic defaults for Binance
func (b *Binance) SetDefaults() {
	b.Name = "Binance"
	b.Enabled = true
	b.Verbose = true
	b.API.CredentialsValidator.RequiresKey = true
	b.API.CredentialsValidator.RequiresSecret = true
	b.SetValues()

	fmt1 := currency.PairStore{
		RequestFormat: &currency.PairFormat{Uppercase: true},
		ConfigFormat: &currency.PairFormat{
			Delimiter: currency.DashDelimiter,
			Uppercase: true,
		},
	}
	coinFutures := currency.PairStore{
		RequestFormat: &currency.PairFormat{
			Uppercase: true,
			Delimiter: currency.UnderscoreDelimiter,
		},
		ConfigFormat: &currency.PairFormat{
			Uppercase: true,
			Delimiter: currency.UnderscoreDelimiter,
		},
	}
	usdtFutures := currency.PairStore{
		RequestFormat: &currency.PairFormat{
			Uppercase: true,
		},
		ConfigFormat: &currency.PairFormat{
			Uppercase: true,
		},
	}
	err := b.StoreAssetPairFormat(asset.Spot, fmt1)
	if err != nil {
		log.Errorln(log.ExchangeSys, err)
	}
	err = b.StoreAssetPairFormat(asset.Margin, fmt1)
	if err != nil {
		log.Errorln(log.ExchangeSys, err)
	}
	err = b.DisableAssetWebsocketSupport(asset.Margin)
	if err != nil {
		log.Errorln(log.ExchangeSys, err)
	}
	err = b.StoreAssetPairFormat(asset.CoinMarginedFutures, coinFutures)
	if err != nil {
		log.Errorln(log.ExchangeSys, err)
	}
	err = b.DisableAssetWebsocketSupport(asset.CoinMarginedFutures)
	if err != nil {
		log.Errorln(log.ExchangeSys, err)
	}
	err = b.StoreAssetPairFormat(asset.USDTMarginedFutures, usdtFutures)
	if err != nil {
		log.Errorln(log.ExchangeSys, err)
	}
	err = b.DisableAssetWebsocketSupport(asset.USDTMarginedFutures)
	if err != nil {
		log.Errorln(log.ExchangeSys, err)
	}
	b.Features = exchange.Features{
		Supports: exchange.FeaturesSupported{
			REST:      true,
			Websocket: true,
			RESTCapabilities: protocol.Features{
				TickerBatching:        true,
				TickerFetching:        true,
				KlineFetching:         true,
				OrderbookFetching:     true,
				AutoPairUpdates:       true,
				AccountInfo:           true,
				CryptoDeposit:         true,
				CryptoWithdrawal:      true,
				GetOrder:              true,
				GetOrders:             true,
				CancelOrders:          true,
				CancelOrder:           true,
				SubmitOrder:           true,
				DepositHistory:        true,
				WithdrawalHistory:     true,
				TradeFetching:         true,
				UserTradeHistory:      true,
				TradeFee:              true,
				CryptoWithdrawalFee:   true,
				MultiChainDeposits:    true,
				MultiChainWithdrawals: true,
			},
			WebsocketCapabilities: protocol.Features{
				TradeFetching:          true,
				TickerFetching:         true,
				KlineFetching:          true,
				OrderbookFetching:      true,
				AuthenticatedEndpoints: true,
				AccountInfo:            true,
				GetOrder:               true,
				GetOrders:              true,
				Subscribe:              true,
				Unsubscribe:            true,
			},
			WithdrawPermissions: exchange.AutoWithdrawCrypto |
				exchange.NoFiatWithdrawals,
			Kline: kline.ExchangeCapabilitiesSupported{
				DateRanges: true,
				Intervals:  true,
			},
		},
		Enabled: exchange.FeaturesEnabled{
			AutoPairUpdates: true,
			Kline: kline.ExchangeCapabilitiesEnabled{
				Intervals: map[string]bool{
					kline.OneMin.Word():     true,
					kline.ThreeMin.Word():   true,
					kline.FiveMin.Word():    true,
					kline.FifteenMin.Word(): true,
					kline.ThirtyMin.Word():  true,
					kline.OneHour.Word():    true,
					kline.TwoHour.Word():    true,
					kline.FourHour.Word():   true,
					kline.SixHour.Word():    true,
					kline.EightHour.Word():  true,
					kline.TwelveHour.Word(): true,
					kline.OneDay.Word():     true,
					kline.ThreeDay.Word():   true,
					kline.OneWeek.Word():    true,
					kline.OneMonth.Word():   true,
				},
				ResultLimit: 1000,
			},
		},
	}

	b.Requester = request.New(b.Name,
		common.NewHTTPClientWithTimeout(exchange.DefaultHTTPTimeout),
		request.WithLimiter(SetRateLimit()))
	b.API.Endpoints = b.NewEndpoints()
	err = b.API.Endpoints.SetDefaultEndpoints(map[exchange.URL]string{
		exchange.RestSpot:              spotAPIURL,
		exchange.RestSpotSupplementary: apiURL,
		exchange.RestUSDTMargined:      ufuturesAPIURL,
		exchange.RestCoinMargined:      cfuturesAPIURL,
		exchange.EdgeCase1:             "https://www.binance.com",
		exchange.WebsocketSpot:         binanceDefaultWebsocketURL,
	})
	if err != nil {
		log.Errorln(log.ExchangeSys, err)
	}

	b.Websocket = stream.New()
	b.WebsocketResponseMaxLimit = exchange.DefaultWebsocketResponseMaxLimit
	b.WebsocketResponseCheckTimeout = exchange.DefaultWebsocketResponseCheckTimeout
}

// Setup takes in the supplied exchange configuration details and sets params
func (b *Binance) Setup(exch *config.ExchangeConfig) error {
	if !exch.Enabled {
		return nil
	}

	err := b.SetupDefaults(exch)
	if err != nil {
		return err
	}

	err = b.Fees.LoadStatic(fee.Options{
		// Note: https://www.binance.com/en/fee/trading
		// Exchange Transfer fees are done live via method UpdateTransferFees
		GlobalCommissions: map[asset.Item]fee.Commission{
			asset.Spot:                {Maker: 0.01, Taker: 0.01},
			asset.USDTMarginedFutures: {Maker: 0.02, Taker: 0.04},
			asset.CoinMarginedFutures: {Maker: 0.01, Taker: 0.05},
		},
		BankingTransfer: bankTransferFees,
	})
	if err != nil {
		return err
	}

	ePoint, err := b.API.Endpoints.GetURL(exchange.WebsocketSpot)
	if err != nil {
		return err
	}
	err = b.Websocket.Setup(&stream.WebsocketSetup{
		Enabled:                          exch.Features.Enabled.Websocket,
		Verbose:                          exch.Verbose,
		AuthenticatedWebsocketAPISupport: exch.API.AuthenticatedWebsocketSupport,
		WebsocketTimeout:                 exch.WebsocketTrafficTimeout,
		DefaultURL:                       binanceDefaultWebsocketURL,
		ExchangeName:                     exch.Name,
		RunningURL:                       ePoint,
		Connector:                        b.WsConnect,
		Subscriber:                       b.Subscribe,
		UnSubscriber:                     b.Unsubscribe,
		GenerateSubscriptions:            b.GenerateSubscriptions,
		Features:                         &b.Features.Supports.WebsocketCapabilities,
		OrderbookBufferLimit:             exch.OrderbookConfig.WebsocketBufferLimit,
		BufferEnabled:                    exch.OrderbookConfig.WebsocketBufferEnabled,
		SortBuffer:                       true,
		SortBufferByUpdateIDs:            true,
	})
	if err != nil {
		return err
	}

	return b.Websocket.SetupNewConnection(stream.ConnectionSetup{
		ResponseCheckTimeout: exch.WebsocketResponseCheckTimeout,
		ResponseMaxLimit:     exch.WebsocketResponseMaxLimit,
		RateLimit:            wsRateLimitMilliseconds,
	})
}

// Start starts the Binance go routine
func (b *Binance) Start(wg *sync.WaitGroup) {
	wg.Add(1)
	go func() {
		b.Run()
		wg.Done()
	}()
}

// Run implements the Binance wrapper
func (b *Binance) Run() {
	if b.Verbose {
		log.Debugf(log.ExchangeSys,
			"%s Websocket: %s. (url: %s).\n",
			b.Name,
			common.IsEnabled(b.Websocket.IsEnabled()),
			b.Websocket.GetWebsocketURL())
		b.PrintEnabledPairs()
	}

	forceUpdate := false
	format, err := b.GetPairFormat(asset.Spot, false)
	if err != nil {
		log.Errorf(log.ExchangeSys, "%s failed to get enabled currencies. Err %s\n",
			b.Name,
			err)
		return
	}
	pairs, err := b.GetEnabledPairs(asset.Spot)
	if err != nil {
		log.Errorf(log.ExchangeSys, "%s failed to get enabled currencies. Err %s\n",
			b.Name,
			err)
		return
	}

	avail, err := b.GetAvailablePairs(asset.Spot)
	if err != nil {
		log.Errorf(log.ExchangeSys, "%s failed to get available currencies. Err %s\n",
			b.Name,
			err)
		return
	}

	if !common.StringDataContains(pairs.Strings(), format.Delimiter) ||
		!common.StringDataContains(avail.Strings(), format.Delimiter) {
		var enabledPairs currency.Pairs
		enabledPairs, err = currency.NewPairsFromStrings([]string{
			currency.BTC.String() +
				format.Delimiter +
				currency.USDT.String()})
		if err != nil {
			log.Errorf(log.ExchangeSys, "%s failed to update currencies. Err %s\n",
				b.Name,
				err)
		} else {
			log.Warn(log.ExchangeSys,
				"Available pairs for Binance reset due to config upgrade, please enable the ones you would like to use again")
			forceUpdate = true

			err = b.UpdatePairs(enabledPairs, asset.Spot, true, true)
			if err != nil {
				log.Errorf(log.ExchangeSys,
					"%s failed to update currencies. Err: %s\n",
					b.Name,
					err)
			}
		}
	}

	a := b.GetAssetTypes(true)
	for x := range a {
		err = b.UpdateOrderExecutionLimits(context.TODO(), a[x])
		if err != nil {
			log.Errorf(log.ExchangeSys,
				"%s failed to set exchange order execution limits. Err: %v",
				b.Name,
				err)
		}
	}

	if !b.GetEnabledFeatures().AutoPairUpdates && !forceUpdate {
		return
	}
	err = b.UpdateTradablePairs(context.TODO(), forceUpdate)
	if err != nil {
		log.Errorf(log.ExchangeSys,
			"%s failed to update tradable pairs. Err: %s",
			b.Name,
			err)
	}
}

// FetchTradablePairs returns a list of the exchanges tradable pairs
func (b *Binance) FetchTradablePairs(ctx context.Context, a asset.Item) ([]string, error) {
	if !b.SupportsAsset(a) {
		return nil, fmt.Errorf("asset type of %s is not supported by %s", a, b.Name)
	}
	format, err := b.GetPairFormat(a, false)
	if err != nil {
		return nil, err
	}
	var pairs []string
	switch a {
	case asset.Spot, asset.Margin:
		info, err := b.GetExchangeInfo(ctx)
		if err != nil {
			return nil, err
		}
		for x := range info.Symbols {
			if info.Symbols[x].Status == "TRADING" {
				pair := info.Symbols[x].BaseAsset +
					format.Delimiter +
					info.Symbols[x].QuoteAsset
				if a == asset.Spot && info.Symbols[x].IsSpotTradingAllowed {
					pairs = append(pairs, pair)
				}
				if a == asset.Margin && info.Symbols[x].IsMarginTradingAllowed {
					pairs = append(pairs, pair)
				}
			}
		}
	case asset.CoinMarginedFutures:
		cInfo, err := b.FuturesExchangeInfo(ctx)
		if err != nil {
			return pairs, err
		}
		for z := range cInfo.Symbols {
			if cInfo.Symbols[z].ContractStatus == "TRADING" {
				curr, err := currency.NewPairFromString(cInfo.Symbols[z].Symbol)
				if err != nil {
					return nil, err
				}
				pairs = append(pairs, format.Format(curr))
			}
		}
	case asset.USDTMarginedFutures:
		uInfo, err := b.UExchangeInfo(ctx)
		if err != nil {
			return pairs, err
		}
		for u := range uInfo.Symbols {
			if uInfo.Symbols[u].Status == "TRADING" {
				curr, err := currency.NewPairFromString(uInfo.Symbols[u].Symbol)
				if err != nil {
					return nil, err
				}
				pairs = append(pairs, format.Format(curr))
			}
		}
	}
	return pairs, nil
}

// UpdateTradablePairs updates the exchanges available pairs and stores
// them in the exchanges config
func (b *Binance) UpdateTradablePairs(ctx context.Context, forceUpdate bool) error {
	assetTypes := b.GetAssetTypes(false)
	for i := range assetTypes {
		p, err := b.FetchTradablePairs(ctx, assetTypes[i])
		if err != nil {
			return err
		}

		pairs, err := currency.NewPairsFromStrings(p)
		if err != nil {
			return err
		}

		err = b.UpdatePairs(pairs, assetTypes[i], false, forceUpdate)
		if err != nil {
			return err
		}
	}
	return nil
}

// UpdateTickers updates the ticker for all currency pairs of a given asset type
func (b *Binance) UpdateTickers(ctx context.Context, a asset.Item) error {
	switch a {
	case asset.Spot, asset.Margin:
		tick, err := b.GetTickers(ctx)
		if err != nil {
			return err
		}

		pairs, err := b.GetEnabledPairs(a)
		if err != nil {
			return err
		}

		for i := range pairs {
			for y := range tick {
				pairFmt, err := b.FormatExchangeCurrency(pairs[i], a)
				if err != nil {
					return err
				}

				if tick[y].Symbol != pairFmt.String() {
					continue
				}

				err = ticker.ProcessTicker(&ticker.Price{
					Last:         tick[y].LastPrice,
					High:         tick[y].HighPrice,
					Low:          tick[y].LowPrice,
					Bid:          tick[y].BidPrice,
					Ask:          tick[y].AskPrice,
					Volume:       tick[y].Volume,
					QuoteVolume:  tick[y].QuoteVolume,
					Open:         tick[y].OpenPrice,
					Close:        tick[y].PrevClosePrice,
					Pair:         pairFmt,
					ExchangeName: b.Name,
					AssetType:    a,
				})
				if err != nil {
					return err
				}
			}
		}
	case asset.USDTMarginedFutures:
		tick, err := b.U24HTickerPriceChangeStats(ctx, currency.Pair{})
		if err != nil {
			return err
		}

		for y := range tick {
			cp, err := currency.NewPairFromString(tick[y].Symbol)
			if err != nil {
				return err
			}
			err = ticker.ProcessTicker(&ticker.Price{
				Last:         tick[y].LastPrice,
				High:         tick[y].HighPrice,
				Low:          tick[y].LowPrice,
				Volume:       tick[y].Volume,
				QuoteVolume:  tick[y].QuoteVolume,
				Open:         tick[y].OpenPrice,
				Close:        tick[y].PrevClosePrice,
				Pair:         cp,
				ExchangeName: b.Name,
				AssetType:    a,
			})
			if err != nil {
				return err
			}
		}
	case asset.CoinMarginedFutures:
		tick, err := b.GetFuturesSwapTickerChangeStats(ctx, currency.Pair{}, "")
		if err != nil {
			return err
		}

		for y := range tick {
			cp, err := currency.NewPairFromString(tick[y].Symbol)
			if err != nil {
				return err
			}
			err = ticker.ProcessTicker(&ticker.Price{
				Last:         tick[y].LastPrice,
				High:         tick[y].HighPrice,
				Low:          tick[y].LowPrice,
				Volume:       tick[y].Volume,
				QuoteVolume:  tick[y].QuoteVolume,
				Open:         tick[y].OpenPrice,
				Close:        tick[y].PrevClosePrice,
				Pair:         cp,
				ExchangeName: b.Name,
				AssetType:    a,
			})
			if err != nil {
				return err
			}
		}
	default:
		return fmt.Errorf("assetType not supported: %v", a)
	}
	return nil
}

// UpdateTicker updates and returns the ticker for a currency pair
func (b *Binance) UpdateTicker(ctx context.Context, p currency.Pair, a asset.Item) (*ticker.Price, error) {
	switch a {
	case asset.Spot, asset.Margin:
		tick, err := b.GetPriceChangeStats(ctx, p)
		if err != nil {
			return nil, err
		}
		err = ticker.ProcessTicker(&ticker.Price{
			Last:         tick.LastPrice,
			High:         tick.HighPrice,
			Low:          tick.LowPrice,
			Bid:          tick.BidPrice,
			Ask:          tick.AskPrice,
			Volume:       tick.Volume,
			QuoteVolume:  tick.QuoteVolume,
			Open:         tick.OpenPrice,
			Close:        tick.PrevClosePrice,
			Pair:         p,
			ExchangeName: b.Name,
			AssetType:    a,
		})
		if err != nil {
			return nil, err
		}
	case asset.USDTMarginedFutures:
		tick, err := b.U24HTickerPriceChangeStats(ctx, p)
		if err != nil {
			return nil, err
		}
		err = ticker.ProcessTicker(&ticker.Price{
			Last:         tick[0].LastPrice,
			High:         tick[0].HighPrice,
			Low:          tick[0].LowPrice,
			Volume:       tick[0].Volume,
			QuoteVolume:  tick[0].QuoteVolume,
			Open:         tick[0].OpenPrice,
			Close:        tick[0].PrevClosePrice,
			Pair:         p,
			ExchangeName: b.Name,
			AssetType:    a,
		})
		if err != nil {
			return nil, err
		}
	case asset.CoinMarginedFutures:
		tick, err := b.GetFuturesSwapTickerChangeStats(ctx, p, "")
		if err != nil {
			return nil, err
		}
		err = ticker.ProcessTicker(&ticker.Price{
			Last:         tick[0].LastPrice,
			High:         tick[0].HighPrice,
			Low:          tick[0].LowPrice,
			Volume:       tick[0].Volume,
			QuoteVolume:  tick[0].QuoteVolume,
			Open:         tick[0].OpenPrice,
			Close:        tick[0].PrevClosePrice,
			Pair:         p,
			ExchangeName: b.Name,
			AssetType:    a,
		})
		if err != nil {
			return nil, err
		}

	default:
		return nil, fmt.Errorf("assetType not supported: %v", a)
	}
	return ticker.GetTicker(b.Name, p, a)
}

// FetchTicker returns the ticker for a currency pair
func (b *Binance) FetchTicker(ctx context.Context, p currency.Pair, assetType asset.Item) (*ticker.Price, error) {
	fPair, err := b.FormatExchangeCurrency(p, assetType)
	if err != nil {
		return nil, err
	}

	tickerNew, err := ticker.GetTicker(b.Name, fPair, assetType)
	if err != nil {
		return b.UpdateTicker(ctx, p, assetType)
	}
	return tickerNew, nil
}

// FetchOrderbook returns orderbook base on the currency pair
func (b *Binance) FetchOrderbook(ctx context.Context, p currency.Pair, assetType asset.Item) (*orderbook.Base, error) {
	ob, err := orderbook.Get(b.Name, p, assetType)
	if err != nil {
		return b.UpdateOrderbook(ctx, p, assetType)
	}
	return ob, nil
}

// UpdateOrderbook updates and returns the orderbook for a currency pair
func (b *Binance) UpdateOrderbook(ctx context.Context, p currency.Pair, assetType asset.Item) (*orderbook.Base, error) {
	book := &orderbook.Base{
		Exchange:        b.Name,
		Pair:            p,
		Asset:           assetType,
		VerifyOrderbook: b.CanVerifyOrderbook,
	}
	var orderbookNew OrderBook
	var err error
	switch assetType {
	case asset.Spot, asset.Margin:
		orderbookNew, err = b.GetOrderBook(ctx,
			OrderBookDataRequestParams{
				Symbol: p,
				Limit:  1000})
	case asset.USDTMarginedFutures:
		orderbookNew, err = b.UFuturesOrderbook(ctx, p, 1000)
	case asset.CoinMarginedFutures:
		orderbookNew, err = b.GetFuturesOrderbook(ctx, p, 1000)
	}
	if err != nil {
		return book, err
	}
	for x := range orderbookNew.Bids {
		book.Bids = append(book.Bids, orderbook.Item{
			Amount: orderbookNew.Bids[x].Quantity,
			Price:  orderbookNew.Bids[x].Price,
		})
	}
	for x := range orderbookNew.Asks {
		book.Asks = append(book.Asks, orderbook.Item{
			Amount: orderbookNew.Asks[x].Quantity,
			Price:  orderbookNew.Asks[x].Price,
		})
	}

	err = book.Process()
	if err != nil {
		return book, err
	}
	return orderbook.Get(b.Name, p, assetType)
}

// UpdateAccountInfo retrieves balances for all enabled currencies for the
// Binance exchange
func (b *Binance) UpdateAccountInfo(ctx context.Context, assetType asset.Item) (account.Holdings, error) {
	var info account.Holdings
	var acc account.SubAccount
	info.Exchange = b.Name
	switch assetType {
	case asset.Spot:
		raw, err := b.GetAccount(ctx)
		if err != nil {
			return info, err
		}

		var currencyBalance []account.Balance
		for i := range raw.Balances {
			freeCurrency, parseErr := strconv.ParseFloat(raw.Balances[i].Free, 64)
			if parseErr != nil {
				return info, parseErr
			}

			lockedCurrency, parseErr := strconv.ParseFloat(raw.Balances[i].Locked, 64)
			if parseErr != nil {
				return info, parseErr
			}

			currencyBalance = append(currencyBalance, account.Balance{
				CurrencyName: currency.NewCode(raw.Balances[i].Asset),
				TotalValue:   freeCurrency + lockedCurrency,
				Hold:         lockedCurrency,
			})
		}
		acc.Currencies = currencyBalance
	case asset.CoinMarginedFutures:
		accData, err := b.GetFuturesAccountInfo(ctx)
		if err != nil {
			return info, err
		}
		var currencyDetails []account.Balance
		for i := range accData.Assets {
			currencyDetails = append(currencyDetails, account.Balance{
				CurrencyName: currency.NewCode(accData.Assets[i].Asset),
				TotalValue:   accData.Assets[i].WalletBalance,
				Hold:         accData.Assets[i].WalletBalance - accData.Assets[i].MarginBalance,
			})
		}
		acc.Currencies = currencyDetails
	case asset.USDTMarginedFutures:
		accData, err := b.UAccountBalanceV2(ctx)
		if err != nil {
			return info, err
		}
		var currencyDetails []account.Balance
		for i := range accData {
			currencyDetails = append(currencyDetails, account.Balance{
				CurrencyName: currency.NewCode(accData[i].Asset),
				TotalValue:   accData[i].Balance,
				Hold:         accData[i].Balance - accData[i].AvailableBalance,
			})
		}
		acc.Currencies = currencyDetails
	case asset.Margin:
		accData, err := b.GetMarginAccount(ctx)
		if err != nil {
			return info, err
		}
		var currencyDetails []account.Balance
		for i := range accData.UserAssets {
			currencyDetails = append(currencyDetails, account.Balance{
				CurrencyName: currency.NewCode(accData.UserAssets[i].Asset),
				TotalValue:   accData.UserAssets[i].Free + accData.UserAssets[i].Locked,
				Hold:         accData.UserAssets[i].Locked,
			})
		}
		acc.Currencies = currencyDetails
	default:
		return info, fmt.Errorf("%v assetType not supported", assetType)
	}
	acc.AssetType = assetType
	info.Accounts = append(info.Accounts, acc)
	if err := account.Process(&info); err != nil {
		return account.Holdings{}, err
	}
	return info, nil
}

// FetchAccountInfo retrieves balances for all enabled currencies
func (b *Binance) FetchAccountInfo(ctx context.Context, assetType asset.Item) (account.Holdings, error) {
	acc, err := account.GetHoldings(b.Name, assetType)
	if err != nil {
		return b.UpdateAccountInfo(ctx, assetType)
	}
	return acc, nil
}

// GetFundingHistory returns funding history, deposits and
// withdrawals
func (b *Binance) GetFundingHistory(ctx context.Context) ([]exchange.FundHistory, error) {
	return nil, common.ErrFunctionNotSupported
}

// GetWithdrawalsHistory returns previous withdrawals data
func (b *Binance) GetWithdrawalsHistory(ctx context.Context, c currency.Code) (resp []exchange.WithdrawalHistory, err error) {
	w, err := b.WithdrawHistory(ctx, c, "", time.Time{}, time.Time{}, 0, 10000)
	if err != nil {
		return nil, err
	}

	for i := range w {
		tm, err := time.Parse(binanceSAPITimeLayout, w[i].ApplyTime)
		if err != nil {
			return nil, err
		}
		resp = append(resp, exchange.WithdrawalHistory{
			Status:          strconv.FormatInt(w[i].Status, 10),
			TransferID:      w[i].ID,
			Currency:        w[i].Coin,
			Amount:          w[i].Amount,
			Fee:             w[i].TransactionFee,
			CryptoToAddress: w[i].Address,
			CryptoTxID:      w[i].TransactionID,
			CryptoChain:     w[i].Network,
			Timestamp:       tm,
		})
	}

	return resp, nil
}

// GetRecentTrades returns the most recent trades for a currency and asset
func (b *Binance) GetRecentTrades(ctx context.Context, p currency.Pair, assetType asset.Item) ([]trade.Data, error) {
	var resp []trade.Data
	limit := 1000
	tradeData, err := b.GetMostRecentTrades(ctx,
		RecentTradeRequestParams{p, limit})
	if err != nil {
		return nil, err
	}
	for i := range tradeData {
		resp = append(resp, trade.Data{
			TID:          strconv.FormatInt(tradeData[i].ID, 10),
			Exchange:     b.Name,
			CurrencyPair: p,
			AssetType:    assetType,
			Price:        tradeData[i].Price,
			Amount:       tradeData[i].Quantity,
			Timestamp:    tradeData[i].Time,
		})
	}
	if b.IsSaveTradeDataEnabled() {
		err := trade.AddTradesToBuffer(b.Name, resp...)
		if err != nil {
			return nil, err
		}
	}

	sort.Sort(trade.ByDate(resp))
	return resp, nil
}

// GetHistoricTrades returns historic trade data within the timeframe provided
func (b *Binance) GetHistoricTrades(ctx context.Context, p currency.Pair, a asset.Item, from, to time.Time) ([]trade.Data, error) {
	req := AggregatedTradeRequestParams{
		Symbol:    p,
		StartTime: from,
		EndTime:   to,
	}
	trades, err := b.GetAggregatedTrades(ctx, &req)
	if err != nil {
		return nil, err
	}
	var result []trade.Data
	exName := b.GetName()
	for i := range trades {
		t := trades[i].toTradeData(p, exName, a)
		result = append(result, *t)
	}
	return result, nil
}

func (a *AggregatedTrade) toTradeData(p currency.Pair, exchange string, aType asset.Item) *trade.Data {
	return &trade.Data{
		CurrencyPair: p,
		TID:          strconv.FormatInt(a.ATradeID, 10),
		Amount:       a.Quantity,
		Exchange:     exchange,
		Price:        a.Price,
		Timestamp:    a.TimeStamp,
		AssetType:    aType,
		Side:         order.AnySide,
	}
}

// SubmitOrder submits a new order
func (b *Binance) SubmitOrder(ctx context.Context, s *order.Submit) (order.SubmitResponse, error) {
	var submitOrderResponse order.SubmitResponse
	if err := s.Validate(); err != nil {
		return submitOrderResponse, err
	}
	switch s.AssetType {
	case asset.Spot, asset.Margin:
		var sideType string
		if s.Side == order.Buy {
			sideType = order.Buy.String()
		} else {
			sideType = order.Sell.String()
		}

		timeInForce := BinanceRequestParamsTimeGTC
		var requestParamsOrderType RequestParamsOrderType
		switch s.Type {
		case order.Market:
			timeInForce = ""
			requestParamsOrderType = BinanceRequestParamsOrderMarket
		case order.Limit:
			requestParamsOrderType = BinanceRequestParamsOrderLimit
		default:
			submitOrderResponse.IsOrderPlaced = false
			return submitOrderResponse, errors.New("unsupported order type")
		}

		var orderRequest = NewOrderRequest{
			Symbol:           s.Pair,
			Side:             sideType,
			Price:            s.Price,
			Quantity:         s.Amount,
			TradeType:        requestParamsOrderType,
			TimeInForce:      timeInForce,
			NewClientOrderID: s.ClientOrderID,
		}
		response, err := b.NewOrder(ctx, &orderRequest)
		if err != nil {
			return submitOrderResponse, err
		}

		if response.OrderID > 0 {
			submitOrderResponse.OrderID = strconv.FormatInt(response.OrderID, 10)
		}
		if response.ExecutedQty == response.OrigQty {
			submitOrderResponse.FullyMatched = true
		}
		submitOrderResponse.IsOrderPlaced = true

		for i := range response.Fills {
			submitOrderResponse.Trades = append(submitOrderResponse.Trades, order.TradeHistory{
				Price:    response.Fills[i].Price,
				Amount:   response.Fills[i].Qty,
				Fee:      response.Fills[i].Commission,
				FeeAsset: response.Fills[i].CommissionAsset,
			})
		}

	case asset.CoinMarginedFutures:
		var reqSide string
		switch s.Side {
		case order.Buy:
			reqSide = "BUY"
		case order.Sell:
			reqSide = "SELL"
		default:
			return submitOrderResponse, fmt.Errorf("invalid side")
		}

		var oType string
		switch s.Type {
		case order.Limit:
			oType = "LIMIT"
		case order.Market:
			oType = "MARKET"
		case order.Stop:
			oType = "STOP"
		case order.TakeProfit:
			oType = "TAKE_PROFIT"
		case order.StopMarket:
			oType = "STOP_MARKET"
		case order.TakeProfitMarket:
			oType = "TAKE_PROFIT_MARKET"
		case order.TrailingStop:
			oType = "TRAILING_STOP_MARKET"
		default:
			return submitOrderResponse, errors.New("invalid type, check api docs for updates")
		}
		o, err := b.FuturesNewOrder(ctx,
			s.Pair, reqSide,
			"", oType, "GTC", "",
			s.ClientOrderID, "", "",
			s.Amount, s.Price, 0, 0, 0, s.ReduceOnly)
		if err != nil {
			return submitOrderResponse, err
		}
		submitOrderResponse.OrderID = strconv.FormatInt(o.OrderID, 10)
		submitOrderResponse.IsOrderPlaced = true
	case asset.USDTMarginedFutures:
		var reqSide string
		switch s.Side {
		case order.Buy:
			reqSide = "BUY"
		case order.Sell:
			reqSide = "SELL"
		default:
			return submitOrderResponse, fmt.Errorf("invalid side")
		}
		var oType string
		switch s.Type {
		case order.Limit:
			oType = "LIMIT"
		case order.Market:
			oType = "MARKET"
		case order.Stop:
			oType = "STOP"
		case order.TakeProfit:
			oType = "TAKE_PROFIT"
		case order.StopMarket:
			oType = "STOP_MARKET"
		case order.TakeProfitMarket:
			oType = "TAKE_PROFIT_MARKET"
		case order.TrailingStop:
			oType = "TRAILING_STOP_MARKET"
		default:
			return submitOrderResponse, errors.New("invalid type, check api docs for updates")
		}
		order, err := b.UFuturesNewOrder(ctx,
			s.Pair, reqSide,
			"", oType, "GTC", "",
			s.ClientOrderID, "", "",
			s.Amount, s.Price, 0, 0, 0, s.ReduceOnly)
		if err != nil {
			return submitOrderResponse, err
		}
		submitOrderResponse.OrderID = strconv.FormatInt(order.OrderID, 10)
		submitOrderResponse.IsOrderPlaced = true
	default:
		return submitOrderResponse, fmt.Errorf("assetType not supported")
	}

	return submitOrderResponse, nil
}

// ModifyOrder will allow of changing orderbook placement and limit to
// market conversion
func (b *Binance) ModifyOrder(ctx context.Context, action *order.Modify) (order.Modify, error) {
	return order.Modify{}, common.ErrFunctionNotSupported
}

// CancelOrder cancels an order by its corresponding ID number
func (b *Binance) CancelOrder(ctx context.Context, o *order.Cancel) error {
	if err := o.Validate(o.StandardCancel()); err != nil {
		return err
	}
	switch o.AssetType {
	case asset.Spot, asset.Margin:
		orderIDInt, err := strconv.ParseInt(o.ID, 10, 64)
		if err != nil {
			return err
		}
		_, err = b.CancelExistingOrder(ctx,
			o.Pair,
			orderIDInt,
			o.AccountID)
		if err != nil {
			return err
		}
	case asset.CoinMarginedFutures:
		_, err := b.FuturesCancelOrder(ctx, o.Pair, o.ID, "")
		if err != nil {
			return err
		}
	case asset.USDTMarginedFutures:
		_, err := b.UCancelOrder(ctx, o.Pair, o.ID, "")
		if err != nil {
			return err
		}
	}
	return nil
}

// CancelBatchOrders cancels an orders by their corresponding ID numbers
func (b *Binance) CancelBatchOrders(ctx context.Context, o []order.Cancel) (order.CancelBatchResponse, error) {
	return order.CancelBatchResponse{}, common.ErrNotYetImplemented
}

// CancelAllOrders cancels all orders associated with a currency pair
func (b *Binance) CancelAllOrders(ctx context.Context, req *order.Cancel) (order.CancelAllResponse, error) {
	if err := req.Validate(); err != nil {
		return order.CancelAllResponse{}, err
	}
	var cancelAllOrdersResponse order.CancelAllResponse
	cancelAllOrdersResponse.Status = make(map[string]string)
	switch req.AssetType {
	case asset.Spot, asset.Margin:
		openOrders, err := b.OpenOrders(ctx, req.Pair)
		if err != nil {
			return cancelAllOrdersResponse, err
		}
		for i := range openOrders {
			_, err = b.CancelExistingOrder(ctx,
				req.Pair,
				openOrders[i].OrderID,
				"")
			if err != nil {
				cancelAllOrdersResponse.Status[strconv.FormatInt(openOrders[i].OrderID, 10)] = err.Error()
			}
		}
	case asset.CoinMarginedFutures:
		if req.Pair.IsEmpty() {
			enabledPairs, err := b.GetEnabledPairs(asset.CoinMarginedFutures)
			if err != nil {
				return cancelAllOrdersResponse, err
			}
			for i := range enabledPairs {
				_, err = b.FuturesCancelAllOpenOrders(ctx, enabledPairs[i])
				if err != nil {
					return cancelAllOrdersResponse, err
				}
			}
		} else {
			_, err := b.FuturesCancelAllOpenOrders(ctx, req.Pair)
			if err != nil {
				return cancelAllOrdersResponse, err
			}
		}
	case asset.USDTMarginedFutures:
		if req.Pair.IsEmpty() {
			enabledPairs, err := b.GetEnabledPairs(asset.USDTMarginedFutures)
			if err != nil {
				return cancelAllOrdersResponse, err
			}
			for i := range enabledPairs {
				_, err = b.UCancelAllOpenOrders(ctx, enabledPairs[i])
				if err != nil {
					return cancelAllOrdersResponse, err
				}
			}
		} else {
			_, err := b.UCancelAllOpenOrders(ctx, req.Pair)
			if err != nil {
				return cancelAllOrdersResponse, err
			}
		}
	default:
		return cancelAllOrdersResponse, fmt.Errorf("assetType not supported: %v", req.AssetType)
	}
	return cancelAllOrdersResponse, nil
}

// GetOrderInfo returns information on a current open order
func (b *Binance) GetOrderInfo(ctx context.Context, orderID string, pair currency.Pair, assetType asset.Item) (order.Detail, error) {
	var respData order.Detail
	orderIDInt, err := strconv.ParseInt(orderID, 10, 64)
	if err != nil {
		return respData, err
	}
	switch assetType {
	case asset.Spot:
		resp, err := b.QueryOrder(ctx, pair, "", orderIDInt)
		if err != nil {
			return respData, err
		}
		orderSide := order.Side(resp.Side)
		status, err := order.StringToOrderStatus(resp.Status)
		if err != nil {
			return respData, err
		}
		orderType := order.Limit
		if resp.Type == "MARKET" {
			orderType = order.Market
		}

		return order.Detail{
			Amount:         resp.OrigQty,
			Exchange:       b.Name,
			ID:             strconv.FormatInt(resp.OrderID, 10),
			ClientOrderID:  resp.ClientOrderID,
			Side:           orderSide,
			Type:           orderType,
			Pair:           pair,
			Cost:           resp.CummulativeQuoteQty,
			AssetType:      assetType,
			Status:         status,
			Price:          resp.Price,
			ExecutedAmount: resp.ExecutedQty,
			Date:           resp.Time,
			LastUpdated:    resp.UpdateTime,
		}, nil
	case asset.CoinMarginedFutures:
		orderData, err := b.FuturesOpenOrderData(ctx, pair, orderID, "")
		if err != nil {
			return respData, err
		}
		orderVars := compatibleOrderVars(orderData.Side, orderData.Status, orderData.OrderType)
		var fee float64
		fee, err = b.getFee(orderVars.OrderType,
			orderData.AveragePrice,
			orderData.ExecutedQuantity,
			asset.CoinMarginedFutures)
		if err != nil {
			return respData, err
		}
		respData.Amount = orderData.OriginalQuantity
		respData.AssetType = assetType
		respData.ClientOrderID = orderData.ClientOrderID
		respData.Exchange = b.Name
		respData.ExecutedAmount = orderData.ExecutedQuantity
		respData.Fee = fee
		respData.ID = orderID
		respData.Pair = pair
		respData.Price = orderData.Price
		respData.RemainingAmount = orderData.OriginalQuantity - orderData.ExecutedQuantity
		respData.Side = orderVars.Side
		respData.Status = orderVars.Status
		respData.Type = orderVars.OrderType
		respData.Date = orderData.Time
		respData.LastUpdated = orderData.UpdateTime
	case asset.USDTMarginedFutures:
		orderData, err := b.UGetOrderData(ctx, pair, orderID, "")
		if err != nil {
			return respData, err
		}
		orderVars := compatibleOrderVars(orderData.Side, orderData.Status, orderData.OrderType)
		var fee float64
		fee, err = b.getFee(orderVars.OrderType,
			orderData.AveragePrice,
			orderData.ExecutedQuantity,
			asset.CoinMarginedFutures)
		if err != nil {
			return respData, err
		}
		respData.Amount = orderData.OriginalQuantity
		respData.AssetType = assetType
		respData.ClientOrderID = orderData.ClientOrderID
		respData.Exchange = b.Name
		respData.ExecutedAmount = orderData.ExecutedQuantity
		respData.Fee = fee
		respData.ID = orderID
		respData.Pair = pair
		respData.Price = orderData.Price
		respData.RemainingAmount = orderData.OriginalQuantity - orderData.ExecutedQuantity
		respData.Side = orderVars.Side
		respData.Status = orderVars.Status
		respData.Type = orderVars.OrderType
		respData.Date = orderData.Time
		respData.LastUpdated = orderData.UpdateTime
	default:
		return respData, fmt.Errorf("assetType %s not supported", assetType)
	}
	return respData, nil
}

// GetDepositAddress returns a deposit address for a specified currency
func (b *Binance) GetDepositAddress(ctx context.Context, cryptocurrency currency.Code, _, chain string) (*deposit.Address, error) {
	addr, err := b.GetDepositAddressForCurrency(ctx, cryptocurrency.String(), chain)
	if err != nil {
		return nil, err
	}

	return &deposit.Address{
		Address: addr.Address,
		Tag:     addr.Tag,
	}, nil
}

// WithdrawCryptocurrencyFunds returns a withdrawal ID when a withdrawal is
// submitted
func (b *Binance) WithdrawCryptocurrencyFunds(ctx context.Context, withdrawRequest *withdraw.Request) (*withdraw.ExchangeResponse, error) {
	if err := withdrawRequest.Validate(); err != nil {
		return nil, err
	}
	amountStr := strconv.FormatFloat(withdrawRequest.Amount, 'f', -1, 64)
	v, err := b.WithdrawCrypto(ctx,
		withdrawRequest.Currency.String(),
		"", // withdrawal order ID
		withdrawRequest.Crypto.Chain,
		withdrawRequest.Crypto.Address,
		withdrawRequest.Crypto.AddressTag,
		withdrawRequest.Description,
		amountStr,
		false)
	if err != nil {
		return nil, err
	}
	return &withdraw.ExchangeResponse{
		ID: v,
	}, nil
}

// WithdrawFiatFunds returns a withdrawal ID when a
// withdrawal is submitted
func (b *Binance) WithdrawFiatFunds(_ context.Context, _ *withdraw.Request) (*withdraw.ExchangeResponse, error) {
	return nil, common.ErrFunctionNotSupported
}

// WithdrawFiatFundsToInternationalBank returns a withdrawal ID when a
// withdrawal is submitted
func (b *Binance) WithdrawFiatFundsToInternationalBank(_ context.Context, _ *withdraw.Request) (*withdraw.ExchangeResponse, error) {
	return nil, common.ErrFunctionNotSupported
}

// GetActiveOrders retrieves any orders that are active/open
func (b *Binance) GetActiveOrders(ctx context.Context, req *order.GetOrdersRequest) ([]order.Detail, error) {
	if err := req.Validate(); err != nil {
		return nil, err
	}
	if len(req.Pairs) == 0 || len(req.Pairs) >= 40 {
		// sending an empty currency pair retrieves data for all currencies
		req.Pairs = append(req.Pairs, currency.Pair{})
	}
	var orders []order.Detail
	for i := range req.Pairs {
		switch req.AssetType {
		case asset.Spot, asset.Margin:
			resp, err := b.OpenOrders(ctx, req.Pairs[i])
			if err != nil {
				return nil, err
			}
			for x := range resp {
				orderSide := order.Side(strings.ToUpper(resp[x].Side))
				orderType := order.Type(strings.ToUpper(resp[x].Type))
				orders = append(orders, order.Detail{
					Amount:        resp[x].OrigQty,
					Date:          resp[x].Time,
					Exchange:      b.Name,
					ID:            strconv.FormatInt(resp[x].OrderID, 10),
					ClientOrderID: resp[x].ClientOrderID,
					Side:          orderSide,
					Type:          orderType,
					Price:         resp[x].Price,
					Status:        order.Status(resp[x].Status),
					Pair:          req.Pairs[i],
					AssetType:     req.AssetType,
					LastUpdated:   resp[x].UpdateTime,
				})
			}
		case asset.CoinMarginedFutures:
			openOrders, err := b.GetFuturesAllOpenOrders(ctx, req.Pairs[i], "")
			if err != nil {
				return nil, err
			}
			for y := range openOrders {
				orderVars := compatibleOrderVars(openOrders[y].Side, openOrders[y].Status, openOrders[y].OrderType)
				var fee float64
				fee, err = b.getFee(orderVars.OrderType,
					openOrders[y].AvgPrice,
					openOrders[y].ExecutedQty,
					asset.CoinMarginedFutures)
				if err != nil {
					return orders, err
				}
				orders = append(orders, order.Detail{
					Price:           openOrders[y].Price,
					Amount:          openOrders[y].OrigQty,
					ExecutedAmount:  openOrders[y].ExecutedQty,
					RemainingAmount: openOrders[y].OrigQty - openOrders[y].ExecutedQty,
					Fee:             fee,
					Exchange:        b.Name,
					ID:              strconv.FormatInt(openOrders[y].OrderID, 10),
					ClientOrderID:   openOrders[y].ClientOrderID,
					Type:            orderVars.OrderType,
					Side:            orderVars.Side,
					Status:          orderVars.Status,
					Pair:            req.Pairs[i],
					AssetType:       asset.CoinMarginedFutures,
					Date:            openOrders[y].Time,
					LastUpdated:     openOrders[y].UpdateTime,
				})
			}
		case asset.USDTMarginedFutures:
			openOrders, err := b.UAllAccountOpenOrders(ctx, req.Pairs[i])
			if err != nil {
				return nil, err
			}
			for y := range openOrders {
				orderVars := compatibleOrderVars(openOrders[y].Side, openOrders[y].Status, openOrders[y].OrderType)
				var fee float64
				fee, err = b.getFee(orderVars.OrderType,
					openOrders[y].AveragePrice,
					openOrders[y].ExecutedQuantity,
					asset.USDTMarginedFutures)
				if err != nil {
					return orders, err
				}
				orders = append(orders, order.Detail{
					Price:           openOrders[y].Price,
					Amount:          openOrders[y].OriginalQuantity,
					ExecutedAmount:  openOrders[y].ExecutedQuantity,
					RemainingAmount: openOrders[y].OriginalQuantity - openOrders[y].ExecutedQuantity,
					Fee:             fee,
					Exchange:        b.Name,
					ID:              strconv.FormatInt(openOrders[y].OrderID, 10),
					ClientOrderID:   openOrders[y].ClientOrderID,
					Type:            orderVars.OrderType,
					Side:            orderVars.Side,
					Status:          orderVars.Status,
					Pair:            req.Pairs[i],
					AssetType:       asset.USDTMarginedFutures,
					Date:            openOrders[y].Time,
					LastUpdated:     openOrders[y].UpdateTime,
				})
			}
		default:
			return orders, fmt.Errorf("assetType not supported")
		}
	}
	order.FilterOrdersByCurrencies(&orders, req.Pairs)
	order.FilterOrdersByType(&orders, req.Type)
	order.FilterOrdersBySide(&orders, req.Side)
	order.FilterOrdersByTimeRange(&orders, req.StartTime, req.EndTime)
	return orders, nil
}

// GetOrderHistory retrieves account order information
// Can Limit response to specific order status
func (b *Binance) GetOrderHistory(ctx context.Context, req *order.GetOrdersRequest) ([]order.Detail, error) {
	if err := req.Validate(); err != nil {
		return nil, err
	}
	if len(req.Pairs) == 0 {
		return nil, errors.New("at least one currency is required to fetch order history")
	}
	var orders []order.Detail
	switch req.AssetType {
	case asset.Spot, asset.Margin:
		for x := range req.Pairs {
			resp, err := b.AllOrders(ctx,
				req.Pairs[x],
				"",
				"1000")
			if err != nil {
				return nil, err
			}

			for i := range resp {
				orderSide := order.Side(strings.ToUpper(resp[i].Side))
				orderType := order.Type(strings.ToUpper(resp[i].Type))
				// New orders are covered in GetOpenOrders
				if resp[i].Status == "NEW" {
					continue
				}

				orders = append(orders, order.Detail{
					Amount:   resp[i].OrigQty,
					Date:     resp[i].Time,
					Exchange: b.Name,
					ID:       strconv.FormatInt(resp[i].OrderID, 10),
					Side:     orderSide,
					Type:     orderType,
					Price:    resp[i].Price,
					Pair:     req.Pairs[x],
					Status:   order.Status(resp[i].Status),
				})
			}
		}
	case asset.CoinMarginedFutures:
		for i := range req.Pairs {
			var orderHistory []FuturesOrderData
			var err error
			switch {
			case !req.StartTime.IsZero() && !req.EndTime.IsZero() && req.OrderID == "":
				if req.EndTime.Before(req.StartTime) {
					return nil, errors.New("endTime cannot be before startTime")
				}
				if time.Since(req.StartTime) > time.Hour*24*30 {
					return nil, fmt.Errorf("can only fetch orders 30 days out")
				}
				orderHistory, err = b.GetAllFuturesOrders(ctx,
					req.Pairs[i], "", req.StartTime, req.EndTime, 0, 0)
				if err != nil {
					return nil, err
				}
			case req.OrderID != "" && req.StartTime.IsZero() && req.EndTime.IsZero():
				fromID, err := strconv.ParseInt(req.OrderID, 10, 64)
				if err != nil {
					return nil, err
				}
				orderHistory, err = b.GetAllFuturesOrders(ctx,
					req.Pairs[i], "", time.Time{}, time.Time{}, fromID, 0)
				if err != nil {
					return nil, err
				}
			default:
				return nil, fmt.Errorf("invalid combination of input params")
			}
			for y := range orderHistory {
				orderVars := compatibleOrderVars(orderHistory[y].Side, orderHistory[y].Status, orderHistory[y].OrderType)
				var fee float64
				fee, err = b.getFee(orderVars.OrderType,
					orderHistory[y].AvgPrice,
					orderHistory[y].ExecutedQty,
					asset.CoinMarginedFutures)
				if err != nil {
					return orders, err
				}
				orders = append(orders, order.Detail{
					Price:           orderHistory[y].Price,
					Amount:          orderHistory[y].OrigQty,
					ExecutedAmount:  orderHistory[y].ExecutedQty,
					RemainingAmount: orderHistory[y].OrigQty - orderHistory[y].ExecutedQty,
					Fee:             fee,
					Exchange:        b.Name,
					ID:              strconv.FormatInt(orderHistory[y].OrderID, 10),
					ClientOrderID:   orderHistory[y].ClientOrderID,
					Type:            orderVars.OrderType,
					Side:            orderVars.Side,
					Status:          orderVars.Status,
					Pair:            req.Pairs[i],
					AssetType:       asset.CoinMarginedFutures,
					Date:            orderHistory[y].Time,
				})
			}
		}
	case asset.USDTMarginedFutures:
		for i := range req.Pairs {
			var orderHistory []UFuturesOrderData
			var err error
			switch {
			case !req.StartTime.IsZero() && !req.EndTime.IsZero() && req.OrderID == "":
				if req.EndTime.Before(req.StartTime) {
					return nil, errors.New("endTime cannot be before startTime")
				}
				if time.Since(req.StartTime) > time.Hour*24*7 {
					return nil, fmt.Errorf("can only fetch orders 7 days out")
				}
				orderHistory, err = b.UAllAccountOrders(ctx,
					req.Pairs[i], 0, 0, req.StartTime, req.EndTime)
				if err != nil {
					return nil, err
				}
			case req.OrderID != "" && req.StartTime.IsZero() && req.EndTime.IsZero():
				fromID, err := strconv.ParseInt(req.OrderID, 10, 64)
				if err != nil {
					return nil, err
				}
				orderHistory, err = b.UAllAccountOrders(ctx,
					req.Pairs[i], fromID, 0, time.Time{}, time.Time{})
				if err != nil {
					return nil, err
				}
			default:
				return nil, fmt.Errorf("invalid combination of input params")
			}
			for y := range orderHistory {
				orderVars := compatibleOrderVars(orderHistory[y].Side, orderHistory[y].Status, orderHistory[y].OrderType)
				var fee float64
				fee, err = b.getFee(orderVars.OrderType,
					orderHistory[y].AvgPrice,
					orderHistory[y].ExecutedQty,
					asset.USDTMarginedFutures)
				if err != nil {
					return orders, err
				}
				orders = append(orders, order.Detail{
					Price:           orderHistory[y].Price,
					Amount:          orderHistory[y].OrigQty,
					ExecutedAmount:  orderHistory[y].ExecutedQty,
					RemainingAmount: orderHistory[y].OrigQty - orderHistory[y].ExecutedQty,
					Fee:             fee,
					Exchange:        b.Name,
					ID:              strconv.FormatInt(orderHistory[y].OrderID, 10),
					ClientOrderID:   orderHistory[y].ClientOrderID,
					Type:            orderVars.OrderType,
					Side:            orderVars.Side,
					Status:          orderVars.Status,
					Pair:            req.Pairs[i],
					AssetType:       asset.USDTMarginedFutures,
					Date:            orderHistory[y].Time,
				})
			}
		}
	default:
		return orders, fmt.Errorf("assetType not supported")
	}
	order.FilterOrdersByType(&orders, req.Type)
	order.FilterOrdersBySide(&orders, req.Side)
	order.FilterOrdersByTimeRange(&orders, req.StartTime, req.EndTime)
	return orders, nil
}

// ValidateCredentials validates current credentials used for wrapper
// functionality
func (b *Binance) ValidateCredentials(ctx context.Context, assetType asset.Item) error {
	_, err := b.UpdateAccountInfo(ctx, assetType)
	return b.CheckTransientError(err)
}

// FormatExchangeKlineInterval returns Interval to exchange formatted string
func (b *Binance) FormatExchangeKlineInterval(interval kline.Interval) string {
	switch interval {
	case kline.OneDay:
		return "1d"
	case kline.ThreeDay:
		return "3d"
	case kline.OneWeek:
		return "1w"
	case kline.OneMonth:
		return "1M"
	default:
		return interval.Short()
	}
}

// GetHistoricCandles returns candles between a time period for a set time interval
func (b *Binance) GetHistoricCandles(ctx context.Context, pair currency.Pair, a asset.Item, start, end time.Time, interval kline.Interval) (kline.Item, error) {
	if err := b.ValidateKline(pair, a, interval); err != nil {
		return kline.Item{}, err
	}
	if kline.TotalCandlesPerInterval(start, end, interval) > float64(b.Features.Enabled.Kline.ResultLimit) {
		return kline.Item{}, errors.New(kline.ErrRequestExceedsExchangeLimits)
	}
	req := KlinesRequestParams{
		Interval:  b.FormatExchangeKlineInterval(interval),
		Symbol:    pair,
		StartTime: start,
		EndTime:   end,
		Limit:     int(b.Features.Enabled.Kline.ResultLimit),
	}
	ret := kline.Item{
		Exchange: b.Name,
		Pair:     pair,
		Asset:    a,
		Interval: interval,
	}

	candles, err := b.GetSpotKline(ctx, &req)
	if err != nil {
		return kline.Item{}, err
	}
	for x := range candles {
		ret.Candles = append(ret.Candles, kline.Candle{
			Time:   candles[x].OpenTime,
			Open:   candles[x].Open,
			High:   candles[x].High,
			Low:    candles[x].Low,
			Close:  candles[x].Close,
			Volume: candles[x].Volume,
		})
	}
	ret.SortCandlesByTimestamp(false)
	return ret, nil
}

// GetHistoricCandlesExtended returns candles between a time period for a set time interval
func (b *Binance) GetHistoricCandlesExtended(ctx context.Context, pair currency.Pair, a asset.Item, start, end time.Time, interval kline.Interval) (kline.Item, error) {
	if err := b.ValidateKline(pair, a, interval); err != nil {
		return kline.Item{}, err
	}

	ret := kline.Item{
		Exchange: b.Name,
		Pair:     pair,
		Asset:    a,
		Interval: interval,
	}
	dates, err := kline.CalculateCandleDateRanges(start, end, interval, b.Features.Enabled.Kline.ResultLimit)
	if err != nil {
		return kline.Item{}, err
	}
	var candles []CandleStick
	for x := range dates.Ranges {
		req := KlinesRequestParams{
			Interval:  b.FormatExchangeKlineInterval(interval),
			Symbol:    pair,
			StartTime: dates.Ranges[x].Start.Time,
			EndTime:   dates.Ranges[x].End.Time,
			Limit:     int(b.Features.Enabled.Kline.ResultLimit),
		}

		candles, err = b.GetSpotKline(ctx, &req)
		if err != nil {
			return kline.Item{}, err
		}

		for i := range candles {
			for j := range ret.Candles {
				if ret.Candles[j].Time.Equal(candles[i].OpenTime) {
					continue
				}
			}
			ret.Candles = append(ret.Candles, kline.Candle{
				Time:   candles[i].OpenTime,
				Open:   candles[i].Open,
				High:   candles[i].High,
				Low:    candles[i].Low,
				Close:  candles[i].Close,
				Volume: candles[i].Volume,
			})
		}
	}

	dates.SetHasDataFromCandles(ret.Candles)
	summary := dates.DataSummary(false)
	if len(summary) > 0 {
		log.Warnf(log.ExchangeSys, "%v - %v", b.Name, summary)
	}
	ret.RemoveDuplicates()
	ret.RemoveOutsideRange(start, end)
	ret.SortCandlesByTimestamp(false)
	return ret, nil
}

func compatibleOrderVars(side, status, orderType string) OrderVars {
	var resp OrderVars
	switch side {
	case order.Buy.String():
		resp.Side = order.Buy
	case order.Sell.String():
		resp.Side = order.Sell
	default:
		resp.Side = order.UnknownSide
	}
	switch status {
	case "NEW":
		resp.Status = order.New
	case "PARTIALLY_FILLED":
		resp.Status = order.PartiallyFilled
	case "FILLED":
		resp.Status = order.Filled
	case "CANCELED":
		resp.Status = order.Cancelled
	case "EXPIRED":
		resp.Status = order.Expired
	case "NEW_ADL":
		resp.Status = order.AutoDeleverage
	default:
		resp.Status = order.UnknownStatus
	}
	switch orderType {
	case "MARKET":
		resp.OrderType = order.Market
	case "LIMIT":
		resp.OrderType = order.Limit
	case "STOP":
		resp.OrderType = order.Stop
	case "TAKE_PROFIT":
		resp.OrderType = order.TakeProfit
	case "LIQUIDATION":
		resp.OrderType = order.Liquidation
	default:
		resp.OrderType = order.UnknownType
	}
	return resp
}

// UpdateOrderExecutionLimits sets exchange executions for a required asset type
func (b *Binance) UpdateOrderExecutionLimits(ctx context.Context, a asset.Item) error {
	var limits []order.MinMaxLevel
	var err error
	switch a {
	case asset.Spot:
		limits, err = b.FetchSpotExchangeLimits(ctx)
	case asset.USDTMarginedFutures:
		limits, err = b.FetchUSDTMarginExchangeLimits(ctx)
	case asset.CoinMarginedFutures:
		limits, err = b.FetchCoinMarginExchangeLimits(ctx)
	case asset.Margin:
		if err = b.CurrencyPairs.IsAssetEnabled(asset.Spot); err != nil {
			limits, err = b.FetchSpotExchangeLimits(ctx)
		} else {
			return nil
		}
	default:
		err = fmt.Errorf("unhandled asset type %s", a)
	}
	if err != nil {
		return fmt.Errorf("cannot update exchange execution limits: %v", err)
	}
	return b.LoadLimits(limits)
}

<<<<<<< HEAD
// UpdateCommissionFees updates current fees associated with account
func (b *Binance) UpdateCommissionFees(ctx context.Context, a asset.Item) error {
	switch a {
	case asset.Spot:
		account, err := b.GetAccount(ctx)
		if err != nil {
			return err
		}

		return b.Fees.LoadDynamic(
			// Divided by 10000 e.g. 10 is returned as integer / 100 = 0.1%
			// actual trading fee / 100 resultant gives 0.001 for loadable
			// commission rate.
			float64(account.MakerCommission)/10000,
			float64(account.TakerCommission)/10000,
			a,
			fee.OmitPair,
		)
	case asset.USDTMarginedFutures:
		accData, err := b.UAccountInformationV2(ctx)
		if err != nil {
			return err
		}
		f, ok := usdMarginedFeeTier[accData.FeeTier]
		if !ok {
			return errFeeTierNotFound
		}
		return b.Fees.LoadDynamic(f.Maker, f.Taker, a, fee.OmitPair)
	case asset.CoinMarginedFutures:
		accData, err := b.GetFuturesAccountInfo(ctx)
		if err != nil {
			return err
		}

		f, ok := coinMarginedFeeTier[accData.FeeTier]
		if !ok {
			return errFeeTierNotFound
		}
		return b.Fees.LoadDynamic(f.Maker, f.Taker, a, fee.OmitPair)
	case asset.Margin:
		return nil
	default:
		return fmt.Errorf("%s: %w", a, errAssetUnhandled)
	}
}

// UpdateTransferFees updates transfer fees for cryptocurrency withdrawal and
// deposits for this exchange
func (b *Binance) UpdateTransferFees(ctx context.Context) error {
	coins, err := b.GetAllCoinsInformation(ctx)
	if err != nil {
		return err
	}

	transferFee := map[asset.Item]map[currency.Code]fee.Transfer{}
	for x := range coins {
		for y := range coins[x].NetworkList {
			if !coins[x].NetworkList[y].IsDefault {
				// TODO: Implement an upgrade for different networks
				continue
			}

			m1, ok := transferFee[asset.Spot]
			if !ok {
				m1 = make(map[currency.Code]fee.Transfer)
				transferFee[asset.Spot] = m1
			}

			var deposit fee.Value
			if coins[x].NetworkList[y].DepositEnable {
				// Turn on with zero fees for deposits
				deposit = fee.Convert(0)
			}

			var withdrawal, maxWithdraw, minWithdraw fee.Value
			if coins[x].NetworkList[y].WithdrawEnable {
				withdrawal = fee.Convert(coins[x].NetworkList[y].WithdrawFee)
				minWithdraw = fee.Convert(coins[x].NetworkList[y].WithdrawMin)
				maxWithdraw = fee.Convert(coins[x].NetworkList[y].WithdrawMax)
			}

			m1[coins[x].Coin] = fee.Transfer{
				Withdrawal:        withdrawal,
				MinimumWithdrawal: minWithdraw,
				MaximumWithdrawal: maxWithdraw,
				Deposit:           deposit,
			}
		}
	}
	return b.Fees.LoadTransferFees(transferFee)
}

// getFee returns fee based off order type
func (b *Binance) getFee(o order.Type, avgPrice, execQuantity float64, a asset.Item) (float64, error) {
	if o == order.Market {
		return b.Fees.CalculateTaker(avgPrice, execQuantity, a, currency.Pair{})
	} else if o == order.Limit {
		return b.Fees.CalculateMaker(avgPrice, execQuantity, a, currency.Pair{})
	}
	return 0, nil
=======
// GetAvailableTransferChains returns the available transfer blockchains for the specific
// cryptocurrency
func (b *Binance) GetAvailableTransferChains(ctx context.Context, cryptocurrency currency.Code) ([]string, error) {
	coinInfo, err := b.GetAllCoinsInfo(ctx)
	if err != nil {
		return nil, err
	}

	var availableChains []string
	for x := range coinInfo {
		if strings.EqualFold(coinInfo[x].Coin, cryptocurrency.String()) {
			for y := range coinInfo[x].NetworkList {
				availableChains = append(availableChains, coinInfo[x].NetworkList[y].Network)
			}
		}
	}
	return availableChains, nil
>>>>>>> 0c00b7e1
}<|MERGE_RESOLUTION|>--- conflicted
+++ resolved
@@ -16,11 +16,8 @@
 	exchange "github.com/thrasher-corp/gocryptotrader/exchanges"
 	"github.com/thrasher-corp/gocryptotrader/exchanges/account"
 	"github.com/thrasher-corp/gocryptotrader/exchanges/asset"
-<<<<<<< HEAD
+	"github.com/thrasher-corp/gocryptotrader/exchanges/deposit"
 	"github.com/thrasher-corp/gocryptotrader/exchanges/fee"
-=======
-	"github.com/thrasher-corp/gocryptotrader/exchanges/deposit"
->>>>>>> 0c00b7e1
 	"github.com/thrasher-corp/gocryptotrader/exchanges/kline"
 	"github.com/thrasher-corp/gocryptotrader/exchanges/order"
 	"github.com/thrasher-corp/gocryptotrader/exchanges/orderbook"
@@ -1759,7 +1756,25 @@
 	return b.LoadLimits(limits)
 }
 
-<<<<<<< HEAD
+// GetAvailableTransferChains returns the available transfer blockchains for the specific
+// cryptocurrency
+func (b *Binance) GetAvailableTransferChains(ctx context.Context, cryptocurrency currency.Code) ([]string, error) {
+	coinInfo, err := b.GetAllCoinsInfo(ctx)
+	if err != nil {
+		return nil, err
+	}
+
+	var availableChains []string
+	for x := range coinInfo {
+		if strings.EqualFold(coinInfo[x].Coin, cryptocurrency.String()) {
+			for y := range coinInfo[x].NetworkList {
+				availableChains = append(availableChains, coinInfo[x].NetworkList[y].Network)
+			}
+		}
+	}
+	return availableChains, nil
+}
+
 // UpdateCommissionFees updates current fees associated with account
 func (b *Binance) UpdateCommissionFees(ctx context.Context, a asset.Item) error {
 	switch a {
@@ -1860,23 +1875,4 @@
 		return b.Fees.CalculateMaker(avgPrice, execQuantity, a, currency.Pair{})
 	}
 	return 0, nil
-=======
-// GetAvailableTransferChains returns the available transfer blockchains for the specific
-// cryptocurrency
-func (b *Binance) GetAvailableTransferChains(ctx context.Context, cryptocurrency currency.Code) ([]string, error) {
-	coinInfo, err := b.GetAllCoinsInfo(ctx)
-	if err != nil {
-		return nil, err
-	}
-
-	var availableChains []string
-	for x := range coinInfo {
-		if strings.EqualFold(coinInfo[x].Coin, cryptocurrency.String()) {
-			for y := range coinInfo[x].NetworkList {
-				availableChains = append(availableChains, coinInfo[x].NetworkList[y].Network)
-			}
-		}
-	}
-	return availableChains, nil
->>>>>>> 0c00b7e1
 }