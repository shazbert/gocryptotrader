--- conflicted
+++ resolved
@@ -92,13 +92,8 @@
 	uFuturesSetMultiAssetMarginRate
 )
 
-<<<<<<< HEAD
-// SetRateLimit returns the rate limit for the exchange
-func SetRateLimit() request.RateLimitDefinitions {
-=======
 // GetRateLimits returns the rate limit for the exchange
 func GetRateLimits() request.RateLimitDefinitions {
->>>>>>> a2eb02e5
 	spotDefaultLimiter := request.NewRateLimit(spotInterval, spotRequestRate)
 	spotOrderLimiter := request.NewRateLimit(spotOrderInterval, spotOrderRequestRate)
 	usdMarginedFuturesLimiter := request.NewRateLimit(uFuturesInterval, uFuturesRequestRate)
@@ -107,70 +102,6 @@
 	coinMarginedFuturesOrdersLimiter := request.NewRateLimit(cFuturesOrderInterval, cFuturesOrderRequestRate)
 
 	return request.RateLimitDefinitions{
-<<<<<<< HEAD
-		spotDefaultRate:                 request.GetRateLimiterWithToken(spotDefaultLimiter, 1),
-		spotOrderbookTickerAllRate:      request.GetRateLimiterWithToken(spotDefaultLimiter, 2),
-		spotSymbolPriceAllRate:          request.GetRateLimiterWithToken(spotDefaultLimiter, 2),
-		spotHistoricalTradesRate:        request.GetRateLimiterWithToken(spotDefaultLimiter, 5),
-		spotOrderbookDepth500Rate:       request.GetRateLimiterWithToken(spotDefaultLimiter, 5),
-		spotOrderbookDepth1000Rate:      request.GetRateLimiterWithToken(spotDefaultLimiter, 10),
-		spotAccountInformationRate:      request.GetRateLimiterWithToken(spotDefaultLimiter, 10),
-		spotExchangeInfo:                request.GetRateLimiterWithToken(spotDefaultLimiter, 10),
-		spotPriceChangeAllRate:          request.GetRateLimiterWithToken(spotDefaultLimiter, 40),
-		spotOrderbookDepth5000Rate:      request.GetRateLimiterWithToken(spotDefaultLimiter, 50),
-		spotOrderRate:                   request.GetRateLimiterWithToken(spotOrderLimiter, 1),
-		spotOrderQueryRate:              request.GetRateLimiterWithToken(spotOrderLimiter, 2),
-		spotOpenOrdersSpecificRate:      request.GetRateLimiterWithToken(spotOrderLimiter, 3),
-		spotAllOrdersRate:               request.GetRateLimiterWithToken(spotOrderLimiter, 10),
-		spotOpenOrdersAllRate:           request.GetRateLimiterWithToken(spotOrderLimiter, 40),
-		uFuturesDefaultRate:             request.GetRateLimiterWithToken(usdMarginedFuturesLimiter, 1),
-		uFuturesKline100Rate:            request.GetRateLimiterWithToken(usdMarginedFuturesLimiter, 1),
-		uFuturesOrderbook50Rate:         request.GetRateLimiterWithToken(usdMarginedFuturesLimiter, 2),
-		uFuturesKline500Rate:            request.GetRateLimiterWithToken(usdMarginedFuturesLimiter, 2),
-		uFuturesOrderbookTickerAllRate:  request.GetRateLimiterWithToken(usdMarginedFuturesLimiter, 2),
-		uFuturesOrderbook100Rate:        request.GetRateLimiterWithToken(usdMarginedFuturesLimiter, 5),
-		uFuturesKline1000Rate:           request.GetRateLimiterWithToken(usdMarginedFuturesLimiter, 5),
-		uFuturesAccountInformationRate:  request.GetRateLimiterWithToken(usdMarginedFuturesLimiter, 5),
-		uFuturesOrderbook500Rate:        request.GetRateLimiterWithToken(usdMarginedFuturesLimiter, 10),
-		uFuturesKlineMaxRate:            request.GetRateLimiterWithToken(usdMarginedFuturesLimiter, 10),
-		uFuturesOrderbook1000Rate:       request.GetRateLimiterWithToken(usdMarginedFuturesLimiter, 20),
-		uFuturesHistoricalTradesRate:    request.GetRateLimiterWithToken(usdMarginedFuturesLimiter, 20),
-		uFuturesTickerPriceHistoryRate:  request.GetRateLimiterWithToken(usdMarginedFuturesLimiter, 40),
-		uFuturesOrdersDefaultRate:       request.GetRateLimiterWithToken(usdMarginedFuturesOrdersLimiter, 1),
-		uFuturesBatchOrdersRate:         request.GetRateLimiterWithToken(usdMarginedFuturesOrdersLimiter, 5),
-		uFuturesGetAllOrdersRate:        request.GetRateLimiterWithToken(usdMarginedFuturesOrdersLimiter, 5),
-		uFuturesCountdownCancelRate:     request.GetRateLimiterWithToken(usdMarginedFuturesOrdersLimiter, 10),
-		uFuturesCurrencyForceOrdersRate: request.GetRateLimiterWithToken(usdMarginedFuturesOrdersLimiter, 20),
-		uFuturesSymbolOrdersRate:        request.GetRateLimiterWithToken(usdMarginedFuturesOrdersLimiter, 20),
-		uFuturesIncomeHistoryRate:       request.GetRateLimiterWithToken(usdMarginedFuturesOrdersLimiter, 30),
-		uFuturesPairOrdersRate:          request.GetRateLimiterWithToken(usdMarginedFuturesOrdersLimiter, 40),
-		uFuturesGetAllOpenOrdersRate:    request.GetRateLimiterWithToken(usdMarginedFuturesOrdersLimiter, 40),
-		uFuturesAllForceOrdersRate:      request.GetRateLimiterWithToken(usdMarginedFuturesOrdersLimiter, 50),
-		cFuturesDefaultRate:             request.GetRateLimiterWithToken(coinMarginedFuturesLimiter, 1),
-		cFuturesKline500Rate:            request.GetRateLimiterWithToken(coinMarginedFuturesLimiter, 2),
-		cFuturesOrderbookTickerAllRate:  request.GetRateLimiterWithToken(coinMarginedFuturesLimiter, 2),
-		cFuturesKline1000Rate:           request.GetRateLimiterWithToken(coinMarginedFuturesLimiter, 5),
-		cFuturesAccountInformationRate:  request.GetRateLimiterWithToken(coinMarginedFuturesLimiter, 5),
-		cFuturesKlineMaxRate:            request.GetRateLimiterWithToken(coinMarginedFuturesLimiter, 10),
-		cFuturesIndexMarkPriceRate:      request.GetRateLimiterWithToken(coinMarginedFuturesLimiter, 10),
-		cFuturesHistoricalTradesRate:    request.GetRateLimiterWithToken(coinMarginedFuturesLimiter, 20),
-		cFuturesCurrencyForceOrdersRate: request.GetRateLimiterWithToken(coinMarginedFuturesLimiter, 20),
-		cFuturesTickerPriceHistoryRate:  request.GetRateLimiterWithToken(coinMarginedFuturesLimiter, 40),
-		cFuturesAllForceOrdersRate:      request.GetRateLimiterWithToken(coinMarginedFuturesOrdersLimiter, 50),
-		cFuturesOrdersDefaultRate:       request.GetRateLimiterWithToken(coinMarginedFuturesOrdersLimiter, 1),
-		cFuturesBatchOrdersRate:         request.GetRateLimiterWithToken(coinMarginedFuturesOrdersLimiter, 5),
-		cFuturesGetAllOpenOrdersRate:    request.GetRateLimiterWithToken(coinMarginedFuturesOrdersLimiter, 5),
-		cFuturesCancelAllOrdersRate:     request.GetRateLimiterWithToken(coinMarginedFuturesOrdersLimiter, 10),
-		cFuturesIncomeHistoryRate:       request.GetRateLimiterWithToken(coinMarginedFuturesOrdersLimiter, 20),
-		cFuturesSymbolOrdersRate:        request.GetRateLimiterWithToken(coinMarginedFuturesOrdersLimiter, 20),
-		cFuturesPairOrdersRate:          request.GetRateLimiterWithToken(coinMarginedFuturesOrdersLimiter, 40),
-		cFuturesOrderbook50Rate:         request.GetRateLimiterWithToken(coinMarginedFuturesOrdersLimiter, 2),
-		cFuturesOrderbook100Rate:        request.GetRateLimiterWithToken(coinMarginedFuturesOrdersLimiter, 5),
-		cFuturesOrderbook500Rate:        request.GetRateLimiterWithToken(coinMarginedFuturesOrdersLimiter, 10),
-		cFuturesOrderbook1000Rate:       request.GetRateLimiterWithToken(coinMarginedFuturesOrdersLimiter, 20),
-		uFuturesMultiAssetMarginRate:    request.GetRateLimiterWithToken(usdMarginedFuturesLimiter, 30),
-		uFuturesSetMultiAssetMarginRate: request.GetRateLimiterWithToken(usdMarginedFuturesLimiter, 1),
-=======
 		spotDefaultRate:                 request.GetRateLimiterWithWeight(spotDefaultLimiter, 1),
 		spotOrderbookTickerAllRate:      request.GetRateLimiterWithWeight(spotDefaultLimiter, 2),
 		spotSymbolPriceAllRate:          request.GetRateLimiterWithWeight(spotDefaultLimiter, 2),
@@ -233,7 +164,6 @@
 		cFuturesOrderbook1000Rate:       request.GetRateLimiterWithWeight(coinMarginedFuturesOrdersLimiter, 20),
 		uFuturesMultiAssetMarginRate:    request.GetRateLimiterWithWeight(usdMarginedFuturesLimiter, 30),
 		uFuturesSetMultiAssetMarginRate: request.GetRateLimiterWithWeight(usdMarginedFuturesLimiter, 1),
->>>>>>> a2eb02e5
 	}
 }
 
