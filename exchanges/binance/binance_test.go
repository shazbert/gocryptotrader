--- conflicted
+++ resolved
@@ -3338,7 +3338,19 @@
 	assert.ErrorIs(t, err, asset.ErrNotSupported)
 }
 
-<<<<<<< HEAD
+func TestGetCurrencyTradeURL(t *testing.T) {
+	t.Parallel()
+	testexch.UpdatePairsOnce(t, b)
+	for _, a := range b.GetAssetTypes(false) {
+		pairs, err := b.CurrencyPairs.GetPairs(a, false)
+		require.NoError(t, err, "cannot get pairs for %s", a)
+		require.NotEmpty(t, pairs, "no pairs for %s", a)
+		resp, err := b.GetCurrencyTradeURL(context.Background(), a, pairs[0])
+		require.NoError(t, err)
+		assert.NotEmpty(t, resp)
+	}
+}
+
 func TestGetBuildableBook(t *testing.T) {
 	t.Parallel()
 	ob, err := b.GetBuildableBook(context.Background(), currency.NewPair(currency.BTC, currency.USDT), asset.Spot)
@@ -3360,7 +3372,7 @@
 			Pair:        pair,
 			Asset:       a,
 			LastUpdated: time.Now(),
-			Asks: []orderbook.Item{
+			Asks: []orderbook.Tranche{
 				{Price: 6621.80000000, Amount: 0.00198100},
 				{Price: 6622.14000000, Amount: 4.00000000},
 				{Price: 6622.46000000, Amount: 2.30000000},
@@ -3372,7 +3384,7 @@
 				{Price: 6622.82000000, Amount: 0.01500000},
 				{Price: 6623.17000000, Amount: 0.16831300},
 			},
-			Bids: []orderbook.Item{
+			Bids: []orderbook.Tranche{
 				{Price: 6621.55000000, Amount: 0.16356700},
 				{Price: 6621.45000000, Amount: 0.16352600},
 				{Price: 6621.41000000, Amount: 0.86091200},
@@ -3462,17 +3474,5 @@
 	}
 	if exp, got := 0.163526, ob.Bids[1].Amount; got != exp {
 		t.Fatalf("Unexpected Bid amount. Exp: %f, got %f", exp, got)
-=======
-func TestGetCurrencyTradeURL(t *testing.T) {
-	t.Parallel()
-	testexch.UpdatePairsOnce(t, b)
-	for _, a := range b.GetAssetTypes(false) {
-		pairs, err := b.CurrencyPairs.GetPairs(a, false)
-		require.NoError(t, err, "cannot get pairs for %s", a)
-		require.NotEmpty(t, pairs, "no pairs for %s", a)
-		resp, err := b.GetCurrencyTradeURL(context.Background(), a, pairs[0])
-		require.NoError(t, err)
-		assert.NotEmpty(t, resp)
->>>>>>> 4cd4fb06
 	}
 }