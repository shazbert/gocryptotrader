--- conflicted
+++ resolved
@@ -382,25 +382,4 @@
 	if !base.IsWebsocketAuthenticationSupported() {
 		t.Fatal("Expected WebsocketAuthentication to return true")
 	}
-<<<<<<< HEAD
-	if base.GetAuthenticatedAPISupport(2) {
-		t.Fatal("Expected default case of 'false' to be returned")
-=======
-}
-
-func TestIsEmpty(t *testing.T) {
-	var c *Credentials
-	if !c.IsEmpty() {
-		t.Fatalf("expected: %v but received: %v", true, c.IsEmpty())
-	}
-	c = new(Credentials)
-	if !c.IsEmpty() {
-		t.Fatalf("expected: %v but received: %v", true, c.IsEmpty())
-	}
-
-	c.SubAccount = "woow"
-	if c.IsEmpty() {
-		t.Fatalf("expected: %v but received: %v", false, c.IsEmpty())
->>>>>>> 14cde7b7
-	}
 }