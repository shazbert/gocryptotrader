--- conflicted
+++ resolved
@@ -81,11 +81,8 @@
 	EnsureOnePairEnabled() error
 	PrintEnabledPairs()
 	IsVerbose() bool
-<<<<<<< HEAD
 	GetBase() *Base
-=======
 	GetCurrencyTradeURL(ctx context.Context, a asset.Item, cp currency.Pair) (string, error)
->>>>>>> 4cd4fb06
 
 	// ValidateAPICredentials function validates the API keys by sending an
 	// authenticated REST request. See exchange specific wrapper implementation.
