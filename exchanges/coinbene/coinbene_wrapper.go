package coinbene

import (
	"context"
	"errors"
	"fmt"
	"sort"
	"strconv"
	"strings"
	"sync"
	"time"

	"github.com/thrasher-corp/gocryptotrader/common"
	"github.com/thrasher-corp/gocryptotrader/config"
	"github.com/thrasher-corp/gocryptotrader/currency"
	exchange "github.com/thrasher-corp/gocryptotrader/exchanges"
	"github.com/thrasher-corp/gocryptotrader/exchanges/account"
	"github.com/thrasher-corp/gocryptotrader/exchanges/asset"
<<<<<<< HEAD
	"github.com/thrasher-corp/gocryptotrader/exchanges/fee"
=======
	"github.com/thrasher-corp/gocryptotrader/exchanges/deposit"
>>>>>>> 0c00b7e1
	"github.com/thrasher-corp/gocryptotrader/exchanges/kline"
	"github.com/thrasher-corp/gocryptotrader/exchanges/order"
	"github.com/thrasher-corp/gocryptotrader/exchanges/orderbook"
	"github.com/thrasher-corp/gocryptotrader/exchanges/protocol"
	"github.com/thrasher-corp/gocryptotrader/exchanges/request"
	"github.com/thrasher-corp/gocryptotrader/exchanges/stream"
	"github.com/thrasher-corp/gocryptotrader/exchanges/ticker"
	"github.com/thrasher-corp/gocryptotrader/exchanges/trade"
	"github.com/thrasher-corp/gocryptotrader/log"
	"github.com/thrasher-corp/gocryptotrader/portfolio/withdraw"
)

// GetDefaultConfig returns a default exchange config
func (c *Coinbene) GetDefaultConfig() (*config.ExchangeConfig, error) {
	c.SetDefaults()
	exchCfg := new(config.ExchangeConfig)
	exchCfg.Name = c.Name
	exchCfg.HTTPTimeout = exchange.DefaultHTTPTimeout
	exchCfg.BaseCurrencies = c.BaseCurrencies

	err := c.SetupDefaults(exchCfg)
	if err != nil {
		return nil, err
	}

	if c.Features.Supports.RESTCapabilities.AutoPairUpdates {
		err = c.UpdateTradablePairs(context.TODO(), true)
		if err != nil {
			return nil, err
		}
	}

	return exchCfg, nil
}

// SetDefaults sets the basic defaults for Coinbene
func (c *Coinbene) SetDefaults() {
	c.Name = "Coinbene"
	c.Enabled = true
	c.Verbose = true
	c.API.CredentialsValidator.RequiresKey = true
	c.API.CredentialsValidator.RequiresSecret = true

	err := c.StoreAssetPairFormat(asset.Spot, currency.PairStore{
		RequestFormat: &currency.PairFormat{
			Uppercase: true,
			Delimiter: currency.ForwardSlashDelimiter,
		},
		ConfigFormat: &currency.PairFormat{
			Uppercase: true,
			Delimiter: currency.ForwardSlashDelimiter,
		},
	})
	if err != nil {
		log.Errorln(log.ExchangeSys, err)
	}

	err = c.StoreAssetPairFormat(asset.PerpetualSwap, currency.PairStore{
		RequestFormat: &currency.PairFormat{
			Uppercase: true,
			Delimiter: currency.DashDelimiter,
		},
		ConfigFormat: &currency.PairFormat{
			Uppercase: true,
			Delimiter: currency.ForwardSlashDelimiter,
		},
	})
	if err != nil {
		log.Errorln(log.ExchangeSys, err)
	}

	c.Features = exchange.Features{
		Supports: exchange.FeaturesSupported{
			REST:      true,
			Websocket: true,
			RESTCapabilities: protocol.Features{
				TickerFetching:        true,
				TradeFetching:         true,
				OrderbookFetching:     true,
				AccountBalance:        true,
				AutoPairUpdates:       true,
				GetOrder:              true,
				GetOrders:             true,
				CancelOrder:           true,
				CancelOrders:          true,
				SubmitOrder:           true,
				TradeFee:              true,
				CryptoDeposit:         true,
				CryptoWithdrawal:      true,
				MultiChainDeposits:    true,
				MultiChainWithdrawals: true,
			},
			WebsocketCapabilities: protocol.Features{
				TickerFetching:         true,
				AccountBalance:         true,
				AccountInfo:            true,
				OrderbookFetching:      true,
				TradeFetching:          true,
				KlineFetching:          true,
				Subscribe:              true,
				Unsubscribe:            true,
				AuthenticatedEndpoints: true,
				GetOrders:              true,
				GetOrder:               true,
			},
			WithdrawPermissions: exchange.NoFiatWithdrawals |
				exchange.WithdrawCryptoWithAPIPermission,
			Kline: kline.ExchangeCapabilitiesSupported{
				DateRanges: true,
				Intervals:  true,
			},
		},
		Enabled: exchange.FeaturesEnabled{
			AutoPairUpdates: true,
			Kline: kline.ExchangeCapabilitiesEnabled{
				Intervals: map[string]bool{
					kline.OneMin.Word():     true,
					kline.ThreeMin.Word():   true,
					kline.FiveMin.Word():    true,
					kline.FifteenMin.Word(): true,
					kline.ThirtyMin.Word():  true,
					kline.OneHour.Word():    true,
					kline.TwoHour.Word():    true,
					kline.FourHour.Word():   true,
					kline.SixHour.Word():    true,
					kline.TwelveHour.Word(): true,
					kline.OneDay.Word():     true,
					kline.ThreeDay.Word():   true,
					kline.OneWeek.Word():    true,
				},
			},
		},
	}
	c.Requester = request.New(c.Name,
		common.NewHTTPClientWithTimeout(exchange.DefaultHTTPTimeout),
		request.WithLimiter(SetRateLimit()))
	c.API.Endpoints = c.NewEndpoints()
	err = c.API.Endpoints.SetDefaultEndpoints(map[exchange.URL]string{
		exchange.RestSpot:      coinbeneAPIURL,
		exchange.RestSwap:      coinbeneSwapAPIURL,
		exchange.WebsocketSpot: wsContractURL,
	})
	if err != nil {
		log.Errorln(log.ExchangeSys, err)
	}
	c.Websocket = stream.New()
	c.WebsocketResponseMaxLimit = exchange.DefaultWebsocketResponseMaxLimit
	c.WebsocketResponseCheckTimeout = exchange.DefaultWebsocketResponseCheckTimeout
	c.WebsocketOrderbookBufferLimit = exchange.DefaultWebsocketOrderbookBufferLimit
}

// Setup takes in the supplied exchange configuration details and sets params
func (c *Coinbene) Setup(exch *config.ExchangeConfig) error {
	if !exch.Enabled {
		c.SetEnabled(false)
		return nil
	}

	err := c.SetupDefaults(exch)
	if err != nil {
		return err
	}

	err = c.Fees.LoadStatic(fee.Options{
		GlobalCommissions: map[asset.Item]fee.Commission{
			asset.Spot:          {Maker: 0.002, Taker: 0.002},
			asset.PerpetualSwap: {Maker: 0.002, Taker: 0.002},
		},
	})
	if err != nil {
		return err
	}

	wsRunningURL, err := c.API.Endpoints.GetURL(exchange.WebsocketSpot)
	if err != nil {
		return err
	}

	err = c.Websocket.Setup(&stream.WebsocketSetup{
		Enabled:                          exch.Features.Enabled.Websocket,
		Verbose:                          exch.Verbose,
		AuthenticatedWebsocketAPISupport: exch.API.AuthenticatedWebsocketSupport,
		WebsocketTimeout:                 exch.WebsocketTrafficTimeout,
		DefaultURL:                       wsContractURL,
		ExchangeName:                     exch.Name,
		RunningURL:                       wsRunningURL,
		Connector:                        c.WsConnect,
		Subscriber:                       c.Subscribe,
		UnSubscriber:                     c.Unsubscribe,
		GenerateSubscriptions:            c.GenerateDefaultSubscriptions,
		Features:                         &c.Features.Supports.WebsocketCapabilities,
		OrderbookBufferLimit:             exch.OrderbookConfig.WebsocketBufferLimit,
		BufferEnabled:                    exch.OrderbookConfig.WebsocketBufferEnabled,
		SortBuffer:                       true,
	})
	if err != nil {
		return err
	}

	return c.Websocket.SetupNewConnection(stream.ConnectionSetup{
		ResponseCheckTimeout: exch.WebsocketResponseCheckTimeout,
		ResponseMaxLimit:     exch.WebsocketResponseMaxLimit,
	})
}

// Start starts the Coinbene go routine
func (c *Coinbene) Start(wg *sync.WaitGroup) {
	wg.Add(1)
	go func() {
		c.Run()
		wg.Done()
	}()
}

// Run implements the Coinbene wrapper
func (c *Coinbene) Run() {
	if c.Verbose {
		log.Debugf(log.ExchangeSys,
			"%s Websocket: %s. (url: %s).\n",
			c.Name,
			common.IsEnabled(c.Websocket.IsEnabled()),
			c.Websocket.GetWebsocketURL(),
		)
		c.PrintEnabledPairs()
	}

	if !c.GetEnabledFeatures().AutoPairUpdates {
		return
	}

	err := c.UpdateTradablePairs(context.TODO(), false)
	if err != nil {
		log.Errorf(log.ExchangeSys,
			"%s Failed to update tradable pairs. Error: %s",
			c.Name,
			err)
	}
}

// FetchTradablePairs returns a list of exchange tradable pairs
func (c *Coinbene) FetchTradablePairs(ctx context.Context, a asset.Item) ([]string, error) {
	if !c.SupportsAsset(a) {
		return nil, fmt.Errorf("%s does not support asset type %s", c.Name, a)
	}

	var currencies []string
	switch a {
	case asset.Spot:
		pairs, err := c.GetAllPairs(ctx)
		if err != nil {
			return nil, err
		}

		for x := range pairs {
			currencies = append(currencies, pairs[x].Symbol)
		}
	case asset.PerpetualSwap:
		instruments, err := c.GetSwapInstruments(ctx)
		if err != nil {
			return nil, err
		}
		pFmt, err := c.GetPairFormat(asset.PerpetualSwap, false)
		if err != nil {
			return nil, err
		}
		for x := range instruments {
			currencies = append(currencies,
				instruments[x].InstrumentID.Format(pFmt.Delimiter, pFmt.Uppercase).String())
		}
	}
	return currencies, nil
}

// UpdateTradablePairs updates the exchanges available pairs and stores
// them
func (c *Coinbene) UpdateTradablePairs(ctx context.Context, forceUpdate bool) error {
	assets := c.GetAssetTypes(false)
	for x := range assets {
		pairs, err := c.FetchTradablePairs(ctx, assets[x])
		if err != nil {
			return err
		}

		p, err := currency.NewPairsFromStrings(pairs)
		if err != nil {
			return err
		}

		err = c.UpdatePairs(p, assets[x], false, forceUpdate)
		if err != nil {
			return err
		}
	}
	return nil
}

// UpdateTickers updates the ticker for all currency pairs of a given asset type
func (c *Coinbene) UpdateTickers(ctx context.Context, a asset.Item) error {
	if !c.SupportsAsset(a) {
		return fmt.Errorf("%s does not support asset type %s", c.Name, a)
	}

	allPairs, err := c.GetEnabledPairs(a)
	if err != nil {
		return err
	}

	switch a {
	case asset.Spot:
		tickers, err := c.GetTickers(ctx)
		if err != nil {
			return err
		}

		for i := range tickers {
			var newP currency.Pair
			newP, err = currency.NewPairFromString(tickers[i].Symbol)
			if err != nil {
				return err
			}

			if !allPairs.Contains(newP, true) {
				continue
			}

			err = ticker.ProcessTicker(&ticker.Price{
				Pair:         newP,
				Last:         tickers[i].LatestPrice,
				High:         tickers[i].DailyHigh,
				Low:          tickers[i].DailyLow,
				Bid:          tickers[i].BestBid,
				Ask:          tickers[i].BestAsk,
				Volume:       tickers[i].DailyVolume,
				ExchangeName: c.Name,
				AssetType:    a})
			if err != nil {
				return err
			}
		}
	case asset.PerpetualSwap:
		tickers, err := c.GetSwapTickers(ctx)
		if err != nil {
			return err
		}

		for x := range allPairs {
			fpair, err := c.FormatExchangeCurrency(allPairs[x], a)
			if err != nil {
				return err
			}

			tick, ok := tickers[fpair.String()]
			if !ok {
				log.Warnf(log.ExchangeSys,
					"%s SWAP ticker item was not found",
					c.Name)
				continue
			}

			err = ticker.ProcessTicker(&ticker.Price{
				Pair:         allPairs[x],
				Last:         tick.LastPrice,
				High:         tick.High24Hour,
				Low:          tick.Low24Hour,
				Bid:          tick.BestBidPrice,
				Ask:          tick.BestAskPrice,
				Volume:       tick.Volume24Hour,
				LastUpdated:  tick.Timestamp,
				ExchangeName: c.Name,
				AssetType:    a})
			if err != nil {
				return err
			}
		}
	}
	return nil
}

// UpdateTicker updates and returns the ticker for a currency pair
func (c *Coinbene) UpdateTicker(ctx context.Context, p currency.Pair, a asset.Item) (*ticker.Price, error) {
	if err := c.UpdateTickers(ctx, a); err != nil {
		return nil, err
	}
	return ticker.GetTicker(c.Name, p, a)
}

// FetchTicker returns the ticker for a currency pair
func (c *Coinbene) FetchTicker(ctx context.Context, p currency.Pair, assetType asset.Item) (*ticker.Price, error) {
	if !c.SupportsAsset(assetType) {
		return nil,
			fmt.Errorf("%s does not support asset type %s", c.Name, assetType)
	}

	tickerNew, err := ticker.GetTicker(c.Name, p, assetType)
	if err != nil {
		return c.UpdateTicker(ctx, p, assetType)
	}
	return tickerNew, nil
}

// FetchOrderbook returns orderbook base on the currency pair
func (c *Coinbene) FetchOrderbook(ctx context.Context, p currency.Pair, assetType asset.Item) (*orderbook.Base, error) {
	if !c.SupportsAsset(assetType) {
		return nil,
			fmt.Errorf("%s does not support asset type %s", c.Name, assetType)
	}

	ob, err := orderbook.Get(c.Name, p, assetType)
	if err != nil {
		return c.UpdateOrderbook(ctx, p, assetType)
	}
	return ob, nil
}

// UpdateOrderbook updates and returns the orderbook for a currency pair
func (c *Coinbene) UpdateOrderbook(ctx context.Context, p currency.Pair, assetType asset.Item) (*orderbook.Base, error) {
	book := &orderbook.Base{
		Exchange:        c.Name,
		Pair:            p,
		Asset:           assetType,
		VerifyOrderbook: c.CanVerifyOrderbook,
	}
	if !c.SupportsAsset(assetType) {
		return book,
			fmt.Errorf("%s does not support asset type %s", c.Name, assetType)
	}

	fpair, err := c.FormatExchangeCurrency(p, assetType)
	if err != nil {
		return book, err
	}

	var tempResp Orderbook
	switch assetType {
	case asset.Spot:
		tempResp, err = c.GetOrderbook(ctx,
			fpair.String(),
			100, // TO-DO: Update this once we support configurable orderbook depth
		)
	case asset.PerpetualSwap:
		tempResp, err = c.GetSwapOrderbook(ctx,
			fpair.String(),
			100, // TO-DO: Update this once we support configurable orderbook depth
		)
	}
	if err != nil {
		return book, err
	}
	for x := range tempResp.Asks {
		item := orderbook.Item{
			Price:  tempResp.Asks[x].Price,
			Amount: tempResp.Asks[x].Amount,
		}
		if assetType == asset.PerpetualSwap {
			item.OrderCount = tempResp.Asks[x].Count
		}
		book.Asks = append(book.Asks, item)
	}
	for x := range tempResp.Bids {
		item := orderbook.Item{
			Price:  tempResp.Bids[x].Price,
			Amount: tempResp.Bids[x].Amount,
		}
		if assetType == asset.PerpetualSwap {
			item.OrderCount = tempResp.Bids[x].Count
		}
		book.Bids = append(book.Bids, item)
	}
	err = book.Process()
	if err != nil {
		return book, err
	}
	return orderbook.Get(c.Name, p, assetType)
}

// UpdateAccountInfo retrieves balances for all enabled currencies for the
// Coinbene exchange
func (c *Coinbene) UpdateAccountInfo(ctx context.Context, assetType asset.Item) (account.Holdings, error) {
	var info account.Holdings
	balance, err := c.GetAccountBalances(ctx)
	if err != nil {
		return info, err
	}
	var acc account.SubAccount
	for key := range balance {
		c := currency.NewCode(balance[key].Asset)
		hold := balance[key].Reserved
		available := balance[key].Available
		acc.Currencies = append(acc.Currencies,
			account.Balance{
				CurrencyName: c,
				TotalValue:   hold + available,
				Hold:         hold,
			})
	}
	info.Accounts = append(info.Accounts, acc)
	info.Exchange = c.Name

	err = account.Process(&info)
	if err != nil {
		return account.Holdings{}, err
	}

	return info, nil
}

// FetchAccountInfo retrieves balances for all enabled currencies
func (c *Coinbene) FetchAccountInfo(ctx context.Context, assetType asset.Item) (account.Holdings, error) {
	acc, err := account.GetHoldings(c.Name, assetType)
	if err != nil {
		return c.UpdateAccountInfo(ctx, assetType)
	}

	return acc, nil
}

// GetFundingHistory returns funding history, deposits and
// withdrawals
func (c *Coinbene) GetFundingHistory(ctx context.Context) ([]exchange.FundHistory, error) {
	return nil, common.ErrFunctionNotSupported
}

// GetWithdrawalsHistory returns previous withdrawals data
func (c *Coinbene) GetWithdrawalsHistory(_ context.Context, _ currency.Code) (resp []exchange.WithdrawalHistory, err error) {
	return nil, common.ErrNotYetImplemented
}

// GetRecentTrades returns the most recent trades for a currency and asset
func (c *Coinbene) GetRecentTrades(ctx context.Context, p currency.Pair, assetType asset.Item) ([]trade.Data, error) {
	var err error
	p, err = c.FormatExchangeCurrency(p, assetType)
	if err != nil {
		return nil, err
	}
	var tradeData Trades
	tradeData, err = c.GetTrades(ctx, p.String(), 100)
	if err != nil {
		return nil, err
	}
	var resp []trade.Data
	for i := range tradeData {
		side := order.Buy
		if tradeData[i].Direction == "sell" {
			side = order.Sell
		}
		resp = append(resp, trade.Data{
			Exchange:     c.Name,
			CurrencyPair: p,
			AssetType:    assetType,
			Side:         side,
			Price:        tradeData[i].Price,
			Amount:       tradeData[i].Volume,
			Timestamp:    tradeData[i].TradeTime,
		})
	}

	err = c.AddTradesToBuffer(resp...)
	if err != nil {
		return nil, err
	}

	sort.Sort(trade.ByDate(resp))
	return resp, nil
}

// GetHistoricTrades returns historic trade data within the timeframe provided
func (c *Coinbene) GetHistoricTrades(_ context.Context, _ currency.Pair, _ asset.Item, _, _ time.Time) ([]trade.Data, error) {
	return nil, common.ErrFunctionNotSupported
}

// SubmitOrder submits a new order
func (c *Coinbene) SubmitOrder(ctx context.Context, s *order.Submit) (order.SubmitResponse, error) {
	var resp order.SubmitResponse
	if err := s.Validate(); err != nil {
		return resp, err
	}

	if s.Side != order.Buy && s.Side != order.Sell {
		return resp,
			fmt.Errorf("%s orderside is not supported by this exchange",
				s.Side)
	}

	fpair, err := c.FormatExchangeCurrency(s.Pair, asset.Spot)
	if err != nil {
		return resp, err
	}

	tempResp, err := c.PlaceSpotOrder(ctx,
		s.Price,
		s.Amount,
		fpair.String(),
		s.Side.String(),
		s.Type.String(),
		s.ClientID,
		0)
	if err != nil {
		return resp, err
	}
	resp.IsOrderPlaced = true
	resp.OrderID = tempResp.OrderID
	return resp, nil
}

// ModifyOrder will allow of changing orderbook placement and limit to
// market conversion
func (c *Coinbene) ModifyOrder(ctx context.Context, action *order.Modify) (order.Modify, error) {
	return order.Modify{}, common.ErrFunctionNotSupported
}

// CancelOrder cancels an order by its corresponding ID number
func (c *Coinbene) CancelOrder(ctx context.Context, o *order.Cancel) error {
	if err := o.Validate(o.StandardCancel()); err != nil {
		return err
	}
	_, err := c.CancelSpotOrder(ctx, o.ID)
	return err
}

// CancelBatchOrders cancels an orders by their corresponding ID numbers
func (c *Coinbene) CancelBatchOrders(ctx context.Context, o []order.Cancel) (order.CancelBatchResponse, error) {
	return order.CancelBatchResponse{}, common.ErrNotYetImplemented
}

// CancelAllOrders cancels all orders associated with a currency pair
func (c *Coinbene) CancelAllOrders(ctx context.Context, orderCancellation *order.Cancel) (order.CancelAllResponse, error) {
	if err := orderCancellation.Validate(); err != nil {
		return order.CancelAllResponse{}, err
	}

	var resp order.CancelAllResponse
	fpair, err := c.FormatExchangeCurrency(orderCancellation.Pair,
		orderCancellation.AssetType)
	if err != nil {
		return resp, err
	}

	orders, err := c.FetchOpenSpotOrders(ctx, fpair.String())
	if err != nil {
		return resp, err
	}

	tempMap := make(map[string]string)
	for x := range orders {
		_, err := c.CancelSpotOrder(ctx, orders[x].OrderID)
		if err != nil {
			tempMap[orders[x].OrderID] = "Failed"
		} else {
			tempMap[orders[x].OrderID] = "Success"
		}
	}
	resp.Status = tempMap
	return resp, nil
}

// GetOrderInfo returns order information based on order ID
func (c *Coinbene) GetOrderInfo(ctx context.Context, orderID string, pair currency.Pair, assetType asset.Item) (order.Detail, error) {
	var resp order.Detail
	tempResp, err := c.FetchSpotOrderInfo(ctx, orderID)
	if err != nil {
		return resp, err
	}
	resp.Exchange = c.Name
	resp.ID = orderID
	resp.Pair = currency.NewPairWithDelimiter(tempResp.BaseAsset,
		"/",
		tempResp.QuoteAsset)
	resp.Price = tempResp.OrderPrice
	resp.Date = tempResp.OrderTime
	resp.ExecutedAmount = tempResp.FilledAmount
	resp.Fee = tempResp.TotalFee
	return resp, nil
}

// GetDepositAddress returns a deposit address for a specified currency
func (c *Coinbene) GetDepositAddress(ctx context.Context, curr currency.Code, _, chain string) (*deposit.Address, error) {
	d, err := c.ListDepositAddress(ctx, curr)
	if err != nil {
		return nil, err
	}

	if len(d) == 0 {
		return nil, errors.New("no address(es) returned, please create one via the Coinbene website")
	}

	if chain != "" {
		for x := range d {
			if strings.EqualFold(d[x].Chain, chain) {
				return &deposit.Address{Address: d[x].Address, Tag: d[x].AddressTag}, nil
			}
		}
		return nil, fmt.Errorf("no chain %s found", chain)
	}
	return &deposit.Address{Address: d[0].Address, Tag: d[0].AddressTag}, nil
}

// WithdrawCryptocurrencyFunds returns a withdrawal ID when a withdrawal is
// submitted
func (c *Coinbene) WithdrawCryptocurrencyFunds(ctx context.Context, withdrawRequest *withdraw.Request) (*withdraw.ExchangeResponse, error) {
	if err := withdrawRequest.Validate(); err != nil {
		return nil, err
	}

	resp, err := c.Withdraw(ctx,
		withdrawRequest.Currency,
		withdrawRequest.Crypto.Address,
		withdrawRequest.Crypto.AddressTag,
		withdrawRequest.Crypto.Chain,
		withdrawRequest.Amount)
	if err != nil {
		return nil, err
	}

	return &withdraw.ExchangeResponse{
		ID: resp.ID,
	}, err
}

// WithdrawFiatFunds returns a withdrawal ID when a withdrawal is
// submitted
func (c *Coinbene) WithdrawFiatFunds(_ context.Context, _ *withdraw.Request) (*withdraw.ExchangeResponse, error) {
	return nil, common.ErrFunctionNotSupported
}

// WithdrawFiatFundsToInternationalBank returns a withdrawal ID when a withdrawal is
// submitted
func (c *Coinbene) WithdrawFiatFundsToInternationalBank(_ context.Context, _ *withdraw.Request) (*withdraw.ExchangeResponse, error) {
	return nil, common.ErrFunctionNotSupported
}

// GetActiveOrders retrieves any orders that are active/open
func (c *Coinbene) GetActiveOrders(ctx context.Context, getOrdersRequest *order.GetOrdersRequest) ([]order.Detail, error) {
	if err := getOrdersRequest.Validate(); err != nil {
		return nil, err
	}

	if len(getOrdersRequest.Pairs) == 0 {
		allPairs, err := c.GetAllPairs(ctx)
		if err != nil {
			return nil, err
		}
		for a := range allPairs {
			p, err := currency.NewPairFromString(allPairs[a].Symbol)
			if err != nil {
				return nil, err
			}
			getOrdersRequest.Pairs = append(getOrdersRequest.Pairs, p)
		}
	}

	var resp []order.Detail
	for x := range getOrdersRequest.Pairs {
		fpair, err := c.FormatExchangeCurrency(getOrdersRequest.Pairs[x],
			asset.Spot)
		if err != nil {
			return nil, err
		}

		var tempData OrdersInfo
		tempData, err = c.FetchOpenSpotOrders(ctx, fpair.String())
		if err != nil {
			return nil, err
		}

		for y := range tempData {
			var tempResp order.Detail
			tempResp.Exchange = c.Name
			tempResp.Pair = getOrdersRequest.Pairs[x]
			tempResp.Side = order.Buy
			if strings.EqualFold(tempData[y].OrderType, order.Sell.String()) {
				tempResp.Side = order.Sell
			}
			tempResp.Date = tempData[y].OrderTime
			tempResp.Status = order.Status(tempData[y].OrderStatus)
			tempResp.Price = tempData[y].OrderPrice
			tempResp.Amount = tempData[y].Amount
			tempResp.ExecutedAmount = tempData[y].FilledAmount
			tempResp.RemainingAmount = tempData[y].Amount - tempData[y].FilledAmount
			tempResp.Fee = tempData[y].TotalFee
			resp = append(resp, tempResp)
		}
	}
	return resp, nil
}

// GetOrderHistory retrieves account order information
// Can Limit response to specific order status
func (c *Coinbene) GetOrderHistory(ctx context.Context, getOrdersRequest *order.GetOrdersRequest) ([]order.Detail, error) {
	if err := getOrdersRequest.Validate(); err != nil {
		return nil, err
	}

	if len(getOrdersRequest.Pairs) == 0 {
		allPairs, err := c.GetAllPairs(ctx)
		if err != nil {
			return nil, err
		}

		for a := range allPairs {
			p, err := currency.NewPairFromString(allPairs[a].Symbol)
			if err != nil {
				return nil, err
			}
			getOrdersRequest.Pairs = append(getOrdersRequest.Pairs, p)
		}
	}

	var resp []order.Detail
	var tempData OrdersInfo
	for x := range getOrdersRequest.Pairs {
		fpair, err := c.FormatExchangeCurrency(getOrdersRequest.Pairs[x],
			asset.Spot)
		if err != nil {
			return nil, err
		}

		tempData, err = c.FetchClosedOrders(ctx, fpair.String(), "")
		if err != nil {
			return nil, err
		}

		for y := range tempData {
			var tempResp order.Detail
			tempResp.Exchange = c.Name
			tempResp.Pair = getOrdersRequest.Pairs[x]
			tempResp.Side = order.Buy
			if strings.EqualFold(tempData[y].OrderType, order.Sell.String()) {
				tempResp.Side = order.Sell
			}
			tempResp.Date = tempData[y].OrderTime
			tempResp.Status = order.Status(tempData[y].OrderStatus)
			tempResp.Price = tempData[y].OrderPrice
			tempResp.Amount = tempData[y].Amount
			tempResp.ExecutedAmount = tempData[y].FilledAmount
			tempResp.RemainingAmount = tempData[y].Amount - tempData[y].FilledAmount
			tempResp.Fee = tempData[y].TotalFee
			resp = append(resp, tempResp)
		}
	}
	return resp, nil
}

// AuthenticateWebsocket sends an authentication message to the websocket
func (c *Coinbene) AuthenticateWebsocket(_ context.Context) error {
	return c.Login()
}

// ValidateCredentials validates current credentials used for wrapper
// functionality
func (c *Coinbene) ValidateCredentials(ctx context.Context, assetType asset.Item) error {
	_, err := c.UpdateAccountInfo(ctx, assetType)
	return c.CheckTransientError(err)
}

// FormatExchangeKlineInterval returns Interval to string
func (c *Coinbene) FormatExchangeKlineInterval(in kline.Interval) string {
	switch in {
	case kline.OneMin, kline.ThreeMin, kline.FiveMin, kline.FifteenMin,
		kline.ThirtyMin, kline.OneHour, kline.TwoHour, kline.FourHour, kline.SixHour, kline.TwelveHour:
		return strconv.FormatFloat(in.Duration().Minutes(), 'f', 0, 64)
	case kline.OneDay:
		return "D"
	case kline.OneWeek:
		return "W"
	case kline.OneMonth:
		return "M"
	}
	return ""
}

// GetHistoricCandles returns candles between a time period for a set time interval
func (c *Coinbene) GetHistoricCandles(ctx context.Context, pair currency.Pair, a asset.Item, start, end time.Time, interval kline.Interval) (kline.Item, error) {
	if err := c.ValidateKline(pair, a, interval); err != nil {
		return kline.Item{}, err
	}

	formattedPair, err := c.FormatExchangeCurrency(pair, asset.PerpetualSwap)
	if err != nil {
		return kline.Item{}, err
	}

	var candles CandleResponse
	if a == asset.PerpetualSwap {
		candles, err = c.GetSwapKlines(ctx,
			formattedPair.String(),
			start, end,
			c.FormatExchangeKlineInterval(interval))
	} else {
		candles, err = c.GetKlines(ctx,
			formattedPair.String(),
			start, end,
			c.FormatExchangeKlineInterval(interval))
	}
	if err != nil {
		return kline.Item{}, err
	}

	ret := kline.Item{
		Exchange: c.Name,
		Pair:     pair,
		Interval: interval,
		Asset:    a,
	}

	for x := range candles.Data {
		if len(candles.Data[x]) < 6 {
			return kline.Item{}, errors.New("unexpected candle data length")
		}
		var tempCandle kline.Candle
		tempTime, ok := candles.Data[x][0].(string)
		if !ok {
			return kline.Item{}, errors.New("timestamp conversion failed")
		}
		timestamp, err := time.Parse(time.RFC3339, tempTime)
		if err != nil {
			return kline.Item{}, err
		}
		tempCandle.Time = timestamp
		open, ok := candles.Data[x][1].(string)
		if !ok {
			return kline.Item{}, errors.New("open conversion failed")
		}
		tempCandle.Open, err = strconv.ParseFloat(open, 64)
		if err != nil {
			return kline.Item{}, err
		}
		high, ok := candles.Data[x][2].(string)
		if !ok {
			return kline.Item{}, errors.New("high conversion failed")
		}
		tempCandle.High, err = strconv.ParseFloat(high, 64)
		if err != nil {
			return kline.Item{}, err
		}

		low, ok := candles.Data[x][3].(string)
		if !ok {
			return kline.Item{}, errors.New("low conversion failed")
		}
		tempCandle.Low, err = strconv.ParseFloat(low, 64)
		if err != nil {
			return kline.Item{}, err
		}

		closeTemp, ok := candles.Data[x][4].(string)
		if !ok {
			return kline.Item{}, errors.New("close conversion failed")
		}
		tempCandle.Close, err = strconv.ParseFloat(closeTemp, 64)
		if err != nil {
			return kline.Item{}, err
		}

		vol, ok := candles.Data[x][5].(string)
		if !ok {
			return kline.Item{}, errors.New("vol conversion failed")
		}
		tempCandle.Volume, err = strconv.ParseFloat(vol, 64)
		if err != nil {
			return kline.Item{}, err
		}

		ret.Candles = append(ret.Candles, tempCandle)
	}

	ret.SortCandlesByTimestamp(false)
	return ret, nil
}

// GetHistoricCandlesExtended returns candles between a time period for a set time interval
func (c *Coinbene) GetHistoricCandlesExtended(ctx context.Context, pair currency.Pair, a asset.Item, start, end time.Time, interval kline.Interval) (kline.Item, error) {
	return c.GetHistoricCandles(ctx, pair, a, start, end, interval)
}

<<<<<<< HEAD
// UpdateCommissionFees updates current fees associated with account
func (c *Coinbene) UpdateCommissionFees(ctx context.Context, a asset.Item) error {
	if a != asset.Spot {
		// Perpetual swap, maker and taker endpoints not found.
		return common.ErrNotYetImplemented
	}

	tradingPairs, err := c.GetPairsAuth(ctx)
	if err != nil {
		return err
	}

	for x := range tradingPairs {
		var pair currency.Pair
		pair, err = currency.NewPairFromString(tradingPairs[x].Symbol)
		if err != nil {
			return err
		}
		err = c.Fees.LoadDynamic(tradingPairs[x].MakerFeeRate,
			tradingPairs[x].TakerFeeRate,
			a,
			pair)
		if err != nil {
			return err
		}
	}
	return nil
=======
// GetAvailableTransferChains returns the available transfer blockchains for the specific
// cryptocurrency
func (c *Coinbene) GetAvailableTransferChains(ctx context.Context, cryptocurrency currency.Code) ([]string, error) {
	r, err := c.ListDepositAddress(ctx, cryptocurrency)
	if err != nil {
		return nil, err
	}

	var availableChains []string
	for x := range r {
		if r[x].Chain != "" {
			availableChains = append(availableChains, r[x].Chain)
		}
	}
	return availableChains, nil
>>>>>>> 0c00b7e1
}<|MERGE_RESOLUTION|>--- conflicted
+++ resolved
@@ -16,11 +16,8 @@
 	exchange "github.com/thrasher-corp/gocryptotrader/exchanges"
 	"github.com/thrasher-corp/gocryptotrader/exchanges/account"
 	"github.com/thrasher-corp/gocryptotrader/exchanges/asset"
-<<<<<<< HEAD
+	"github.com/thrasher-corp/gocryptotrader/exchanges/deposit"
 	"github.com/thrasher-corp/gocryptotrader/exchanges/fee"
-=======
-	"github.com/thrasher-corp/gocryptotrader/exchanges/deposit"
->>>>>>> 0c00b7e1
 	"github.com/thrasher-corp/gocryptotrader/exchanges/kline"
 	"github.com/thrasher-corp/gocryptotrader/exchanges/order"
 	"github.com/thrasher-corp/gocryptotrader/exchanges/orderbook"
@@ -995,7 +992,23 @@
 	return c.GetHistoricCandles(ctx, pair, a, start, end, interval)
 }
 
-<<<<<<< HEAD
+// GetAvailableTransferChains returns the available transfer blockchains for the specific
+// cryptocurrency
+func (c *Coinbene) GetAvailableTransferChains(ctx context.Context, cryptocurrency currency.Code) ([]string, error) {
+	r, err := c.ListDepositAddress(ctx, cryptocurrency)
+	if err != nil {
+		return nil, err
+	}
+
+	var availableChains []string
+	for x := range r {
+		if r[x].Chain != "" {
+			availableChains = append(availableChains, r[x].Chain)
+		}
+	}
+	return availableChains, nil
+}
+
 // UpdateCommissionFees updates current fees associated with account
 func (c *Coinbene) UpdateCommissionFees(ctx context.Context, a asset.Item) error {
 	if a != asset.Spot {
@@ -1023,21 +1036,4 @@
 		}
 	}
 	return nil
-=======
-// GetAvailableTransferChains returns the available transfer blockchains for the specific
-// cryptocurrency
-func (c *Coinbene) GetAvailableTransferChains(ctx context.Context, cryptocurrency currency.Code) ([]string, error) {
-	r, err := c.ListDepositAddress(ctx, cryptocurrency)
-	if err != nil {
-		return nil, err
-	}
-
-	var availableChains []string
-	for x := range r {
-		if r[x].Chain != "" {
-			availableChains = append(availableChains, r[x].Chain)
-		}
-	}
-	return availableChains, nil
->>>>>>> 0c00b7e1
 }