--- conflicted
+++ resolved
@@ -120,13 +120,6 @@
 	return false
 }
 
-<<<<<<< HEAD
-=======
-func (c *CustomEx) GetFeeByType(ctx context.Context, f *exchange.FeeBuilder) (float64, error) {
-	return 0.0, nil
-}
-
->>>>>>> fd600972
 func (c *CustomEx) GetLastPairsUpdateTime() int64 {
 	return 0
 }
