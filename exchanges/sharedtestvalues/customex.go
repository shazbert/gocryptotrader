--- conflicted
+++ resolved
@@ -27,11 +27,7 @@
 type CustomEx struct{ exchange.Base }
 
 // Setup is a mock method for CustomEx
-<<<<<<< HEAD
-func (c *CustomEx) Setup(_ *config.Exchange) error { return nil }
-=======
 func (c *CustomEx) Setup(*config.Exchange) error { return nil }
->>>>>>> 5d103686
 
 // SetDefaults is a mock method for CustomEx
 func (c *CustomEx) SetDefaults() {}
@@ -46,11 +42,7 @@
 func (c *CustomEx) SetEnabled(bool) {}
 
 // ValidateAPICredentials is a mock method for CustomEx
-<<<<<<< HEAD
-func (c *CustomEx) ValidateAPICredentials(_ context.Context, _ asset.Item) error { return nil }
-=======
 func (c *CustomEx) ValidateAPICredentials(context.Context, asset.Item) error { return nil }
->>>>>>> 5d103686
 
 // FetchTicker is a mock method for CustomEx
 func (c *CustomEx) FetchTicker(context.Context, currency.Pair, asset.Item) (*ticker.Price, error) {
@@ -58,11 +50,7 @@
 }
 
 // UpdateTickers is a mock method for CustomEx
-<<<<<<< HEAD
-func (c *CustomEx) UpdateTickers(_ context.Context, _ asset.Item) error { return nil }
-=======
 func (c *CustomEx) UpdateTickers(context.Context, asset.Item) error { return nil }
->>>>>>> 5d103686
 
 // UpdateTicker is a mock method for CustomEx
 func (c *CustomEx) UpdateTicker(context.Context, currency.Pair, asset.Item) (*ticker.Price, error) {
@@ -85,11 +73,7 @@
 }
 
 // UpdateTradablePairs is a mock method for CustomEx
-<<<<<<< HEAD
-func (c *CustomEx) UpdateTradablePairs(_ context.Context, _ bool) error { return nil }
-=======
 func (c *CustomEx) UpdateTradablePairs(context.Context, bool) error { return nil }
->>>>>>> 5d103686
 
 // GetEnabledPairs is a mock method for CustomEx
 func (c *CustomEx) GetEnabledPairs(asset.Item) (currency.Pairs, error) {
@@ -112,17 +96,10 @@
 }
 
 // SetPairs is a mock method for CustomEx
-<<<<<<< HEAD
-func (c *CustomEx) SetPairs(_ currency.Pairs, _ asset.Item, _ bool) error { return nil }
-
-// GetAssetTypes is a mock method for CustomEx
-func (c *CustomEx) GetAssetTypes(_ bool) asset.Items { return nil }
-=======
 func (c *CustomEx) SetPairs(currency.Pairs, asset.Item, bool) error { return nil }
 
 // GetAssetTypes is a mock method for CustomEx
 func (c *CustomEx) GetAssetTypes(bool) asset.Items { return nil }
->>>>>>> 5d103686
 
 // GetRecentTrades is a mock method for CustomEx
 func (c *CustomEx) GetRecentTrades(context.Context, currency.Pair, asset.Item) ([]trade.Data, error) {
@@ -160,11 +137,7 @@
 func (c *CustomEx) FormatWithdrawPermissions() string { return "" }
 
 // SupportsWithdrawPermissions is a mock method for CustomEx
-<<<<<<< HEAD
-func (c *CustomEx) SupportsWithdrawPermissions(_ uint32) bool { return false }
-=======
 func (c *CustomEx) SupportsWithdrawPermissions(uint32) bool { return false }
->>>>>>> 5d103686
 
 // GetAccountFundingHistory is a mock method for CustomEx
 func (c *CustomEx) GetAccountFundingHistory(context.Context) ([]exchange.FundingHistory, error) {
@@ -182,11 +155,7 @@
 }
 
 // CancelOrder is a mock method for CustomEx
-<<<<<<< HEAD
-func (c *CustomEx) CancelOrder(_ context.Context, _ *order.Cancel) error { return nil }
-=======
 func (c *CustomEx) CancelOrder(context.Context, *order.Cancel) error { return nil }
->>>>>>> 5d103686
 
 // CancelBatchOrders is a mock method for CustomEx
 func (c *CustomEx) CancelBatchOrders(context.Context, []order.Cancel) (*order.CancelBatchResponse, error) {
@@ -239,11 +208,7 @@
 }
 
 // SetHTTPClientUserAgent is a mock method for CustomEx
-<<<<<<< HEAD
-func (c *CustomEx) SetHTTPClientUserAgent(_ string) error { return nil }
-=======
 func (c *CustomEx) SetHTTPClientUserAgent(string) error { return nil }
->>>>>>> 5d103686
 
 // GetHTTPClientUserAgent is a mock method for CustomEx
 func (c *CustomEx) GetHTTPClientUserAgent() (string, error) {
@@ -272,11 +237,7 @@
 func (c *CustomEx) GetBase() *exchange.Base { return nil }
 
 // SupportsAsset is a mock method for CustomEx
-<<<<<<< HEAD
-func (c *CustomEx) SupportsAsset(_ asset.Item) bool { return false }
-=======
 func (c *CustomEx) SupportsAsset(asset.Item) bool { return false }
->>>>>>> 5d103686
 
 // GetHistoricCandles is a mock method for CustomEx
 func (c *CustomEx) GetHistoricCandles(context.Context, currency.Pair, asset.Item, kline.Interval, time.Time, time.Time) (*kline.Item, error) {
@@ -314,21 +275,13 @@
 }
 
 // IsAssetWebsocketSupported is a mock method for CustomEx
-<<<<<<< HEAD
-func (c *CustomEx) IsAssetWebsocketSupported(_ asset.Item) bool { return false }
-=======
 func (c *CustomEx) IsAssetWebsocketSupported(asset.Item) bool { return false }
->>>>>>> 5d103686
 
 // FlushWebsocketChannels is a mock method for CustomEx
 func (c *CustomEx) FlushWebsocketChannels(context.Context) error { return nil }
 
 // AuthenticateWebsocket is a mock method for CustomEx
-<<<<<<< HEAD
-func (c *CustomEx) AuthenticateWebsocket(_ context.Context) error { return nil }
-=======
 func (c *CustomEx) AuthenticateWebsocket(context.Context) error { return nil }
->>>>>>> 5d103686
 
 // GetOrderExecutionLimits is a mock method for CustomEx
 func (c *CustomEx) GetOrderExecutionLimits(asset.Item, currency.Pair) (order.MinMaxLevel, error) {
@@ -341,11 +294,7 @@
 }
 
 // UpdateOrderExecutionLimits is a mock method for CustomEx
-<<<<<<< HEAD
-func (c *CustomEx) UpdateOrderExecutionLimits(_ context.Context, _ asset.Item) error { return nil }
-=======
 func (c *CustomEx) UpdateOrderExecutionLimits(context.Context, asset.Item) error { return nil }
->>>>>>> 5d103686
 
 // GetHistoricalFundingRates returns funding rates for a given asset and currency for a time period
 func (c *CustomEx) GetHistoricalFundingRates(context.Context, *fundingrate.HistoricalRatesRequest) (*fundingrate.HistoricalRates, error) {
