package bitflyer

import (
	"context"
	"sort"
	"strconv"
	"strings"
	"sync"
	"time"

	"github.com/thrasher-corp/gocryptotrader/common"
	"github.com/thrasher-corp/gocryptotrader/config"
	"github.com/thrasher-corp/gocryptotrader/currency"
	exchange "github.com/thrasher-corp/gocryptotrader/exchanges"
	"github.com/thrasher-corp/gocryptotrader/exchanges/account"
	"github.com/thrasher-corp/gocryptotrader/exchanges/asset"
	"github.com/thrasher-corp/gocryptotrader/exchanges/fee"
	"github.com/thrasher-corp/gocryptotrader/exchanges/kline"
	"github.com/thrasher-corp/gocryptotrader/exchanges/order"
	"github.com/thrasher-corp/gocryptotrader/exchanges/orderbook"
	"github.com/thrasher-corp/gocryptotrader/exchanges/protocol"
	"github.com/thrasher-corp/gocryptotrader/exchanges/request"
	"github.com/thrasher-corp/gocryptotrader/exchanges/ticker"
	"github.com/thrasher-corp/gocryptotrader/exchanges/trade"
	"github.com/thrasher-corp/gocryptotrader/log"
	"github.com/thrasher-corp/gocryptotrader/portfolio/withdraw"
)

// GetDefaultConfig returns a default exchange config
func (b *Bitflyer) GetDefaultConfig() (*config.ExchangeConfig, error) {
	b.SetDefaults()
	exchCfg := new(config.ExchangeConfig)
	exchCfg.Name = b.Name
	exchCfg.HTTPTimeout = exchange.DefaultHTTPTimeout
	exchCfg.BaseCurrencies = b.BaseCurrencies

	err := b.SetupDefaults(exchCfg)
	if err != nil {
		return nil, err
	}

	if b.Features.Supports.RESTCapabilities.AutoPairUpdates {
		err = b.UpdateTradablePairs(context.TODO(), true)
		if err != nil {
			return nil, err
		}
	}

	return exchCfg, nil
}

// SetDefaults sets the basic defaults for Bitflyer
func (b *Bitflyer) SetDefaults() {
	b.Name = "Bitflyer"
	b.Enabled = true
	b.Verbose = true
	b.API.CredentialsValidator.RequiresKey = true
	b.API.CredentialsValidator.RequiresSecret = true

	requestFmt := &currency.PairFormat{
		Delimiter: currency.UnderscoreDelimiter,
		Uppercase: true,
	}
	configFmt := &currency.PairFormat{
		Delimiter: currency.UnderscoreDelimiter,
		Uppercase: true,
	}
	err := b.SetGlobalPairsManager(requestFmt,
		configFmt,
		asset.Spot,
		asset.Futures)
	if err != nil {
		log.Errorln(log.ExchangeSys, err)
	}

	b.Features = exchange.Features{
		Supports: exchange.FeaturesSupported{
			REST:      true,
			Websocket: false,
			RESTCapabilities: protocol.Features{
				TickerFetching:    true,
				OrderbookFetching: true,
				AutoPairUpdates:   true,
				TradeFee:          true,
				FiatDepositFee:    true,
				FiatWithdrawalFee: true,
			},
			WithdrawPermissions: exchange.WithdrawCryptoViaWebsiteOnly |
				exchange.AutoWithdrawFiat,
		},
		Enabled: exchange.FeaturesEnabled{
			AutoPairUpdates: true,
		},
	}

	b.Requester = request.New(b.Name,
		common.NewHTTPClientWithTimeout(exchange.DefaultHTTPTimeout),
		request.WithLimiter(SetRateLimit()))
	b.API.Endpoints = b.NewEndpoints()
	err = b.API.Endpoints.SetDefaultEndpoints(map[exchange.URL]string{
		exchange.RestSpot:      japanURL,
		exchange.ChainAnalysis: chainAnalysis,
	})
	if err != nil {
		log.Errorln(log.ExchangeSys, err)
	}
}

// Setup takes in the supplied exchange configuration details and sets params
func (b *Bitflyer) Setup(exch *config.ExchangeConfig) error {
	if !exch.Enabled {
		b.SetEnabled(false)
		return nil
	}
	err := b.SetupDefaults(exch)
	if err != nil {
		return err
	}

	// TODO: Figure out the weird fee structure. Do we use Bitcoin Easy Exchange,
	// Lightning Spot,Bitcoin Market,Lightning FX/Futures etc.
	return b.Fees.LoadStatic(fee.Options{
		// bitflyer has fee tiers, but does not disclose them via API, so the
		// largest has to be assumed
		Commission: map[asset.Item]fee.Commission{
			asset.Spot: {Maker: 0.0012, Taker: 0.0012},
		},
		BankingTransfer: bankTransfer,
	})
}

// Start starts the Bitflyer go routine
func (b *Bitflyer) Start(wg *sync.WaitGroup) {
	wg.Add(1)
	go func() {
		b.Run()
		wg.Done()
	}()
}

// Run implements the Bitflyer wrapper
func (b *Bitflyer) Run() {
	if b.Verbose {
		b.PrintEnabledPairs()
	}

	if !b.GetEnabledFeatures().AutoPairUpdates {
		return
	}

	err := b.UpdateTradablePairs(context.TODO(), false)
	if err != nil {
		log.Errorf(log.ExchangeSys, "%s failed to update tradable pairs. Err: %s", b.Name, err)
	}
}

// FetchTradablePairs returns a list of the exchanges tradable pairs
func (b *Bitflyer) FetchTradablePairs(ctx context.Context, a asset.Item) ([]string, error) {
	pairs, err := b.GetMarkets(ctx)
	if err != nil {
		return nil, err
	}

	format, err := b.GetPairFormat(a, false)
	if err != nil {
		return nil, err
	}

	var products []string
	for i := range pairs {
		if pairs[i].Alias != "" && a == asset.Futures {
			products = append(products, pairs[i].Alias)
		} else if pairs[i].Alias == "" &&
			a == asset.Spot &&
			strings.Contains(pairs[i].ProductCode,
				format.Delimiter) {
			products = append(products, pairs[i].ProductCode)
		}
	}
	return products, nil
}

// UpdateTradablePairs updates the exchanges available pairs and stores
// them in the exchanges config
func (b *Bitflyer) UpdateTradablePairs(ctx context.Context, forceUpdate bool) error {
	assets := b.CurrencyPairs.GetAssetTypes(false)
	for x := range assets {
		pairs, err := b.FetchTradablePairs(ctx, assets[x])
		if err != nil {
			return err
		}

		p, err := currency.NewPairsFromStrings(pairs)
		if err != nil {
			return err
		}

		err = b.UpdatePairs(p, assets[x], false, forceUpdate)
		if err != nil {
			return err
		}
	}
	return nil
}

// UpdateTickers updates the ticker for all currency pairs of a given asset type
func (b *Bitflyer) UpdateTickers(ctx context.Context, a asset.Item) error {
	return common.ErrFunctionNotSupported
}

// UpdateTicker updates and returns the ticker for a currency pair
func (b *Bitflyer) UpdateTicker(ctx context.Context, p currency.Pair, a asset.Item) (*ticker.Price, error) {
	fPair, err := b.FormatExchangeCurrency(p, a)
	if err != nil {
		return nil, err
	}

	tickerNew, err := b.GetTicker(ctx, b.CheckFXString(fPair).String())
	if err != nil {
		return nil, err
	}

	err = ticker.ProcessTicker(&ticker.Price{
		Pair:         fPair,
		Ask:          tickerNew.BestAsk,
		Bid:          tickerNew.BestBid,
		Last:         tickerNew.Last,
		Volume:       tickerNew.Volume,
		ExchangeName: b.Name,
		AssetType:    a})
	if err != nil {
		return nil, err
	}

	return ticker.GetTicker(b.Name, fPair, a)
}

// FetchTicker returns the ticker for a currency pair
func (b *Bitflyer) FetchTicker(ctx context.Context, p currency.Pair, assetType asset.Item) (*ticker.Price, error) {
	fPair, err := b.FormatExchangeCurrency(p, assetType)
	if err != nil {
		return nil, err
	}

	tick, err := ticker.GetTicker(b.Name, fPair, assetType)
	if err != nil {
		return b.UpdateTicker(ctx, fPair, assetType)
	}
	return tick, nil
}

// CheckFXString upgrades currency pair if needed
func (b *Bitflyer) CheckFXString(p currency.Pair) currency.Pair {
	if strings.Contains(p.Base.String(), "FX") {
		p.Base = currency.FX_BTC
		return p
	}
	return p
}

// FetchOrderbook returns the orderbook for a currency pair
func (b *Bitflyer) FetchOrderbook(ctx context.Context, p currency.Pair, assetType asset.Item) (*orderbook.Base, error) {
	fPair, err := b.FormatExchangeCurrency(p, assetType)
	if err != nil {
		return nil, err
	}

	ob, err := orderbook.Get(b.Name, fPair, assetType)
	if err != nil {
		return b.UpdateOrderbook(ctx, fPair, assetType)
	}
	return ob, nil
}

// UpdateOrderbook updates and returns the orderbook for a currency pair
func (b *Bitflyer) UpdateOrderbook(ctx context.Context, p currency.Pair, assetType asset.Item) (*orderbook.Base, error) {
	book := &orderbook.Base{
		Exchange:        b.Name,
		Pair:            p,
		Asset:           assetType,
		VerifyOrderbook: b.CanVerifyOrderbook,
	}

	fPair, err := b.FormatExchangeCurrency(p, assetType)
	if err != nil {
		return book, err
	}

	orderbookNew, err := b.GetOrderBook(ctx, b.CheckFXString(fPair).String())
	if err != nil {
		return book, err
	}

	for x := range orderbookNew.Asks {
		book.Asks = append(book.Asks, orderbook.Item{
			Price:  orderbookNew.Asks[x].Price,
			Amount: orderbookNew.Asks[x].Size})
	}

	for x := range orderbookNew.Bids {
		book.Bids = append(book.Bids, orderbook.Item{
			Price:  orderbookNew.Bids[x].Price,
			Amount: orderbookNew.Bids[x].Size})
	}

	err = book.Process()
	if err != nil {
		return book, err
	}

	return orderbook.Get(b.Name, fPair, assetType)
}

// UpdateAccountInfo retrieves balances for all enabled currencies on the
// Bitflyer exchange
func (b *Bitflyer) UpdateAccountInfo(_ context.Context, _ asset.Item) (account.Holdings, error) {
	return account.Holdings{}, common.ErrNotYetImplemented
}

// FetchAccountInfo retrieves balances for all enabled currencies
func (b *Bitflyer) FetchAccountInfo(ctx context.Context, assetType asset.Item) (account.Holdings, error) {
	acc, err := account.GetHoldings(b.Name, assetType)
	if err != nil {
		return b.UpdateAccountInfo(ctx, assetType)
	}

	return acc, nil
}

// GetFundingHistory returns funding history, deposits and
// withdrawals
func (b *Bitflyer) GetFundingHistory(_ context.Context) ([]exchange.FundHistory, error) {
	return nil, common.ErrFunctionNotSupported
}

// GetWithdrawalsHistory returns previous withdrawals data
func (b *Bitflyer) GetWithdrawalsHistory(_ context.Context, _ currency.Code) (resp []exchange.WithdrawalHistory, err error) {
	return nil, common.ErrNotYetImplemented
}

// GetRecentTrades returns recent historic trades
func (b *Bitflyer) GetRecentTrades(ctx context.Context, p currency.Pair, assetType asset.Item) ([]trade.Data, error) {
	var err error
	p, err = b.FormatExchangeCurrency(p, assetType)
	if err != nil {
		return nil, err
	}
	tradeData, err := b.GetExecutionHistory(ctx, p.String())
	if err != nil {
		return nil, err
	}
	var resp []trade.Data
	for i := range tradeData {
		var timestamp time.Time
		timestamp, err = time.Parse("2006-01-02T15:04:05.999999999", tradeData[i].ExecDate)
		if err != nil {
			return nil, err
		}
		var side order.Side
		side, err = order.StringToOrderSide(tradeData[i].Side)
		if err != nil {
			return nil, err
		}
		resp = append(resp, trade.Data{
			TID:          strconv.FormatInt(tradeData[i].ID, 10),
			Exchange:     b.Name,
			CurrencyPair: p,
			AssetType:    assetType,
			Side:         side,
			Price:        tradeData[i].Price,
			Amount:       tradeData[i].Size,
			Timestamp:    timestamp,
		})
	}

	err = b.AddTradesToBuffer(resp...)
	if err != nil {
		return nil, err
	}

	sort.Sort(trade.ByDate(resp))
	return resp, nil
}

// GetHistoricTrades returns historic trade data within the timeframe provided
func (b *Bitflyer) GetHistoricTrades(_ context.Context, _ currency.Pair, _ asset.Item, _, _ time.Time) ([]trade.Data, error) {
	return nil, common.ErrFunctionNotSupported
}

// SubmitOrder submits a new order
func (b *Bitflyer) SubmitOrder(_ context.Context, _ *order.Submit) (order.SubmitResponse, error) {
	return order.SubmitResponse{}, common.ErrNotYetImplemented
}

// ModifyOrder will allow of changing orderbook placement and limit to
// market conversion
func (b *Bitflyer) ModifyOrder(_ context.Context, _ *order.Modify) (order.Modify, error) {
	return order.Modify{}, common.ErrFunctionNotSupported
}

// CancelOrder cancels an order by its corresponding ID number
func (b *Bitflyer) CancelOrder(_ context.Context, _ *order.Cancel) error {
	return common.ErrNotYetImplemented
}

// CancelBatchOrders cancels an orders by their corresponding ID numbers
func (b *Bitflyer) CancelBatchOrders(_ context.Context, _ []order.Cancel) (order.CancelBatchResponse, error) {
	return order.CancelBatchResponse{}, common.ErrNotYetImplemented
}

// CancelAllOrders cancels all orders associated with a currency pair
func (b *Bitflyer) CancelAllOrders(_ context.Context, _ *order.Cancel) (order.CancelAllResponse, error) {
	// TODO, implement BitFlyer API
	b.CancelAllExistingOrders()
	return order.CancelAllResponse{}, common.ErrNotYetImplemented
}

// GetOrderInfo returns order information based on order ID
func (b *Bitflyer) GetOrderInfo(_ context.Context, _ string, _ currency.Pair, _ asset.Item) (order.Detail, error) {
	var orderDetail order.Detail
	return orderDetail, common.ErrNotYetImplemented
}

// GetDepositAddress returns a deposit address for a specified currency
func (b *Bitflyer) GetDepositAddress(_ context.Context, _ currency.Code, _ string) (string, error) {
	return "", common.ErrNotYetImplemented
}

// WithdrawCryptocurrencyFunds returns a withdrawal ID when a withdrawal is
// submitted
func (b *Bitflyer) WithdrawCryptocurrencyFunds(_ context.Context, _ *withdraw.Request) (*withdraw.ExchangeResponse, error) {
	return nil, common.ErrNotYetImplemented
}

// WithdrawFiatFunds returns a withdrawal ID when a
// withdrawal is submitted
func (b *Bitflyer) WithdrawFiatFunds(_ context.Context, _ *withdraw.Request) (*withdraw.ExchangeResponse, error) {
	return nil, common.ErrNotYetImplemented
}

// WithdrawFiatFundsToInternationalBank returns a withdrawal ID when a
// withdrawal is submitted
func (b *Bitflyer) WithdrawFiatFundsToInternationalBank(_ context.Context, _ *withdraw.Request) (*withdraw.ExchangeResponse, error) {
	return nil, common.ErrNotYetImplemented
}

// GetActiveOrders retrieves any orders that are active/open
func (b *Bitflyer) GetActiveOrders(_ context.Context, _ *order.GetOrdersRequest) ([]order.Detail, error) {
	return nil, common.ErrNotYetImplemented
}

// GetOrderHistory retrieves account order information
// Can Limit response to specific order status
func (b *Bitflyer) GetOrderHistory(_ context.Context, _ *order.GetOrdersRequest) ([]order.Detail, error) {
	return nil, common.ErrNotYetImplemented
}

<<<<<<< HEAD
=======
// GetFeeByType returns an estimate of fee based on the type of transaction
func (b *Bitflyer) GetFeeByType(ctx context.Context, feeBuilder *exchange.FeeBuilder) (float64, error) {
	if !b.AllowAuthenticatedRequest() && // Todo check connection status
		feeBuilder.FeeType == exchange.CryptocurrencyTradeFee {
		feeBuilder.FeeType = exchange.OfflineTradeFee
	}
	return b.GetFee(feeBuilder)
}

>>>>>>> fd600972
// ValidateCredentials validates current credentials used for wrapper
// functionality
func (b *Bitflyer) ValidateCredentials(ctx context.Context, assetType asset.Item) error {
	_, err := b.UpdateAccountInfo(ctx, assetType)
	return b.CheckTransientError(err)
}

// GetHistoricCandles returns candles between a time period for a set time interval
func (b *Bitflyer) GetHistoricCandles(_ context.Context, _ currency.Pair, _ asset.Item, _, _ time.Time, _ kline.Interval) (kline.Item, error) {
	return kline.Item{}, common.ErrFunctionNotSupported
}

// GetHistoricCandlesExtended returns candles between a time period for a set time interval
func (b *Bitflyer) GetHistoricCandlesExtended(_ context.Context, _ currency.Pair, _ asset.Item, _, _ time.Time, _ kline.Interval) (kline.Item, error) {
	return kline.Item{}, common.ErrFunctionNotSupported
}<|MERGE_RESOLUTION|>--- conflicted
+++ resolved
@@ -455,18 +455,6 @@
 	return nil, common.ErrNotYetImplemented
 }
 
-<<<<<<< HEAD
-=======
-// GetFeeByType returns an estimate of fee based on the type of transaction
-func (b *Bitflyer) GetFeeByType(ctx context.Context, feeBuilder *exchange.FeeBuilder) (float64, error) {
-	if !b.AllowAuthenticatedRequest() && // Todo check connection status
-		feeBuilder.FeeType == exchange.CryptocurrencyTradeFee {
-		feeBuilder.FeeType = exchange.OfflineTradeFee
-	}
-	return b.GetFee(feeBuilder)
-}
-
->>>>>>> fd600972
 // ValidateCredentials validates current credentials used for wrapper
 // functionality
 func (b *Bitflyer) ValidateCredentials(ctx context.Context, assetType asset.Item) error {
