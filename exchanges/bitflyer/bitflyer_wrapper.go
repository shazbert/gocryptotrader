package bitflyer

import (
<<<<<<< HEAD
	"errors"
	"strings"
=======
>>>>>>> b1ed894d
	"sync"
	"time"

	"github.com/thrasher-corp/gocryptotrader/common"
	"github.com/thrasher-corp/gocryptotrader/config"
	"github.com/thrasher-corp/gocryptotrader/currency"
	exchange "github.com/thrasher-corp/gocryptotrader/exchanges"
	"github.com/thrasher-corp/gocryptotrader/exchanges/asset"
	"github.com/thrasher-corp/gocryptotrader/exchanges/orderbook"
	"github.com/thrasher-corp/gocryptotrader/exchanges/request"
	"github.com/thrasher-corp/gocryptotrader/exchanges/ticker"
	"github.com/thrasher-corp/gocryptotrader/exchanges/websocket/wshandler"
	log "github.com/thrasher-corp/gocryptotrader/logger"
)

// GetDefaultConfig returns a default exchange config
func (b *Bitflyer) GetDefaultConfig() (*config.ExchangeConfig, error) {
	b.SetDefaults()
	exchCfg := new(config.ExchangeConfig)
	exchCfg.Name = b.Name
	exchCfg.HTTPTimeout = exchange.DefaultHTTPTimeout
	exchCfg.BaseCurrencies = b.BaseCurrencies

	err := b.SetupDefaults(exchCfg)
	if err != nil {
		return nil, err
	}

	if b.Features.Supports.RESTCapabilities.AutoPairUpdates {
		err = b.UpdateTradablePairs(true)
		if err != nil {
			return nil, err
		}
	}

	return exchCfg, nil
}

// SetDefaults sets the basic defaults for Bitflyer
func (b *Bitflyer) SetDefaults() {
	b.Name = "Bitflyer"
	b.Enabled = true
	b.Verbose = true
	b.API.CredentialsValidator.RequiresKey = true
	b.API.CredentialsValidator.RequiresSecret = true

	b.CurrencyPairs = currency.PairsManager{
		AssetTypes: asset.Items{
			asset.Spot,
			asset.Futures,
		},
		UseGlobalFormat: true,
		RequestFormat: &currency.PairFormat{
			Delimiter: "_",
			Uppercase: true,
		},
		ConfigFormat: &currency.PairFormat{
			Delimiter: "_",
			Uppercase: true,
		},
	}

	b.Features = exchange.Features{
		Supports: exchange.FeaturesSupported{
			REST:      true,
			Websocket: false,
			RESTCapabilities: exchange.ProtocolFeatures{
				AutoPairUpdates: true,
				TickerBatching:  false,
			},
			WithdrawPermissions: exchange.WithdrawCryptoViaWebsiteOnly |
				exchange.AutoWithdrawFiat,
		},
		Enabled: exchange.FeaturesEnabled{
			AutoPairUpdates: true,
		},
	}

	b.Requester = request.New(b.Name,
		request.NewRateLimit(time.Minute, bitflyerAuthRate),
		request.NewRateLimit(time.Minute, bitflyerUnauthRate),
		common.NewHTTPClientWithTimeout(exchange.DefaultHTTPTimeout))

	b.API.Endpoints.URLDefault = japanURL
	b.API.Endpoints.URL = b.API.Endpoints.URLDefault
	b.API.Endpoints.URLSecondaryDefault = chainAnalysis
	b.API.Endpoints.URLSecondary = b.API.Endpoints.URLSecondaryDefault
}

// Setup takes in the supplied exchange configuration details and sets params
func (b *Bitflyer) Setup(exch *config.ExchangeConfig) error {
	if !exch.Enabled {
		b.SetEnabled(false)
		return nil
	}

	return b.SetupDefaults(exch)
}

// Start starts the Bitflyer go routine
func (b *Bitflyer) Start(wg *sync.WaitGroup) {
	wg.Add(1)
	go func() {
		b.Run()
		wg.Done()
	}()
}

// Run implements the Bitflyer wrapper
func (b *Bitflyer) Run() {
	if b.Verbose {
		b.PrintEnabledPairs()
	}

<<<<<<< HEAD
	if !b.GetEnabledFeatures().AutoPairUpdates {
		return
	}

	err := b.UpdateTradablePairs(false)
	if err != nil {
		log.Errorf(log.ExchangeSys, "%s failed to update tradable pairs. Err: %s", b.Name, err)
	}
}

// FetchTradablePairs returns a list of the exchanges tradable pairs
func (b *Bitflyer) FetchTradablePairs(assetType asset.Item) ([]string, error) {
	pairs, err := b.GetMarkets()
	if err != nil {
		return nil, err
	}

	var products []string
	for _, info := range pairs {
		if info.Alias != "" && assetType == asset.Futures {
			products = append(products, info.Alias)
		} else if info.Alias == "" && assetType == asset.Spot && strings.Contains(info.ProductCode, b.GetPairFormat(assetType, false).Delimiter) {
			products = append(products, info.ProductCode)
		}
	}
	return products, nil
}

// UpdateTradablePairs updates the exchanges available pairs and stores
// them in the exchanges config
func (b *Bitflyer) UpdateTradablePairs(forceUpdate bool) error {
	for x := range b.CurrencyPairs.AssetTypes {
		a := b.CurrencyPairs.AssetTypes[x]
		pairs, err := b.FetchTradablePairs(a)
		if err != nil {
			return err
		}

		err = b.UpdatePairs(currency.NewPairsFromStrings(pairs), a, false, forceUpdate)
		if err != nil {
			return err
		}
	}
	return nil
=======
	/* nolint: gocritic
	This has been disabled in master but enabled in engine due to multiple
	asset support

	marketInfo, err := b.GetMarkets()
	if err != nil {
		log.Printf("%s Failed to get available symbols.\n", b.GetName())
	} else {
		var exchangeProducts []string

		for _, info := range marketInfo {
			exchangeProducts = append(exchangeProducts, info.ProductCode)
		}

		err = b.UpdateAvailableCurrencies(exchangeProducts, false)
		if err != nil {
			log.Printf("%s Failed to get config.\n", b.GetName())
		}
	}
	*/
>>>>>>> b1ed894d
}

// UpdateTicker updates and returns the ticker for a currency pair
func (b *Bitflyer) UpdateTicker(p currency.Pair, assetType asset.Item) (ticker.Price, error) {
	var tickerPrice ticker.Price

	p = b.CheckFXString(p)

	tickerNew, err := b.GetTicker(p.String())
	if err != nil {
		return tickerPrice, err
	}

	tickerPrice.Pair = p
	tickerPrice.Ask = tickerNew.BestAsk
	tickerPrice.Bid = tickerNew.BestBid
	tickerPrice.Last = tickerNew.Last
	tickerPrice.Volume = tickerNew.Volume
	err = ticker.ProcessTicker(b.GetName(), &tickerPrice, assetType)
	if err != nil {
		return tickerPrice, err
	}

	return ticker.GetTicker(b.Name, p, assetType)
}

// FetchTicker returns the ticker for a currency pair
func (b *Bitflyer) FetchTicker(p currency.Pair, assetType asset.Item) (ticker.Price, error) {
	tick, err := ticker.GetTicker(b.GetName(), p, assetType)
	if err != nil {
		return b.UpdateTicker(p, assetType)
	}
	return tick, nil
}

// CheckFXString upgrades currency pair if needed
func (b *Bitflyer) CheckFXString(p currency.Pair) currency.Pair {
	if strings.Contains(p.Base.String(), "FX") {
		p.Base = currency.FX_BTC
		return p
	}
	return p
}

// FetchOrderbook returns the orderbook for a currency pair
func (b *Bitflyer) FetchOrderbook(p currency.Pair, assetType asset.Item) (orderbook.Base, error) {
	ob, err := orderbook.Get(b.GetName(), p, assetType)
	if err != nil {
		return b.UpdateOrderbook(p, assetType)
	}
	return ob, nil
}

// UpdateOrderbook updates and returns the orderbook for a currency pair
func (b *Bitflyer) UpdateOrderbook(p currency.Pair, assetType asset.Item) (orderbook.Base, error) {
	var orderBook orderbook.Base

	p = b.CheckFXString(p)

	orderbookNew, err := b.GetOrderBook(p.String())
	if err != nil {
		return orderBook, err
	}

	for x := range orderbookNew.Asks {
		orderBook.Asks = append(orderBook.Asks, orderbook.Item{Price: orderbookNew.Asks[x].Price, Amount: orderbookNew.Asks[x].Size})
	}

	for x := range orderbookNew.Bids {
		orderBook.Bids = append(orderBook.Bids, orderbook.Item{Price: orderbookNew.Bids[x].Price, Amount: orderbookNew.Bids[x].Size})
	}

	orderBook.Pair = p
	orderBook.ExchangeName = b.GetName()
	orderBook.AssetType = assetType

	err = orderBook.Process()
	if err != nil {
		return orderBook, err
	}

	return orderbook.Get(b.Name, p, assetType)
}

// GetAccountInfo retrieves balances for all enabled currencies on the
// Bitflyer exchange
func (b *Bitflyer) GetAccountInfo() (exchange.AccountInfo, error) {
	return exchange.AccountInfo{}, common.ErrNotYetImplemented
}

// GetFundingHistory returns funding history, deposits and
// withdrawals
func (b *Bitflyer) GetFundingHistory() ([]exchange.FundHistory, error) {
	return nil, common.ErrFunctionNotSupported
}

// GetExchangeHistory returns historic trade data since exchange opening.
func (b *Bitflyer) GetExchangeHistory(p currency.Pair, assetType asset.Item) ([]exchange.TradeHistory, error) {
	return nil, common.ErrNotYetImplemented
}

// SubmitOrder submits a new order
func (b *Bitflyer) SubmitOrder(order *exchange.OrderSubmission) (exchange.SubmitOrderResponse, error) {
	return exchange.SubmitOrderResponse{}, common.ErrNotYetImplemented
}

// ModifyOrder will allow of changing orderbook placement and limit to
// market conversion
func (b *Bitflyer) ModifyOrder(action *exchange.ModifyOrder) (string, error) {
	return "", common.ErrFunctionNotSupported
}

// CancelOrder cancels an order by its corresponding ID number
func (b *Bitflyer) CancelOrder(order *exchange.OrderCancellation) error {
	return common.ErrNotYetImplemented
}

// CancelAllOrders cancels all orders associated with a currency pair
func (b *Bitflyer) CancelAllOrders(_ *exchange.OrderCancellation) (exchange.CancelAllOrdersResponse, error) {
	// TODO, implement BitFlyer API
	b.CancelAllExistingOrders()
	return exchange.CancelAllOrdersResponse{}, common.ErrNotYetImplemented
}

// GetOrderInfo returns information on a current open order
func (b *Bitflyer) GetOrderInfo(orderID string) (exchange.OrderDetail, error) {
	var orderDetail exchange.OrderDetail
	return orderDetail, common.ErrNotYetImplemented
}

// GetDepositAddress returns a deposit address for a specified currency
func (b *Bitflyer) GetDepositAddress(cryptocurrency currency.Code, accountID string) (string, error) {
	return "", common.ErrNotYetImplemented
}

// WithdrawCryptocurrencyFunds returns a withdrawal ID when a withdrawal is
// submitted
func (b *Bitflyer) WithdrawCryptocurrencyFunds(withdrawRequest *exchange.CryptoWithdrawRequest) (string, error) {
	return "", common.ErrNotYetImplemented
}

// WithdrawFiatFunds returns a withdrawal ID when a
// withdrawal is submitted
func (b *Bitflyer) WithdrawFiatFunds(withdrawRequest *exchange.FiatWithdrawRequest) (string, error) {
	return "", common.ErrNotYetImplemented
}

// WithdrawFiatFundsToInternationalBank returns a withdrawal ID when a
// withdrawal is submitted
func (b *Bitflyer) WithdrawFiatFundsToInternationalBank(withdrawRequest *exchange.FiatWithdrawRequest) (string, error) {
	return "", common.ErrNotYetImplemented
}

// GetWebsocket returns a pointer to the exchange websocket
func (b *Bitflyer) GetWebsocket() (*wshandler.Websocket, error) {
	return nil, common.ErrNotYetImplemented
}

// GetActiveOrders retrieves any orders that are active/open
func (b *Bitflyer) GetActiveOrders(getOrdersRequest *exchange.GetOrdersRequest) ([]exchange.OrderDetail, error) {
	return nil, common.ErrNotYetImplemented
}

// GetOrderHistory retrieves account order information
// Can Limit response to specific order status
func (b *Bitflyer) GetOrderHistory(getOrdersRequest *exchange.GetOrdersRequest) ([]exchange.OrderDetail, error) {
	return nil, common.ErrNotYetImplemented
}

// GetFeeByType returns an estimate of fee based on the type of transaction
func (b *Bitflyer) GetFeeByType(feeBuilder *exchange.FeeBuilder) (float64, error) {
	if !b.AllowAuthenticatedRequest() && // Todo check connection status
		feeBuilder.FeeType == exchange.CryptocurrencyTradeFee {
		feeBuilder.FeeType = exchange.OfflineTradeFee
	}
	return b.GetFee(feeBuilder)
}

// SubscribeToWebsocketChannels appends to ChannelsToSubscribe
// which lets websocket.manageSubscriptions handle subscribing
func (b *Bitflyer) SubscribeToWebsocketChannels(channels []wshandler.WebsocketChannelSubscription) error {
	return common.ErrFunctionNotSupported
}

// UnsubscribeToWebsocketChannels removes from ChannelsToSubscribe
// which lets websocket.manageSubscriptions handle unsubscribing
func (b *Bitflyer) UnsubscribeToWebsocketChannels(channels []wshandler.WebsocketChannelSubscription) error {
	return common.ErrFunctionNotSupported
}

// GetSubscriptions returns a copied list of subscriptions
func (b *Bitflyer) GetSubscriptions() ([]wshandler.WebsocketChannelSubscription, error) {
	return nil, common.ErrFunctionNotSupported
}

// AuthenticateWebsocket sends an authentication message to the websocket
func (b *Bitflyer) AuthenticateWebsocket() error {
	return common.ErrFunctionNotSupported
}<|MERGE_RESOLUTION|>--- conflicted
+++ resolved
@@ -1,11 +1,7 @@
 package bitflyer
 
 import (
-<<<<<<< HEAD
-	"errors"
 	"strings"
-=======
->>>>>>> b1ed894d
 	"sync"
 	"time"
 
@@ -120,7 +116,6 @@
 		b.PrintEnabledPairs()
 	}
 
-<<<<<<< HEAD
 	if !b.GetEnabledFeatures().AutoPairUpdates {
 		return
 	}
@@ -165,28 +160,6 @@
 		}
 	}
 	return nil
-=======
-	/* nolint: gocritic
-	This has been disabled in master but enabled in engine due to multiple
-	asset support
-
-	marketInfo, err := b.GetMarkets()
-	if err != nil {
-		log.Printf("%s Failed to get available symbols.\n", b.GetName())
-	} else {
-		var exchangeProducts []string
-
-		for _, info := range marketInfo {
-			exchangeProducts = append(exchangeProducts, info.ProductCode)
-		}
-
-		err = b.UpdateAvailableCurrencies(exchangeProducts, false)
-		if err != nil {
-			log.Printf("%s Failed to get config.\n", b.GetName())
-		}
-	}
-	*/
->>>>>>> b1ed894d
 }
 
 // UpdateTicker updates and returns the ticker for a currency pair
