--- conflicted
+++ resolved
@@ -115,26 +115,6 @@
 	return pairs, nil
 }
 
-<<<<<<< HEAD
-=======
-// UpdateTradablePairs updates the exchanges available pairs and stores
-// them in the exchanges config
-func (b *Bitflyer) UpdateTradablePairs(ctx context.Context, forceUpdate bool) error {
-	assets := b.CurrencyPairs.GetAssetTypes(false)
-	for _, a := range assets {
-		pairs, err := b.FetchTradablePairs(ctx, a)
-		if err != nil {
-			return err
-		}
-		err = b.UpdatePairs(pairs, a, false, forceUpdate)
-		if err != nil {
-			return err
-		}
-	}
-	return b.EnsureOnePairEnabled()
-}
-
->>>>>>> 4cd4fb06
 // UpdateTickers updates the ticker for all currency pairs of a given asset type
 func (b *Bitflyer) UpdateTickers(_ context.Context, _ asset.Item) error {
 	return common.ErrFunctionNotSupported
