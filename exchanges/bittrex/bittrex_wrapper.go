package bittrex

import (
	"context"
	"errors"
	"fmt"
	"sort"
	"sync"
	"time"

	"github.com/thrasher-corp/gocryptotrader/common"
	"github.com/thrasher-corp/gocryptotrader/config"
	"github.com/thrasher-corp/gocryptotrader/currency"
	exchange "github.com/thrasher-corp/gocryptotrader/exchanges"
	"github.com/thrasher-corp/gocryptotrader/exchanges/account"
	"github.com/thrasher-corp/gocryptotrader/exchanges/asset"
	"github.com/thrasher-corp/gocryptotrader/exchanges/deposit"
	"github.com/thrasher-corp/gocryptotrader/exchanges/kline"
	"github.com/thrasher-corp/gocryptotrader/exchanges/order"
	"github.com/thrasher-corp/gocryptotrader/exchanges/orderbook"
	"github.com/thrasher-corp/gocryptotrader/exchanges/protocol"
	"github.com/thrasher-corp/gocryptotrader/exchanges/request"
	"github.com/thrasher-corp/gocryptotrader/exchanges/stream"
	"github.com/thrasher-corp/gocryptotrader/exchanges/stream/buffer"
	"github.com/thrasher-corp/gocryptotrader/exchanges/ticker"
	"github.com/thrasher-corp/gocryptotrader/exchanges/trade"
	"github.com/thrasher-corp/gocryptotrader/log"
	"github.com/thrasher-corp/gocryptotrader/portfolio/withdraw"
)

var (
	oneDay   = time.Hour * 24
	oneMonth = oneDay * 31
	oneYear  = oneDay * 366
)

// GetDefaultConfig returns a default exchange config
func (b *Bittrex) GetDefaultConfig(ctx context.Context) (*config.Exchange, error) {
	b.SetDefaults()
	exchCfg := new(config.Exchange)
	exchCfg.Name = b.Name
	exchCfg.HTTPTimeout = exchange.DefaultHTTPTimeout
	exchCfg.BaseCurrencies = b.BaseCurrencies

	err := b.SetupDefaults(exchCfg)
	if err != nil {
		return nil, err
	}

	if b.Features.Supports.RESTCapabilities.AutoPairUpdates {
		err = b.UpdateTradablePairs(ctx, true)
		if err != nil {
			return nil, err
		}
	}
	return exchCfg, nil
}

// SetDefaults sets the basic defaults for Bittrex
func (b *Bittrex) SetDefaults() {
	b.Name = "Bittrex"
	b.Enabled = true
	b.Verbose = true
	b.API.CredentialsValidator.RequiresKey = true
	b.API.CredentialsValidator.RequiresSecret = true

	spot := currency.PairStore{
		RequestFormat: &currency.PairFormat{
			Uppercase: true,
			Delimiter: currency.DashDelimiter,
		},
		ConfigFormat: &currency.PairFormat{
			Uppercase: true,
			Delimiter: currency.DashDelimiter,
		},
	}

	err := b.StoreAssetPairFormat(asset.Spot, spot)
	if err != nil {
		log.Errorln(log.ExchangeSys, err)
	}

	b.Features = exchange.Features{
		Supports: exchange.FeaturesSupported{
			REST:      true,
			Websocket: true,
			RESTCapabilities: protocol.Features{
				TickerBatching:      true,
				TickerFetching:      true,
				KlineFetching:       true,
				TradeFetching:       true,
				OrderbookFetching:   true,
				AutoPairUpdates:     true,
				GetOrder:            true,
				GetOrders:           true,
				CancelOrder:         true,
				CancelOrders:        true,
				SubmitOrder:         true,
				DepositHistory:      true,
				WithdrawalHistory:   true,
				UserTradeHistory:    true,
				CryptoDeposit:       true,
				CryptoWithdrawal:    true,
				TradeFee:            true,
				CryptoWithdrawalFee: true,
			},
			WebsocketCapabilities: protocol.Features{
				TickerFetching:    true,
				OrderbookFetching: true,
				Subscribe:         true,
				Unsubscribe:       true,
			},
			WithdrawPermissions: exchange.AutoWithdrawCryptoWithAPIPermission |
				exchange.NoFiatWithdrawals,
		},
		Enabled: exchange.FeaturesEnabled{
			AutoPairUpdates: true,
			Kline: kline.ExchangeCapabilitiesEnabled{
				Intervals: kline.DeployExchangeIntervals(
					kline.IntervalCapacity{Interval: kline.OneMin, Capacity: 1440}, // 1m interval: candles for 1 day (0:00 - 23:59)
					kline.IntervalCapacity{Interval: kline.FiveMin, Capacity: 288}, // 5m interval: candles for 1 day (0:00 - 23:55)
					kline.IntervalCapacity{Interval: kline.OneHour, Capacity: 744}, // 1 hour interval: candles for 31 days (0:00 - 23:00)
					kline.IntervalCapacity{Interval: kline.OneDay, Capacity: 366},  // 1 day interval: candles for 366 days
				),
			},
		},
	}

	b.Requester, err = request.New(b.Name,
		common.NewHTTPClientWithTimeout(exchange.DefaultHTTPTimeout),
		request.WithLimiter(request.NewBasicRateLimit(ratePeriod, rateLimit)))
	if err != nil {
		log.Errorln(log.ExchangeSys, err)
	}

	b.API.Endpoints = b.NewEndpoints()

	err = b.API.Endpoints.SetDefaultEndpoints(map[exchange.URL]string{
		exchange.RestSpot:                   bittrexAPIRestURL,
		exchange.WebsocketSpot:              bittrexAPIWSURL,
		exchange.WebsocketSpotSupplementary: bittrexAPIWSNegotiationsURL,
	})
	if err != nil {
		log.Errorln(log.ExchangeSys, err)
	}
	b.Websocket = stream.New()
	b.WebsocketResponseMaxLimit = exchange.DefaultWebsocketResponseMaxLimit
	b.WebsocketResponseCheckTimeout = exchange.DefaultWebsocketResponseCheckTimeout
	b.WebsocketOrderbookBufferLimit = exchange.DefaultWebsocketOrderbookBufferLimit
}

// Setup takes in the supplied exchange configuration details and sets params
func (b *Bittrex) Setup(exch *config.Exchange) error {
	err := exch.Validate()
	if err != nil {
		return err
	}
	if !exch.Enabled {
		b.SetEnabled(false)
		return nil
	}
	err = b.SetupDefaults(exch)
	if err != nil {
		return err
	}

	wsRunningEndpoint, err := b.API.Endpoints.GetURL(exchange.WebsocketSpot)
	if err != nil {
		return err
	}

	// Websocket details setup below
	err = b.Websocket.Setup(&stream.WebsocketSetup{
		ExchangeConfig:         exch,
		DefaultURL:             bittrexAPIWSURL, // Default ws endpoint so we can roll back via CLI if needed.
		RunningURL:             wsRunningEndpoint,
		Connector:              b.WsConnect,                    // Connector function outlined above.
		Subscriber:             b.Subscribe,                    // Subscriber function outlined above.
		Unsubscriber:           b.Unsubscribe,                  // Unsubscriber function outlined above.
		GenerateSubscriptions:  b.GenerateDefaultSubscriptions, // GenerateDefaultSubscriptions function outlined above.
		ConnectionMonitorDelay: exch.ConnectionMonitorDelay,
		Features:               &b.Features.Supports.WebsocketCapabilities, // Defines the capabilities of the websocket outlined in supported features struct. This allows the websocket connection to be flushed appropriately if we have a pair/asset enable/disable change. This is outlined below.
		OrderbookBufferConfig: buffer.Config{
			SortBuffer:            true,
			SortBufferByUpdateIDs: true,
		},
	})
	if err != nil {
		return err
	}
	// Sets up a new connection for the websocket, there are two separate connections denoted by the ConnectionSetup struct auth bool.
	return b.Websocket.SetupNewConnection(stream.ConnectionSetup{
		ResponseCheckTimeout: exch.WebsocketResponseCheckTimeout,
		ResponseMaxLimit:     exch.WebsocketResponseMaxLimit,
		RateLimit:            wsRateLimit,
		// Authenticated        bool  sets if the connection is dedicated for an authenticated websocket stream which can be accessed from the Websocket field variable AuthConn e.g. f.Websocket.AuthConn
	})
}

// Start starts the Bittrex go routine
func (b *Bittrex) Start(ctx context.Context, wg *sync.WaitGroup) error {
	if wg == nil {
		return fmt.Errorf("%T %w", wg, common.ErrNilPointer)
	}
	wg.Add(1)
	go func() {
		b.Run(ctx)
		wg.Done()
	}()
	return nil
}

// Run implements the Bittrex wrapper
func (b *Bittrex) Run(ctx context.Context) {
	if b.Verbose {
		log.Debugf(log.ExchangeSys,
			"%s Websocket: %s.",
			b.Name,
			common.IsEnabled(b.Websocket.IsEnabled()))
		b.PrintEnabledPairs()
	}

	if !b.GetEnabledFeatures().AutoPairUpdates {
		return
	}

	err := b.UpdateTradablePairs(ctx, false)
	if err != nil {
		log.Errorf(log.ExchangeSys,
			"%s failed to update tradable pairs. Err: %s",
			b.Name,
			err)
	}
	restURL, err := b.API.Endpoints.GetURL(exchange.RestSpot)
	if err != nil {
		log.Errorf(log.ExchangeSys,
			"%s failed to check REST Spot URL. Err: %s",
			b.Name,
			err)
	}
	if restURL == bittrexAPIDeprecatedURL {
		err = b.API.Endpoints.SetRunning(exchange.RestSpot.String(), bittrexAPIRestURL)
		if err != nil {
			log.Errorf(log.ExchangeSys,
				"%s failed to update deprecated REST Spot URL. Err: %s",
				b.Name,
				err)
		}
		b.Config.API.Endpoints[exchange.RestSpot.String()] = bittrexAPIRestURL
		log.Warnf(log.ExchangeSys,
			"Deprecated %s REST URL updated from %s to %s", b.Name, bittrexAPIDeprecatedURL, bittrexAPIRestURL)
	}
}

// FetchTradablePairs returns a list of the exchanges tradable pairs
func (b *Bittrex) FetchTradablePairs(ctx context.Context, a asset.Item) (currency.Pairs, error) {
	// Bittrex only supports spot trading
	if !b.SupportsAsset(a) {
		return nil, fmt.Errorf("asset type of %s is not supported by %s", a, b.Name)
	}
	markets, err := b.GetMarkets(ctx)
	if err != nil {
		return nil, err
	}

	pairs := make([]currency.Pair, 0, len(markets))
	for x := range markets {
		if markets[x].Status != "ONLINE" {
			continue
		}
		var pair currency.Pair
		pair, err = currency.NewPairFromString(markets[x].Symbol)
		if err != nil {
			return nil, err
		}
		pairs = append(pairs, pair)
	}
	return pairs, nil
}

// UpdateTradablePairs updates the exchanges available pairs and stores
// them in the exchanges config
func (b *Bittrex) UpdateTradablePairs(ctx context.Context, forceUpdate bool) error {
	pairs, err := b.FetchTradablePairs(ctx, asset.Spot)
	if err != nil {
		return err
	}
	return b.UpdatePairs(pairs, asset.Spot, false, forceUpdate)
}

// UpdateTickers updates the ticker for all currency pairs of a given asset type
<<<<<<< HEAD
func (b *Bittrex) UpdateTickers(ctx context.Context, a asset.Item) error {
	if !b.SupportsAsset(a) {
		return fmt.Errorf("%w for [%v]", asset.ErrNotSupported, a)
	}
	ticks, err := b.GetTickers(ctx)
	if err != nil {
		return err
	}

	markets, err := b.GetMarketSummaries(ctx)
	if err != nil {
		return err
	}

	pairs, err := b.GetEnabledPairs(a)
	if err != nil {
		return err
	}

	for x := range ticks {
		var pair currency.Pair
		pair, err = pairs.DeriveFrom(ticks[x].Symbol, currency.DashDelimiter)
		if err != nil {
			if !errors.Is(err, currency.ErrPairNotFound) {
				return err
			}
			continue
		}

		for y := range markets {
			if markets[y].Symbol != ticks[x].Symbol {
				continue
			}

			err = ticker.ProcessTicker(b.constructTicker(ticks[x], &markets[y], pair, a))
			if err != nil {
				return err
			}
			break
		}
	}
	return nil
=======
func (b *Bittrex) UpdateTickers(_ context.Context, _ asset.Item) error {
	return common.ErrFunctionNotSupported
>>>>>>> 492ea20f
}

// UpdateTicker updates and returns the ticker for a currency pair
func (b *Bittrex) UpdateTicker(ctx context.Context, p currency.Pair, a asset.Item) (*ticker.Price, error) {
	formattedPair, err := b.FormatExchangeCurrency(p, a)
	if err != nil {
		return nil, err
	}

	t, err := b.GetTicker(ctx, formattedPair.String())
	if err != nil {
		return nil, err
	}

	s, err := b.GetMarketSummary(ctx, formattedPair.String())
	if err != nil {
		return nil, err
	}

	pair, err := currency.NewPairFromString(t.Symbol)
	if err != nil {
		return nil, err
	}

	tickerPrice := b.constructTicker(t, &s, pair, a)

	err = ticker.ProcessTicker(tickerPrice)
	if err != nil {
		return nil, err
	}

	return ticker.GetTicker(b.Name, p, a)
}

// constructTicker constructs a ticker price from the underlying data
func (b *Bittrex) constructTicker(t TickerData, s *MarketSummaryData, pair currency.Pair, assetType asset.Item) *ticker.Price {
	return &ticker.Price{
		Pair:         pair,
		Last:         t.LastTradeRate,
		Bid:          t.BidRate,
		Ask:          t.AskRate,
		High:         s.High,
		Low:          s.Low,
		Volume:       s.Volume,
		QuoteVolume:  s.QuoteVolume,
		LastUpdated:  s.UpdatedAt,
		AssetType:    assetType,
		ExchangeName: b.Name,
	}
}

// FetchTicker returns the ticker for a currency pair
func (b *Bittrex) FetchTicker(ctx context.Context, p currency.Pair, assetType asset.Item) (*ticker.Price, error) {
	resp, err := ticker.GetTicker(b.Name, p, assetType)
	if err != nil {
		return b.UpdateTicker(ctx, p, assetType)
	}
	return resp, nil
}

// FetchOrderbook returns orderbook base on the currency pair
func (b *Bittrex) FetchOrderbook(ctx context.Context, c currency.Pair, assetType asset.Item) (*orderbook.Base, error) {
	resp, err := orderbook.Get(b.Name, c, assetType)
	if err != nil {
		return b.UpdateOrderbook(ctx, c, assetType)
	}
	return resp, nil
}

// UpdateOrderbook updates and returns the orderbook for a currency pair
func (b *Bittrex) UpdateOrderbook(ctx context.Context, p currency.Pair, assetType asset.Item) (*orderbook.Base, error) {
	book := &orderbook.Base{
		Exchange:        b.Name,
		Pair:            p,
		Asset:           assetType,
		VerifyOrderbook: b.CanVerifyOrderbook,
	}

	formattedPair, err := b.FormatExchangeCurrency(p, assetType)
	if err != nil {
		return book, err
	}

	// Valid order book depths are 1, 25 and 500
	orderbookData, sequence, err := b.GetOrderbook(ctx,
		formattedPair.String(), orderbookDepth)
	if err != nil {
		return book, err
	}

	book.LastUpdateID = sequence
	book.Bids = make(orderbook.Items, len(orderbookData.Bid))
	book.Asks = make(orderbook.Items, len(orderbookData.Ask))

	for x := range orderbookData.Bid {
		book.Bids[x] = orderbook.Item{
			Amount: orderbookData.Bid[x].Quantity,
			Price:  orderbookData.Bid[x].Rate,
		}
	}

	for x := range orderbookData.Ask {
		book.Asks[x] = orderbook.Item{
			Amount: orderbookData.Ask[x].Quantity,
			Price:  orderbookData.Ask[x].Rate,
		}
	}
	err = book.Process()
	if err != nil {
		return book, err
	}

	return orderbook.Get(b.Name, p, assetType)
}

// UpdateAccountInfo retrieves balances for all enabled currencies
func (b *Bittrex) UpdateAccountInfo(ctx context.Context, assetType asset.Item) (account.Holdings, error) {
	var resp account.Holdings
	balanceData, err := b.GetBalances(ctx)
	if err != nil {
		return resp, err
	}

	currencies := make([]account.Balance, len(balanceData))
	for i := range balanceData {
		currencies[i] = account.Balance{
			Currency: currency.NewCode(balanceData[i].CurrencySymbol),
			Total:    balanceData[i].Total,
			Hold:     balanceData[i].Total - balanceData[i].Available,
			Free:     balanceData[i].Available,
		}
	}

	resp.Accounts = append(resp.Accounts, account.SubAccount{
		AssetType:  assetType,
		Currencies: currencies,
	})
	resp.Exchange = b.Name

	creds, err := b.GetCredentials(ctx)
	if err != nil {
		return account.Holdings{}, err
	}
	return resp, account.Process(&resp, creds)
}

// FetchAccountInfo retrieves balances for all enabled currencies
func (b *Bittrex) FetchAccountInfo(ctx context.Context, assetType asset.Item) (account.Holdings, error) {
	creds, err := b.GetCredentials(ctx)
	if err != nil {
		return account.Holdings{}, err
	}
	resp, err := account.GetHoldings(b.Name, creds, assetType)
	if err != nil {
		return b.UpdateAccountInfo(ctx, assetType)
	}
	return resp, nil
}

// GetFundingHistory returns funding history, deposits and
// withdrawals
func (b *Bittrex) GetFundingHistory(ctx context.Context) ([]exchange.FundHistory, error) {
	closedDepositData, err := b.GetClosedDeposits(ctx)
	if err != nil {
		return nil, err
	}
	openDepositData, err := b.GetOpenDeposits(ctx)
	if err != nil {
		return nil, err
	}
	closedWithdrawalData, err := b.GetClosedWithdrawals(ctx)
	if err != nil {
		return nil, err
	}
	openWithdrawalData, err := b.GetOpenWithdrawals(ctx)
	if err != nil {
		return nil, err
	}

	depositData := make([]DepositData, 0, len(closedDepositData)+len(openDepositData))
	depositData = append(depositData, closedDepositData...)
	depositData = append(depositData, openDepositData...)

	withdrawalData := make([]WithdrawalData, 0, len(closedWithdrawalData)+len(openWithdrawalData))
	withdrawalData = append(withdrawalData, closedWithdrawalData...)
	withdrawalData = append(withdrawalData, openWithdrawalData...)

	resp := make([]exchange.FundHistory, 0, len(depositData)+len(withdrawalData))
	for x := range depositData {
		resp = append(resp, exchange.FundHistory{
			ExchangeName:    b.Name,
			Status:          depositData[x].Status,
			Description:     depositData[x].CryptoAddressTag,
			Timestamp:       depositData[x].UpdatedAt,
			Currency:        depositData[x].CurrencySymbol,
			Amount:          depositData[x].Quantity,
			TransferType:    "deposit",
			CryptoToAddress: depositData[x].CryptoAddress,
			CryptoTxID:      depositData[x].TxID,
		})
	}
	for x := range withdrawalData {
		resp = append(resp, exchange.FundHistory{
			ExchangeName:    b.Name,
			Status:          withdrawalData[x].Status,
			Description:     withdrawalData[x].CryptoAddressTag,
			Timestamp:       depositData[x].UpdatedAt,
			Currency:        withdrawalData[x].CurrencySymbol,
			Amount:          withdrawalData[x].Quantity,
			Fee:             withdrawalData[x].TxCost,
			TransferType:    "withdrawal",
			CryptoToAddress: withdrawalData[x].CryptoAddress,
			CryptoTxID:      withdrawalData[x].TxID,
			TransferID:      withdrawalData[x].ID,
		})
	}
	return resp, nil
}

// GetWithdrawalsHistory returns previous withdrawals data
func (b *Bittrex) GetWithdrawalsHistory(_ context.Context, _ currency.Code, _ asset.Item) (resp []exchange.WithdrawalHistory, err error) {
	return nil, common.ErrNotYetImplemented
}

// GetRecentTrades returns the most recent trades for a currency and asset
func (b *Bittrex) GetRecentTrades(ctx context.Context, p currency.Pair, assetType asset.Item) ([]trade.Data, error) {
	formattedPair, err := b.FormatExchangeCurrency(p, assetType)
	if err != nil {
		return nil, err
	}

	tradeData, err := b.GetMarketHistory(ctx, formattedPair.String())
	if err != nil {
		return nil, err
	}

	resp := make([]trade.Data, len(tradeData))
	for i := range tradeData {
		var side order.Side
		side, err = order.StringToOrderSide(tradeData[i].TakerSide)
		if err != nil {
			return nil, err
		}
		resp[i] = trade.Data{
			Exchange:     b.Name,
			TID:          tradeData[i].ID,
			CurrencyPair: formattedPair,
			AssetType:    assetType,
			Side:         side,
			Price:        tradeData[i].Rate,
			Amount:       tradeData[i].Quantity,
			Timestamp:    tradeData[i].ExecutedAt,
		}
	}

	err = b.AddTradesToBuffer(resp...)
	if err != nil {
		return nil, err
	}

	sort.Sort(trade.ByDate(resp))
	return resp, nil
}

// GetHistoricTrades returns historic trade data within the timeframe provided
// Bittrex only reports recent trades
func (b *Bittrex) GetHistoricTrades(_ context.Context, _ currency.Pair, _ asset.Item, _, _ time.Time) ([]trade.Data, error) {
	return nil, common.ErrFunctionNotSupported
}

// SubmitOrder submits a new order
func (b *Bittrex) SubmitOrder(ctx context.Context, s *order.Submit) (*order.SubmitResponse, error) {
	if err := s.Validate(); err != nil {
		return nil, err
	}

	if s.Side == order.Ask {
		s.Side = order.Sell
	}

	if s.Side == order.Bid {
		s.Side = order.Buy
	}

	formattedPair, err := b.FormatExchangeCurrency(s.Pair, s.AssetType)
	if err != nil {
		return nil, err
	}

	orderData, err := b.Order(ctx,
		formattedPair.String(),
		s.Side.String(),
		s.Type.String(),
		GoodTilCancelled,
		s.Price,
		s.Amount,
		0.0)
	if err != nil {
		return nil, err
	}
	return s.DeriveSubmitResponse(orderData.ID)
}

// ModifyOrder will allow of changing orderbook placement and limit to
// market conversion
func (b *Bittrex) ModifyOrder(_ context.Context, _ *order.Modify) (*order.ModifyResponse, error) {
	return nil, common.ErrFunctionNotSupported
}

// CancelOrder cancels an order by its corresponding ID number
func (b *Bittrex) CancelOrder(ctx context.Context, ord *order.Cancel) error {
	if err := ord.Validate(ord.StandardCancel()); err != nil {
		return err
	}
	_, err := b.CancelExistingOrder(ctx, ord.OrderID)
	return err
}

// CancelBatchOrders cancels an orders by their corresponding ID numbers
func (b *Bittrex) CancelBatchOrders(_ context.Context, _ []order.Cancel) (order.CancelBatchResponse, error) {
	return order.CancelBatchResponse{}, common.ErrNotYetImplemented
}

// CancelAllOrders cancels all orders associated with a currency pair, or cancels all orders for all
// pairs if no pair was specified
func (b *Bittrex) CancelAllOrders(ctx context.Context, orderCancellation *order.Cancel) (order.CancelAllResponse, error) {
	var pair string
	if orderCancellation != nil {
		formattedPair, err := b.FormatExchangeCurrency(orderCancellation.Pair, orderCancellation.AssetType)
		if err != nil {
			return order.CancelAllResponse{}, err
		}
		pair = formattedPair.String()
	}
	orderData, err := b.CancelOpenOrders(ctx, pair)
	if err != nil {
		return order.CancelAllResponse{}, err
	}

	tempMap := make(map[string]string)
	for x := range orderData {
		if orderData[x].Result.Status == "CLOSED" {
			tempMap[orderData[x].ID] = "Success"
		}
	}
	resp := order.CancelAllResponse{
		Status: tempMap,
		Count:  int64(len(tempMap)),
	}
	return resp, nil
}

// GetOrderInfo returns information on a current open order
func (b *Bittrex) GetOrderInfo(ctx context.Context, orderID string, _ currency.Pair, _ asset.Item) (order.Detail, error) {
	orderData, err := b.GetOrder(ctx, orderID)
	if err != nil {
		return order.Detail{}, err
	}

	return b.ConstructOrderDetail(&orderData)
}

// ConstructOrderDetail constructs an order detail item from the underlying data
func (b *Bittrex) ConstructOrderDetail(orderData *OrderData) (order.Detail, error) {
	immediateOrCancel := false
	if orderData.TimeInForce == string(ImmediateOrCancel) {
		immediateOrCancel = true
	}

	format, err := b.GetPairFormat(asset.Spot, false)
	if err != nil {
		return order.Detail{}, err
	}
	orderPair, err := currency.NewPairDelimiter(orderData.MarketSymbol,
		format.Delimiter)
	if err != nil {
		log.Errorf(log.ExchangeSys,
			"Exchange %v Func %v Order %v Could not parse currency pair %v",
			b.Name,
			"GetActiveOrders",
			orderData.ID,
			err)
	}
	orderType, err := order.StringToOrderType(orderData.Type)
	if err != nil {
		log.Errorf(log.ExchangeSys, "%s %v", b.Name, err)
	}

	var orderStatus order.Status
	switch orderData.Status {
	case order.Open.String():
		switch orderData.FillQuantity {
		case 0:
			orderStatus = order.Open
		default:
			orderStatus = order.PartiallyFilled
		}
	case order.Closed.String():
		switch orderData.FillQuantity {
		case 0:
			orderStatus = order.Cancelled
		case orderData.Quantity:
			orderStatus = order.Filled
		default:
			orderStatus = order.PartiallyCancelled
		}
	}

	resp := order.Detail{
		ImmediateOrCancel: immediateOrCancel,
		Amount:            orderData.Quantity,
		ExecutedAmount:    orderData.FillQuantity,
		RemainingAmount:   orderData.Quantity - orderData.FillQuantity,
		Price:             orderData.Limit,
		Date:              orderData.CreatedAt,
		OrderID:           orderData.ID,
		Exchange:          b.Name,
		Type:              orderType,
		Pair:              orderPair,
		Status:            orderStatus,
	}
	return resp, nil
}

// GetDepositAddress returns a deposit address for a specified currency
func (b *Bittrex) GetDepositAddress(ctx context.Context, cryptocurrency currency.Code, _, _ string) (*deposit.Address, error) {
	depositAddr, err := b.GetCryptoDepositAddress(ctx, cryptocurrency.String())
	if err != nil {
		return nil, err
	}

	return &deposit.Address{
		Address: depositAddr.CryptoAddress,
		Tag:     depositAddr.CryptoAddressTag,
	}, nil
}

// WithdrawCryptocurrencyFunds returns a withdrawal ID when a withdrawal is
// submitted
func (b *Bittrex) WithdrawCryptocurrencyFunds(ctx context.Context, withdrawRequest *withdraw.Request) (*withdraw.ExchangeResponse, error) {
	if err := withdrawRequest.Validate(); err != nil {
		return nil, err
	}
	result, err := b.Withdraw(ctx,
		withdrawRequest.Currency.String(),
		withdrawRequest.Crypto.AddressTag,
		withdrawRequest.Crypto.Address,
		withdrawRequest.Amount)
	if err != nil {
		return nil, err
	}
	return &withdraw.ExchangeResponse{
		Name:   b.Name,
		ID:     result.ID,
		Status: result.Status,
	}, err
}

// WithdrawFiatFunds returns a withdrawal ID when a
// withdrawal is submitted
func (b *Bittrex) WithdrawFiatFunds(_ context.Context, _ *withdraw.Request) (*withdraw.ExchangeResponse, error) {
	return nil, common.ErrFunctionNotSupported
}

// WithdrawFiatFundsToInternationalBank returns a withdrawal ID when a
// withdrawal is submitted
func (b *Bittrex) WithdrawFiatFundsToInternationalBank(_ context.Context, _ *withdraw.Request) (*withdraw.ExchangeResponse, error) {
	return nil, common.ErrFunctionNotSupported
}

// GetActiveOrders retrieves any orders that are active/open
func (b *Bittrex) GetActiveOrders(ctx context.Context, req *order.GetOrdersRequest) (order.FilteredOrders, error) {
	err := req.Validate()
	if err != nil {
		return nil, err
	}

	var currPair string
	if len(req.Pairs) == 1 {
		var formattedPair currency.Pair
		formattedPair, err = b.FormatExchangeCurrency(req.Pairs[0], asset.Spot)
		if err != nil {
			return nil, err
		}
		currPair = formattedPair.String()
	}

	format, err := b.GetPairFormat(asset.Spot, false)
	if err != nil {
		return nil, err
	}

	orderData, sequence, err := b.GetOpenOrders(ctx, currPair)
	if err != nil {
		return nil, err
	}

	resp := make([]order.Detail, 0, len(orderData))
	for i := range orderData {
		var pair currency.Pair
		pair, err = currency.NewPairDelimiter(orderData[i].MarketSymbol,
			format.Delimiter)
		if err != nil {
			log.Errorf(log.ExchangeSys,
				"Exchange %v Func %v Order %v Could not parse currency pair %v",
				b.Name,
				"GetActiveOrders",
				orderData[i].ID,
				err)
		}

		var orderType order.Type
		orderType, err = order.StringToOrderType(orderData[i].Type)
		if err != nil {
			log.Errorf(log.ExchangeSys, "%s %v", b.Name, err)
		}

		var orderSide order.Side
		orderSide, err = order.StringToOrderSide(orderData[i].Direction)
		if err != nil {
			log.Errorf(log.ExchangeSys, "GetActiveOrders - %s - cannot get order side - %s\n", b.Name, err.Error())
		}

		resp = append(resp, order.Detail{
			Amount:          orderData[i].Quantity,
			RemainingAmount: orderData[i].Quantity - orderData[i].FillQuantity,
			ExecutedAmount:  orderData[i].FillQuantity,
			Price:           orderData[i].Limit,
			Date:            orderData[i].CreatedAt,
			OrderID:         orderData[i].ID,
			Exchange:        b.Name,
			Type:            orderType,
			Side:            orderSide,
			Status:          order.Active,
			Pair:            pair,
		})
	}
	b.WsSequenceOrders = sequence
	return req.Filter(b.Name, resp), nil
}

// GetOrderHistory retrieves account order information
// Can Limit response to specific order status
func (b *Bittrex) GetOrderHistory(ctx context.Context, req *order.GetOrdersRequest) (order.FilteredOrders, error) {
	err := req.Validate()
	if err != nil {
		return nil, err
	}
	if len(req.Pairs) == 0 {
		return nil, errors.New("at least one currency is required to fetch order history")
	}

	format, err := b.GetPairFormat(asset.Spot, false)
	if err != nil {
		return nil, err
	}

	var resp []order.Detail
	for x := range req.Pairs {
		var formattedPair currency.Pair
		formattedPair, err = b.FormatExchangeCurrency(req.Pairs[x], req.AssetType)
		if err != nil {
			return nil, err
		}

		var orderData []OrderData
		orderData, err = b.GetOrderHistoryForCurrency(ctx, formattedPair.String())
		if err != nil {
			return nil, err
		}

		for i := range orderData {
			var pair currency.Pair
			pair, err = currency.NewPairDelimiter(orderData[i].MarketSymbol,
				format.Delimiter)
			if err != nil {
				log.Errorf(log.ExchangeSys,
					"Exchange %v Func %v Order %v Could not parse currency pair %v",
					b.Name,
					"GetOrderHistory",
					orderData[i].ID,
					err)
			}
			var orderType order.Type
			orderType, err = order.StringToOrderType(orderData[i].Type)
			if err != nil {
				log.Errorf(log.ExchangeSys, "%s %v", b.Name, err)
			}

			var orderSide order.Side
			orderSide, err = order.StringToOrderSide(orderData[i].Direction)
			if err != nil {
				log.Errorf(log.ExchangeSys, "GetActiveOrders - %s - cannot get order side - %s\n", b.Name, err.Error())
			}

			var orderStatus order.Status
			orderStatus, err = order.StringToOrderStatus(orderData[i].Status)
			if err != nil {
				log.Errorf(log.ExchangeSys, "GetActiveOrders - %s - cannot get order status - %s\n", b.Name, err.Error())
			}

			detail := order.Detail{
				Amount:          orderData[i].Quantity,
				ExecutedAmount:  orderData[i].FillQuantity,
				RemainingAmount: orderData[i].Quantity - orderData[i].FillQuantity,
				Price:           orderData[i].Limit,
				Date:            orderData[i].CreatedAt,
				CloseTime:       orderData[i].ClosedAt,
				OrderID:         orderData[i].ID,
				Exchange:        b.Name,
				Type:            orderType,
				Side:            orderSide,
				Status:          orderStatus,
				Fee:             orderData[i].Commission,
				Pair:            pair,
			}
			detail.InferCostsAndTimes()
			resp = append(resp, detail)
		}
	}
	return req.Filter(b.Name, resp), nil
}

// GetFeeByType returns an estimate of fee based on type of transaction
func (b *Bittrex) GetFeeByType(ctx context.Context, feeBuilder *exchange.FeeBuilder) (float64, error) {
	if feeBuilder == nil {
		return 0, fmt.Errorf("%T %w", feeBuilder, common.ErrNilPointer)
	}
	if !b.AreCredentialsValid(ctx) && // Todo check connection status
		feeBuilder.FeeType == exchange.CryptocurrencyTradeFee {
		feeBuilder.FeeType = exchange.OfflineTradeFee
	}
	return b.GetFee(ctx, feeBuilder)
}

// ValidateCredentials validates current credentials used for wrapper
// functionality
func (b *Bittrex) ValidateCredentials(ctx context.Context, assetType asset.Item) error {
	_, err := b.UpdateAccountInfo(ctx, assetType)
	return b.CheckTransientError(err)
}

// FormatExchangeKlineInterval returns Interval to string
// Overrides Base function
func (b *Bittrex) FormatExchangeKlineInterval(in kline.Interval) string {
	switch in {
	case kline.OneMin:
		return "MINUTE_1"
	case kline.FiveMin:
		return "MINUTE_5"
	case kline.OneHour:
		return "HOUR_1"
	case kline.OneDay:
		return "DAY_1"
	default:
		return "notfound"
	}
}

// GetHistoricCandles returns candles between a time period for a set time interval
// Candles set size returned by Bittrex depends on interval length:
// - 1m interval: candles for 1 day (0:00 - 23:59)
// - 5m interval: candles for 1 day (0:00 - 23:55)
// - 1 hour interval: candles for 31 days
// - 1 day interval: candles for 366 days
// This implementation rounds returns candles up to the next interval or to the end
// time (whichever comes first)
func (b *Bittrex) GetHistoricCandles(ctx context.Context, pair currency.Pair, a asset.Item, interval kline.Interval, start, end time.Time) (*kline.Item, error) {
	req, err := b.GetKlineRequest(pair, a, interval, start, end, false)
	if err != nil {
		return nil, err
	}

	candleInterval := b.FormatExchangeKlineInterval(req.ExchangeInterval)
	if candleInterval == "notfound" {
		return nil, fmt.Errorf("%w %v", kline.ErrInvalidInterval, interval)
	}

	year, month, day := req.End.Date()
	curYear, curMonth, curDay := time.Now().Date()
	var getHistoric, getRecent bool
	switch req.ExchangeInterval {
	case kline.OneMin, kline.FiveMin:
		if time.Since(req.Start) > oneDay {
			getHistoric = true
		}
		if year >= curYear && month >= curMonth && day >= curDay {
			getRecent = true
		}
	case kline.OneHour:
		if time.Since(req.Start) > oneMonth {
			getHistoric = true
		}
		if year >= curYear && month >= curMonth {
			getRecent = true
		}
	case kline.OneDay:
		if time.Since(req.Start) > oneYear {
			getHistoric = true
		}
		if year >= curYear {
			getRecent = true
		}
	}

	if !getHistoric && !getRecent {
		return nil, errors.New("start end time range cannot get historic or recent candles")
	}

	var candleData []CandleData
	if getHistoric {
		historicData, err := b.GetHistoricalCandles(ctx,
			req.RequestFormatted.String(),
			candleInterval,
			"TRADE",
			start.Year(),
			int(start.Month()),
			start.Day())
		if err != nil {
			return nil, err
		}
		candleData = append(candleData, historicData...)
	}

	if getRecent {
		recentData, err := b.GetRecentCandles(ctx,
			req.RequestFormatted.String(),
			candleInterval,
			"TRADE")
		if err != nil {
			return nil, err
		}
		candleData = append(candleData, recentData...)
	}

	timeSeries := make([]kline.Candle, 0, len(candleData))
	for x := range candleData {
		if candleData[x].StartsAt.Before(req.Start) || candleData[x].StartsAt.After(req.End) {
			continue
		}
		timeSeries = append(timeSeries, kline.Candle{
			Time:   candleData[x].StartsAt,
			Open:   candleData[x].Open,
			High:   candleData[x].High,
			Low:    candleData[x].Low,
			Close:  candleData[x].Close,
			Volume: candleData[x].Volume,
		})
	}
	return req.ProcessResponse(timeSeries)
}

// GetHistoricCandlesExtended returns candles between a time period for a set time interval
func (b *Bittrex) GetHistoricCandlesExtended(_ context.Context, _ currency.Pair, _ asset.Item, _ kline.Interval, _, _ time.Time) (*kline.Item, error) {
	return nil, common.ErrNotYetImplemented
}<|MERGE_RESOLUTION|>--- conflicted
+++ resolved
@@ -289,7 +289,6 @@
 }
 
 // UpdateTickers updates the ticker for all currency pairs of a given asset type
-<<<<<<< HEAD
 func (b *Bittrex) UpdateTickers(ctx context.Context, a asset.Item) error {
 	if !b.SupportsAsset(a) {
 		return fmt.Errorf("%w for [%v]", asset.ErrNotSupported, a)
@@ -332,10 +331,6 @@
 		}
 	}
 	return nil
-=======
-func (b *Bittrex) UpdateTickers(_ context.Context, _ asset.Item) error {
-	return common.ErrFunctionNotSupported
->>>>>>> 492ea20f
 }
 
 // UpdateTicker updates and returns the ticker for a currency pair
