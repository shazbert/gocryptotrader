--- conflicted
+++ resolved
@@ -168,13 +168,8 @@
 	if err != nil {
 		return err
 	}
-<<<<<<< HEAD
 	err = o.Websocket.SetupNewConnection(&stream.ConnectionSetup{
-		RateLimit:            okcoinWsRateLimit,
-=======
-	err = o.Websocket.SetupNewConnection(stream.ConnectionSetup{
 		RateLimit:            request.NewWeightedRateLimitByDuration(30 * time.Millisecond),
->>>>>>> cfdf4a87
 		ResponseCheckTimeout: exch.WebsocketResponseCheckTimeout,
 		ResponseMaxLimit:     exch.WebsocketResponseMaxLimit,
 	})
