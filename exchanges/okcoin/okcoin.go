package okcoin

import (
<<<<<<< HEAD
	"time"

=======
	"github.com/thrasher-corp/gocryptotrader/common"
	"github.com/thrasher-corp/gocryptotrader/currency"
	exchange "github.com/thrasher-corp/gocryptotrader/exchanges"
>>>>>>> 5ac5ec8f
	"github.com/thrasher-corp/gocryptotrader/exchanges/okgroup"
)

const (
	okCoinRateInterval        = time.Second
	okCoinStandardRequestRate = 6
	okCoinAPIPath             = "api/"
	okCoinAPIURL              = "https://www.okcoin.com/" + okCoinAPIPath
	okCoinAPIVersion          = "/v3/"
	okCoinExchangeName        = "OKCOIN International"
	okCoinWebsocketURL        = "wss://real.okcoin.com:10442/ws/v3"
)

// OKCoin bases all methods off okgroup implementation
type OKCoin struct {
	okgroup.OKGroup
}

// GetHistoriCandles returns _rangesize_ number of candles for the given _granularity_ and _pair_ starting from the latest available
func (o *OKCoin) GetHistoricCandles(pair currency.Pair, rangesize, granularity int64) ([]exchange.Candle, error) {
	return nil, common.ErrFunctionNotSupported
}<|MERGE_RESOLUTION|>--- conflicted
+++ resolved
@@ -1,14 +1,11 @@
 package okcoin
 
 import (
-<<<<<<< HEAD
 	"time"
 
-=======
 	"github.com/thrasher-corp/gocryptotrader/common"
 	"github.com/thrasher-corp/gocryptotrader/currency"
 	exchange "github.com/thrasher-corp/gocryptotrader/exchanges"
->>>>>>> 5ac5ec8f
 	"github.com/thrasher-corp/gocryptotrader/exchanges/okgroup"
 )
 
@@ -27,7 +24,7 @@
 	okgroup.OKGroup
 }
 
-// GetHistoriCandles returns _rangesize_ number of candles for the given _granularity_ and _pair_ starting from the latest available
+// GetHistoricCandles returns _rangesize_ number of candles for the given _granularity_ and _pair_ starting from the latest available
 func (o *OKCoin) GetHistoricCandles(pair currency.Pair, rangesize, granularity int64) ([]exchange.Candle, error) {
 	return nil, common.ErrFunctionNotSupported
 }