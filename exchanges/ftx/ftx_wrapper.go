package ftx

import (
	"context"
	"errors"
	"fmt"
	"sort"
	"strconv"
	"strings"
	"sync"
	"time"

	"github.com/thrasher-corp/gocryptotrader/common"
	"github.com/thrasher-corp/gocryptotrader/config"
	"github.com/thrasher-corp/gocryptotrader/currency"
	exchange "github.com/thrasher-corp/gocryptotrader/exchanges"
	"github.com/thrasher-corp/gocryptotrader/exchanges/account"
	"github.com/thrasher-corp/gocryptotrader/exchanges/asset"
	"github.com/thrasher-corp/gocryptotrader/exchanges/fee"
	"github.com/thrasher-corp/gocryptotrader/exchanges/kline"
	"github.com/thrasher-corp/gocryptotrader/exchanges/order"
	"github.com/thrasher-corp/gocryptotrader/exchanges/orderbook"
	"github.com/thrasher-corp/gocryptotrader/exchanges/protocol"
	"github.com/thrasher-corp/gocryptotrader/exchanges/request"
	"github.com/thrasher-corp/gocryptotrader/exchanges/stream"
	"github.com/thrasher-corp/gocryptotrader/exchanges/ticker"
	"github.com/thrasher-corp/gocryptotrader/exchanges/trade"
	"github.com/thrasher-corp/gocryptotrader/log"
	"github.com/thrasher-corp/gocryptotrader/portfolio/withdraw"
)

// GetDefaultConfig returns a default exchange config
func (f *FTX) GetDefaultConfig() (*config.ExchangeConfig, error) {
	f.SetDefaults()
	exchCfg := new(config.ExchangeConfig)
	exchCfg.Name = f.Name
	exchCfg.HTTPTimeout = exchange.DefaultHTTPTimeout
	exchCfg.BaseCurrencies = f.BaseCurrencies

	err := f.SetupDefaults(exchCfg)
	if err != nil {
		return nil, err
	}

	if f.Features.Supports.RESTCapabilities.AutoPairUpdates {
		err = f.UpdateTradablePairs(context.TODO(), true)
		if err != nil {
			return nil, err
		}
	}
	return exchCfg, nil
}

// SetDefaults sets the basic defaults for FTX
func (f *FTX) SetDefaults() {
	f.Name = "FTX"
	f.Enabled = true
	f.Verbose = true
	f.API.CredentialsValidator.RequiresKey = true
	f.API.CredentialsValidator.RequiresSecret = true

	spot := currency.PairStore{
		RequestFormat: &currency.PairFormat{
			Uppercase: true,
			Delimiter: "/",
		},
		ConfigFormat: &currency.PairFormat{
			Uppercase: true,
			Delimiter: "/",
		},
	}
	futures := currency.PairStore{
		RequestFormat: &currency.PairFormat{
			Uppercase: true,
			Delimiter: "-",
		},
		ConfigFormat: &currency.PairFormat{
			Uppercase: true,
			Delimiter: "-",
		},
	}

	err := f.StoreAssetPairFormat(asset.Spot, spot)
	if err != nil {
		log.Errorln(log.ExchangeSys, err)
	}

	err = f.StoreAssetPairFormat(asset.Futures, futures)
	if err != nil {
		log.Errorln(log.ExchangeSys, err)
	}

	f.Features = exchange.Features{
		Supports: exchange.FeaturesSupported{
			REST:      true,
			Websocket: true,
			RESTCapabilities: protocol.Features{
				TickerFetching:      true,
				TickerBatching:      true,
				KlineFetching:       true,
				TradeFetching:       true,
				OrderbookFetching:   true,
				AutoPairUpdates:     true,
				AccountInfo:         true,
				GetOrder:            true,
				GetOrders:           true,
				CancelOrders:        true,
				CancelOrder:         true,
				SubmitOrder:         true,
				TradeFee:            true,
				FiatDepositFee:      true,
				FiatWithdrawalFee:   true,
				CryptoWithdrawalFee: true,
			},
			WebsocketCapabilities: protocol.Features{
				OrderbookFetching: true,
				TradeFetching:     true,
				Subscribe:         true,
				Unsubscribe:       true,
				GetOrders:         true,
				GetOrder:          true,
			},
			WithdrawPermissions: exchange.NoAPIWithdrawalMethods,
			Kline: kline.ExchangeCapabilitiesSupported{
				DateRanges: true,
				Intervals:  true,
			},
		},
		Enabled: exchange.FeaturesEnabled{
			AutoPairUpdates: true,
			Kline: kline.ExchangeCapabilitiesEnabled{
				Intervals: map[string]bool{
					kline.FifteenSecond.Word(): true,
					kline.OneMin.Word():        true,
					kline.FiveMin.Word():       true,
					kline.FifteenMin.Word():    true,
					kline.OneHour.Word():       true,
					kline.FourHour.Word():      true,
					kline.OneDay.Word():        true,
				},
				ResultLimit: 5000,
			},
		},
	}

	f.Requester = request.New(f.Name,
		common.NewHTTPClientWithTimeout(exchange.DefaultHTTPTimeout),
		request.WithLimiter(request.NewBasicRateLimit(ratePeriod, rateLimit)))
	f.API.Endpoints = f.NewEndpoints()
	err = f.API.Endpoints.SetDefaultEndpoints(map[exchange.URL]string{
		exchange.RestSpot:      ftxAPIURL,
		exchange.WebsocketSpot: ftxWSURL,
	})
	if err != nil {
		log.Errorln(log.ExchangeSys, err)
	}
	f.Websocket = stream.New()
	f.WebsocketResponseMaxLimit = exchange.DefaultWebsocketResponseMaxLimit
	f.WebsocketResponseCheckTimeout = exchange.DefaultWebsocketResponseCheckTimeout
	f.WebsocketOrderbookBufferLimit = exchange.DefaultWebsocketOrderbookBufferLimit
}

// Setup takes in the supplied exchange configuration details and sets params
func (f *FTX) Setup(exch *config.ExchangeConfig) error {
	if !exch.Enabled {
		f.SetEnabled(false)
		return nil
	}

	err := f.SetupDefaults(exch)
	if err != nil {
		return err
	}

	wsEndpoint, err := f.API.Endpoints.GetURL(exchange.WebsocketSpot)
	if err != nil {
		return err
	}

	err = f.Fees.LoadStatic(fee.Options{
		Commission: map[asset.Item]fee.Commission{
			asset.Spot: {Maker: 0.0002, Taker: 0.0007},
		},
	})
	if err != nil {
		return err
	}

	err = f.Websocket.Setup(&stream.WebsocketSetup{
		Enabled:                          exch.Features.Enabled.Websocket,
		Verbose:                          exch.Verbose,
		AuthenticatedWebsocketAPISupport: exch.API.AuthenticatedWebsocketSupport,
		WebsocketTimeout:                 exch.WebsocketTrafficTimeout,
		DefaultURL:                       ftxWSURL,
		ExchangeName:                     exch.Name,
		RunningURL:                       wsEndpoint,
		Connector:                        f.WsConnect,
		Subscriber:                       f.Subscribe,
		UnSubscriber:                     f.Unsubscribe,
		GenerateSubscriptions:            f.GenerateDefaultSubscriptions,
		Features:                         &f.Features.Supports.WebsocketCapabilities,
		OrderbookBufferLimit:             exch.OrderbookConfig.WebsocketBufferLimit,
		BufferEnabled:                    exch.OrderbookConfig.WebsocketBufferEnabled,
	})
	if err != nil {
		return err
	}
	return f.Websocket.SetupNewConnection(stream.ConnectionSetup{
		ResponseCheckTimeout: exch.WebsocketResponseCheckTimeout,
		ResponseMaxLimit:     exch.WebsocketResponseMaxLimit,
	})
}

// Start starts the FTX go routine
func (f *FTX) Start(wg *sync.WaitGroup) {
	wg.Add(1)
	go func() {
		f.Run()
		wg.Done()
	}()
}

// Run implements the FTX wrapper
func (f *FTX) Run() {
	if f.Verbose {
		log.Debugf(log.ExchangeSys,
			"%s Websocket: %s.",
			f.Name,
			common.IsEnabled(f.Websocket.IsEnabled()))
		f.PrintEnabledPairs()
	}

	err := f.UpdateOrderExecutionLimits(context.TODO(), "")
	if err != nil {
		log.Errorf(log.ExchangeSys,
			"%s failed to set exchange order execution limits. Err: %v",
			f.Name,
			err)
	}

	if !f.GetEnabledFeatures().AutoPairUpdates {
		return
	}

	err = f.UpdateTradablePairs(context.TODO(), false)
	if err != nil {
		log.Errorf(log.ExchangeSys,
			"%s failed to update tradable pairs. Err: %s",
			f.Name,
			err)
	}
}

// FetchTradablePairs returns a list of the exchanges tradable pairs
func (f *FTX) FetchTradablePairs(ctx context.Context, a asset.Item) ([]string, error) {
	if !f.SupportsAsset(a) {
		return nil, fmt.Errorf("asset type of %s is not supported by %s", a, f.Name)
	}
	markets, err := f.GetMarkets(ctx)
	if err != nil {
		return nil, err
	}
	format, err := f.GetPairFormat(a, false)
	if err != nil {
		return nil, err
	}
	var pairs []string
	switch a {
	case asset.Spot:
		for x := range markets {
			if markets[x].MarketType == spotString {
				curr, err := currency.NewPairFromString(markets[x].Name)
				if err != nil {
					return nil, err
				}
				pairs = append(pairs, format.Format(curr))
			}
		}
	case asset.Futures:
		for x := range markets {
			if markets[x].MarketType == futuresString {
				curr, err := currency.NewPairFromString(markets[x].Name)
				if err != nil {
					return nil, err
				}
				pairs = append(pairs, format.Format(curr))
			}
		}
	}
	return pairs, nil
}

// UpdateTradablePairs updates the exchanges available pairs and stores
// them in the exchanges config
func (f *FTX) UpdateTradablePairs(ctx context.Context, forceUpdate bool) error {
	assets := f.GetAssetTypes(false)
	for x := range assets {
		pairs, err := f.FetchTradablePairs(ctx, assets[x])
		if err != nil {
			return err
		}
		p, err := currency.NewPairsFromStrings(pairs)
		if err != nil {
			return err
		}
		err = f.UpdatePairs(p, assets[x], false, forceUpdate)
		if err != nil {
			return err
		}
	}
	return nil
}

// UpdateTickers updates the ticker for all currency pairs of a given asset type
func (f *FTX) UpdateTickers(ctx context.Context, a asset.Item) error {
	allPairs, err := f.GetEnabledPairs(a)
	if err != nil {
		return err
	}

	markets, err := f.GetMarkets(ctx)
	if err != nil {
		return err
	}
	for p := range allPairs {
		formattedPair, err := f.FormatExchangeCurrency(allPairs[p], a)
		if err != nil {
			return err
		}

		for x := range markets {
			if markets[x].Name != formattedPair.String() {
				continue
			}
			var resp ticker.Price
			resp.Pair, err = currency.NewPairFromString(markets[x].Name)
			if err != nil {
				return err
			}
			resp.Last = markets[x].Last
			resp.Bid = markets[x].Bid
			resp.Ask = markets[x].Ask
			resp.LastUpdated = time.Now()
			resp.AssetType = a
			resp.ExchangeName = f.Name
			err = ticker.ProcessTicker(&resp)
			if err != nil {
				return err
			}
		}
	}
	return nil
}

// UpdateTicker updates and returns the ticker for a currency pair
func (f *FTX) UpdateTicker(ctx context.Context, p currency.Pair, a asset.Item) (*ticker.Price, error) {
	formattedPair, err := f.FormatExchangeCurrency(p, a)
	if err != nil {
		return nil, err
	}

	market, err := f.GetMarket(ctx, formattedPair.String())
	if err != nil {
		return nil, err
	}

	var resp ticker.Price
	resp.Pair, err = currency.NewPairFromString(market.Name)
	if err != nil {
		return nil, err
	}
	resp.Last = market.Last
	resp.Bid = market.Bid
	resp.Ask = market.Ask
	resp.LastUpdated = time.Now()
	resp.AssetType = a
	resp.ExchangeName = f.Name
	err = ticker.ProcessTicker(&resp)
	if err != nil {
		return nil, err
	}

	return ticker.GetTicker(f.Name, p, a)
}

// FetchTicker returns the ticker for a currency pair
func (f *FTX) FetchTicker(ctx context.Context, p currency.Pair, assetType asset.Item) (*ticker.Price, error) {
	tickerNew, err := ticker.GetTicker(f.Name, p, assetType)
	if err != nil {
		return f.UpdateTicker(ctx, p, assetType)
	}
	return tickerNew, nil
}

// FetchOrderbook returns orderbook base on the currency pair
func (f *FTX) FetchOrderbook(ctx context.Context, c currency.Pair, assetType asset.Item) (*orderbook.Base, error) {
	ob, err := orderbook.Get(f.Name, c, assetType)
	if err != nil {
		return f.UpdateOrderbook(ctx, c, assetType)
	}
	return ob, nil
}

// UpdateOrderbook updates and returns the orderbook for a currency pair
func (f *FTX) UpdateOrderbook(ctx context.Context, p currency.Pair, assetType asset.Item) (*orderbook.Base, error) {
	book := &orderbook.Base{
		Exchange:        f.Name,
		Pair:            p,
		Asset:           assetType,
		VerifyOrderbook: f.CanVerifyOrderbook,
	}
	formattedPair, err := f.FormatExchangeCurrency(p, assetType)
	if err != nil {
		return book, err
	}
	tempResp, err := f.GetOrderbook(ctx, formattedPair.String(), 100)
	if err != nil {
		return book, err
	}
	for x := range tempResp.Bids {
		book.Bids = append(book.Bids, orderbook.Item{
			Amount: tempResp.Bids[x].Size,
			Price:  tempResp.Bids[x].Price})
	}
	for y := range tempResp.Asks {
		book.Asks = append(book.Asks, orderbook.Item{
			Amount: tempResp.Asks[y].Size,
			Price:  tempResp.Asks[y].Price})
	}
	err = book.Process()
	if err != nil {
		return book, err
	}
	return orderbook.Get(f.Name, p, assetType)
}

// UpdateAccountInfo retrieves balances for all enabled currencies
func (f *FTX) UpdateAccountInfo(ctx context.Context, a asset.Item) (account.Holdings, error) {
	var resp account.Holdings

	var data AllWalletBalances
	if f.API.Credentials.Subaccount != "" {
		balances, err := f.GetBalances(ctx)
		if err != nil {
			return resp, err
		}
		data = make(AllWalletBalances)
		data[f.API.Credentials.Subaccount] = balances
	} else {
		// Get all wallet balances used so we can transfer between accounts if
		// needed.
		var err error
		data, err = f.GetAllWalletBalances(ctx)
		if err != nil {
			return resp, err
		}
	}

	for subName, balances := range data {
		// "main" defines the main account in the sub account list
		var acc = account.SubAccount{ID: subName, AssetType: a}
		for x := range balances {
			c := currency.NewCode(balances[x].Coin)
			hold := balances[x].Total - balances[x].Free
			acc.Currencies = append(acc.Currencies,
				account.Balance{CurrencyName: c,
					TotalValue: balances[x].Total,
					Hold:       hold})
		}
		resp.Accounts = append(resp.Accounts, acc)
	}

	resp.Exchange = f.Name
	if err := account.Process(&resp); err != nil {
		return account.Holdings{}, err
	}

	return resp, nil
}

// FetchAccountInfo retrieves balances for all enabled currencies
func (f *FTX) FetchAccountInfo(ctx context.Context, assetType asset.Item) (account.Holdings, error) {
	acc, err := account.GetHoldings(f.Name, assetType)
	if err != nil {
		return f.UpdateAccountInfo(ctx, assetType)
	}

	return acc, nil
}

// GetFundingHistory returns funding history, deposits and
// withdrawals
func (f *FTX) GetFundingHistory(ctx context.Context) ([]exchange.FundHistory, error) {
	var resp []exchange.FundHistory
	depositData, err := f.FetchDepositHistory(ctx)
	if err != nil {
		return resp, err
	}
	for x := range depositData {
		var tempData exchange.FundHistory
		tempData.Fee = depositData[x].Fee
		tempData.Timestamp = depositData[x].Time
		tempData.ExchangeName = f.Name
		tempData.CryptoTxID = depositData[x].TxID
		tempData.Status = depositData[x].Status
		tempData.Amount = depositData[x].Size
		tempData.Currency = depositData[x].Coin
		tempData.TransferID = strconv.FormatInt(depositData[x].ID, 10)
		resp = append(resp, tempData)
	}
	withdrawalData, err := f.FetchWithdrawalHistory(ctx)
	if err != nil {
		return resp, err
	}
	for y := range withdrawalData {
		var tempData exchange.FundHistory
		tempData.Fee = depositData[y].Fee
		tempData.Timestamp = depositData[y].Time
		tempData.ExchangeName = f.Name
		tempData.CryptoTxID = depositData[y].TxID
		tempData.Status = depositData[y].Status
		tempData.Amount = depositData[y].Size
		tempData.Currency = depositData[y].Coin
		tempData.TransferID = strconv.FormatInt(depositData[y].ID, 10)
		resp = append(resp, tempData)
	}
	return resp, nil
}

// GetWithdrawalsHistory returns previous withdrawals data
func (f *FTX) GetWithdrawalsHistory(ctx context.Context, c currency.Code) (resp []exchange.WithdrawalHistory, err error) {
	return nil, common.ErrNotYetImplemented
}

// GetRecentTrades returns the most recent trades for a currency and asset
func (f *FTX) GetRecentTrades(ctx context.Context, p currency.Pair, assetType asset.Item) ([]trade.Data, error) {
	return f.GetHistoricTrades(ctx, p, assetType, time.Now().Add(-time.Minute*15), time.Now())
}

// GetHistoricTrades returns historic trade data within the timeframe provided
// FTX returns trades from the end date and iterates towards the start date
func (f *FTX) GetHistoricTrades(ctx context.Context, p currency.Pair, assetType asset.Item, timestampStart, timestampEnd time.Time) ([]trade.Data, error) {
	if err := common.StartEndTimeCheck(timestampStart, timestampEnd); err != nil {
		return nil, fmt.Errorf("invalid time range supplied. Start: %v End %v %w", timestampStart, timestampEnd, err)
	}
	var err error
	p, err = f.FormatExchangeCurrency(p, assetType)
	if err != nil {
		return nil, err
	}

	ts := timestampEnd
	var resp []trade.Data
allTrades:
	for {
		var trades []TradeData
		trades, err = f.GetTrades(ctx,
			p.String(),
			timestampStart.Unix(),
			ts.Unix(),
			100)
		if err != nil {
			if errors.Is(err, errStartTimeCannotBeAfterEndTime) {
				break
			}
			return nil, err
		}
		if len(trades) == 0 {
			break
		}
		for i := 0; i < len(trades); i++ {
			if timestampStart.Equal(trades[i].Time) || trades[i].Time.Before(timestampStart) {
				// reached end of trades to crawl
				break allTrades
			}
			if trades[i].Time.After(ts) {
				continue
			}
			var side order.Side
			side, err = order.StringToOrderSide(trades[i].Side)
			if err != nil {
				return nil, err
			}
			resp = append(resp, trade.Data{
				TID:          strconv.FormatInt(trades[i].ID, 10),
				Exchange:     f.Name,
				CurrencyPair: p,
				AssetType:    assetType,
				Side:         side,
				Price:        trades[i].Price,
				Amount:       trades[i].Size,
				Timestamp:    trades[i].Time,
			})

			if i == len(trades)-1 {
				ts = trades[i].Time
			}
		}
	}

	err = f.AddTradesToBuffer(resp...)
	if err != nil {
		return nil, err
	}

	sort.Sort(trade.ByDate(resp))
	return trade.FilterTradesByTime(resp, timestampStart, timestampEnd), nil
}

// SubmitOrder submits a new order
func (f *FTX) SubmitOrder(ctx context.Context, s *order.Submit) (order.SubmitResponse, error) {
	var resp order.SubmitResponse
	if err := s.Validate(); err != nil {
		return resp, err
	}

	if s.Side == order.Ask {
		s.Side = order.Sell
	}
	if s.Side == order.Bid {
		s.Side = order.Buy
	}

	fPair, err := f.FormatExchangeCurrency(s.Pair, s.AssetType)
	if err != nil {
		return resp, err
	}

	tempResp, err := f.Order(ctx,
		fPair.String(),
		s.Side.Lower(),
		s.Type.Lower(),
		s.ReduceOnly,
		s.ImmediateOrCancel,
		s.PostOnly,
		s.ClientOrderID,
		s.Price,
		s.Amount)
	if err != nil {
		return resp, err
	}
	resp.IsOrderPlaced = true
	resp.OrderID = strconv.FormatInt(tempResp.ID, 10)
	return resp, nil
}

// ModifyOrder will allow of changing orderbook placement and limit to
// market conversion
func (f *FTX) ModifyOrder(ctx context.Context, action *order.Modify) (order.Modify, error) {
	if err := action.Validate(); err != nil {
		return order.Modify{}, err
	}

	if action.TriggerPrice != 0 {
		a, err := f.ModifyTriggerOrder(ctx,
			action.ID,
			action.Type.String(),
			action.Amount,
			action.TriggerPrice,
			action.Price,
			0)
		if err != nil {
			return order.Modify{}, err
		}
		return order.Modify{
			Exchange:  action.Exchange,
			AssetType: action.AssetType,
			Pair:      action.Pair,
			ID:        strconv.FormatInt(a.ID, 10),

			Price:        action.Price,
			Amount:       action.Amount,
			TriggerPrice: action.TriggerPrice,
			Type:         action.Type,
		}, err
	}
	var o OrderData
	var err error
	if action.ID == "" {
		o, err = f.ModifyOrderByClientID(ctx,
			action.ClientOrderID,
			action.ClientOrderID,
			action.Price,
			action.Amount)
		if err != nil {
			return order.Modify{}, err
		}
	} else {
		o, err = f.ModifyPlacedOrder(ctx,
			action.ID,
			action.ClientOrderID,
			action.Price,
			action.Amount)
		if err != nil {
			return order.Modify{}, err
		}
	}
	return order.Modify{
		Exchange:  action.Exchange,
		AssetType: action.AssetType,
		Pair:      action.Pair,
		ID:        strconv.FormatInt(o.ID, 10),

		Price:  action.Price,
		Amount: action.Amount,
	}, err
}

// CancelOrder cancels an order by its corresponding ID number
func (f *FTX) CancelOrder(ctx context.Context, o *order.Cancel) error {
	if err := o.Validate(o.StandardCancel()); err != nil {
		return err
	}

	if o.ClientOrderID != "" {
		_, err := f.DeleteOrderByClientID(ctx, o.ClientOrderID)
		return err
	}

	_, err := f.DeleteOrder(ctx, o.ID)
	return err
}

// CancelBatchOrders cancels an orders by their corresponding ID numbers
func (f *FTX) CancelBatchOrders(ctx context.Context, o []order.Cancel) (order.CancelBatchResponse, error) {
	return order.CancelBatchResponse{}, common.ErrNotYetImplemented
}

// CancelAllOrders cancels all orders associated with a currency pair
func (f *FTX) CancelAllOrders(ctx context.Context, orderCancellation *order.Cancel) (order.CancelAllResponse, error) {
	if err := orderCancellation.Validate(); err != nil {
		return order.CancelAllResponse{}, err
	}

	var resp order.CancelAllResponse
	formattedPair, err := f.FormatExchangeCurrency(orderCancellation.Pair, orderCancellation.AssetType)
	if err != nil {
		return resp, err
	}
	orders, err := f.GetOpenOrders(ctx, formattedPair.String())
	if err != nil {
		return resp, err
	}

	tempMap := make(map[string]string)
	for x := range orders {
		_, err := f.DeleteOrder(ctx, strconv.FormatInt(orders[x].ID, 10))
		if err != nil {
			tempMap[strconv.FormatInt(orders[x].ID, 10)] = "Cancellation Failed"
			continue
		}
		tempMap[strconv.FormatInt(orders[x].ID, 10)] = "Success"
	}
	resp.Status = tempMap
	return resp, nil
}

// GetCompatible gets compatible variables for order vars
func (s *OrderData) GetCompatible(ctx context.Context, f *FTX) (OrderVars, error) {
	var resp OrderVars
	switch s.Side {
	case order.Buy.Lower():
		resp.Side = order.Buy
	case order.Sell.Lower():
		resp.Side = order.Sell
	default:
		resp.Side = order.UnknownSide
	}
	switch s.Status {
	case strings.ToLower(order.New.String()):
		resp.Status = order.New
	case strings.ToLower(order.Open.String()):
		resp.Status = order.Open
	case closedStatus:
		if s.FilledSize != 0 && s.FilledSize != s.Size {
			resp.Status = order.PartiallyCancelled
		}
		if s.FilledSize == 0 {
			resp.Status = order.Cancelled
		}
		if s.FilledSize == s.Size {
			resp.Status = order.Filled
		}
	default:
		resp.Status = order.AnyStatus
	}
	resp.OrderType = order.Market
	if strings.EqualFold(s.OrderType, order.Limit.String()) {
		resp.OrderType = order.Limit
	}
<<<<<<< HEAD
	fees, err := f.GetFee(s.AvgFillPrice, s.Size, resp.OrderType == order.Market)
=======
	fee, err := f.GetFee(ctx, &feeBuilder)
>>>>>>> fd600972
	if err != nil {
		return resp, err
	}
	resp.Fee = fees
	return resp, nil
}

// GetOrderInfo returns order information based on order ID
func (f *FTX) GetOrderInfo(ctx context.Context, orderID string, pair currency.Pair, assetType asset.Item) (order.Detail, error) {
	var resp order.Detail
	orderData, err := f.GetOrderStatus(ctx, orderID)
	if err != nil {
		return resp, err
	}
	p, err := currency.NewPairFromString(orderData.Market)
	if err != nil {
		return resp, err
	}
	orderAssetType, err := f.GetPairAssetType(p)
	if err != nil {
		return resp, err
	}
	resp.ID = strconv.FormatInt(orderData.ID, 10)
	resp.Amount = orderData.Size
	resp.ClientOrderID = orderData.ClientID
	resp.Date = orderData.CreatedAt
	resp.Exchange = f.Name
	resp.ExecutedAmount = orderData.Size - orderData.RemainingSize
	resp.Pair = p
	resp.AssetType = orderAssetType
	resp.Price = orderData.Price
	resp.RemainingAmount = orderData.RemainingSize
	orderVars, err := orderData.GetCompatible(ctx, f)
	if err != nil {
		return resp, err
	}
	resp.Status = orderVars.Status
	resp.Side = orderVars.Side
	resp.Type = orderVars.OrderType
	resp.Fee = orderVars.Fee
	return resp, nil
}

// GetDepositAddress returns a deposit address for a specified currency
func (f *FTX) GetDepositAddress(ctx context.Context, cryptocurrency currency.Code, _ string) (string, error) {
	a, err := f.FetchDepositAddress(ctx, cryptocurrency)
	if err != nil {
		return "", err
	}
	return a.Address, nil
}

// WithdrawCryptocurrencyFunds returns a withdrawal ID when a withdrawal is
// submitted
func (f *FTX) WithdrawCryptocurrencyFunds(ctx context.Context, withdrawRequest *withdraw.Request) (*withdraw.ExchangeResponse, error) {
	if err := withdrawRequest.Validate(); err != nil {
		return nil, err
	}
	resp, err := f.Withdraw(ctx,
		withdrawRequest.Currency,
		withdrawRequest.Crypto.Address,
		withdrawRequest.Crypto.AddressTag,
		withdrawRequest.TradePassword,
		strconv.FormatInt(withdrawRequest.OneTimePassword, 10),
		withdrawRequest.Amount)
	if err != nil {
		return nil, err
	}

	return &withdraw.ExchangeResponse{
		ID:     strconv.FormatInt(resp.ID, 10),
		Status: resp.Status,
	}, nil
}

// WithdrawFiatFunds returns a withdrawal ID when a withdrawal is
// submitted
func (f *FTX) WithdrawFiatFunds(_ context.Context, _ *withdraw.Request) (*withdraw.ExchangeResponse, error) {
	return nil, common.ErrFunctionNotSupported
}

// WithdrawFiatFundsToInternationalBank returns a withdrawal ID when a
// withdrawal is submitted
func (f *FTX) WithdrawFiatFundsToInternationalBank(_ context.Context, _ *withdraw.Request) (*withdraw.ExchangeResponse, error) {
	return nil, common.ErrFunctionNotSupported
}

// GetWebsocket returns a pointer to the exchange websocket
func (f *FTX) GetWebsocket() (*stream.Websocket, error) {
	return f.Websocket, nil
}

// GetActiveOrders retrieves any orders that are active/open
func (f *FTX) GetActiveOrders(ctx context.Context, getOrdersRequest *order.GetOrdersRequest) ([]order.Detail, error) {
	if err := getOrdersRequest.Validate(); err != nil {
		return nil, err
	}

	var resp []order.Detail
	for x := range getOrdersRequest.Pairs {
		assetType, err := f.GetPairAssetType(getOrdersRequest.Pairs[x])
		if err != nil {
			return resp, err
		}

		formattedPair, err := f.FormatExchangeCurrency(getOrdersRequest.Pairs[x], assetType)
		if err != nil {
			return nil, err
		}

		var tempResp order.Detail
		orderData, err := f.GetOpenOrders(ctx, formattedPair.String())
		if err != nil {
			return resp, err
		}
		for y := range orderData {
			var p currency.Pair
			p, err = currency.NewPairFromString(orderData[y].Market)
			if err != nil {
				return nil, err
			}

			tempResp.ID = strconv.FormatInt(orderData[y].ID, 10)
			tempResp.Amount = orderData[y].Size
			tempResp.AssetType = assetType
			tempResp.ClientOrderID = orderData[y].ClientID
			tempResp.Date = orderData[y].CreatedAt
			tempResp.Exchange = f.Name
			tempResp.ExecutedAmount = orderData[y].Size - orderData[y].RemainingSize
			tempResp.Pair = p
			tempResp.Price = orderData[y].Price
			tempResp.RemainingAmount = orderData[y].RemainingSize
			var orderVars OrderVars
			orderVars, err = f.compatibleOrderVars(ctx,
				orderData[y].Side,
				orderData[y].Status,
				orderData[y].OrderType,
				orderData[y].Size,
				orderData[y].FilledSize,
				orderData[y].AvgFillPrice)
			if err != nil {
				return resp, err
			}
			tempResp.Status = orderVars.Status
			tempResp.Side = orderVars.Side
			tempResp.Type = orderVars.OrderType
			tempResp.Fee = orderVars.Fee
			resp = append(resp, tempResp)
		}

		triggerOrderData, err := f.GetOpenTriggerOrders(ctx,
			formattedPair.String(),
			getOrdersRequest.Type.String())
		if err != nil {
			return resp, err
		}
		for z := range triggerOrderData {
			var p currency.Pair
			p, err = currency.NewPairFromString(triggerOrderData[z].Market)
			if err != nil {
				return nil, err
			}
			tempResp.ID = strconv.FormatInt(triggerOrderData[z].ID, 10)
			tempResp.Amount = triggerOrderData[z].Size
			tempResp.AssetType = assetType
			tempResp.Date = triggerOrderData[z].CreatedAt
			tempResp.Exchange = f.Name
			tempResp.ExecutedAmount = triggerOrderData[z].FilledSize
			tempResp.Pair = p
			tempResp.Price = triggerOrderData[z].AvgFillPrice
			tempResp.RemainingAmount = triggerOrderData[z].Size - triggerOrderData[z].FilledSize
			tempResp.TriggerPrice = triggerOrderData[z].TriggerPrice
			orderVars, err := f.compatibleOrderVars(ctx,
				triggerOrderData[z].Side,
				triggerOrderData[z].Status,
				triggerOrderData[z].OrderType,
				triggerOrderData[z].Size,
				triggerOrderData[z].FilledSize,
				triggerOrderData[z].AvgFillPrice)
			if err != nil {
				return resp, err
			}
			tempResp.Status = orderVars.Status
			tempResp.Side = orderVars.Side
			tempResp.Type = orderVars.OrderType
			tempResp.Fee = orderVars.Fee
			resp = append(resp, tempResp)
		}
	}
	return resp, nil
}

// GetOrderHistory retrieves account order information
// Can Limit response to specific order status
func (f *FTX) GetOrderHistory(ctx context.Context, getOrdersRequest *order.GetOrdersRequest) ([]order.Detail, error) {
	if err := getOrdersRequest.Validate(); err != nil {
		return nil, err
	}
	var resp []order.Detail
	for x := range getOrdersRequest.Pairs {
		var tempResp order.Detail
		assetType, err := f.GetPairAssetType(getOrdersRequest.Pairs[x])
		if err != nil {
			return resp, err
		}

		formattedPair, err := f.FormatExchangeCurrency(getOrdersRequest.Pairs[x],
			assetType)
		if err != nil {
			return nil, err
		}

		orderData, err := f.FetchOrderHistory(ctx,
			formattedPair.String(),
			getOrdersRequest.StartTime,
			getOrdersRequest.EndTime,
			"")
		if err != nil {
			return resp, err
		}
		for y := range orderData {
			var p currency.Pair
			p, err = currency.NewPairFromString(orderData[y].Market)
			if err != nil {
				return nil, err
			}
			tempResp.ID = strconv.FormatInt(orderData[y].ID, 10)
			tempResp.Amount = orderData[y].Size
			tempResp.AssetType = assetType
			tempResp.ClientOrderID = orderData[y].ClientID
			tempResp.Date = orderData[y].CreatedAt
			tempResp.Exchange = f.Name
			tempResp.ExecutedAmount = orderData[y].Size - orderData[y].RemainingSize
			tempResp.Pair = p
			tempResp.Price = orderData[y].Price
			tempResp.RemainingAmount = orderData[y].RemainingSize
			var orderVars OrderVars
			orderVars, err = f.compatibleOrderVars(ctx,
				orderData[y].Side,
				orderData[y].Status,
				orderData[y].OrderType,
				orderData[y].Size,
				orderData[y].FilledSize,
				orderData[y].AvgFillPrice)
			if err != nil {
				return resp, err
			}
			tempResp.Status = orderVars.Status
			tempResp.Side = orderVars.Side
			tempResp.Type = orderVars.OrderType
			tempResp.Fee = orderVars.Fee
			resp = append(resp, tempResp)
		}
		triggerOrderData, err := f.GetTriggerOrderHistory(ctx,
			formattedPair.String(),
			getOrdersRequest.StartTime,
			getOrdersRequest.EndTime,
			strings.ToLower(getOrdersRequest.Side.String()),
			strings.ToLower(getOrdersRequest.Type.String()),
			"")
		if err != nil {
			return resp, err
		}
		for z := range triggerOrderData {
			var p currency.Pair
			p, err = currency.NewPairFromString(triggerOrderData[z].Market)
			if err != nil {
				return nil, err
			}
			tempResp.ID = strconv.FormatInt(triggerOrderData[z].ID, 10)
			tempResp.Amount = triggerOrderData[z].Size
			tempResp.AssetType = assetType
			tempResp.Date = triggerOrderData[z].CreatedAt
			tempResp.Exchange = f.Name
			tempResp.ExecutedAmount = triggerOrderData[z].FilledSize
			tempResp.Pair = p
			tempResp.Price = triggerOrderData[z].AvgFillPrice
			tempResp.RemainingAmount = triggerOrderData[z].Size - triggerOrderData[z].FilledSize
			tempResp.TriggerPrice = triggerOrderData[z].TriggerPrice
			orderVars, err := f.compatibleOrderVars(ctx,
				triggerOrderData[z].Side,
				triggerOrderData[z].Status,
				triggerOrderData[z].OrderType,
				triggerOrderData[z].Size,
				triggerOrderData[z].FilledSize,
				triggerOrderData[z].AvgFillPrice)
			if err != nil {
				return resp, err
			}
			tempResp.Status = orderVars.Status
			tempResp.Side = orderVars.Side
			tempResp.Type = orderVars.OrderType
			tempResp.Fee = orderVars.Fee
			resp = append(resp, tempResp)
		}
	}
	return resp, nil
}

<<<<<<< HEAD
=======
// GetFeeByType returns an estimate of fee based on the type of transaction
func (f *FTX) GetFeeByType(ctx context.Context, feeBuilder *exchange.FeeBuilder) (float64, error) {
	return f.GetFee(ctx, feeBuilder)
}

>>>>>>> fd600972
// SubscribeToWebsocketChannels appends to ChannelsToSubscribe
// which lets websocket.manageSubscriptions handle subscribing
func (f *FTX) SubscribeToWebsocketChannels(channels []stream.ChannelSubscription) error {
	return f.Websocket.SubscribeToChannels(channels)
}

// UnsubscribeToWebsocketChannels removes from ChannelsToSubscribe
// which lets websocket.manageSubscriptions handle unsubscribing
func (f *FTX) UnsubscribeToWebsocketChannels(channels []stream.ChannelSubscription) error {
	return f.Websocket.UnsubscribeChannels(channels)
}

// AuthenticateWebsocket sends an authentication message to the websocket
func (f *FTX) AuthenticateWebsocket(_ context.Context) error {
	return f.WsAuth()
}

// ValidateCredentials validates current credentials used for wrapper
// functionality
func (f *FTX) ValidateCredentials(ctx context.Context, assetType asset.Item) error {
	_, err := f.UpdateAccountInfo(ctx, assetType)
	return f.CheckTransientError(err)
}

// GetHistoricCandles returns candles between a time period for a set time interval
func (f *FTX) GetHistoricCandles(ctx context.Context, p currency.Pair, a asset.Item, start, end time.Time, interval kline.Interval) (kline.Item, error) {
	if err := f.ValidateKline(p, a, interval); err != nil {
		return kline.Item{}, err
	}

	formattedPair, err := f.FormatExchangeCurrency(p, a)
	if err != nil {
		return kline.Item{}, err
	}

	ohlcData, err := f.GetHistoricalData(ctx,
		formattedPair.String(),
		int64(interval.Duration().Seconds()),
		int64(f.Features.Enabled.Kline.ResultLimit),
		start,
		end)
	if err != nil {
		return kline.Item{}, err
	}

	ret := kline.Item{
		Exchange: f.Name,
		Pair:     p,
		Asset:    a,
		Interval: interval,
	}

	for x := range ohlcData {
		ret.Candles = append(ret.Candles, kline.Candle{
			Time:   ohlcData[x].StartTime,
			Open:   ohlcData[x].Open,
			High:   ohlcData[x].High,
			Low:    ohlcData[x].Low,
			Close:  ohlcData[x].Close,
			Volume: ohlcData[x].Volume,
		})
	}
	return ret, nil
}

// GetHistoricCandlesExtended returns candles between a time period for a set time interval
func (f *FTX) GetHistoricCandlesExtended(ctx context.Context, p currency.Pair, a asset.Item, start, end time.Time, interval kline.Interval) (kline.Item, error) {
	if err := f.ValidateKline(p, a, interval); err != nil {
		return kline.Item{}, err
	}

	ret := kline.Item{
		Exchange: f.Name,
		Pair:     p,
		Asset:    a,
		Interval: interval,
	}

	dates, err := kline.CalculateCandleDateRanges(start, end, interval, f.Features.Enabled.Kline.ResultLimit)
	if err != nil {
		return kline.Item{}, err
	}

	formattedPair, err := f.FormatExchangeCurrency(p, a)
	if err != nil {
		return kline.Item{}, err
	}

	for x := range dates.Ranges {
		var ohlcData []OHLCVData
		ohlcData, err = f.GetHistoricalData(ctx,
			formattedPair.String(),
			int64(interval.Duration().Seconds()),
			int64(f.Features.Enabled.Kline.ResultLimit),
			dates.Ranges[x].Start.Time,
			dates.Ranges[x].End.Time)
		if err != nil {
			return kline.Item{}, err
		}

		for i := range ohlcData {
			ret.Candles = append(ret.Candles, kline.Candle{
				Time:   ohlcData[i].StartTime,
				Open:   ohlcData[i].Open,
				High:   ohlcData[i].High,
				Low:    ohlcData[i].Low,
				Close:  ohlcData[i].Close,
				Volume: ohlcData[i].Volume,
			})
		}
	}
	dates.SetHasDataFromCandles(ret.Candles)
	summary := dates.DataSummary(false)
	if len(summary) > 0 {
		log.Warnf(log.ExchangeSys, "%v - %v", f.Name, summary)
	}
	ret.RemoveDuplicates()
	ret.RemoveOutsideRange(start, end)
	ret.SortCandlesByTimestamp(false)
	return ret, nil
}

// UpdateOrderExecutionLimits sets exchange executions for a required asset type
func (f *FTX) UpdateOrderExecutionLimits(ctx context.Context, _ asset.Item) error {
	limits, err := f.FetchExchangeLimits(ctx)
	if err != nil {
		return fmt.Errorf("cannot update exchange execution limits: %w", err)
	}
	return f.LoadLimits(limits)
}

// UpdateFees updates all the fees associated with the asset type.
func (f *FTX) UpdateFees(a asset.Item) error {
	if a != asset.Spot {
		return common.ErrNotYetImplemented
	}
	ai, err := f.GetAccountInfo()
	if err != nil {
		return err
	}
	return f.Fees.LoadDynamic(ai.MakerFee, ai.TakerFee, a)
}<|MERGE_RESOLUTION|>--- conflicted
+++ resolved
@@ -788,11 +788,7 @@
 	if strings.EqualFold(s.OrderType, order.Limit.String()) {
 		resp.OrderType = order.Limit
 	}
-<<<<<<< HEAD
-	fees, err := f.GetFee(s.AvgFillPrice, s.Size, resp.OrderType == order.Market)
-=======
-	fee, err := f.GetFee(ctx, &feeBuilder)
->>>>>>> fd600972
+	fees, err := f.GetFee(ctx, s.AvgFillPrice, s.Size, resp.OrderType == order.Market)
 	if err != nil {
 		return resp, err
 	}
@@ -1092,14 +1088,6 @@
 	return resp, nil
 }
 
-<<<<<<< HEAD
-=======
-// GetFeeByType returns an estimate of fee based on the type of transaction
-func (f *FTX) GetFeeByType(ctx context.Context, feeBuilder *exchange.FeeBuilder) (float64, error) {
-	return f.GetFee(ctx, feeBuilder)
-}
-
->>>>>>> fd600972
 // SubscribeToWebsocketChannels appends to ChannelsToSubscribe
 // which lets websocket.manageSubscriptions handle subscribing
 func (f *FTX) SubscribeToWebsocketChannels(channels []stream.ChannelSubscription) error {
