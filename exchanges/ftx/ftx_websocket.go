--- conflicted
+++ resolved
@@ -1,6 +1,7 @@
 package ftx
 
 import (
+	"context"
 	"encoding/json"
 	"errors"
 	"fmt"
@@ -63,13 +64,8 @@
 	f.Websocket.Wg.Add(1)
 	go f.wsReadData()
 
-<<<<<<< HEAD
 	if f.IsAuthenticatedWebsocketSupported() {
-		err = f.WsAuth()
-=======
-	if f.GetAuthenticatedAPISupport(exchange.WebsocketAuthentication) {
 		err = f.WsAuth(context.TODO())
->>>>>>> 1669f1c6
 		if err != nil {
 			f.Websocket.DataHandler <- err
 			f.Websocket.SetCanUseAuthenticatedEndpoints(false)
