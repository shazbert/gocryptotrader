--- conflicted
+++ resolved
@@ -1197,34 +1197,10 @@
 }
 
 // GetFee returns an estimate of fee based on type of transaction
-<<<<<<< HEAD
-func (f *FTX) GetFee(price, amount float64, maker bool) (float64, error) {
+func (f *FTX) GetFee(ctx context.Context, price, amount float64, maker bool) (float64, error) {
 	if !f.GetAuthenticatedAPISupport(exchange.RestAuthentication) {
 		if maker {
 			return f.Fees.CalculateWorstCaseMaker(price, amount, asset.Spot)
-=======
-func (f *FTX) GetFee(ctx context.Context, feeBuilder *exchange.FeeBuilder) (float64, error) {
-	var fee float64
-	if !f.GetAuthenticatedAPISupport(exchange.RestAuthentication) {
-		feeBuilder.FeeType = exchange.OfflineTradeFee
-	}
-	switch feeBuilder.FeeType {
-	case exchange.OfflineTradeFee:
-		fee = getOfflineTradeFee(feeBuilder)
-	default:
-		feeData, err := f.GetAccountInfo(ctx)
-		if err != nil {
-			return 0, err
-		}
-		switch feeBuilder.IsMaker {
-		case true:
-			fee = feeData.MakerFee * feeBuilder.Amount * feeBuilder.PurchasePrice
-		case false:
-			fee = feeData.TakerFee * feeBuilder.Amount * feeBuilder.PurchasePrice
-		}
-		if fee < 0 {
-			fee = 0
->>>>>>> fd600972
 		}
 		return f.Fees.CalculateWorstCaseTaker(price, amount, asset.Spot)
 	}
@@ -1273,11 +1249,7 @@
 	if strings.EqualFold(orderType, order.Limit.String()) {
 		resp.OrderType = order.Limit
 	}
-<<<<<<< HEAD
-	fee, err := f.GetFee(avgFillPrice, amount, resp.OrderType == order.Market)
-=======
-	fee, err := f.GetFee(ctx, &feeBuilder)
->>>>>>> fd600972
+	fee, err := f.GetFee(ctx, avgFillPrice, amount, resp.OrderType == order.Market)
 	if err != nil {
 		return resp, err
 	}
