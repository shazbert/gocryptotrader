--- conflicted
+++ resolved
@@ -745,18 +745,6 @@
 	return nil, common.ErrFunctionNotSupported
 }
 
-<<<<<<< HEAD
-=======
-// GetFeeByType returns an estimate of fee based on type of transaction
-func (p *Poloniex) GetFeeByType(ctx context.Context, feeBuilder *exchange.FeeBuilder) (float64, error) {
-	if (!p.AllowAuthenticatedRequest() || p.SkipAuthCheck) && // Todo check connection status
-		feeBuilder.FeeType == exchange.CryptocurrencyTradeFee {
-		feeBuilder.FeeType = exchange.OfflineTradeFee
-	}
-	return p.GetFee(ctx, feeBuilder)
-}
-
->>>>>>> fd600972
 // GetActiveOrders retrieves any orders that are active/open
 func (p *Poloniex) GetActiveOrders(ctx context.Context, req *order.GetOrdersRequest) ([]order.Detail, error) {
 	if err := req.Validate(); err != nil {
@@ -922,9 +910,8 @@
 }
 
 // GetHistoricCandlesExtended returns candles between a time period for a set time interval
-<<<<<<< HEAD
-func (p *Poloniex) GetHistoricCandlesExtended(pair currency.Pair, a asset.Item, start, end time.Time, interval kline.Interval) (kline.Item, error) {
-	return p.GetHistoricCandles(pair, a, start, end, interval)
+func (p *Poloniex) GetHistoricCandlesExtended(ctx context.Context, pair currency.Pair, a asset.Item, start, end time.Time, interval kline.Interval) (kline.Item, error) {
+	return p.GetHistoricCandles(ctx, pair, a, start, end, interval)
 }
 
 // UpdateFees updates current fees associated with account
@@ -937,8 +924,4 @@
 		return err
 	}
 	return p.Fees.LoadDynamic(fee.MakerFee, fee.TakerFee, a)
-=======
-func (p *Poloniex) GetHistoricCandlesExtended(ctx context.Context, pair currency.Pair, a asset.Item, start, end time.Time, interval kline.Interval) (kline.Item, error) {
-	return p.GetHistoricCandles(ctx, pair, a, start, end, interval)
->>>>>>> fd600972
 }