package poloniex

import (
	"bytes"
	"context"
	"encoding/json"
	"errors"
	"fmt"
	"net/http"
	"net/url"
	"strconv"
	"time"

	"github.com/thrasher-corp/gocryptotrader/common/crypto"
	exchange "github.com/thrasher-corp/gocryptotrader/exchanges"
	"github.com/thrasher-corp/gocryptotrader/exchanges/order"
	"github.com/thrasher-corp/gocryptotrader/exchanges/request"
)

const (
	poloniexAPIURL               = "https://poloniex.com"
	poloniexAPITradingEndpoint   = "tradingApi"
	poloniexAPIVersion           = "1"
	poloniexBalances             = "returnBalances"
	poloniexBalancesComplete     = "returnCompleteBalances"
	poloniexDepositAddresses     = "returnDepositAddresses"
	poloniexGenerateNewAddress   = "generateNewAddress"
	poloniexDepositsWithdrawals  = "returnDepositsWithdrawals"
	poloniexOrders               = "returnOpenOrders"
	poloniexTradeHistory         = "returnTradeHistory"
	poloniexOrderTrades          = "returnOrderTrades"
	poloniexOrderStatus          = "returnOrderStatus"
	poloniexOrderCancel          = "cancelOrder"
	poloniexOrderMove            = "moveOrder"
	poloniexWithdraw             = "withdraw"
	poloniexFeeInfo              = "returnFeeInfo"
	poloniexAvailableBalances    = "returnAvailableAccountBalances"
	poloniexTradableBalances     = "returnTradableBalances"
	poloniexTransferBalance      = "transferBalance"
	poloniexMarginAccountSummary = "returnMarginAccountSummary"
	poloniexMarginBuy            = "marginBuy"
	poloniexMarginSell           = "marginSell"
	poloniexMarginPosition       = "getMarginPosition"
	poloniexMarginPositionClose  = "closeMarginPosition"
	poloniexCreateLoanOffer      = "createLoanOffer"
	poloniexCancelLoanOffer      = "cancelLoanOffer"
	poloniexOpenLoanOffers       = "returnOpenLoanOffers"
	poloniexActiveLoans          = "returnActiveLoans"
	poloniexLendingHistory       = "returnLendingHistory"
	poloniexAutoRenew            = "toggleAutoRenew"
	poloniexMaxOrderbookDepth    = 100
)

// Poloniex is the overarching type across the poloniex package
type Poloniex struct {
	exchange.Base
	details CurrencyDetails
}

// GetTicker returns current ticker information
func (p *Poloniex) GetTicker(ctx context.Context) (map[string]Ticker, error) {
	type response struct {
		Data map[string]Ticker
	}

	resp := response{}
	path := "/public?command=returnTicker"

	return resp.Data, p.SendHTTPRequest(ctx, exchange.RestSpot, path, &resp.Data)
}

// GetVolume returns a list of currencies with associated volume
func (p *Poloniex) GetVolume(ctx context.Context) (interface{}, error) {
	var resp interface{}
	path := "/public?command=return24hVolume"

	return resp, p.SendHTTPRequest(ctx, exchange.RestSpot, path, &resp)
}

// GetOrderbook returns the full orderbook from poloniex
func (p *Poloniex) GetOrderbook(ctx context.Context, currencyPair string, depth int) (OrderbookAll, error) {
	vals := url.Values{}

	if depth != 0 {
		vals.Set("depth", strconv.Itoa(depth))
	}

	oba := OrderbookAll{Data: make(map[string]Orderbook)}
	if currencyPair != "" {
		vals.Set("currencyPair", currencyPair)
		resp := OrderbookResponse{}
		path := fmt.Sprintf("/public?command=returnOrderBook&%s", vals.Encode())
		err := p.SendHTTPRequest(ctx, exchange.RestSpot, path, &resp)
		if err != nil {
			return oba, err
		}
		if resp.Error != "" {
			return oba, fmt.Errorf("%s GetOrderbook() error: %s", p.Name, resp.Error)
		}
		var ob Orderbook
		for x := range resp.Asks {
			price, err := strconv.ParseFloat(resp.Asks[x][0].(string), 64)
			if err != nil {
				return oba, err
			}
			ob.Asks = append(ob.Asks, OrderbookItem{
				Price:  price,
				Amount: resp.Asks[x][1].(float64),
			})
		}

		for x := range resp.Bids {
			price, err := strconv.ParseFloat(resp.Bids[x][0].(string), 64)
			if err != nil {
				return oba, err
			}
			ob.Bids = append(ob.Bids, OrderbookItem{
				Price:  price,
				Amount: resp.Bids[x][1].(float64),
			})
		}
		oba.Data[currencyPair] = ob
	} else {
		vals.Set("currencyPair", "all")
		resp := OrderbookResponseAll{}
		path := fmt.Sprintf("/public?command=returnOrderBook&%s", vals.Encode())
		err := p.SendHTTPRequest(ctx, exchange.RestSpot, path, &resp.Data)
		if err != nil {
			return oba, err
		}
		for currency, orderbook := range resp.Data {
			var ob Orderbook
			for x := range orderbook.Asks {
				price, err := strconv.ParseFloat(orderbook.Asks[x][0].(string), 64)
				if err != nil {
					return oba, err
				}
				ob.Asks = append(ob.Asks, OrderbookItem{
					Price:  price,
					Amount: orderbook.Asks[x][1].(float64),
				})
			}

			for x := range orderbook.Bids {
				price, err := strconv.ParseFloat(orderbook.Bids[x][0].(string), 64)
				if err != nil {
					return oba, err
				}
				ob.Bids = append(ob.Bids, OrderbookItem{
					Price:  price,
					Amount: orderbook.Bids[x][1].(float64),
				})
			}
			oba.Data[currency] = ob
		}
	}
	return oba, nil
}

// GetTradeHistory returns trades history from poloniex
func (p *Poloniex) GetTradeHistory(ctx context.Context, currencyPair string, start, end int64) ([]TradeHistory, error) {
	vals := url.Values{}
	vals.Set("currencyPair", currencyPair)

	if start > 0 {
		vals.Set("start", strconv.FormatInt(start, 10))
	}

	if end > 0 {
		vals.Set("end", strconv.FormatInt(end, 10))
	}

	var resp []TradeHistory
	path := fmt.Sprintf("/public?command=returnTradeHistory&%s", vals.Encode())

	return resp, p.SendHTTPRequest(ctx, exchange.RestSpot, path, &resp)
}

// GetChartData returns chart data for a specific currency pair
func (p *Poloniex) GetChartData(ctx context.Context, currencyPair string, start, end time.Time, period string) ([]ChartData, error) {
	vals := url.Values{}
	vals.Set("currencyPair", currencyPair)

	if !start.IsZero() {
		vals.Set("start", strconv.FormatInt(start.Unix(), 10))
	}

	if !end.IsZero() {
		vals.Set("end", strconv.FormatInt(end.Unix(), 10))
	}

	if period != "" {
		vals.Set("period", period)
	}

	var temp json.RawMessage
	var resp []ChartData
	path := "/public?command=returnChartData&" + vals.Encode()
	err := p.SendHTTPRequest(ctx, exchange.RestSpot, path, &temp)
	if err != nil {
		return nil, err
	}

	tempUnmarshal := json.Unmarshal(temp, &resp)
	if tempUnmarshal != nil {
		var errResp struct {
			Error string `json:"error"`
		}
		errRet := json.Unmarshal(temp, &errResp)
		if errRet != nil {
			return nil, err
		}
		if errResp.Error != "" {
			return nil, errors.New(errResp.Error)
		}
	}

	return resp, nil
}

// GetCurrencies returns information about currencies
func (p *Poloniex) GetCurrencies(ctx context.Context) (map[string]Currencies, error) {
	type Response struct {
		Data map[string]Currencies
	}
	resp := Response{}
	return resp.Data, p.SendHTTPRequest(ctx, exchange.RestSpot, "/public?command=returnCurrencies", &resp.Data)
}

// GetLoanOrders returns the list of loan offers and demands for a given
// currency, specified by the "currency" GET parameter.
func (p *Poloniex) GetLoanOrders(ctx context.Context, currency string) (LoanOrders, error) {
	resp := LoanOrders{}
	path := fmt.Sprintf("/public?command=returnLoanOrders&currency=%s", currency)

	return resp, p.SendHTTPRequest(ctx, exchange.RestSpot, path, &resp)
}

// GetBalances returns balances for your account.
func (p *Poloniex) GetBalances(ctx context.Context) (Balance, error) {
	var result interface{}

	err := p.SendAuthenticatedHTTPRequest(ctx, exchange.RestSpot, http.MethodPost, poloniexBalances, url.Values{}, &result)
	if err != nil {
		return Balance{}, err
	}

	data := result.(map[string]interface{})
	balance := Balance{}
	balance.Currency = make(map[string]float64)

	for x, y := range data {
		balance.Currency[x], _ = strconv.ParseFloat(y.(string), 64)
	}

	return balance, nil
}

// GetCompleteBalances returns complete balances from your account.
func (p *Poloniex) GetCompleteBalances(ctx context.Context) (CompleteBalances, error) {
	var result CompleteBalances
	vals := url.Values{}
	vals.Set("account", "all")
	err := p.SendAuthenticatedHTTPRequest(ctx, exchange.RestSpot,
		http.MethodPost,
		poloniexBalancesComplete,
		vals,
		&result)
	return result, err
}

// GetDepositAddresses returns deposit addresses for all enabled cryptos.
func (p *Poloniex) GetDepositAddresses(ctx context.Context) (DepositAddresses, error) {
	var result interface{}
	addresses := DepositAddresses{}

	err := p.SendAuthenticatedHTTPRequest(ctx, exchange.RestSpot, http.MethodPost, poloniexDepositAddresses, url.Values{}, &result)
	if err != nil {
		return addresses, err
	}

	addresses.Addresses = make(map[string]string)
	data, ok := result.(map[string]interface{})
	if !ok {
		return addresses, errors.New("return val not map[string]interface{}")
	}

	for x, y := range data {
		addresses.Addresses[x] = y.(string)
	}

	return addresses, nil
}

// GenerateNewAddress generates a new address for a currency
func (p *Poloniex) GenerateNewAddress(ctx context.Context, curr string) (string, error) {
	type Response struct {
		Success  int
		Error    string
		Response string
	}
	resp := Response{}
	values := url.Values{}
	values.Set("currency", curr)

	err := p.SendAuthenticatedHTTPRequest(ctx, exchange.RestSpot, http.MethodPost, poloniexGenerateNewAddress, values, &resp)
	if err != nil {
		return "", err
	}

	if resp.Error != "" {
		return "", errors.New(resp.Error)
	}

	return resp.Response, nil
}

// GetDepositsWithdrawals returns a list of deposits and withdrawals
func (p *Poloniex) GetDepositsWithdrawals(ctx context.Context, start, end string) (DepositsWithdrawals, error) {
	resp := DepositsWithdrawals{}
	values := url.Values{}

	if start != "" {
		values.Set("start", start)
	} else {
		values.Set("start", "0")
	}

	if end != "" {
		values.Set("end", end)
	} else {
		values.Set("end", strconv.FormatInt(time.Now().Unix(), 10))
	}

	return resp, p.SendAuthenticatedHTTPRequest(ctx, exchange.RestSpot, http.MethodPost, poloniexDepositsWithdrawals, values, &resp)
}

// GetOpenOrders returns current unfilled opened orders
func (p *Poloniex) GetOpenOrders(ctx context.Context, currency string) (OpenOrdersResponse, error) {
	values := url.Values{}
	values.Set("currencyPair", currency)
	result := OpenOrdersResponse{}
	return result, p.SendAuthenticatedHTTPRequest(ctx, exchange.RestSpot, http.MethodPost, poloniexOrders, values, &result.Data)
}

// GetOpenOrdersForAllCurrencies returns all open orders
func (p *Poloniex) GetOpenOrdersForAllCurrencies(ctx context.Context) (OpenOrdersResponseAll, error) {
	values := url.Values{}
	values.Set("currencyPair", "all")
	result := OpenOrdersResponseAll{}
	return result, p.SendAuthenticatedHTTPRequest(ctx, exchange.RestSpot, http.MethodPost, poloniexOrders, values, &result.Data)
}

// GetAuthenticatedTradeHistoryForCurrency returns account trade history
func (p *Poloniex) GetAuthenticatedTradeHistoryForCurrency(ctx context.Context, currency string, start, end, limit int64) (AuthenticatedTradeHistoryResponse, error) {
	values := url.Values{}

	if start > 0 {
		values.Set("start", strconv.FormatInt(start, 10))
	}

	if limit > 0 {
		values.Set("limit", strconv.FormatInt(limit, 10))
	}

	if end > 0 {
		values.Set("end", strconv.FormatInt(end, 10))
	}

	values.Set("currencyPair", currency)
	result := AuthenticatedTradeHistoryResponse{}
	return result, p.SendAuthenticatedHTTPRequest(ctx, exchange.RestSpot, http.MethodPost, poloniexTradeHistory, values, &result.Data)
}

// GetAuthenticatedTradeHistory returns account trade history
func (p *Poloniex) GetAuthenticatedTradeHistory(ctx context.Context, start, end, limit int64) (AuthenticatedTradeHistoryAll, error) {
	values := url.Values{}

	if start > 0 {
		values.Set("start", strconv.FormatInt(start, 10))
	}

	if limit > 0 {
		values.Set("limit", strconv.FormatInt(limit, 10))
	}

	if end > 0 {
		values.Set("end", strconv.FormatInt(end, 10))
	}

	values.Set("currencyPair", "all")
	var result json.RawMessage

	err := p.SendAuthenticatedHTTPRequest(ctx, exchange.RestSpot, http.MethodPost, poloniexTradeHistory, values, &result)
	if err != nil {
		return AuthenticatedTradeHistoryAll{}, err
	}

	var nodata []interface{}
	err = json.Unmarshal(result, &nodata)
	if err == nil {
		return AuthenticatedTradeHistoryAll{}, nil
	}

	var mainResult AuthenticatedTradeHistoryAll
	return mainResult, json.Unmarshal(result, &mainResult.Data)
}

// GetAuthenticatedOrderStatus returns the status of a given orderId.
func (p *Poloniex) GetAuthenticatedOrderStatus(ctx context.Context, orderID string) (o OrderStatusData, err error) {
	values := url.Values{}

	if orderID == "" {
		return o, fmt.Errorf("no orderID passed")
	}

	values.Set("orderNumber", orderID)
	var rawOrderStatus OrderStatus
	err = p.SendAuthenticatedHTTPRequest(ctx, exchange.RestSpot, http.MethodPost, poloniexOrderStatus, values, &rawOrderStatus)
	if err != nil {
		return o, err
	}

	switch rawOrderStatus.Success {
	case 0: // fail
		var errMsg GenericResponse
		err = json.Unmarshal(rawOrderStatus.Result, &errMsg)
		if err != nil {
			return o, err
		}
		return o, fmt.Errorf(errMsg.Error)
	case 1: // success
		var status map[string]OrderStatusData
		err = json.Unmarshal(rawOrderStatus.Result, &status)
		if err != nil {
			return o, err
		}

		for _, o = range status {
			return o, err
		}
	}

	return o, err
}

// GetAuthenticatedOrderTrades returns all trades involving a given orderId.
func (p *Poloniex) GetAuthenticatedOrderTrades(ctx context.Context, orderID string) (o []OrderTrade, err error) {
	values := url.Values{}

	if orderID == "" {
		return nil, fmt.Errorf("no orderId passed")
	}

	values.Set("orderNumber", orderID)
	var result json.RawMessage
	err = p.SendAuthenticatedHTTPRequest(ctx, exchange.RestSpot, http.MethodPost, poloniexOrderTrades, values, &result)
	if err != nil {
		return nil, err
	}

	if len(result) == 0 {
		return nil, fmt.Errorf("received unexpected response")
	}

	switch result[0] {
	case '{': // error message received
		var resp GenericResponse
		err = json.Unmarshal(result, &resp)
		if err != nil {
			return nil, err
		}
		if resp.Error != "" {
			err = fmt.Errorf(resp.Error)
		}
	case '[': // data received
		err = json.Unmarshal(result, &o)
	default:
		return nil, fmt.Errorf("received unexpected response")
	}

	return o, err
}

// PlaceOrder places a new order on the exchange
func (p *Poloniex) PlaceOrder(ctx context.Context, currency string, rate, amount float64, immediate, fillOrKill, buy bool) (OrderResponse, error) {
	result := OrderResponse{}
	values := url.Values{}

	var orderType string
	if buy {
		orderType = order.Buy.Lower()
	} else {
		orderType = order.Sell.Lower()
	}

	values.Set("currencyPair", currency)
	values.Set("rate", strconv.FormatFloat(rate, 'f', -1, 64))
	values.Set("amount", strconv.FormatFloat(amount, 'f', -1, 64))

	if immediate {
		values.Set("immediateOrCancel", "1")
	}

	if fillOrKill {
		values.Set("fillOrKill", "1")
	}

	return result, p.SendAuthenticatedHTTPRequest(ctx, exchange.RestSpot, http.MethodPost, orderType, values, &result)
}

// CancelExistingOrder cancels and order by orderID
func (p *Poloniex) CancelExistingOrder(ctx context.Context, orderID int64) error {
	result := GenericResponse{}
	values := url.Values{}
	values.Set("orderNumber", strconv.FormatInt(orderID, 10))

	err := p.SendAuthenticatedHTTPRequest(ctx, exchange.RestSpot, http.MethodPost, poloniexOrderCancel, values, &result)
	if err != nil {
		return err
	}

	if result.Success != 1 {
		return errors.New(result.Error)
	}

	return nil
}

// MoveOrder moves an order
func (p *Poloniex) MoveOrder(ctx context.Context, orderID int64, rate, amount float64, postOnly, immediateOrCancel bool) (MoveOrderResponse, error) {
	result := MoveOrderResponse{}
	values := url.Values{}

	if orderID == 0 {
		return result, errors.New("orderID cannot be zero")
	}

	if rate == 0 {
		return result, errors.New("rate cannot be zero")
	}

	values.Set("orderNumber", strconv.FormatInt(orderID, 10))
	values.Set("rate", strconv.FormatFloat(rate, 'f', -1, 64))

	if postOnly {
		values.Set("postOnly", "true")
	}

	if immediateOrCancel {
		values.Set("immediateOrCancel", "true")
	}

	if amount != 0 {
		values.Set("amount", strconv.FormatFloat(amount, 'f', -1, 64))
	}

	err := p.SendAuthenticatedHTTPRequest(ctx, exchange.RestSpot, http.MethodPost,
		poloniexOrderMove,
		values,
		&result)
	if err != nil {
		return result, err
	}

	if result.Success != 1 {
		return result, errors.New(result.Error)
	}

	return result, nil
}

// Withdraw withdraws a currency to a specific delegated address
func (p *Poloniex) Withdraw(ctx context.Context, currency, address string, amount float64) (*Withdraw, error) {
	result := &Withdraw{}
	values := url.Values{}

	values.Set("currency", currency)
	values.Set("amount", strconv.FormatFloat(amount, 'f', -1, 64))
	values.Set("address", address)

	err := p.SendAuthenticatedHTTPRequest(ctx, exchange.RestSpot, http.MethodPost, poloniexWithdraw, values, &result)
	if err != nil {
		return nil, err
	}

	if result.Error != "" {
		return nil, errors.New(result.Error)
	}

	return result, nil
}

// GetFeeInfo returns fee information
func (p *Poloniex) GetFeeInfo(ctx context.Context) (Fee, error) {
	result := Fee{}

	return result, p.SendAuthenticatedHTTPRequest(ctx, exchange.RestSpot, http.MethodPost, poloniexFeeInfo, url.Values{}, &result)
}

// GetTradableBalances returns tradable balances
func (p *Poloniex) GetTradableBalances(ctx context.Context) (map[string]map[string]float64, error) {
	type Response struct {
		Data map[string]map[string]interface{}
	}
	result := Response{}

	err := p.SendAuthenticatedHTTPRequest(ctx, exchange.RestSpot, http.MethodPost, poloniexTradableBalances, url.Values{}, &result.Data)
	if err != nil {
		return nil, err
	}

	balances := make(map[string]map[string]float64)

	for x, y := range result.Data {
		balances[x] = make(map[string]float64)
		for z, w := range y {
			balances[x][z], _ = strconv.ParseFloat(w.(string), 64)
		}
	}

	return balances, nil
}

// TransferBalance transfers balances between your accounts
func (p *Poloniex) TransferBalance(ctx context.Context, currency, from, to string, amount float64) (bool, error) {
	values := url.Values{}
	result := GenericResponse{}

	values.Set("currency", currency)
	values.Set("amount", strconv.FormatFloat(amount, 'f', -1, 64))
	values.Set("fromAccount", from)
	values.Set("toAccount", to)

	err := p.SendAuthenticatedHTTPRequest(ctx, exchange.RestSpot, http.MethodPost, poloniexTransferBalance, values, &result)
	if err != nil {
		return false, err
	}

	if result.Error != "" && result.Success != 1 {
		return false, errors.New(result.Error)
	}

	return true, nil
}

// GetMarginAccountSummary returns a summary on your margin accounts
func (p *Poloniex) GetMarginAccountSummary(ctx context.Context) (Margin, error) {
	result := Margin{}
	return result, p.SendAuthenticatedHTTPRequest(ctx, exchange.RestSpot, http.MethodPost, poloniexMarginAccountSummary, url.Values{}, &result)
}

// PlaceMarginOrder places a margin order
func (p *Poloniex) PlaceMarginOrder(ctx context.Context, currency string, rate, amount, lendingRate float64, buy bool) (OrderResponse, error) {
	result := OrderResponse{}
	values := url.Values{}

	var orderType string
	if buy {
		orderType = poloniexMarginBuy
	} else {
		orderType = poloniexMarginSell
	}

	values.Set("currencyPair", currency)
	values.Set("rate", strconv.FormatFloat(rate, 'f', -1, 64))
	values.Set("amount", strconv.FormatFloat(amount, 'f', -1, 64))

	if lendingRate != 0 {
		values.Set("lendingRate", strconv.FormatFloat(lendingRate, 'f', -1, 64))
	}

	return result, p.SendAuthenticatedHTTPRequest(ctx, exchange.RestSpot, http.MethodPost, orderType, values, &result)
}

// GetMarginPosition returns a position on a margin order
func (p *Poloniex) GetMarginPosition(ctx context.Context, currency string) (interface{}, error) {
	values := url.Values{}

	if currency != "" && currency != "all" {
		values.Set("currencyPair", currency)
		result := MarginPosition{}
		return result, p.SendAuthenticatedHTTPRequest(ctx, exchange.RestSpot, http.MethodPost, poloniexMarginPosition, values, &result)
	}
	values.Set("currencyPair", "all")

	type Response struct {
		Data map[string]MarginPosition
	}
	result := Response{}
	return result, p.SendAuthenticatedHTTPRequest(ctx, exchange.RestSpot, http.MethodPost, poloniexMarginPosition, values, &result.Data)
}

// CloseMarginPosition closes a current margin position
func (p *Poloniex) CloseMarginPosition(ctx context.Context, currency string) (bool, error) {
	values := url.Values{}
	values.Set("currencyPair", currency)
	result := GenericResponse{}

	err := p.SendAuthenticatedHTTPRequest(ctx, exchange.RestSpot, http.MethodPost, poloniexMarginPositionClose, values, &result)
	if err != nil {
		return false, err
	}

	if result.Success == 0 {
		return false, errors.New(result.Error)
	}

	return true, nil
}

// CreateLoanOffer places a loan offer on the exchange
func (p *Poloniex) CreateLoanOffer(ctx context.Context, currency string, amount, rate float64, duration int, autoRenew bool) (int64, error) {
	values := url.Values{}
	values.Set("currency", currency)
	values.Set("amount", strconv.FormatFloat(amount, 'f', -1, 64))
	values.Set("duration", strconv.Itoa(duration))

	if autoRenew {
		values.Set("autoRenew", "1")
	} else {
		values.Set("autoRenew", "0")
	}

	values.Set("lendingRate", strconv.FormatFloat(rate, 'f', -1, 64))

	type Response struct {
		Success int    `json:"success"`
		Error   string `json:"error"`
		OrderID int64  `json:"orderID"`
	}

	result := Response{}

	err := p.SendAuthenticatedHTTPRequest(ctx, exchange.RestSpot, http.MethodPost, poloniexCreateLoanOffer, values, &result)
	if err != nil {
		return 0, err
	}

	if result.Success == 0 {
		return 0, errors.New(result.Error)
	}

	return result.OrderID, nil
}

// CancelLoanOffer cancels a loan offer order
func (p *Poloniex) CancelLoanOffer(ctx context.Context, orderNumber int64) (bool, error) {
	result := GenericResponse{}
	values := url.Values{}
	values.Set("orderID", strconv.FormatInt(orderNumber, 10))

	err := p.SendAuthenticatedHTTPRequest(ctx, exchange.RestSpot, http.MethodPost, poloniexCancelLoanOffer, values, &result)
	if err != nil {
		return false, err
	}

	if result.Success == 0 {
		return false, errors.New(result.Error)
	}

	return true, nil
}

// GetOpenLoanOffers returns all open loan offers
func (p *Poloniex) GetOpenLoanOffers(ctx context.Context) (map[string][]LoanOffer, error) {
	type Response struct {
		Data map[string][]LoanOffer
	}
	result := Response{}

	err := p.SendAuthenticatedHTTPRequest(ctx, exchange.RestSpot, http.MethodPost, poloniexOpenLoanOffers, url.Values{}, &result.Data)
	if err != nil {
		return nil, err
	}

	if result.Data == nil {
		return nil, errors.New("there are no open loan offers")
	}

	return result.Data, nil
}

// GetActiveLoans returns active loans
func (p *Poloniex) GetActiveLoans(ctx context.Context) (ActiveLoans, error) {
	result := ActiveLoans{}
	return result, p.SendAuthenticatedHTTPRequest(ctx, exchange.RestSpot, http.MethodPost, poloniexActiveLoans, url.Values{}, &result)
}

// GetLendingHistory returns lending history for the account
func (p *Poloniex) GetLendingHistory(ctx context.Context, start, end string) ([]LendingHistory, error) {
	vals := url.Values{}

	if start != "" {
		vals.Set("start", start)
	}

	if end != "" {
		vals.Set("end", end)
	}

	var resp []LendingHistory
	return resp, p.SendAuthenticatedHTTPRequest(ctx, exchange.RestSpot, http.MethodPost,
		poloniexLendingHistory,
		vals,
		&resp)
}

// ToggleAutoRenew allows for the autorenew of a contract
func (p *Poloniex) ToggleAutoRenew(ctx context.Context, orderNumber int64) (bool, error) {
	values := url.Values{}
	values.Set("orderNumber", strconv.FormatInt(orderNumber, 10))
	result := GenericResponse{}

	err := p.SendAuthenticatedHTTPRequest(ctx, exchange.RestSpot, http.MethodPost,
		poloniexAutoRenew,
		values,
		&result)
	if err != nil {
		return false, err
	}

	if result.Success == 0 {
		return false, errors.New(result.Error)
	}

	return true, nil
}

// SendHTTPRequest sends an unauthenticated HTTP request
func (p *Poloniex) SendHTTPRequest(ctx context.Context, ep exchange.URL, path string, result interface{}) error {
	endpoint, err := p.API.Endpoints.GetURL(ep)
	if err != nil {
		return err
	}

	item := &request.Item{
		Method:        http.MethodGet,
		Path:          endpoint + path,
		Result:        result,
		Verbose:       p.Verbose,
		HTTPDebugging: p.HTTPDebugging,
		HTTPRecording: p.HTTPRecording,
	}

	return p.SendPayload(ctx, request.Unset, func() (*request.Item, error) {
		return item, nil
	})
}

// SendAuthenticatedHTTPRequest sends an authenticated HTTP request
func (p *Poloniex) SendAuthenticatedHTTPRequest(ctx context.Context, ep exchange.URL, method, endpoint string, values url.Values, result interface{}) error {
	if !p.AllowAuthenticatedRequest() {
		return fmt.Errorf("%s %w", p.Name, exchange.ErrAuthenticatedRequestWithoutCredentialsSet)
	}
	ePoint, err := p.API.Endpoints.GetURL(ep)
	if err != nil {
		return err
	}

	return p.SendPayload(ctx, request.Unset, func() (*request.Item, error) {
		headers := make(map[string]string)
		headers["Content-Type"] = "application/x-www-form-urlencoded"
		headers["Key"] = p.API.Credentials.Key
		values.Set("nonce", strconv.FormatInt(time.Now().UnixNano(), 10))
		values.Set("command", endpoint)

		hmac, err := crypto.GetHMAC(crypto.HashSHA512,
			[]byte(values.Encode()),
			[]byte(p.API.Credentials.Secret))
		if err != nil {
			return nil, err
		}
		headers["Sign"] = crypto.HexEncodeToString(hmac)

		path := fmt.Sprintf("%s/%s", ePoint, poloniexAPITradingEndpoint)
		return &request.Item{
			Method:        method,
			Path:          path,
			Headers:       headers,
			Body:          bytes.NewBufferString(values.Encode()),
			Result:        result,
			AuthRequest:   true,
			Verbose:       p.Verbose,
			HTTPDebugging: p.HTTPDebugging,
			HTTPRecording: p.HTTPRecording,
		}, nil
	})
<<<<<<< HEAD
=======
}

// GetFee returns an estimate of fee based on type of transaction
func (p *Poloniex) GetFee(ctx context.Context, feeBuilder *exchange.FeeBuilder) (float64, error) {
	var fee float64
	switch feeBuilder.FeeType {
	case exchange.CryptocurrencyTradeFee:
		feeInfo, err := p.GetFeeInfo(ctx)
		if err != nil {
			return 0, err
		}
		fee = calculateTradingFee(feeInfo,
			feeBuilder.PurchasePrice,
			feeBuilder.Amount,
			feeBuilder.IsMaker)

	case exchange.CryptocurrencyWithdrawalFee:
		fee = getWithdrawalFee(feeBuilder.Pair.Base)
	case exchange.OfflineTradeFee:
		fee = getOfflineTradeFee(feeBuilder.PurchasePrice, feeBuilder.Amount)
	}
	if fee < 0 {
		fee = 0
	}

	return fee, nil
}

// getOfflineTradeFee calculates the worst case-scenario trading fee
func getOfflineTradeFee(price, amount float64) float64 {
	return 0.002 * price * amount
}

func calculateTradingFee(feeInfo Fee, purchasePrice, amount float64, isMaker bool) (fee float64) {
	if isMaker {
		fee = feeInfo.MakerFee
	} else {
		fee = feeInfo.TakerFee
	}
	return fee * amount * purchasePrice
}

func getWithdrawalFee(c currency.Code) float64 {
	return WithdrawalFees[c]
>>>>>>> fd600972
}<|MERGE_RESOLUTION|>--- conflicted
+++ resolved
@@ -886,51 +886,4 @@
 			HTTPRecording: p.HTTPRecording,
 		}, nil
 	})
-<<<<<<< HEAD
-=======
-}
-
-// GetFee returns an estimate of fee based on type of transaction
-func (p *Poloniex) GetFee(ctx context.Context, feeBuilder *exchange.FeeBuilder) (float64, error) {
-	var fee float64
-	switch feeBuilder.FeeType {
-	case exchange.CryptocurrencyTradeFee:
-		feeInfo, err := p.GetFeeInfo(ctx)
-		if err != nil {
-			return 0, err
-		}
-		fee = calculateTradingFee(feeInfo,
-			feeBuilder.PurchasePrice,
-			feeBuilder.Amount,
-			feeBuilder.IsMaker)
-
-	case exchange.CryptocurrencyWithdrawalFee:
-		fee = getWithdrawalFee(feeBuilder.Pair.Base)
-	case exchange.OfflineTradeFee:
-		fee = getOfflineTradeFee(feeBuilder.PurchasePrice, feeBuilder.Amount)
-	}
-	if fee < 0 {
-		fee = 0
-	}
-
-	return fee, nil
-}
-
-// getOfflineTradeFee calculates the worst case-scenario trading fee
-func getOfflineTradeFee(price, amount float64) float64 {
-	return 0.002 * price * amount
-}
-
-func calculateTradingFee(feeInfo Fee, purchasePrice, amount float64, isMaker bool) (fee float64) {
-	if isMaker {
-		fee = feeInfo.MakerFee
-	} else {
-		fee = feeInfo.TakerFee
-	}
-	return fee * amount * purchasePrice
-}
-
-func getWithdrawalFee(c currency.Code) float64 {
-	return WithdrawalFees[c]
->>>>>>> fd600972
 }