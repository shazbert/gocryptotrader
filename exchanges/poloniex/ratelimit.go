package poloniex

import (
	"time"

	"github.com/thrasher-corp/gocryptotrader/exchanges/request"
)

const (
	poloniexRateInterval = time.Second
	poloniexAuthRate     = 6
	poloniexUnauthRate   = 6
)

<<<<<<< HEAD
// SetRateLimit returns the rate limit for the exchange
=======
// GetRateLimit returns the rate limit for the exchange
>>>>>>> a2eb02e5
// If your account's volume is over $5 million in 30 day volume,
// you may be eligible for an API rate limit increase.
// Please email poloniex@circle.com.
// As per https://docs.poloniex.com/#http-api
<<<<<<< HEAD
func SetRateLimit() request.RateLimitDefinitions {
	return request.RateLimitDefinitions{
		request.Auth:   request.NewRateLimitWithToken(poloniexRateInterval, poloniexAuthRate, 1),
		request.UnAuth: request.NewRateLimitWithToken(poloniexRateInterval, poloniexUnauthRate, 1),
=======
func GetRateLimit() request.RateLimitDefinitions {
	return request.RateLimitDefinitions{
		request.Auth:   request.NewRateLimitWithWeight(poloniexRateInterval, poloniexAuthRate, 1),
		request.UnAuth: request.NewRateLimitWithWeight(poloniexRateInterval, poloniexUnauthRate, 1),
>>>>>>> a2eb02e5
	}
}<|MERGE_RESOLUTION|>--- conflicted
+++ resolved
@@ -12,25 +12,14 @@
 	poloniexUnauthRate   = 6
 )
 
-<<<<<<< HEAD
-// SetRateLimit returns the rate limit for the exchange
-=======
 // GetRateLimit returns the rate limit for the exchange
->>>>>>> a2eb02e5
 // If your account's volume is over $5 million in 30 day volume,
 // you may be eligible for an API rate limit increase.
 // Please email poloniex@circle.com.
 // As per https://docs.poloniex.com/#http-api
-<<<<<<< HEAD
-func SetRateLimit() request.RateLimitDefinitions {
-	return request.RateLimitDefinitions{
-		request.Auth:   request.NewRateLimitWithToken(poloniexRateInterval, poloniexAuthRate, 1),
-		request.UnAuth: request.NewRateLimitWithToken(poloniexRateInterval, poloniexUnauthRate, 1),
-=======
 func GetRateLimit() request.RateLimitDefinitions {
 	return request.RateLimitDefinitions{
 		request.Auth:   request.NewRateLimitWithWeight(poloniexRateInterval, poloniexAuthRate, 1),
 		request.UnAuth: request.NewRateLimitWithWeight(poloniexRateInterval, poloniexUnauthRate, 1),
->>>>>>> a2eb02e5
 	}
 }