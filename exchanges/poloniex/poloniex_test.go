package poloniex

import (
	"context"
	"errors"
	"net/http"
	"strings"
	"testing"
	"time"

	"github.com/gorilla/websocket"
	"github.com/thrasher-corp/gocryptotrader/common"
	"github.com/thrasher-corp/gocryptotrader/core"
	"github.com/thrasher-corp/gocryptotrader/currency"
	exchange "github.com/thrasher-corp/gocryptotrader/exchanges"
	"github.com/thrasher-corp/gocryptotrader/exchanges/asset"
	"github.com/thrasher-corp/gocryptotrader/exchanges/kline"
	"github.com/thrasher-corp/gocryptotrader/exchanges/order"
	"github.com/thrasher-corp/gocryptotrader/exchanges/sharedtestvalues"
	"github.com/thrasher-corp/gocryptotrader/exchanges/stream"
	"github.com/thrasher-corp/gocryptotrader/portfolio/withdraw"
)

// Please supply your own APIKEYS here for due diligence testing
const (
	apiKey                  = ""
	apiSecret               = ""
	canManipulateRealOrders = false
)

var p Poloniex

func areTestAPIKeysSet() bool {
	return p.ValidateAPICredentials()
}

func TestGetTicker(t *testing.T) {
	t.Parallel()
	_, err := p.GetTicker(context.Background())
	if err != nil {
		t.Error("Poloniex GetTicker() error", err)
	}
}

func TestGetVolume(t *testing.T) {
	t.Parallel()
	_, err := p.GetVolume(context.Background())
	if err != nil {
		t.Error("Test faild - Poloniex GetVolume() error")
	}
}

func TestGetOrderbook(t *testing.T) {
	t.Parallel()
	_, err := p.GetOrderbook(context.Background(), "BTC_XMR", 50)
	if err != nil {
		t.Error("Test faild - Poloniex GetOrderbook() error", err)
	}
}

func TestGetTradeHistory(t *testing.T) {
	t.Parallel()
	_, err := p.GetTradeHistory(context.Background(), "BTC_XMR", 0, 0)
	if err != nil {
		t.Error("Test faild - Poloniex GetTradeHistory() error", err)
	}
}

func TestGetChartData(t *testing.T) {
	t.Parallel()
	_, err := p.GetChartData(context.Background(),
		"BTC_XMR",
		time.Unix(1405699200, 0), time.Unix(1405699400, 0), "300")
	if err != nil {
		t.Error("Test faild - Poloniex GetChartData() error", err)
	}
}

func TestGetCurrencies(t *testing.T) {
	t.Parallel()
	_, err := p.GetCurrencies(context.Background())
	if err != nil {
		t.Error("Test faild - Poloniex GetCurrencies() error", err)
	}
}

func TestGetLoanOrders(t *testing.T) {
	t.Parallel()
	_, err := p.GetLoanOrders(context.Background(), "BTC")
	if err != nil {
		t.Error("Test faild - Poloniex GetLoanOrders() error", err)
	}
}

func setFeeBuilder() *exchange.FeeBuilder {
	return &exchange.FeeBuilder{
		Amount:  1,
		FeeType: exchange.CryptocurrencyTradeFee,
		Pair: currency.NewPairWithDelimiter(currency.LTC.String(),
			currency.BTC.String(),
			"-"),
		PurchasePrice:       1,
		FiatCurrency:        currency.USD,
		BankTransactionType: exchange.WireTransfer,
	}
}

// TestGetFeeByTypeOfflineTradeFee logic test
func TestGetFeeByTypeOfflineTradeFee(t *testing.T) {
	t.Parallel()

	var feeBuilder = setFeeBuilder()
<<<<<<< HEAD
	p.GetFeeByType(context.Background(), feeBuilder)
=======
	_, err := p.GetFeeByType(feeBuilder)
	if err != nil {
		t.Fatal(err)
	}
>>>>>>> 1e79384b
	if !areTestAPIKeysSet() {
		if feeBuilder.FeeType != exchange.OfflineTradeFee {
			t.Errorf("Expected %v, received %v",
				exchange.OfflineTradeFee,
				feeBuilder.FeeType)
		}
	} else {
		if feeBuilder.FeeType != exchange.CryptocurrencyTradeFee {
			t.Errorf("Expected %v, received %v",
				exchange.CryptocurrencyTradeFee,
				feeBuilder.FeeType)
		}
	}
}

func TestGetFee(t *testing.T) {
	t.Parallel()
	var feeBuilder = setFeeBuilder()

	if areTestAPIKeysSet() || mockTests {
		// CryptocurrencyTradeFee Basic
		if _, err := p.GetFee(context.Background(), feeBuilder); err != nil {
			t.Error(err)
		}

		// CryptocurrencyTradeFee High quantity
		feeBuilder = setFeeBuilder()
		feeBuilder.Amount = 1000
		feeBuilder.PurchasePrice = 1000
		if _, err := p.GetFee(context.Background(), feeBuilder); err != nil {
			t.Error(err)
		}

		// CryptocurrencyTradeFee Negative purchase price
		feeBuilder = setFeeBuilder()
		feeBuilder.PurchasePrice = -1000
		if _, err := p.GetFee(context.Background(), feeBuilder); err != nil {
			t.Error(err)
		}
	}
	// CryptocurrencyWithdrawalFee Basic
	feeBuilder = setFeeBuilder()
	feeBuilder.FeeType = exchange.CryptocurrencyWithdrawalFee
	if _, err := p.GetFee(context.Background(), feeBuilder); err != nil {
		t.Error(err)
	}

	// CryptocurrencyWithdrawalFee Invalid currency
	feeBuilder = setFeeBuilder()
	feeBuilder.Pair.Base = currency.NewCode("hello")
	feeBuilder.FeeType = exchange.CryptocurrencyWithdrawalFee
	if _, err := p.GetFee(context.Background(), feeBuilder); err != nil {
		t.Error(err)
	}

	// CryptocurrencyDepositFee Basic
	feeBuilder = setFeeBuilder()
	feeBuilder.FeeType = exchange.CryptocurrencyDepositFee
	if _, err := p.GetFee(context.Background(), feeBuilder); err != nil {
		t.Error(err)
	}

	// InternationalBankDepositFee Basic
	feeBuilder = setFeeBuilder()
	feeBuilder.FeeType = exchange.InternationalBankDepositFee
	if _, err := p.GetFee(context.Background(), feeBuilder); err != nil {
		t.Error(err)
	}

	// InternationalBankWithdrawalFee Basic
	feeBuilder = setFeeBuilder()
	feeBuilder.FeeType = exchange.InternationalBankWithdrawalFee
	feeBuilder.FiatCurrency = currency.USD
	if _, err := p.GetFee(context.Background(), feeBuilder); err != nil {
		t.Error(err)
	}
}

func TestFormatWithdrawPermissions(t *testing.T) {
	t.Parallel()
	expectedResult := exchange.AutoWithdrawCryptoWithAPIPermissionText +
		" & " +
		exchange.NoFiatWithdrawalsText
	withdrawPermissions := p.FormatWithdrawPermissions()
	if withdrawPermissions != expectedResult {
		t.Errorf("Expected: %s, Received: %s",
			expectedResult,
			withdrawPermissions)
	}
}

func TestGetActiveOrders(t *testing.T) {
	t.Parallel()
	var getOrdersRequest = order.GetOrdersRequest{
		Type:      order.AnyType,
		AssetType: asset.Spot,
	}

	_, err := p.GetActiveOrders(context.Background(), &getOrdersRequest)
	switch {
	case areTestAPIKeysSet() && err != nil:
		t.Error("GetActiveOrders() error", err)
	case !areTestAPIKeysSet() && !mockTests && err == nil:
		t.Error("Expecting an error when no keys are set")
	case mockTests && err != nil:
		t.Error("Mock GetActiveOrders() err", err)
	}
}

func TestGetOrderHistory(t *testing.T) {
	t.Parallel()
	var getOrdersRequest = order.GetOrdersRequest{
		Type:      order.AnyType,
		AssetType: asset.Spot,
	}

	_, err := p.GetOrderHistory(context.Background(), &getOrdersRequest)
	switch {
	case areTestAPIKeysSet() && err != nil:
		t.Errorf("Could not get order history: %s", err)
	case !areTestAPIKeysSet() && err == nil && !mockTests:
		t.Error("Expecting an error when no keys are set")
	case mockTests && err != nil:
		t.Errorf("Could not mock get order history: %s", err)
	}
}

func TestGetOrderStatus(t *testing.T) {
	t.Parallel()

	tests := []struct {
		name           string
		mock           bool
		orderID        string
		errExpected    bool
		errMsgExpected string
	}{
		{
			name:           "correct order ID",
			mock:           true,
			orderID:        "96238912841",
			errExpected:    false,
			errMsgExpected: "",
		},
		{
			name:           "wrong order ID",
			mock:           true,
			orderID:        "96238912842",
			errExpected:    true,
			errMsgExpected: "Order not found",
		},
	}

	for _, tt := range tests {
		tt := tt
		t.Run(tt.name, func(t *testing.T) {
			if tt.mock != mockTests {
				t.Skip()
			}

			_, err := p.GetAuthenticatedOrderStatus(context.Background(),
				tt.orderID)
			switch {
			case areTestAPIKeysSet() && err != nil:
				t.Errorf("Could not get order status: %s", err)
			case !areTestAPIKeysSet() && err == nil && !mockTests:
				t.Error("Expecting an error when no keys are set")
			case mockTests && err != nil:
				if !tt.errExpected {
					t.Errorf("Could not mock get order status: %s", err.Error())
				} else if !(strings.Contains(err.Error(), tt.errMsgExpected)) {
					t.Errorf("Could not mock get order status: %s", err.Error())
				}
			case mockTests:
				if tt.errExpected {
					t.Errorf("Mock get order status expect an error '%s', get no error", tt.errMsgExpected)
				}
			}
		})
	}
}

func TestGetOrderTrades(t *testing.T) {
	t.Parallel()

	tests := []struct {
		name           string
		mock           bool
		orderID        string
		errExpected    bool
		errMsgExpected string
	}{
		{
			name:           "correct order ID",
			mock:           true,
			orderID:        "96238912841",
			errExpected:    false,
			errMsgExpected: "",
		},
		{
			name:           "wrong order ID",
			mock:           true,
			orderID:        "96238912842",
			errExpected:    true,
			errMsgExpected: "Order not found",
		},
	}

	for _, tt := range tests {
		tt := tt
		t.Run(tt.name, func(t *testing.T) {
			if tt.mock != mockTests {
				t.Skip()
			}

			_, err := p.GetAuthenticatedOrderTrades(context.Background(), tt.orderID)
			switch {
			case areTestAPIKeysSet() && err != nil:
				t.Errorf("Could not get order trades: %s", err)
			case !areTestAPIKeysSet() && err == nil && !mockTests:
				t.Error("Expecting an error when no keys are set")
			case mockTests && err != nil:
				if !(tt.errExpected && strings.Contains(err.Error(), tt.errMsgExpected)) {
					t.Errorf("Could not mock get order trades: %s", err)
				}
			}
		})
	}
}

// Any tests below this line have the ability to impact your orders on the exchange. Enable canManipulateRealOrders to run them
// ----------------------------------------------------------------------------------------------------------------------------

func TestSubmitOrder(t *testing.T) {
	t.Parallel()
	if areTestAPIKeysSet() && !canManipulateRealOrders && !mockTests {
		t.Skip("API keys set, canManipulateRealOrders false, skipping test")
	}

	var orderSubmission = &order.Submit{
		Pair: currency.Pair{
			Delimiter: currency.UnderscoreDelimiter,
			Base:      currency.BTC,
			Quote:     currency.LTC,
		},
		Side:      order.Buy,
		Type:      order.Market,
		Price:     10,
		Amount:    10000000,
		ClientID:  "hi",
		AssetType: asset.Spot,
	}

	response, err := p.SubmitOrder(context.Background(), orderSubmission)
	switch {
	case areTestAPIKeysSet() && (err != nil || !response.IsOrderPlaced):
		t.Errorf("Order failed to be placed: %v", err)
	case !areTestAPIKeysSet() && !mockTests && err == nil:
		t.Error("Expecting an error when no keys are set")
	case mockTests && err != nil:
		t.Error("Mock SubmitOrder() err", err)
	}
}

func TestCancelExchangeOrder(t *testing.T) {
	t.Parallel()
	if areTestAPIKeysSet() && !canManipulateRealOrders && !mockTests {
		t.Skip("API keys set, canManipulateRealOrders false, skipping test")
	}
	var orderCancellation = &order.Cancel{
		ID:            "1",
		WalletAddress: core.BitcoinDonationAddress,
		AccountID:     "1",
		Pair:          currency.NewPair(currency.LTC, currency.BTC),
		AssetType:     asset.Spot,
	}

	err := p.CancelOrder(context.Background(), orderCancellation)
	switch {
	case !areTestAPIKeysSet() && !mockTests && err == nil:
		t.Error("Expecting an error when no keys are set")
	case areTestAPIKeysSet() && err != nil:
		t.Errorf("Could not cancel orders: %v", err)
	case mockTests && err != nil:
		t.Error("Mock CancelExchangeOrder() err", err)
	}
}

func TestCancelAllExchangeOrders(t *testing.T) {
	t.Parallel()
	if areTestAPIKeysSet() && !canManipulateRealOrders && !mockTests {
		t.Skip("API keys set, canManipulateRealOrders false, skipping test")
	}

	currencyPair := currency.NewPair(currency.LTC, currency.BTC)
	var orderCancellation = &order.Cancel{
		ID:            "1",
		WalletAddress: core.BitcoinDonationAddress,
		AccountID:     "1",
		Pair:          currencyPair,
		AssetType:     asset.Spot,
	}

	resp, err := p.CancelAllOrders(context.Background(), orderCancellation)
	switch {
	case !areTestAPIKeysSet() && !mockTests && err == nil:
		t.Error("Expecting an error when no keys are set")
	case areTestAPIKeysSet() && err != nil:
		t.Errorf("Could not cancel orders: %v", err)
	case mockTests && err != nil:
		t.Error("Mock CancelAllExchangeOrders() err", err)
	}
	if len(resp.Status) > 0 {
		t.Errorf("%v orders failed to cancel", len(resp.Status))
	}
}

func TestModifyOrder(t *testing.T) {
	t.Parallel()
	if areTestAPIKeysSet() && !canManipulateRealOrders && !mockTests {
		t.Skip("API keys set, canManipulateRealOrders false, skipping test")
	}

	_, err := p.ModifyOrder(context.Background(), &order.Modify{ID: "1337",
		Price:     1337,
		AssetType: asset.Spot,
		Pair:      currency.NewPair(currency.BTC, currency.USDT)})
	switch {
	case areTestAPIKeysSet() && err != nil && mockTests:
		t.Error("ModifyOrder() error", err)
	case !areTestAPIKeysSet() && !mockTests && err == nil:
		t.Error("ModifyOrder() error cannot be nil")
	case mockTests && err != nil:
		t.Error("Mock ModifyOrder() err", err)
	}
}

func TestWithdraw(t *testing.T) {
	t.Parallel()
	withdrawCryptoRequest := withdraw.Request{
		Exchange: p.Name,
		Crypto: withdraw.CryptoRequest{
			Address:   core.BitcoinDonationAddress,
			FeeAmount: 1,
		},
		Amount:        0.00001337,
		Currency:      currency.LTC,
		Description:   "WITHDRAW IT ALL",
		TradePassword: "Password",
	}
	if areTestAPIKeysSet() && !canManipulateRealOrders && !mockTests {
		t.Skip("API keys set, canManipulateRealOrders false, skipping test")
	}

	_, err := p.WithdrawCryptocurrencyFunds(context.Background(),
		&withdrawCryptoRequest)
	switch {
	case areTestAPIKeysSet() && err != nil:
		t.Errorf("Withdraw failed to be placed: %v", err)
	case !areTestAPIKeysSet() && !mockTests && err == nil:
		t.Error("Expecting an error when no keys are set")
	case mockTests && err != nil:
		t.Error(err)
	}
}

func TestWithdrawFiat(t *testing.T) {
	t.Parallel()
	if areTestAPIKeysSet() && !canManipulateRealOrders && !mockTests {
		t.Skip("API keys set, canManipulateRealOrders false, skipping test")
	}

	var withdrawFiatRequest withdraw.Request
	_, err := p.WithdrawFiatFunds(context.Background(), &withdrawFiatRequest)
	if err != common.ErrFunctionNotSupported {
		t.Errorf("Expected '%v', received: '%v'",
			common.ErrFunctionNotSupported, err)
	}
}

func TestWithdrawInternationalBank(t *testing.T) {
	t.Parallel()
	if areTestAPIKeysSet() && !canManipulateRealOrders && !mockTests {
		t.Skip("API keys set, canManipulateRealOrders false, skipping test")
	}

	var withdrawFiatRequest withdraw.Request
	_, err := p.WithdrawFiatFundsToInternationalBank(context.Background(),
		&withdrawFiatRequest)
	if err != common.ErrFunctionNotSupported {
		t.Errorf("Expected '%v', received: '%v'",
			common.ErrFunctionNotSupported, err)
	}
}

func TestGetDepositAddress(t *testing.T) {
	t.Parallel()
	_, err := p.GetDepositAddress(context.Background(), currency.DASH, "")
	switch {
	case areTestAPIKeysSet() && err != nil:
		t.Error("GetDepositAddress()", err)
	case !areTestAPIKeysSet() && !mockTests && err == nil:
		t.Error("GetDepositAddress() cannot be nil")
	case mockTests && err != nil:
		t.Error("Mock GetDepositAddress() err", err)
	}
}

// TestWsAuth dials websocket, sends login request.
// Will receive a message only on failure
func TestWsAuth(t *testing.T) {
	t.Parallel()
	if !p.Websocket.IsEnabled() && !p.API.AuthenticatedWebsocketSupport || !areTestAPIKeysSet() {
		t.Skip(stream.WebsocketNotEnabled)
	}
	var dialer websocket.Dialer
	err := p.Websocket.Conn.Dial(&dialer, http.Header{})
	if err != nil {
		t.Fatal(err)
	}
	go p.wsReadData()
	err = p.wsSendAuthorisedCommand("subscribe")
	if err != nil {
		t.Fatal(err)
	}
	timer := time.NewTimer(sharedtestvalues.WebsocketResponseDefaultTimeout)
	select {
	case response := <-p.Websocket.DataHandler:
		t.Error(response)
	case <-timer.C:
	}
	timer.Stop()
}

func TestWsSubAck(t *testing.T) {
	pressXToJSON := []byte(`[1002, 1]`)
	err := p.wsHandleData(pressXToJSON)
	if err != nil {
		t.Error(err)
	}
}

func TestWsTicker(t *testing.T) {
	err := p.loadCurrencyDetails(context.Background())
	if err != nil {
		t.Error(err)
	}
	pressXToJSON := []byte(`[1002, null, [ 50, "382.98901522", "381.99755898", "379.41296309", "-0.04312950", "14969820.94951828", "38859.58435407", 0, "412.25844455", "364.56122072" ] ]`)
	err = p.wsHandleData(pressXToJSON)
	if err != nil {
		t.Error(err)
	}
}

func TestWsExchangeVolume(t *testing.T) {
	err := p.loadCurrencyDetails(context.Background())
	if err != nil {
		t.Error(err)
	}
	pressXToJSON := []byte(`[1003,null,["2018-11-07 16:26",5804,{"BTC":"3418.409","ETH":"2645.921","USDT":"10832502.689","USDC":"1578020.908"}]]`)
	err = p.wsHandleData(pressXToJSON)
	if err != nil {
		t.Error(err)
	}
}

func TestWsTrades(t *testing.T) {
	p.SetSaveTradeDataStatus(true)
	err := p.loadCurrencyDetails(context.Background())
	if err != nil {
		t.Error(err)
	}
	pressXToJSON := []byte(`[14, 8768, [["t", "42706057", 1, "0.05567134", "0.00181421", 1522877119]]]`)
	err = p.wsHandleData(pressXToJSON)
	if err != nil {
		t.Error(err)
	}
}

func TestWsPriceAggregateOrderbook(t *testing.T) {
	err := p.loadCurrencyDetails(context.Background())
	if err != nil {
		t.Error(err)
	}
	pressXToJSON := []byte(`[148,827987828,[["i",{"currencyPair":"BTC_ETH","orderBook":[{"0.02311264":"2.20557811","1000.02022945":"1.00000000","1000.17618025":"0.00100000","1148.00000000":"0.04594689","1997.00000000":"2.00000000","2000.00000000":"0.00000206","3000.00000000":"0.00000137","3772.00000000":"0.65977073","4000.00000000":"0.00000103","5000.00000000":"0.10284089"},{"0.02310611":"21.20361406","0.00010000":"2052.10260000","0.00009726":"17.85554185","0.00009170":"10.00000000","0.00008800":"8.00000000","0.00008000":"2.02050000","0.00007186":"6.95811300","0.00006060":"130.00000000","0.00005126":"1070.00000000","0.00005120":"195.31250000","0.00005000":"2120.00000000","0.00004295":"202.34435389","0.00004168":"95.96928983","0.00004000":"200.00000000","0.00003638":"137.43815283","0.00003500":"114.28657143","0.00003492":"6.90074951","0.00003101":"500.00000000","0.00003100":"1000.00000000","0.00002560":"390.62500000","0.00002500":"20000.00000000","0.00002000":"55.00000000","0.00001280":"781.25000000","0.00001010":"50.00000000","0.00001005":"146.26965174","0.00001000":"12109.99999999","0.00000640":"1562.50000000","0.00000550":"800.00000000","0.00000500":"200.00000000","0.00000331":"1000.00000000","0.00000330":"11479.02727273","0.00000320":"3125.00000000","0.00000200":"1000.00000001","0.00000178":"65.00000000","0.00000170":"100.00000000","0.00000164":"210.17073171","0.00000160":"6250.00000000","0.00000100":"1999.00000000","0.00000095":"1612.31578947","0.00000090":"1111.11111111","0.00000080":"12500.00000000","0.00000054":"557.96296296","0.00000040":"25000.00000000","0.00000020":"50000.00000000","0.00000010":"200000.00000000","0.00000005":"200000.00000000","0.00000004":"2500.00000000","0.00000002":"556100.00000000","0.00000001":"1182263.00000000"}]}]]]`)
	err = p.wsHandleData(pressXToJSON)
	if err != nil {
		t.Error(err)
	}

	pressXToJSON = []byte(`[148,827984670,[["o",0,"0.02328500","0.00000000"],["o",0,"0.02328498","0.04303557"]]]`)
	err = p.wsHandleData(pressXToJSON)
	if err != nil {
		t.Error(err)
	}
}

func TestGetHistoricCandles(t *testing.T) {
	currencyPair, err := currency.NewPairFromString("BTC_LTC")
	if err != nil {
		t.Fatal(err)
	}
	_, err = p.GetHistoricCandles(context.Background(),
		currencyPair, asset.Spot,
		time.Unix(1588741402, 0),
		time.Unix(1588745003, 0),
		kline.FiveMin)
	if err != nil {
		t.Fatal(err)
	}
	_, err = p.GetHistoricCandles(context.Background(),
		currencyPair, asset.Spot,
		time.Unix(1588741402, 0),
		time.Unix(1588745003, 0),
		kline.Interval(time.Hour*7))
	if err == nil {
		t.Fatal("unexpected result")
	}

	currencyPair.Quote = currency.NewCode("LTCC")
	_, err = p.GetHistoricCandles(context.Background(),
		currencyPair, asset.Spot,
		time.Unix(1588741402, 0),
		time.Unix(1588745003, 0),
		kline.FiveMin)
	if err == nil {
		t.Fatal(err)
	}
}

func TestGetHistoricCandlesExtended(t *testing.T) {
	currencyPair, err := currency.NewPairFromString("BTC_LTC")
	if err != nil {
		t.Fatal(err)
	}
	_, err = p.GetHistoricCandlesExtended(context.Background(),
		currencyPair, asset.Spot,
		time.Unix(1588741402, 0),
		time.Unix(1588745003, 0),
		kline.FiveMin)
	if err != nil {
		t.Fatal(err)
	}
	_, err = p.GetHistoricCandlesExtended(context.Background(),
		currencyPair, asset.Spot,
		time.Unix(1588741402, 0),
		time.Unix(1588745003, 0),
		kline.Interval(time.Hour*7))
	if err == nil {
		t.Fatal("unexpected result")
	}

	currencyPair.Quote = currency.NewCode("LTCC")
	_, err = p.GetHistoricCandlesExtended(context.Background(),
		currencyPair, asset.Spot,
		time.Unix(1588741402, 0),
		time.Unix(1588745003, 0),
		kline.FiveMin)
	if err == nil {
		t.Fatal(err)
	}
}

func TestGetRecentTrades(t *testing.T) {
	t.Parallel()
	currencyPair, err := currency.NewPairFromString("BTC_XMR")
	if err != nil {
		t.Fatal(err)
	}
	if mockTests {
		t.Skip("relies on time.Now()")
	}
	_, err = p.GetRecentTrades(context.Background(), currencyPair, asset.Spot)
	if err != nil {
		t.Error(err)
	}
}

func TestGetHistoricTrades(t *testing.T) {
	t.Parallel()
	currencyPair, err := currency.NewPairFromString("BTC_XMR")
	if err != nil {
		t.Fatal(err)
	}
	tStart := time.Date(2020, 6, 6, 0, 0, 0, 0, time.UTC)
	tEnd := time.Date(2020, 6, 6, 1, 0, 0, 0, time.UTC)
	if !mockTests {
		tmNow := time.Now()
		tStart = time.Date(tmNow.Year(), tmNow.Month()-3, 6, 0, 0, 0, 0, time.UTC)
		tEnd = time.Date(tmNow.Year(), tmNow.Month()-3, 7, 0, 0, 0, 0, time.UTC)
	}
	_, err = p.GetHistoricTrades(context.Background(),
		currencyPair, asset.Spot, tStart, tEnd)
	if err != nil {
		t.Error(err)
	}
}

func TestProcessAccountMarginPosition(t *testing.T) {
	err := p.loadCurrencyDetails(context.Background())
	if err != nil {
		t.Error(err)
	}

	margin := []byte(`[1000,"",[["m", 23432933, 28, "-0.06000000"]]]`)
	err = p.wsHandleData(margin)
	if !errors.Is(err, errNotEnoughData) {
		t.Fatalf("expected: %v but received: %v", errNotEnoughData, err)
	}

	margin = []byte(`[1000,"",[["m", "23432933", 28, "-0.06000000", null]]]`)
	err = p.wsHandleData(margin)
	if !errors.Is(err, errTypeAssertionFailure) {
		t.Fatalf("expected: %v but received: %v", errTypeAssertionFailure, err)
	}

	margin = []byte(`[1000,"",[["m", 23432933, "28", "-0.06000000", null]]]`)
	err = p.wsHandleData(margin)
	if !errors.Is(err, errTypeAssertionFailure) {
		t.Fatalf("expected: %v but received: %v", errTypeAssertionFailure, err)
	}

	margin = []byte(`[1000,"",[["m", 23432933, 28, -0.06000000, null]]]`)
	err = p.wsHandleData(margin)
	if !errors.Is(err, errTypeAssertionFailure) {
		t.Fatalf("expected: %v but received: %v", errTypeAssertionFailure, err)
	}

	margin = []byte(`[1000,"",[["m", 23432933, 28, "-0.06000000", null]]]`)
	err = p.wsHandleData(margin)
	if err != nil {
		t.Fatal(err)
	}
}

func TestProcessAccountPendingOrder(t *testing.T) {
	err := p.loadCurrencyDetails(context.Background())
	if err != nil {
		t.Error(err)
	}

	pending := []byte(`[1000,"",[["p",431682155857,127,"1000.00000000","1.00000000","0"]]]`)
	err = p.wsHandleData(pending)
	if !errors.Is(err, errNotEnoughData) {
		t.Fatalf("expected: %v but received: %v", errNotEnoughData, err)
	}

	pending = []byte(`[1000,"",[["p","431682155857",127,"1000.00000000","1.00000000","0",null]]]`)
	err = p.wsHandleData(pending)
	if !errors.Is(err, errTypeAssertionFailure) {
		t.Fatalf("expected: %v but received: %v", errTypeAssertionFailure, err)
	}

	pending = []byte(`[1000,"",[["p",431682155857,"127","1000.00000000","1.00000000","0",null]]]`)
	err = p.wsHandleData(pending)
	if !errors.Is(err, errTypeAssertionFailure) {
		t.Fatalf("expected: %v but received: %v", errTypeAssertionFailure, err)
	}

	pending = []byte(`[1000,"",[["p",431682155857,127,1000.00000000,"1.00000000","0",null]]]`)
	err = p.wsHandleData(pending)
	if !errors.Is(err, errTypeAssertionFailure) {
		t.Fatalf("expected: %v but received: %v", errTypeAssertionFailure, err)
	}

	pending = []byte(`[1000,"",[["p",431682155857,127,"1000.00000000",1.00000000,"0",null]]]`)
	err = p.wsHandleData(pending)
	if !errors.Is(err, errTypeAssertionFailure) {
		t.Fatalf("expected: %v but received: %v", errTypeAssertionFailure, err)
	}

	pending = []byte(`[1000,"",[["p",431682155857,127,"1000.00000000","1.00000000",0,null]]]`)
	err = p.wsHandleData(pending)
	if !errors.Is(err, errTypeAssertionFailure) {
		t.Fatalf("expected: %v but received: %v", errTypeAssertionFailure, err)
	}

	pending = []byte(`[1000,"",[["p",431682155857,127,"1000.00000000","1.00000000","0",null]]]`)
	err = p.wsHandleData(pending)
	if err != nil {
		t.Fatal(err)
	}

	// Unmatched pair in system
	pending = []byte(`[1000,"",[["p",431682155857,666,"1000.00000000","1.00000000","0",null]]]`)
	err = p.wsHandleData(pending)
	if err != nil {
		t.Fatal(err)
	}
}

func TestProcessAccountOrderUpdate(t *testing.T) {
	orderUpdate := []byte(`[1000,"",[["o",431682155857,"0.00000000","f"]]]`)
	err := p.wsHandleData(orderUpdate)
	if !errors.Is(err, errNotEnoughData) {
		t.Fatalf("expected: %v but received: %v", errNotEnoughData, err)
	}

	orderUpdate = []byte(`[1000,"",[["o","431682155857","0.00000000","f",null]]]`)
	err = p.wsHandleData(orderUpdate)
	if !errors.Is(err, errTypeAssertionFailure) {
		t.Fatalf("expected: %v but received: %v", errTypeAssertionFailure, err)
	}

	orderUpdate = []byte(`[1000,"",[["o",431682155857,0.00000000,"f",null]]]`)
	err = p.wsHandleData(orderUpdate)
	if !errors.Is(err, errTypeAssertionFailure) {
		t.Fatalf("expected: %v but received: %v", errTypeAssertionFailure, err)
	}

	orderUpdate = []byte(`[1000,"",[["o",431682155857,"0.00000000",123,null]]]`)
	err = p.wsHandleData(orderUpdate)
	if !errors.Is(err, errTypeAssertionFailure) {
		t.Fatalf("expected: %v but received: %v", errTypeAssertionFailure, err)
	}

	orderUpdate = []byte(`[1000,"",[["o",431682155857,"0.00000000","c",null]]]`)
	err = p.wsHandleData(orderUpdate)
	if !errors.Is(err, errNotEnoughData) {
		t.Fatalf("expected: %v but received: %v", errNotEnoughData, err)
	}

	orderUpdate = []byte(`[1000,"",[["o",431682155857,"0.50000000","c",null,"0.50000000"]]]`)
	err = p.wsHandleData(orderUpdate)
	if err != nil {
		t.Fatal(err)
	}

	orderUpdate = []byte(`[1000,"",[["o",431682155857,"0.00000000","c",null,"1.00000000"]]]`)
	err = p.wsHandleData(orderUpdate)
	if err != nil {
		t.Fatal(err)
	}

	orderUpdate = []byte(`[1000,"",[["o",431682155857,"0.50000000","f",null]]]`)
	err = p.wsHandleData(orderUpdate)
	if err != nil {
		t.Fatal(err)
	}

	orderUpdate = []byte(`[1000,"",[["o",431682155857,"0.00000000","s",null]]]`)
	err = p.wsHandleData(orderUpdate)
	if err != nil {
		t.Fatal(err)
	}
}

func TestProcessAccountOrderLimit(t *testing.T) {
	err := p.loadCurrencyDetails(context.Background())
	if err != nil {
		t.Error(err)
	}

	accountTrade := []byte(`[1000,"",[["n",127,431682155857,"0","1000.00000000","1.00000000","2021-04-13 07:19:56","1.00000000"]]]`)
	err = p.wsHandleData(accountTrade)
	if !errors.Is(err, errNotEnoughData) {
		t.Fatalf("expected: %v but received: %v", errNotEnoughData, err)
	}

	accountTrade = []byte(`[1000,"",[["n","127",431682155857,"0","1000.00000000","1.00000000","2021-04-13 07:19:56","1.00000000",null]]]`)
	err = p.wsHandleData(accountTrade)
	if !errors.Is(err, errTypeAssertionFailure) {
		t.Fatalf("expected: %v but received: %v", errTypeAssertionFailure, err)
	}

	accountTrade = []byte(`[1000,"",[["n",127,"431682155857","0","1000.00000000","1.00000000","2021-04-13 07:19:56","1.00000000",null]]]`)
	err = p.wsHandleData(accountTrade)
	if !errors.Is(err, errTypeAssertionFailure) {
		t.Fatalf("expected: %v but received: %v", errTypeAssertionFailure, err)
	}

	accountTrade = []byte(`[1000,"",[["n",127,431682155857,0,"1000.00000000","1.00000000","2021-04-13 07:19:56","1.00000000",null]]]`)
	err = p.wsHandleData(accountTrade)
	if !errors.Is(err, errTypeAssertionFailure) {
		t.Fatalf("expected: %v but received: %v", errTypeAssertionFailure, err)
	}

	accountTrade = []byte(`[1000,"",[["n",127,431682155857,"0",1000.00000000,"1.00000000","2021-04-13 07:19:56","1.00000000",null]]]`)
	err = p.wsHandleData(accountTrade)
	if !errors.Is(err, errTypeAssertionFailure) {
		t.Fatalf("expected: %v but received: %v", errTypeAssertionFailure, err)
	}

	accountTrade = []byte(`[1000,"",[["n",127,431682155857,"0","1000.00000000",1.00000000,"2021-04-13 07:19:56","1.00000000",null]]]`)
	err = p.wsHandleData(accountTrade)
	if !errors.Is(err, errTypeAssertionFailure) {
		t.Fatalf("expected: %v but received: %v", errTypeAssertionFailure, err)
	}

	accountTrade = []byte(`[1000,"",[["n",127,431682155857,"0","1000.00000000","1.00000000",1234,"1.00000000",null]]]`)
	err = p.wsHandleData(accountTrade)
	if !errors.Is(err, errTypeAssertionFailure) {
		t.Fatalf("expected: %v but received: %v", errTypeAssertionFailure, err)
	}

	accountTrade = []byte(`[1000,"",[["n",127,431682155857,"0","1000.00000000","1.00000000","2021-04-13 07:19:56",1.00000000,null]]]`)
	err = p.wsHandleData(accountTrade)
	if !errors.Is(err, errTypeAssertionFailure) {
		t.Fatalf("expected: %v but received: %v", errTypeAssertionFailure, err)
	}

	accountTrade = []byte(`[1000,"",[["n",127,431682155857,"0","1000.00000000","1.00000000","2021-04-13 07:19:56","1.00000000",null]]]`)
	err = p.wsHandleData(accountTrade)
	if err != nil {
		t.Fatal(err)
	}
}

func TestProcessAccountBalanceUpdate(t *testing.T) {
	err := p.loadCurrencyDetails(context.Background())
	if err != nil {
		t.Error(err)
	}

	balance := []byte(`[1000,"",[["b",243,"e"]]]`)
	err = p.wsHandleData(balance)
	if !errors.Is(err, errNotEnoughData) {
		t.Fatalf("expected: %v but received: %v", errNotEnoughData, err)
	}

	balance = []byte(`[1000,"",[["b","243","e","-1.00000000"]]]`)
	err = p.wsHandleData(balance)
	if !errors.Is(err, errTypeAssertionFailure) {
		t.Fatalf("expected: %v but received: %v", errTypeAssertionFailure, err)
	}

	balance = []byte(`[1000,"",[["b",243,1234,"-1.00000000"]]]`)
	err = p.wsHandleData(balance)
	if !errors.Is(err, errTypeAssertionFailure) {
		t.Fatalf("expected: %v but received: %v", errTypeAssertionFailure, err)
	}

	balance = []byte(`[1000,"",[["b",243,"e",-1.00000000]]]`)
	err = p.wsHandleData(balance)
	if !errors.Is(err, errTypeAssertionFailure) {
		t.Fatalf("expected: %v but received: %v", errTypeAssertionFailure, err)
	}

	balance = []byte(`[1000,"",[["b",243,"e","-1.00000000"]]]`)
	err = p.wsHandleData(balance)
	if err != nil {
		t.Fatal(err)
	}
}

func TestProcessAccountTrades(t *testing.T) {
	accountTrades := []byte(`[1000,"",[["t", 12345, "0.03000000", "0.50000000", "0.00250000", 0, 6083059, "0.00000375", "2018-09-08 05:54:09", "12345"]]]`)
	err := p.wsHandleData(accountTrades)
	if !errors.Is(err, errNotEnoughData) {
		t.Fatalf("expected: %v but received: %v", errNotEnoughData, err)
	}

	accountTrades = []byte(`[1000,"",[["t", "12345", "0.03000000", "0.50000000", "0.00250000", 0, 6083059, "0.00000375", "2018-09-08 05:54:09", "12345", "0.015"]]]`)
	err = p.wsHandleData(accountTrades)
	if !errors.Is(err, errTypeAssertionFailure) {
		t.Fatalf("expected: %v but received: %v", errTypeAssertionFailure, err)
	}

	accountTrades = []byte(`[1000,"",[["t", 12345, 0.03000000, "0.50000000", "0.00250000", 0, 6083059, "0.00000375", "2018-09-08 05:54:09", "12345", "0.015"]]]`)
	err = p.wsHandleData(accountTrades)
	if !errors.Is(err, errTypeAssertionFailure) {
		t.Fatalf("expected: %v but received: %v", errTypeAssertionFailure, err)
	}

	accountTrades = []byte(`[1000,"",[["t", 12345, "0.03000000", 0.50000000, "0.00250000", 0, 6083059, "0.00000375", "2018-09-08 05:54:09", "12345", "0.015"]]]`)
	err = p.wsHandleData(accountTrades)
	if !errors.Is(err, errTypeAssertionFailure) {
		t.Fatalf("expected: %v but received: %v", errTypeAssertionFailure, err)
	}

	accountTrades = []byte(`[1000,"",[["t", 12345, "0.03000000", "0.50000000", "0.00250000", 0, 6083059, 0.00000375, "2018-09-08 05:54:09", "12345", "0.015"]]]`)
	err = p.wsHandleData(accountTrades)
	if !errors.Is(err, errTypeAssertionFailure) {
		t.Fatalf("expected: %v but received: %v", errTypeAssertionFailure, err)
	}

	accountTrades = []byte(`[1000,"",[["t", 12345, "0.03000000", "0.50000000", "0.00250000", 0, 6083059, 0.0000037, "2018-09-08 05:54:09", "12345", "0.015"]]]`)
	err = p.wsHandleData(accountTrades)
	if !errors.Is(err, errTypeAssertionFailure) {
		t.Fatalf("expected: %v but received: %v", errTypeAssertionFailure, err)
	}

	accountTrades = []byte(`[1000,"",[["t", 12345, "0.03000000", "0.50000000", "0.00250000", 0, 6083059, "0.00000375", 12345, "12345", 0.015]]]`)
	err = p.wsHandleData(accountTrades)
	if !errors.Is(err, errTypeAssertionFailure) {
		t.Fatalf("expected: %v but received: %v", errTypeAssertionFailure, err)
	}

	accountTrades = []byte(`[1000,"",[["t", 12345, "0.03000000", "0.50000000", "0.00250000", 0, 6083059, "0.00000375", "2018-09-08 05:54:09", "12345", "0.015"]]]`)
	err = p.wsHandleData(accountTrades)
	if err != nil {
		t.Fatal(err)
	}
}

func TestProcessAccountKilledOrder(t *testing.T) {
	kill := []byte(`[1000,"",[["k", 1337]]]`)
	err := p.wsHandleData(kill)
	if !errors.Is(err, errNotEnoughData) {
		t.Fatalf("expected: %v but received: %v", errNotEnoughData, err)
	}

	kill = []byte(`[1000,"",[["k", "1337", null]]]`)
	err = p.wsHandleData(kill)
	if !errors.Is(err, errTypeAssertionFailure) {
		t.Fatalf("expected: %v but received: %v", errTypeAssertionFailure, err)
	}

	kill = []byte(`[1000,"",[["k", 1337, null]]]`)
	err = p.wsHandleData(kill)
	if err != nil {
		t.Fatal(err)
	}
}

func TestGetCompleteBalances(t *testing.T) {
	if !mockTests && !areTestAPIKeysSet() {
		t.Skip("API keys not set, mockTests false, skipping test")
	}
	_, err := p.GetCompleteBalances(context.Background())
	if err != nil {
		t.Fatal(err)
	}
}

func TestUpdateTicker(t *testing.T) {
	t.Parallel()
	cp, err := currency.NewPairFromString("BTC_LTC")
	if err != nil {
		t.Fatal(err)
	}
	_, err = p.UpdateTicker(context.Background(), cp, asset.Spot)
	if err != nil {
		t.Error(err)
	}
}

func TestUpdateTickers(t *testing.T) {
	t.Parallel()
	err := p.UpdateTickers(context.Background(), asset.Spot)
	if err != nil {
		t.Error(err)
	}
}<|MERGE_RESOLUTION|>--- conflicted
+++ resolved
@@ -110,14 +110,10 @@
 	t.Parallel()
 
 	var feeBuilder = setFeeBuilder()
-<<<<<<< HEAD
-	p.GetFeeByType(context.Background(), feeBuilder)
-=======
-	_, err := p.GetFeeByType(feeBuilder)
-	if err != nil {
-		t.Fatal(err)
-	}
->>>>>>> 1e79384b
+	_, err := p.GetFeeByType(context.Background(), feeBuilder)
+	if err != nil {
+		t.Fatal(err)
+	}
 	if !areTestAPIKeysSet() {
 		if feeBuilder.FeeType != exchange.OfflineTradeFee {
 			t.Errorf("Expected %v, received %v",
