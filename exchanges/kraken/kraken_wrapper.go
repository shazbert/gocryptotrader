package kraken

import (
	"context"
	"errors"
	"fmt"
	"sort"
	"strconv"
	"strings"
	"sync"
	"time"

	"github.com/thrasher-corp/gocryptotrader/common"
	"github.com/thrasher-corp/gocryptotrader/common/convert"
	"github.com/thrasher-corp/gocryptotrader/config"
	"github.com/thrasher-corp/gocryptotrader/currency"
	exchange "github.com/thrasher-corp/gocryptotrader/exchanges"
	"github.com/thrasher-corp/gocryptotrader/exchanges/account"
	"github.com/thrasher-corp/gocryptotrader/exchanges/asset"
	"github.com/thrasher-corp/gocryptotrader/exchanges/deposit"
	"github.com/thrasher-corp/gocryptotrader/exchanges/fee"
	"github.com/thrasher-corp/gocryptotrader/exchanges/kline"
	"github.com/thrasher-corp/gocryptotrader/exchanges/order"
	"github.com/thrasher-corp/gocryptotrader/exchanges/orderbook"
	"github.com/thrasher-corp/gocryptotrader/exchanges/protocol"
	"github.com/thrasher-corp/gocryptotrader/exchanges/request"
	"github.com/thrasher-corp/gocryptotrader/exchanges/stream"
	"github.com/thrasher-corp/gocryptotrader/exchanges/stream/buffer"
	"github.com/thrasher-corp/gocryptotrader/exchanges/ticker"
	"github.com/thrasher-corp/gocryptotrader/exchanges/trade"
	"github.com/thrasher-corp/gocryptotrader/log"
	"github.com/thrasher-corp/gocryptotrader/portfolio/withdraw"
)

// GetDefaultConfig returns a default exchange config
func (k *Kraken) GetDefaultConfig() (*config.Exchange, error) {
	k.SetDefaults()
	exchCfg := new(config.Exchange)
	exchCfg.Name = k.Name
	exchCfg.HTTPTimeout = exchange.DefaultHTTPTimeout
	exchCfg.WebsocketTrafficTimeout = config.DefaultWebsocketTrafficTimeout
	exchCfg.BaseCurrencies = k.BaseCurrencies

	err := k.SetupDefaults(exchCfg)
	if err != nil {
		return nil, err
	}

	if k.Features.Supports.RESTCapabilities.AutoPairUpdates {
		err = k.UpdateTradablePairs(context.TODO(), true)
		if err != nil {
			return nil, err
		}
	}

	return exchCfg, nil
}

// SetDefaults sets current default settings
func (k *Kraken) SetDefaults() {
	k.Name = "Kraken"
	k.Enabled = true
	k.Verbose = true
	k.API.CredentialsValidator.RequiresKey = true
	k.API.CredentialsValidator.RequiresSecret = true
	k.API.CredentialsValidator.RequiresBase64DecodeSecret = true

	pairStore := currency.PairStore{
		RequestFormat: &currency.PairFormat{
			Uppercase: true,
			Separator: ",",
		},
		ConfigFormat: &currency.PairFormat{
			Uppercase: true,
			Delimiter: currency.UnderscoreDelimiter,
			Separator: ",",
		},
	}

	futures := currency.PairStore{
		RequestFormat: &currency.PairFormat{
			Delimiter: currency.UnderscoreDelimiter,
			Uppercase: true,
		},
		ConfigFormat: &currency.PairFormat{
			Uppercase: true,
			Delimiter: currency.UnderscoreDelimiter,
		},
	}

	err := k.StoreAssetPairFormat(asset.Spot, pairStore)
	if err != nil {
		log.Errorln(log.ExchangeSys, err)
	}

	err = k.StoreAssetPairFormat(asset.Futures, futures)
	if err != nil {
		log.Errorln(log.ExchangeSys, err)
	}

	err = k.DisableAssetWebsocketSupport(asset.Futures)
	if err != nil {
		log.Errorln(log.ExchangeSys, err)
	}

	k.Features = exchange.Features{
		Supports: exchange.FeaturesSupported{
			REST:      true,
			Websocket: true,
			RESTCapabilities: protocol.Features{
				TickerBatching:                     true,
				TickerFetching:                     true,
				KlineFetching:                      true,
				TradeFetching:                      true,
				OrderbookFetching:                  true,
				AutoPairUpdates:                    true,
				AccountInfo:                        true,
				GetOrder:                           true,
				GetOrders:                          true,
				CancelOrder:                        true,
				SubmitOrder:                        true,
				UserTradeHistory:                   true,
				CryptoDeposit:                      true,
				CryptoWithdrawal:                   true,
				FiatDeposit:                        true,
				FiatWithdraw:                       true,
				TradeFee:                           true,
				FiatDepositFee:                     true,
				FiatWithdrawalFee:                  true,
				CryptoDepositFee:                   true,
				CryptoWithdrawalFee:                true,
				MultiChainDeposits:                 true,
				MultiChainWithdrawals:              true,
				RequiresAuthenticationForTradeFees: true,
			},
			WebsocketCapabilities: protocol.Features{
				TickerFetching:     true,
				TradeFetching:      true,
				KlineFetching:      true,
				OrderbookFetching:  true,
				Subscribe:          true,
				Unsubscribe:        true,
				MessageCorrelation: true,
				SubmitOrder:        true,
				CancelOrder:        true,
				CancelOrders:       true,
				GetOrders:          true,
				GetOrder:           true,
			},
			WithdrawPermissions: exchange.AutoWithdrawCryptoWithSetup |
				exchange.WithdrawCryptoWith2FA |
				exchange.AutoWithdrawFiatWithSetup |
				exchange.WithdrawFiatWith2FA,
			Kline: kline.ExchangeCapabilitiesSupported{
				DateRanges: true,
				Intervals:  true,
			},
		},
		Enabled: exchange.FeaturesEnabled{
			AutoPairUpdates: true,
			Kline: kline.ExchangeCapabilitiesEnabled{
				Intervals: map[string]bool{
					kline.OneMin.Word():     true,
					kline.ThreeMin.Word():   true,
					kline.FiveMin.Word():    true,
					kline.FifteenMin.Word(): true,
					kline.ThirtyMin.Word():  true,
					kline.OneHour.Word():    true,
					kline.FourHour.Word():   true,
					kline.OneDay.Word():     true,
					kline.FifteenDay.Word(): true,
					kline.OneWeek.Word():    true,
				},
			},
		},
	}

	k.Requester, err = request.New(k.Name,
		common.NewHTTPClientWithTimeout(exchange.DefaultHTTPTimeout),
		request.WithLimiter(request.NewBasicRateLimit(krakenRateInterval, krakenRequestRate)))
	if err != nil {
		log.Errorln(log.ExchangeSys, err)
	}
	k.API.Endpoints = k.NewEndpoints()
	err = k.API.Endpoints.SetDefaultEndpoints(map[exchange.URL]string{
		exchange.RestSpot:      krakenAPIURL,
		exchange.RestFutures:   futuresURL,
		exchange.WebsocketSpot: krakenWSURL,
	})
	if err != nil {
		log.Errorln(log.ExchangeSys, err)
	}
	k.Websocket = stream.New()
	k.WebsocketResponseMaxLimit = exchange.DefaultWebsocketResponseMaxLimit
	k.WebsocketResponseCheckTimeout = exchange.DefaultWebsocketResponseCheckTimeout
	k.WebsocketOrderbookBufferLimit = exchange.DefaultWebsocketOrderbookBufferLimit
}

// Setup sets current exchange configuration
func (k *Kraken) Setup(exch *config.Exchange) error {
	err := exch.Validate()
	if err != nil {
		return err
	}
	if !exch.Enabled {
		k.SetEnabled(false)
		return nil
	}
	err = k.SetupDefaults(exch)
	if err != nil {
		return err
	}

	err = k.SeedAssets(context.TODO())
	if err != nil {
		return err
	}

	err = k.Fees.LoadStaticFees(fee.Options{
		GlobalCommissions: map[asset.Item]fee.Commission{
			asset.Spot: {Maker: 0.0016, Taker: 0.0016},
		},
		ChainTransfer: defaultTransferFees,
	})
	if err != nil {
		return err
	}

	wsRunningURL, err := k.API.Endpoints.GetURL(exchange.WebsocketSpot)
	if err != nil {
		return err
	}
	err = k.Websocket.Setup(&stream.WebsocketSetup{
		ExchangeConfig:        exch,
		DefaultURL:            krakenWSURL,
		RunningURL:            wsRunningURL,
		Connector:             k.WsConnect,
		Subscriber:            k.Subscribe,
		Unsubscriber:          k.Unsubscribe,
		GenerateSubscriptions: k.GenerateDefaultSubscriptions,
		Features:              &k.Features.Supports.WebsocketCapabilities,
		OrderbookBufferConfig: buffer.Config{SortBuffer: true},
	})
	if err != nil {
		return err
	}

	err = k.Websocket.SetupNewConnection(stream.ConnectionSetup{
		RateLimit:            krakenWsRateLimit,
		ResponseCheckTimeout: exch.WebsocketResponseCheckTimeout,
		ResponseMaxLimit:     exch.WebsocketResponseMaxLimit,
		URL:                  krakenWSURL,
	})
	if err != nil {
		return err
	}

	return k.Websocket.SetupNewConnection(stream.ConnectionSetup{
		RateLimit:            krakenWsRateLimit,
		ResponseCheckTimeout: exch.WebsocketResponseCheckTimeout,
		ResponseMaxLimit:     exch.WebsocketResponseMaxLimit,
		URL:                  krakenAuthWSURL,
		Authenticated:        true,
	})
}

// Start starts the Kraken go routine
func (k *Kraken) Start(wg *sync.WaitGroup) error {
	if wg == nil {
		return fmt.Errorf("%T %w", wg, common.ErrNilPointer)
	}
	wg.Add(1)
	go func() {
		k.Run()
		wg.Done()
	}()
	return nil
}

// Run implements the Kraken wrapper
func (k *Kraken) Run() {
	if k.Verbose {
		k.PrintEnabledPairs()
	}

	forceUpdate := false
	if !k.BypassConfigFormatUpgrades {
		format, err := k.GetPairFormat(asset.UseDefault(), false)
		if err != nil {
			log.Errorf(log.ExchangeSys,
				"%s failed to update tradable pairs. Err: %s",
				k.Name,
				err)
			return
		}
		enabled, err := k.GetEnabledPairs(asset.UseDefault())
		if err != nil {
			log.Errorf(log.ExchangeSys,
				"%s failed to update tradable pairs. Err: %s",
				k.Name,
				err)
			return
		}

		avail, err := k.GetAvailablePairs(asset.UseDefault())
		if err != nil {
			log.Errorf(log.ExchangeSys,
				"%s failed to update tradable pairs. Err: %s",
				k.Name,
				err)
			return
		}

		if !common.StringDataContains(enabled.Strings(), format.Delimiter) ||
			!common.StringDataContains(avail.Strings(), format.Delimiter) ||
			common.StringDataContains(avail.Strings(), "ZUSD") {
			var p currency.Pairs
			p, err = currency.NewPairsFromStrings([]string{currency.XBT.String() +
				format.Delimiter +
				currency.USD.String()})
			if err != nil {
				log.Errorf(log.ExchangeSys,
					"%s failed to update currencies. Err: %s\n",
					k.Name,
					err)
			} else {
				log.Warnf(log.ExchangeSys, exchange.ResetConfigPairsWarningMessage, k.Name, asset.UseDefault(), p)
				forceUpdate = true

				err = k.UpdatePairs(p, asset.UseDefault(), true, true)
				if err != nil {
					log.Errorf(log.ExchangeSys,
						"%s failed to update currencies. Err: %s\n",
						k.Name,
						err)
				}
			}
		}
	}

	if !k.GetEnabledFeatures().AutoPairUpdates && !forceUpdate {
		return
	}

	err := k.UpdateTradablePairs(context.TODO(), forceUpdate)
	if err != nil {
		log.Errorf(log.ExchangeSys,
			"%s failed to update tradable pairs. Err: %s",
			k.Name,
			err)
	}
}

// FetchTradablePairs returns a list of the exchanges tradable pairs
func (k *Kraken) FetchTradablePairs(ctx context.Context, assetType asset.Item) ([]string, error) {
	var products []string
	format, err := k.GetPairFormat(assetType, false)
	if err != nil {
		return nil, err
	}
	switch assetType {
	case asset.Spot:
		if !assetTranslator.Seeded() {
			if err := k.SeedAssets(ctx); err != nil {
				return nil, err
			}
		}
		pairs, err := k.GetAssetPairs(ctx, []string{}, "")
		if err != nil {
			return nil, err
		}
		for i := range pairs {
			if strings.Contains(pairs[i].Altname, ".d") {
				continue
			}
			base := assetTranslator.LookupAltname(pairs[i].Base)
			if base == "" {
				log.Warnf(log.ExchangeSys,
					"%s unable to lookup altname for base currency %s",
					k.Name,
					pairs[i].Base)
				continue
			}
			quote := assetTranslator.LookupAltname(pairs[i].Quote)
			if quote == "" {
				log.Warnf(log.ExchangeSys,
					"%s unable to lookup altname for quote currency %s",
					k.Name,
					pairs[i].Quote)
				continue
			}
			products = append(products, base+format.Delimiter+quote)
		}
	case asset.Futures:
		pairs, err := k.GetFuturesMarkets(ctx)
		if err != nil {
			return nil, err
		}
		for x := range pairs.Instruments {
			if pairs.Instruments[x].Tradable {
				curr, err := currency.NewPairFromString(pairs.Instruments[x].Symbol)
				if err != nil {
					return nil, err
				}
				products = append(products, format.Format(curr))
			}
		}
	}
	return products, nil
}

// UpdateTradablePairs updates the exchanges available pairs and stores
// them in the exchanges config
func (k *Kraken) UpdateTradablePairs(ctx context.Context, forceUpdate bool) error {
	assets := k.GetAssetTypes(false)
	for x := range assets {
		pairs, err := k.FetchTradablePairs(ctx, assets[x])
		if err != nil {
			return err
		}
		p, err := currency.NewPairsFromStrings(pairs)
		if err != nil {
			return err
		}
		err = k.UpdatePairs(p, assets[x], false, forceUpdate)
		if err != nil {
			return err
		}
	}
	return nil
}

// UpdateTickers updates the ticker for all currency pairs of a given asset type
func (k *Kraken) UpdateTickers(ctx context.Context, a asset.Item) error {
	switch a {
	case asset.Spot:
		pairs, err := k.GetEnabledPairs(a)
		if err != nil {
			return err
		}
		pairsCollated, err := k.FormatExchangeCurrencies(pairs, a)
		if err != nil {
			return err
		}
		tickers, err := k.GetTickers(ctx, pairsCollated)
		if err != nil {
			return err
		}

		for i := range pairs {
			for c, t := range tickers {
				pairFmt, err := k.FormatExchangeCurrency(pairs[i], a)
				if err != nil {
					return err
				}
				if !strings.EqualFold(pairFmt.String(), c) {
					altCurrency := assetTranslator.LookupAltname(c)
					if altCurrency == "" {
						continue
					}
					if !strings.EqualFold(pairFmt.String(), altCurrency) {
						continue
					}
				}

				err = ticker.ProcessTicker(&ticker.Price{
					Last:         t.Last,
					High:         t.High,
					Low:          t.Low,
					Bid:          t.Bid,
					Ask:          t.Ask,
					Volume:       t.Volume,
					Open:         t.Open,
					Pair:         pairs[i],
					ExchangeName: k.Name,
					AssetType:    a})
				if err != nil {
					return err
				}
			}
		}
	case asset.Futures:
		t, err := k.GetFuturesTickers(ctx)
		if err != nil {
			return err
		}
		for x := range t.Tickers {
			pair, err := currency.NewPairFromString(t.Tickers[x].Symbol)
			if err != nil {
				return err
			}
			err = ticker.ProcessTicker(&ticker.Price{
				Last:         t.Tickers[x].Last,
				Bid:          t.Tickers[x].Bid,
				Ask:          t.Tickers[x].Ask,
				Volume:       t.Tickers[x].Vol24h,
				Open:         t.Tickers[x].Open24H,
				Pair:         pair,
				ExchangeName: k.Name,
				AssetType:    a})
			if err != nil {
				return err
			}
		}
	default:
		return fmt.Errorf("assetType not supported: %v", a)
	}
	return nil
}

// UpdateTicker updates and returns the ticker for a currency pair
func (k *Kraken) UpdateTicker(ctx context.Context, p currency.Pair, a asset.Item) (*ticker.Price, error) {
	if err := k.UpdateTickers(ctx, a); err != nil {
		return nil, err
	}
	return ticker.GetTicker(k.Name, p, a)
}

// FetchTicker returns the ticker for a currency pair
func (k *Kraken) FetchTicker(ctx context.Context, p currency.Pair, assetType asset.Item) (*ticker.Price, error) {
	tickerNew, err := ticker.GetTicker(k.Name, p, assetType)
	if err != nil {
		return k.UpdateTicker(ctx, p, assetType)
	}
	return tickerNew, nil
}

// FetchOrderbook returns orderbook base on the currency pair
func (k *Kraken) FetchOrderbook(ctx context.Context, p currency.Pair, assetType asset.Item) (*orderbook.Base, error) {
	ob, err := orderbook.Get(k.Name, p, assetType)
	if err != nil {
		return k.UpdateOrderbook(ctx, p, assetType)
	}
	return ob, nil
}

// UpdateOrderbook updates and returns the orderbook for a currency pair
func (k *Kraken) UpdateOrderbook(ctx context.Context, p currency.Pair, assetType asset.Item) (*orderbook.Base, error) {
	book := &orderbook.Base{
		Exchange:        k.Name,
		Pair:            p,
		Asset:           assetType,
		VerifyOrderbook: k.CanVerifyOrderbook,
	}
	var err error
	switch assetType {
	case asset.Spot:
		var orderbookNew Orderbook
		orderbookNew, err = k.GetDepth(ctx, p)
		if err != nil {
			return nil, err
		}
		for x := range orderbookNew.Bids {
			book.Bids = append(book.Bids, orderbook.Item{
				Amount: orderbookNew.Bids[x].Amount,
				Price:  orderbookNew.Bids[x].Price,
			})
		}
		for y := range orderbookNew.Asks {
			book.Asks = append(book.Asks, orderbook.Item{
				Amount: orderbookNew.Asks[y].Amount,
				Price:  orderbookNew.Asks[y].Price,
			})
		}
	case asset.Futures:
		var futuresOB FuturesOrderbookData
		futuresOB, err = k.GetFuturesOrderbook(ctx, p)
		if err != nil {
			return nil, err
		}
		for x := range futuresOB.Orderbook.Asks {
			book.Asks = append(book.Asks, orderbook.Item{
				Price:  futuresOB.Orderbook.Asks[x][0],
				Amount: futuresOB.Orderbook.Asks[x][1],
			})
		}
		for y := range futuresOB.Orderbook.Bids {
			book.Bids = append(book.Bids, orderbook.Item{
				Price:  futuresOB.Orderbook.Bids[y][0],
				Amount: futuresOB.Orderbook.Bids[y][1],
			})
		}
	default:
		return book, fmt.Errorf("invalid assetType: %v", assetType)
	}
	err = book.Process()
	if err != nil {
		return book, err
	}
	return orderbook.Get(k.Name, p, assetType)
}

// UpdateAccountInfo retrieves balances for all enabled currencies for the
// Kraken exchange - to-do
func (k *Kraken) UpdateAccountInfo(ctx context.Context, assetType asset.Item) (account.Holdings, error) {
	var info account.Holdings
	var balances []account.Balance
	info.Exchange = k.Name
	switch assetType {
	case asset.Spot:
		bal, err := k.GetBalance(ctx)
		if err != nil {
			return info, err
		}
		for key := range bal {
			translatedCurrency := assetTranslator.LookupAltname(key)
			if translatedCurrency == "" {
				log.Warnf(log.ExchangeSys, "%s unable to translate currency: %s\n",
					k.Name,
					key)
				continue
			}
			balances = append(balances, account.Balance{
				CurrencyName: currency.NewCode(translatedCurrency),
				Total:        bal[key],
			})
		}
		info.Accounts = append(info.Accounts, account.SubAccount{
			Currencies: balances,
		})
	case asset.Futures:
		bal, err := k.GetFuturesAccountData(ctx)
		if err != nil {
			return info, err
		}
		for name := range bal.Accounts {
			for code := range bal.Accounts[name].Balances {
				balances = append(balances, account.Balance{
					CurrencyName: currency.NewCode(code).Upper(),
					Total:        bal.Accounts[name].Balances[code],
				})
			}
			info.Accounts = append(info.Accounts, account.SubAccount{
				ID:         name,
				AssetType:  asset.Futures,
				Currencies: balances,
			})
		}
	}
	if err := account.Process(&info); err != nil {
		return account.Holdings{}, err
	}
	return info, nil
}

// FetchAccountInfo retrieves balances for all enabled currencies
func (k *Kraken) FetchAccountInfo(ctx context.Context, assetType asset.Item) (account.Holdings, error) {
	acc, err := account.GetHoldings(k.Name, assetType)
	if err != nil {
		return k.UpdateAccountInfo(ctx, assetType)
	}
	return acc, nil
}

// GetFundingHistory returns funding history, deposits and
// withdrawals
func (k *Kraken) GetFundingHistory(ctx context.Context) ([]exchange.FundHistory, error) {
	return nil, common.ErrFunctionNotSupported
}

// GetWithdrawalsHistory returns previous withdrawals data
func (k *Kraken) GetWithdrawalsHistory(ctx context.Context, c currency.Code) (resp []exchange.WithdrawalHistory, err error) {
	withdrawals, err := k.WithdrawStatus(ctx, c, "")
	for i := range withdrawals {
		resp = append(resp, exchange.WithdrawalHistory{
			Status:          withdrawals[i].Status,
			TransferID:      withdrawals[i].Refid,
			Timestamp:       time.Unix(int64(withdrawals[i].Time), 0),
			Amount:          withdrawals[i].Amount,
			Fee:             withdrawals[i].Fee,
			CryptoToAddress: withdrawals[i].Info,
			CryptoTxID:      withdrawals[i].TxID,
			Currency:        c.String(),
		})
	}

	return
}

// GetRecentTrades returns the most recent trades for a currency and asset
func (k *Kraken) GetRecentTrades(ctx context.Context, p currency.Pair, assetType asset.Item) ([]trade.Data, error) {
	var err error
	var tradeData []RecentTrades
	tradeData, err = k.GetTrades(ctx, p)
	if err != nil {
		return nil, err
	}
	var resp []trade.Data
	for i := range tradeData {
		side := order.Buy
		if tradeData[i].BuyOrSell == "s" {
			side = order.Sell
		}
		resp = append(resp, trade.Data{
			Exchange:     k.Name,
			CurrencyPair: p,
			AssetType:    assetType,
			Side:         side,
			Price:        tradeData[i].Price,
			Amount:       tradeData[i].Volume,
			Timestamp:    convert.TimeFromUnixTimestampDecimal(tradeData[i].Time),
		})
	}

	err = k.AddTradesToBuffer(resp...)
	if err != nil {
		return nil, err
	}

	sort.Sort(trade.ByDate(resp))
	return resp, nil
}

// GetHistoricTrades returns historic trade data within the timeframe provided
func (k *Kraken) GetHistoricTrades(_ context.Context, _ currency.Pair, _ asset.Item, _, _ time.Time) ([]trade.Data, error) {
	return nil, common.ErrFunctionNotSupported
}

// SubmitOrder submits a new order
func (k *Kraken) SubmitOrder(ctx context.Context, s *order.Submit) (order.SubmitResponse, error) {
	var submitOrderResponse order.SubmitResponse
	if err := s.Validate(); err != nil {
		return submitOrderResponse, err
	}
	switch s.AssetType {
	case asset.Spot:
		if k.Websocket.CanUseAuthenticatedWebsocketForWrapper() {
			var resp string
			s.Pair.Delimiter = "/" // required pair format: ISO 4217-A3
			resp, err := k.wsAddOrder(&WsAddOrderRequest{
				OrderType: s.Type.Lower(),
				OrderSide: s.Side.Lower(),
				Pair:      s.Pair.String(),
				Price:     s.Price,
				Volume:    s.Amount,
			})
			if err != nil {
				return submitOrderResponse, err
			}
			submitOrderResponse.OrderID = resp
			submitOrderResponse.IsOrderPlaced = true
		} else {
			var response AddOrderResponse
			response, err := k.AddOrder(ctx,
				s.Pair,
				s.Side.String(),
				s.Type.String(),
				s.Amount,
				s.Price,
				0,
				0,
				&AddOrderOptions{})
			if err != nil {
				return submitOrderResponse, err
			}
			if len(response.TransactionIds) > 0 {
				submitOrderResponse.OrderID = strings.Join(response.TransactionIds, ", ")
			}
		}
		if s.Type == order.Market {
			submitOrderResponse.FullyMatched = true
		}
		submitOrderResponse.IsOrderPlaced = true
	case asset.Futures:
		order, err := k.FuturesSendOrder(ctx,
			s.Type,
			s.Pair,
			s.Side.Lower(),
			"",
			s.ClientOrderID,
			"",
			s.ImmediateOrCancel,
			s.Amount,
			s.Price,
			0,
		)
		if err != nil {
			return submitOrderResponse, err
		}

		// check the status, anything that is not placed we error out
		if order.SendStatus.Status != "placed" {
			return submitOrderResponse,
				fmt.Errorf("submit order failed: %s",
					order.SendStatus.Status)
		}

		submitOrderResponse.OrderID = order.SendStatus.OrderID
		submitOrderResponse.IsOrderPlaced = true
	default:
		return submitOrderResponse, fmt.Errorf("invalid assetType")
	}
	return submitOrderResponse, nil
}

// ModifyOrder will allow of changing orderbook placement and limit to
// market conversion
func (k *Kraken) ModifyOrder(ctx context.Context, action *order.Modify) (order.Modify, error) {
	return order.Modify{}, common.ErrFunctionNotSupported
}

// CancelOrder cancels an order by its corresponding ID number
func (k *Kraken) CancelOrder(ctx context.Context, o *order.Cancel) error {
	if err := o.Validate(o.StandardCancel()); err != nil {
		return err
	}
	switch o.AssetType {
	case asset.Spot:
		if k.Websocket.CanUseAuthenticatedWebsocketForWrapper() {
			return k.wsCancelOrders([]string{o.ID})
		}
		_, err := k.CancelExistingOrder(ctx, o.ID)
		return err
	case asset.Futures:
		_, err := k.FuturesCancelOrder(ctx, o.ID, "")
		if err != nil {
			return err
		}
	}
	return nil
}

// CancelBatchOrders cancels an orders by their corresponding ID numbers
func (k *Kraken) CancelBatchOrders(ctx context.Context, orders []order.Cancel) (order.CancelBatchResponse, error) {
	var ordersList []string
	for i := range orders {
		if err := orders[i].Validate(orders[i].StandardCancel()); err != nil {
			return order.CancelBatchResponse{}, err
		}
		ordersList = append(ordersList, orders[i].ID)
	}

	if k.Websocket.CanUseAuthenticatedWebsocketForWrapper() {
		err := k.wsCancelOrders(ordersList)
		return order.CancelBatchResponse{}, err
	}

	return order.CancelBatchResponse{}, common.ErrFunctionNotSupported
}

// CancelAllOrders cancels all orders associated with a currency pair
func (k *Kraken) CancelAllOrders(ctx context.Context, req *order.Cancel) (order.CancelAllResponse, error) {
	if err := req.Validate(); err != nil {
		return order.CancelAllResponse{}, err
	}
	cancelAllOrdersResponse := order.CancelAllResponse{
		Status: make(map[string]string),
	}
	switch req.AssetType {
	case asset.Spot:
		if k.Websocket.CanUseAuthenticatedWebsocketForWrapper() {
			resp, err := k.wsCancelAllOrders()
			if err != nil {
				return cancelAllOrdersResponse, err
			}

			cancelAllOrdersResponse.Count = resp.Count
			return cancelAllOrdersResponse, err
		}

		var emptyOrderOptions OrderInfoOptions
		openOrders, err := k.GetOpenOrders(ctx, emptyOrderOptions)
		if err != nil {
			return cancelAllOrdersResponse, err
		}
		for orderID := range openOrders.Open {
			var err error
			if k.Websocket.CanUseAuthenticatedWebsocketForWrapper() {
				err = k.wsCancelOrders([]string{orderID})
			} else {
				_, err = k.CancelExistingOrder(ctx, orderID)
			}
			if err != nil {
				cancelAllOrdersResponse.Status[orderID] = err.Error()
			}
		}
	case asset.Futures:
		cancelData, err := k.FuturesCancelAllOrders(ctx, req.Pair)
		if err != nil {
			return cancelAllOrdersResponse, err
		}
		for x := range cancelData.CancelStatus.CancelledOrders {
			cancelAllOrdersResponse.Status[cancelData.CancelStatus.CancelledOrders[x].OrderID] = "cancelled"
		}
	}
	return cancelAllOrdersResponse, nil
}

// GetOrderInfo returns information on a current open order
func (k *Kraken) GetOrderInfo(ctx context.Context, orderID string, pair currency.Pair, assetType asset.Item) (order.Detail, error) {
	var orderDetail order.Detail
	switch assetType {
	case asset.Spot:
		resp, err := k.QueryOrdersInfo(ctx,
			OrderInfoOptions{
				Trades: true,
			}, orderID)
		if err != nil {
			return orderDetail, err
		}

		orderInfo, ok := resp[orderID]
		if !ok {
			return orderDetail, fmt.Errorf("order %s not found in response", orderID)
		}

		if !assetType.IsValid() {
			assetType = asset.UseDefault()
		}

		avail, err := k.GetAvailablePairs(assetType)
		if err != nil {
			return orderDetail, err
		}

		format, err := k.GetPairFormat(assetType, true)
		if err != nil {
			return orderDetail, err
		}

		var trades []order.TradeHistory
		for i := range orderInfo.Trades {
			trades = append(trades, order.TradeHistory{
				TID: orderInfo.Trades[i],
			})
		}
		side, err := order.StringToOrderSide(orderInfo.Description.Type)
		if err != nil {
			return orderDetail, err
		}
		status, err := order.StringToOrderStatus(orderInfo.Status)
		if err != nil {
			log.Errorf(log.ExchangeSys, "%s %v", k.Name, err)
		}
		oType, err := order.StringToOrderType(orderInfo.Description.OrderType)
		if err != nil {
			return orderDetail, err
		}

		p, err := currency.NewPairFromFormattedPairs(orderInfo.Description.Pair,
			avail,
			format)
		if err != nil {
			return orderDetail, err
		}

		price := orderInfo.Price
		if orderInfo.Status == statusOpen {
			price = orderInfo.Description.Price
		}

		orderDetail = order.Detail{
			Exchange:        k.Name,
			ID:              orderID,
			Pair:            p,
			Side:            side,
			Type:            oType,
			Date:            convert.TimeFromUnixTimestampDecimal(orderInfo.OpenTime),
			CloseTime:       convert.TimeFromUnixTimestampDecimal(orderInfo.CloseTime),
			Status:          status,
			Price:           price,
			Amount:          orderInfo.Volume,
			ExecutedAmount:  orderInfo.VolumeExecuted,
			RemainingAmount: orderInfo.Volume - orderInfo.VolumeExecuted,
			Fee:             orderInfo.Fee,
			Trades:          trades,
			Cost:            orderInfo.Cost,
		}
	case asset.Futures:
		orderInfo, err := k.FuturesGetFills(ctx, time.Time{})
		if err != nil {
			return orderDetail, err
		}
		for y := range orderInfo.Fills {
			if orderInfo.Fills[y].OrderID != orderID {
				continue
			}
			pair, err := currency.NewPairFromString(orderInfo.Fills[y].Symbol)
			if err != nil {
				return orderDetail, err
			}
			oSide, err := compatibleOrderSide(orderInfo.Fills[y].Side)
			if err != nil {
				return orderDetail, err
			}
			fillOrderType, err := compatibleFillOrderType(orderInfo.Fills[y].FillType)
			if err != nil {
				return orderDetail, err
			}
			timeVar, err := time.Parse(krakenFormat, orderInfo.Fills[y].FillTime)
			if err != nil {
				return orderDetail, err
			}
			orderDetail = order.Detail{
				ID:       orderID,
				Price:    orderInfo.Fills[y].Price,
				Amount:   orderInfo.Fills[y].Size,
				Side:     oSide,
				Type:     fillOrderType,
				Date:     timeVar,
				Pair:     pair,
				Exchange: k.Name,
			}
		}
	}
	return orderDetail, nil
}

// GetDepositAddress returns a deposit address for a specified currency
func (k *Kraken) GetDepositAddress(ctx context.Context, cryptocurrency currency.Code, _, chain string) (*deposit.Address, error) {
	if chain == "" {
		methods, err := k.GetDepositMethods(ctx, cryptocurrency.String())
		if err != nil {
			return nil, err
		}
		if len(methods) == 0 {
			return nil, errors.New("unable to get any deposit methods")
		}
		chain = methods[0].Method
	}

	depositAddr, err := k.GetCryptoDepositAddress(ctx, chain, cryptocurrency.String(), false)
	if err != nil {
		if strings.Contains(err.Error(), "no addresses returned") {
			depositAddr, err = k.GetCryptoDepositAddress(ctx, chain, cryptocurrency.String(), true)
			if err != nil {
				return nil, err
			}
		} else {
			return nil, err
		}
	}
	return &deposit.Address{
		Address: depositAddr[0].Address,
		Tag:     depositAddr[0].Tag,
	}, nil
}

// WithdrawCryptocurrencyFunds returns a withdrawal ID when a withdrawal
// Populate exchange.WithdrawRequest.TradePassword with withdrawal key name, as set up on your account
func (k *Kraken) WithdrawCryptocurrencyFunds(ctx context.Context, withdrawRequest *withdraw.Request) (*withdraw.ExchangeResponse, error) {
	if err := withdrawRequest.Validate(); err != nil {
		return nil, err
	}
	v, err := k.Withdraw(ctx,
		withdrawRequest.Currency.String(),
		withdrawRequest.TradePassword,
		withdrawRequest.Amount)
	if err != nil {
		return nil, err
	}
	return &withdraw.ExchangeResponse{
		ID: v,
	}, nil
}

// WithdrawFiatFunds returns a withdrawal ID when a
// withdrawal is submitted
func (k *Kraken) WithdrawFiatFunds(ctx context.Context, withdrawRequest *withdraw.Request) (*withdraw.ExchangeResponse, error) {
	if err := withdrawRequest.Validate(); err != nil {
		return nil, err
	}
	v, err := k.Withdraw(ctx,
		withdrawRequest.Currency.String(),
		withdrawRequest.TradePassword,
		withdrawRequest.Amount)
	if err != nil {
		return nil, err
	}
	return &withdraw.ExchangeResponse{
		Status: v,
	}, nil
}

// WithdrawFiatFundsToInternationalBank returns a withdrawal ID when a
// withdrawal is submitted
func (k *Kraken) WithdrawFiatFundsToInternationalBank(ctx context.Context, withdrawRequest *withdraw.Request) (*withdraw.ExchangeResponse, error) {
	if err := withdrawRequest.Validate(); err != nil {
		return nil, err
	}
	v, err := k.Withdraw(ctx,
		withdrawRequest.Currency.String(),
		withdrawRequest.TradePassword,
		withdrawRequest.Amount)
	if err != nil {
		return nil, err
	}
	return &withdraw.ExchangeResponse{
		Status: v,
	}, nil
}

<<<<<<< HEAD
=======
// GetFeeByType returns an estimate of fee based on type of transaction
func (k *Kraken) GetFeeByType(ctx context.Context, feeBuilder *exchange.FeeBuilder) (float64, error) {
	if feeBuilder == nil {
		return 0, fmt.Errorf("%T %w", feeBuilder, common.ErrNilPointer)
	}
	if !k.AreCredentialsValid(ctx) && // Todo check connection status
		feeBuilder.FeeType == exchange.CryptocurrencyTradeFee {
		feeBuilder.FeeType = exchange.OfflineTradeFee
	}
	return k.GetFee(ctx, feeBuilder)
}

>>>>>>> 1669f1c6
// GetActiveOrders retrieves any orders that are active/open
func (k *Kraken) GetActiveOrders(ctx context.Context, req *order.GetOrdersRequest) ([]order.Detail, error) {
	if err := req.Validate(); err != nil {
		return nil, err
	}
	var orders []order.Detail
	switch req.AssetType {
	case asset.Spot:
		resp, err := k.GetOpenOrders(ctx, OrderInfoOptions{})
		if err != nil {
			return nil, err
		}

		assetType := req.AssetType
		if !req.AssetType.IsValid() {
			assetType = asset.UseDefault()
		}

		avail, err := k.GetAvailablePairs(assetType)
		if err != nil {
			return nil, err
		}

		format, err := k.GetPairFormat(assetType, true)
		if err != nil {
			return nil, err
		}
		for i := range resp.Open {
			p, err := currency.NewPairFromFormattedPairs(resp.Open[i].Description.Pair,
				avail,
				format)
			if err != nil {
				return nil, err
			}
			side := order.Side(strings.ToUpper(resp.Open[i].Description.Type))
			orderType := order.Type(strings.ToUpper(resp.Open[i].Description.OrderType))
			orders = append(orders, order.Detail{
				ID:              i,
				Amount:          resp.Open[i].Volume,
				RemainingAmount: (resp.Open[i].Volume - resp.Open[i].VolumeExecuted),
				ExecutedAmount:  resp.Open[i].VolumeExecuted,
				Exchange:        k.Name,
				Date:            convert.TimeFromUnixTimestampDecimal(resp.Open[i].OpenTime),
				Price:           resp.Open[i].Description.Price,
				Side:            side,
				Type:            orderType,
				Pair:            p,
			})
		}
	case asset.Futures:
		var err error
		var pairs currency.Pairs
		if len(req.Pairs) > 0 {
			pairs = req.Pairs
		} else {
			pairs, err = k.GetEnabledPairs(asset.Futures)
			if err != nil {
				return orders, err
			}
		}
		activeOrders, err := k.FuturesOpenOrders(ctx)
		if err != nil {
			return orders, err
		}
		for i := range pairs {
			fPair, err := k.FormatExchangeCurrency(pairs[i], asset.Futures)
			if err != nil {
				return orders, err
			}
			for a := range activeOrders.OpenOrders {
				if activeOrders.OpenOrders[a].Symbol != fPair.String() {
					continue
				}
				oSide, err := compatibleOrderSide(activeOrders.OpenOrders[a].Side)
				if err != nil {
					return orders, err
				}
				oType, err := compatibleOrderType(activeOrders.OpenOrders[a].OrderType)
				if err != nil {
					return orders, err
				}
				timeVar, err := time.Parse(krakenFormat, activeOrders.OpenOrders[a].ReceivedTime)
				if err != nil {
					return orders, err
				}
				orders = append(orders, order.Detail{
					ID:       activeOrders.OpenOrders[a].OrderID,
					Price:    activeOrders.OpenOrders[a].LimitPrice,
					Amount:   activeOrders.OpenOrders[a].FilledSize,
					Side:     oSide,
					Type:     oType,
					Date:     timeVar,
					Pair:     fPair,
					Exchange: k.Name,
				})
			}
		}
	default:
		return nil, fmt.Errorf("%s assetType not supported", req.AssetType)
	}
	order.FilterOrdersByTimeRange(&orders, req.StartTime, req.EndTime)
	order.FilterOrdersBySide(&orders, req.Side)
	order.FilterOrdersByCurrencies(&orders, req.Pairs)
	return orders, nil
}

// GetOrderHistory retrieves account order information
// Can Limit response to specific order status
func (k *Kraken) GetOrderHistory(ctx context.Context, getOrdersRequest *order.GetOrdersRequest) ([]order.Detail, error) {
	if err := getOrdersRequest.Validate(); err != nil {
		return nil, err
	}
	var orders []order.Detail
	switch getOrdersRequest.AssetType {
	case asset.Spot:
		req := GetClosedOrdersOptions{}
		if getOrdersRequest.StartTime.Unix() > 0 {
			req.Start = strconv.FormatInt(getOrdersRequest.StartTime.Unix(), 10)
		}
		if getOrdersRequest.EndTime.Unix() > 0 {
			req.End = strconv.FormatInt(getOrdersRequest.EndTime.Unix(), 10)
		}

		assetType := getOrdersRequest.AssetType
		if !getOrdersRequest.AssetType.IsValid() {
			assetType = asset.UseDefault()
		}

		avail, err := k.GetAvailablePairs(assetType)
		if err != nil {
			return nil, err
		}

		format, err := k.GetPairFormat(assetType, true)
		if err != nil {
			return nil, err
		}

		resp, err := k.GetClosedOrders(ctx, req)
		if err != nil {
			return nil, err
		}

		for i := range resp.Closed {
			p, err := currency.NewPairFromFormattedPairs(resp.Closed[i].Description.Pair,
				avail,
				format)
			if err != nil {
				return nil, err
			}

			side := order.Side(strings.ToUpper(resp.Closed[i].Description.Type))
			status, err := order.StringToOrderStatus(resp.Closed[i].Status)
			if err != nil {
				log.Errorf(log.ExchangeSys, "%s %v", k.Name, err)
			}
			orderType := order.Type(strings.ToUpper(resp.Closed[i].Description.OrderType))
			detail := order.Detail{
				ID:              i,
				Amount:          resp.Closed[i].Volume,
				ExecutedAmount:  resp.Closed[i].VolumeExecuted,
				RemainingAmount: resp.Closed[i].Volume - resp.Closed[i].VolumeExecuted,
				Cost:            resp.Closed[i].Cost,
				CostAsset:       p.Quote,
				Exchange:        k.Name,
				Date:            convert.TimeFromUnixTimestampDecimal(resp.Closed[i].OpenTime),
				CloseTime:       convert.TimeFromUnixTimestampDecimal(resp.Closed[i].CloseTime),
				Price:           resp.Closed[i].Description.Price,
				Side:            side,
				Status:          status,
				Type:            orderType,
				Pair:            p,
			}
			detail.InferCostsAndTimes()
			orders = append(orders, detail)
		}
	case asset.Futures:
		var orderHistory FuturesRecentOrdersData
		var err error
		var pairs currency.Pairs
		if len(getOrdersRequest.Pairs) > 0 {
			pairs = getOrdersRequest.Pairs
		} else {
			pairs, err = k.GetEnabledPairs(asset.Futures)
			if err != nil {
				return orders, err
			}
		}
		for p := range pairs {
			orderHistory, err = k.FuturesRecentOrders(ctx, pairs[p])
			if err != nil {
				return orders, err
			}
			for o := range orderHistory.OrderEvents {
				switch {
				case orderHistory.OrderEvents[o].Event.ExecutionEvent.Execution.UID != "":
					timeVar, err := time.Parse(krakenFormat,
						orderHistory.OrderEvents[o].Event.ExecutionEvent.Execution.TakerOrder.Timestamp)
					if err != nil {
						return orders, err
					}
					oDirection, err := compatibleOrderSide(orderHistory.OrderEvents[o].Event.ExecutionEvent.Execution.TakerOrder.Direction)
					if err != nil {
						return orders, err
					}
					oType, err := compatibleOrderType(orderHistory.OrderEvents[o].Event.ExecutionEvent.Execution.TakerOrder.OrderType)
					if err != nil {
						return orders, err
					}
					orders = append(orders, order.Detail{
						Price:          orderHistory.OrderEvents[o].Event.ExecutionEvent.Execution.TakerOrder.LimitPrice,
						Amount:         orderHistory.OrderEvents[o].Event.ExecutionEvent.Execution.TakerOrder.Quantity,
						ExecutedAmount: orderHistory.OrderEvents[o].Event.ExecutionEvent.Execution.TakerOrder.Filled,
						RemainingAmount: orderHistory.OrderEvents[o].Event.ExecutionEvent.Execution.TakerOrder.Quantity -
							orderHistory.OrderEvents[o].Event.ExecutionEvent.Execution.TakerOrder.Filled,
						ID:        orderHistory.OrderEvents[o].Event.ExecutionEvent.Execution.TakerOrder.UID,
						ClientID:  orderHistory.OrderEvents[o].Event.ExecutionEvent.Execution.TakerOrder.ClientID,
						AssetType: asset.Futures,
						Type:      oType,
						Date:      timeVar,
						Side:      oDirection,
						Exchange:  k.Name,
						Pair:      pairs[p],
					})
				case orderHistory.OrderEvents[o].Event.OrderRejected.RecentOrder.UID != "":
					timeVar, err := time.Parse(krakenFormat,
						orderHistory.OrderEvents[o].Event.OrderRejected.RecentOrder.Timestamp)
					if err != nil {
						return orders, err
					}
					oDirection, err := compatibleOrderSide(orderHistory.OrderEvents[o].Event.OrderRejected.RecentOrder.Direction)
					if err != nil {
						return orders, err
					}
					oType, err := compatibleOrderType(orderHistory.OrderEvents[o].Event.OrderRejected.RecentOrder.OrderType)
					if err != nil {
						return orders, err
					}
					orders = append(orders, order.Detail{
						Price:          orderHistory.OrderEvents[o].Event.OrderRejected.RecentOrder.LimitPrice,
						Amount:         orderHistory.OrderEvents[o].Event.OrderRejected.RecentOrder.Quantity,
						ExecutedAmount: orderHistory.OrderEvents[o].Event.OrderRejected.RecentOrder.Filled,
						RemainingAmount: orderHistory.OrderEvents[o].Event.OrderRejected.RecentOrder.Quantity -
							orderHistory.OrderEvents[o].Event.OrderRejected.RecentOrder.Filled,
						ID:        orderHistory.OrderEvents[o].Event.OrderRejected.RecentOrder.UID,
						ClientID:  orderHistory.OrderEvents[o].Event.OrderRejected.RecentOrder.AccountID,
						AssetType: asset.Futures,
						Type:      oType,
						Date:      timeVar,
						Side:      oDirection,
						Exchange:  k.Name,
						Pair:      pairs[p],
						Status:    order.Rejected,
					})
				case orderHistory.OrderEvents[o].Event.OrderCancelled.RecentOrder.UID != "":
					timeVar, err := time.Parse(krakenFormat,
						orderHistory.OrderEvents[o].Event.OrderCancelled.RecentOrder.Timestamp)
					if err != nil {
						return orders, err
					}
					oDirection, err := compatibleOrderSide(orderHistory.OrderEvents[o].Event.OrderCancelled.RecentOrder.Direction)
					if err != nil {
						return orders, err
					}
					oType, err := compatibleOrderType(orderHistory.OrderEvents[o].Event.OrderCancelled.RecentOrder.OrderType)
					if err != nil {
						return orders, err
					}
					orders = append(orders, order.Detail{
						Price:          orderHistory.OrderEvents[o].Event.OrderCancelled.RecentOrder.LimitPrice,
						Amount:         orderHistory.OrderEvents[o].Event.OrderCancelled.RecentOrder.Quantity,
						ExecutedAmount: orderHistory.OrderEvents[o].Event.OrderCancelled.RecentOrder.Filled,
						RemainingAmount: orderHistory.OrderEvents[o].Event.OrderCancelled.RecentOrder.Quantity -
							orderHistory.OrderEvents[o].Event.OrderCancelled.RecentOrder.Filled,
						ID:        orderHistory.OrderEvents[o].Event.OrderCancelled.RecentOrder.UID,
						ClientID:  orderHistory.OrderEvents[o].Event.OrderCancelled.RecentOrder.AccountID,
						AssetType: asset.Futures,
						Type:      oType,
						Date:      timeVar,
						Side:      oDirection,
						Exchange:  k.Name,
						Pair:      pairs[p],
						Status:    order.Cancelled,
					})
				case orderHistory.OrderEvents[o].Event.OrderPlaced.RecentOrder.UID != "":
					timeVar, err := time.Parse(krakenFormat,
						orderHistory.OrderEvents[o].Event.OrderPlaced.RecentOrder.Timestamp)
					if err != nil {
						return orders, err
					}
					oDirection, err := compatibleOrderSide(orderHistory.OrderEvents[o].Event.OrderPlaced.RecentOrder.Direction)
					if err != nil {
						return orders, err
					}
					oType, err := compatibleOrderType(orderHistory.OrderEvents[o].Event.OrderPlaced.RecentOrder.OrderType)
					if err != nil {
						return orders, err
					}
					orders = append(orders, order.Detail{
						Price:          orderHistory.OrderEvents[o].Event.OrderPlaced.RecentOrder.LimitPrice,
						Amount:         orderHistory.OrderEvents[o].Event.OrderPlaced.RecentOrder.Quantity,
						ExecutedAmount: orderHistory.OrderEvents[o].Event.OrderPlaced.RecentOrder.Filled,
						RemainingAmount: orderHistory.OrderEvents[o].Event.OrderPlaced.RecentOrder.Quantity -
							orderHistory.OrderEvents[o].Event.OrderPlaced.RecentOrder.Filled,
						ID:        orderHistory.OrderEvents[o].Event.OrderPlaced.RecentOrder.UID,
						ClientID:  orderHistory.OrderEvents[o].Event.OrderPlaced.RecentOrder.AccountID,
						AssetType: asset.Futures,
						Type:      oType,
						Date:      timeVar,
						Side:      oDirection,
						Exchange:  k.Name,
						Pair:      pairs[p],
					})
				default:
					return orders, fmt.Errorf("invalid orderHistory data")
				}
			}
		}
	}

	order.FilterOrdersBySide(&orders, getOrdersRequest.Side)
	order.FilterOrdersByCurrencies(&orders, getOrdersRequest.Pairs)
	return orders, nil
}

// AuthenticateWebsocket sends an authentication message to the websocket
func (k *Kraken) AuthenticateWebsocket(ctx context.Context) error {
	resp, err := k.GetWebsocketToken(ctx)
	if resp != "" {
		authToken = resp
	}
	return err
}

// ValidateCredentials validates current credentials used for wrapper
// functionality
func (k *Kraken) ValidateCredentials(ctx context.Context, assetType asset.Item) error {
	_, err := k.UpdateAccountInfo(ctx, assetType)
	return k.CheckTransientError(err)
}

// FormatExchangeKlineInterval returns Interval to exchange formatted string
func (k *Kraken) FormatExchangeKlineInterval(in kline.Interval) string {
	return strconv.FormatFloat(in.Duration().Minutes(), 'f', -1, 64)
}

// GetHistoricCandles returns candles between a time period for a set time interval
func (k *Kraken) GetHistoricCandles(ctx context.Context, pair currency.Pair, a asset.Item, start, end time.Time, interval kline.Interval) (kline.Item, error) {
	if err := k.ValidateKline(pair, a, interval); err != nil {
		return kline.Item{}, err
	}
	ret := kline.Item{
		Exchange: k.Name,
		Pair:     pair,
		Asset:    a,
		Interval: interval,
	}
	candles, err := k.GetOHLC(ctx, pair, k.FormatExchangeKlineInterval(interval))
	if err != nil {
		return kline.Item{}, err
	}
	for x := range candles {
		timeValue, err := convert.TimeFromUnixTimestampFloat(candles[x].Time * 1000)
		if err != nil {
			return kline.Item{}, err
		}
		if timeValue.Before(start) || timeValue.After(end) {
			continue
		}
		ret.Candles = append(ret.Candles, kline.Candle{
			Time:   timeValue,
			Open:   candles[x].Open,
			High:   candles[x].High,
			Low:    candles[x].Low,
			Close:  candles[x].Close,
			Volume: candles[x].Volume,
		})
	}
	ret.SortCandlesByTimestamp(false)
	return ret, nil
}

// GetHistoricCandlesExtended returns candles between a time period for a set time interval
func (k *Kraken) GetHistoricCandlesExtended(ctx context.Context, pair currency.Pair, a asset.Item, start, end time.Time, interval kline.Interval) (kline.Item, error) {
	if err := k.ValidateKline(pair, a, interval); err != nil {
		return kline.Item{}, err
	}
	ret := kline.Item{
		Exchange: k.Name,
		Pair:     pair,
		Asset:    a,
		Interval: interval,
	}
	candles, err := k.GetOHLC(ctx, pair, k.FormatExchangeKlineInterval(interval))
	if err != nil {
		return kline.Item{}, err
	}
	for i := range candles {
		timeValue, err := convert.TimeFromUnixTimestampFloat(candles[i].Time * 1000)
		if err != nil {
			return kline.Item{}, err
		}
		if timeValue.Before(start) || timeValue.After(end) {
			continue
		}
		ret.Candles = append(ret.Candles, kline.Candle{
			Time:   timeValue,
			Open:   candles[i].Open,
			High:   candles[i].High,
			Low:    candles[i].Low,
			Close:  candles[i].Close,
			Volume: candles[i].Volume,
		})
	}
	ret.SortCandlesByTimestamp(false)
	return ret, nil
}

func compatibleOrderSide(side string) (order.Side, error) {
	switch {
	case strings.EqualFold(order.Buy.String(), side):
		return order.Buy, nil
	case strings.EqualFold(order.Sell.String(), side):
		return order.Sell, nil
	}
	return order.AnySide, fmt.Errorf("invalid side received")
}

func compatibleOrderType(orderType string) (order.Type, error) {
	var resp order.Type
	switch orderType {
	case "lmt":
		resp = order.Limit
	case "stp":
		resp = order.Stop
	case "take_profit":
		resp = order.TakeProfit
	default:
		return resp, fmt.Errorf("invalid orderType")
	}
	return resp, nil
}

func compatibleFillOrderType(fillType string) (order.Type, error) {
	var resp order.Type
	switch fillType {
	case "maker":
		resp = order.Limit
	case "taker":
		resp = order.Market
	case "liquidation":
		resp = order.Liquidation
	default:
		return resp, fmt.Errorf("invalid orderPriceType")
	}
	return resp, nil
}

// GetAvailableTransferChains returns the available transfer blockchains for the specific
// cryptocurrency
func (k *Kraken) GetAvailableTransferChains(ctx context.Context, cryptocurrency currency.Code) ([]string, error) {
	methods, err := k.GetDepositMethods(ctx, cryptocurrency.String())
	if err != nil {
		return nil, err
	}

	var availableChains []string
	for x := range methods {
		availableChains = append(availableChains, methods[x].Method)
	}
	return availableChains, nil
}

// UpdateCommissionFees updates current fees associated with account
func (k *Kraken) UpdateCommissionFees(ctx context.Context, a asset.Item) error {
	if a != asset.Spot && a != asset.Futures {
		return fmt.Errorf("%s %w", a, asset.ErrNotSupported)
	}

	avail, err := k.GetAvailablePairs(a)
	if err != nil {
		return err
	}

	fees, err := k.GetTradeVolume(ctx, true, avail...)
	if err != nil {
		return err
	}

	for key, maker := range fees.FeesMaker {
		taker, ok := fees.Fees[key]
		if !ok {
			return errors.New("cannot match string")
		}
		pair, err := avail.DerivePairFrom(key)
		if err != nil {
			return err
		}
		err = k.Fees.LoadDynamicFeeRate(maker.Fee, taker.Fee, a, pair)
		if err != nil {
			return err
		}
	}
	return nil
}<|MERGE_RESOLUTION|>--- conflicted
+++ resolved
@@ -1090,21 +1090,6 @@
 	}, nil
 }
 
-<<<<<<< HEAD
-=======
-// GetFeeByType returns an estimate of fee based on type of transaction
-func (k *Kraken) GetFeeByType(ctx context.Context, feeBuilder *exchange.FeeBuilder) (float64, error) {
-	if feeBuilder == nil {
-		return 0, fmt.Errorf("%T %w", feeBuilder, common.ErrNilPointer)
-	}
-	if !k.AreCredentialsValid(ctx) && // Todo check connection status
-		feeBuilder.FeeType == exchange.CryptocurrencyTradeFee {
-		feeBuilder.FeeType = exchange.OfflineTradeFee
-	}
-	return k.GetFee(ctx, feeBuilder)
-}
-
->>>>>>> 1669f1c6
 // GetActiveOrders retrieves any orders that are active/open
 func (k *Kraken) GetActiveOrders(ctx context.Context, req *order.GetOrdersRequest) ([]order.Detail, error) {
 	if err := req.Validate(); err != nil {
