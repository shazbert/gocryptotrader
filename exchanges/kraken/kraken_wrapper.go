--- conflicted
+++ resolved
@@ -211,7 +211,6 @@
 		return err
 	}
 	err = k.Websocket.Setup(&stream.WebsocketSetup{
-<<<<<<< HEAD
 		ExchangeConfig:        exch,
 		DefaultURL:            krakenWSURL,
 		RunningURL:            wsRunningURL,
@@ -221,24 +220,6 @@
 		GenerateSubscriptions: k.GenerateDefaultSubscriptions,
 		Features:              &k.Features.Supports.WebsocketCapabilities,
 		SortBuffer:            true,
-=======
-		Enabled:                          exch.Features.Enabled.Websocket,
-		Verbose:                          exch.Verbose,
-		AuthenticatedWebsocketAPISupport: exch.API.AuthenticatedWebsocketSupport,
-		WebsocketTimeout:                 exch.WebsocketTrafficTimeout,
-		DefaultURL:                       krakenWSURL,
-		ExchangeName:                     exch.Name,
-		RunningURL:                       wsRunningURL,
-		Connector:                        k.WsConnect,
-		Subscriber:                       k.Subscribe,
-		UnSubscriber:                     k.Unsubscribe,
-		GenerateSubscriptions:            k.GenerateDefaultSubscriptions,
-		Features:                         &k.Features.Supports.WebsocketCapabilities,
-		OrderbookBufferLimit:             exch.OrderbookConfig.WebsocketBufferLimit,
-		OrderbookPublishPeriod:           exch.OrderbookConfig.PublishPeriod,
-		BufferEnabled:                    exch.OrderbookConfig.WebsocketBufferEnabled,
-		SortBuffer:                       true,
->>>>>>> a70224d1
 	})
 	if err != nil {
 		return err
