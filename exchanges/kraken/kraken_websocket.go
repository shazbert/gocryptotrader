package kraken

import (
	"context"
	"encoding/json"
	"errors"
	"fmt"
	"hash/crc32"
	"net/http"
	"strconv"
	"strings"
	"sync"
	"time"

	"github.com/buger/jsonparser"
	"github.com/gorilla/websocket"
	"github.com/thrasher-corp/gocryptotrader/common"
	"github.com/thrasher-corp/gocryptotrader/common/convert"
	"github.com/thrasher-corp/gocryptotrader/currency"
	"github.com/thrasher-corp/gocryptotrader/exchanges/asset"
	"github.com/thrasher-corp/gocryptotrader/exchanges/order"
	"github.com/thrasher-corp/gocryptotrader/exchanges/orderbook"
	"github.com/thrasher-corp/gocryptotrader/exchanges/request"
	"github.com/thrasher-corp/gocryptotrader/exchanges/stream"
	"github.com/thrasher-corp/gocryptotrader/exchanges/subscription"
	"github.com/thrasher-corp/gocryptotrader/exchanges/ticker"
	"github.com/thrasher-corp/gocryptotrader/exchanges/trade"
	"github.com/thrasher-corp/gocryptotrader/log"
)

// List of all websocket channels to subscribe to
const (
	krakenWSURL              = "wss://ws.kraken.com"
	krakenAuthWSURL          = "wss://ws-auth.kraken.com"
	krakenWSSandboxURL       = "wss://sandbox.kraken.com"
	krakenWSSupportedVersion = "1.4.0"
	// WS endpoints
	krakenWsHeartbeat            = "heartbeat"
	krakenWsSystemStatus         = "systemStatus"
	krakenWsSubscribe            = "subscribe"
	krakenWsSubscriptionStatus   = "subscriptionStatus"
	krakenWsUnsubscribe          = "unsubscribe"
	krakenWsTicker               = "ticker"
	krakenWsOHLC                 = "ohlc"
	krakenWsTrade                = "trade"
	krakenWsSpread               = "spread"
	krakenWsOrderbook            = "book"
	krakenWsOwnTrades            = "ownTrades"
	krakenWsOpenOrders           = "openOrders"
	krakenWsAddOrder             = "addOrder"
	krakenWsCancelOrder          = "cancelOrder"
	krakenWsCancelAll            = "cancelAll"
	krakenWsAddOrderStatus       = "addOrderStatus"
	krakenWsCancelOrderStatus    = "cancelOrderStatus"
	krakenWsCancelAllOrderStatus = "cancelAllStatus"
	krakenWsPingDelay            = time.Second * 27
	krakenWsOrderbookDepth       = 1000
)

// orderbookMutex Ensures if two entries arrive at once, only one can be
// processed at a time
var (
	subscriptionChannelPair     []WebsocketChannelData
	authToken                   string
	pingRequest                 = WebsocketBaseEventRequest{Event: stream.Ping}
	m                           sync.Mutex
	errNoWebsocketOrderbookData = errors.New("no websocket orderbook data")
	errParsingWSField           = errors.New("error parsing WS field")
	errCancellingOrder          = errors.New("error cancelling order")
)

// Channels require a topic and a currency
// Format [[ticker,but-t4u],[orderbook,nce-btt]]
var defaultSubscribedChannels = []string{
	krakenWsTicker,
	krakenWsTrade,
	krakenWsOrderbook,
	krakenWsOHLC,
	krakenWsSpread}
var authenticatedChannels = []string{krakenWsOwnTrades, krakenWsOpenOrders}

// WsConnect initiates a websocket connection
func (k *Kraken) WsConnect() error {
	if !k.Websocket.IsEnabled() || !k.IsEnabled() {
		return stream.ErrWebsocketNotEnabled
	}

	var dialer websocket.Dialer
	err := k.Websocket.Conn.Dial(&dialer, http.Header{})
	if err != nil {
		return err
	}

	comms := make(chan stream.Response)
	k.Websocket.Wg.Add(2)
	go k.wsReadData(comms)
	go k.wsFunnelConnectionData(k.Websocket.Conn, comms)

	if k.IsWebsocketAuthenticationSupported() {
		authToken, err = k.GetWebsocketToken(context.TODO())
		if err != nil {
			k.Websocket.SetCanUseAuthenticatedEndpoints(false)
			log.Errorf(log.ExchangeSys,
				"%v - authentication failed: %v\n",
				k.Name,
				err)
		} else {
			err = k.Websocket.AuthConn.Dial(&dialer, http.Header{})
			if err != nil {
				k.Websocket.SetCanUseAuthenticatedEndpoints(false)
				log.Errorf(log.ExchangeSys,
					"%v - failed to connect to authenticated endpoint: %v\n",
					k.Name,
					err)
			} else {
				k.Websocket.SetCanUseAuthenticatedEndpoints(true)
				k.Websocket.Wg.Add(1)
				go k.wsFunnelConnectionData(k.Websocket.AuthConn, comms)
				err = k.wsAuthPingHandler()
				if err != nil {
					log.Errorf(log.ExchangeSys,
						"%v - failed setup ping handler for auth connection. Websocket may disconnect unexpectedly. %v\n",
						k.Name,
						err)
				}
			}
		}
	}

	err = k.wsPingHandler()
	if err != nil {
		log.Errorf(log.ExchangeSys,
			"%v - failed setup ping handler. Websocket may disconnect unexpectedly. %v\n",
			k.Name,
			err)
	}
	return nil
}

// wsFunnelConnectionData funnels both auth and public ws data into one manageable place
func (k *Kraken) wsFunnelConnectionData(ws stream.Connection, comms chan stream.Response) {
	defer k.Websocket.Wg.Done()
	for {
		resp := ws.ReadMessage()
		if resp.Raw == nil {
			return
		}
		comms <- resp
	}
}

// wsReadData receives and passes on websocket messages for processing
func (k *Kraken) wsReadData(comms chan stream.Response) {
	defer k.Websocket.Wg.Done()

	for {
		select {
		case <-k.Websocket.ShutdownC:
			select {
			case resp := <-comms:
				err := k.wsHandleData(resp.Raw)
				if err != nil {
					select {
					case k.Websocket.DataHandler <- err:
					default:
						log.Errorf(log.WebsocketMgr,
							"%s websocket handle data error: %v",
							k.Name,
							err)
					}
				}
			default:
			}
			return
		case resp := <-comms:
			err := k.wsHandleData(resp.Raw)
			if err != nil {
				k.Websocket.DataHandler <- fmt.Errorf("%s - unhandled websocket data: %v",
					k.Name,
					err)
			}
		}
	}
}

func (k *Kraken) wsHandleData(respRaw []byte) error {
	if strings.HasPrefix(string(respRaw), "[") {
		var dataResponse WebsocketDataResponse
		err := json.Unmarshal(respRaw, &dataResponse)
		if err != nil {
			return err
		}
		if _, ok := dataResponse[0].(float64); ok {
			err = k.wsReadDataResponse(dataResponse)
			if err != nil {
				return err
			}
		}
		if _, ok := dataResponse[1].(string); ok {
			err = k.wsHandleAuthDataResponse(dataResponse)
			if err != nil {
				return err
			}
		}
	} else {
		var eventResponse map[string]interface{}
		err := json.Unmarshal(respRaw, &eventResponse)
		if err != nil {
			return fmt.Errorf("%s - err %s could not parse websocket data: %s", k.Name, err, respRaw)
		}
		if event, ok := eventResponse["event"]; ok {
			switch event {
			case stream.Pong, krakenWsHeartbeat:
				return nil
			case krakenWsCancelOrderStatus:
				id, err := jsonparser.GetInt(respRaw, "reqid")
				if err != nil {
					return fmt.Errorf("%w 'reqid': %w from message: %s", errParsingWSField, err, respRaw)
				}
				if !k.Websocket.Match.IncomingWithData(id, respRaw) {
					return fmt.Errorf("%v cancel order listener not found", id)
				}
			case krakenWsCancelAllOrderStatus:
				var status WsCancelOrderResponse
				err := json.Unmarshal(respRaw, &status)
				if err != nil {
					return fmt.Errorf("%s - err %s unable to parse WsCancelOrderResponse: %s",
						k.Name,
						err,
						respRaw)
				}

				var isChannelExist bool
				if status.RequestID > 0 {
					isChannelExist = k.Websocket.Match.IncomingWithData(status.RequestID, respRaw)
				}

				if status.Status == "error" {
					return fmt.Errorf("%v Websocket status for RequestID %d: '%v'",
						k.Name,
						status.RequestID,
						status.ErrorMessage)
				}

				if !isChannelExist && status.RequestID > 0 {
					return fmt.Errorf("can't send ws incoming data to Matched channel with RequestID: %d",
						status.RequestID)
				}
			case krakenWsSystemStatus:
				var systemStatus wsSystemStatus
				err := json.Unmarshal(respRaw, &systemStatus)
				if err != nil {
					return fmt.Errorf("%s - err %s unable to parse system status response: %s",
						k.Name,
						err,
						respRaw)
				}
				if systemStatus.Status != "online" {
					k.Websocket.DataHandler <- fmt.Errorf("%v Websocket status '%v'",
						k.Name,
						systemStatus.Status)
				}
				if systemStatus.Version > krakenWSSupportedVersion {
					log.Warnf(log.ExchangeSys,
						"%v New version of Websocket API released. Was %v Now %v",
						k.Name,
						krakenWSSupportedVersion,
						systemStatus.Version)
				}
			case krakenWsAddOrderStatus:
				var status WsAddOrderResponse
				err := json.Unmarshal(respRaw, &status)
				if err != nil {
					return fmt.Errorf("%s - err %s unable to parse add order response: %s",
						k.Name,
						err,
						respRaw)
				}

				var isChannelExist bool
				if status.RequestID > 0 {
					isChannelExist = k.Websocket.Match.IncomingWithData(status.RequestID, respRaw)
				}

				if status.Status == "error" {
					return fmt.Errorf("%v Websocket status for RequestID %d: '%v'",
						k.Name,
						status.RequestID,
						status.ErrorMessage)
				}

				k.Websocket.DataHandler <- &order.Detail{
					Exchange: k.Name,
					OrderID:  status.TransactionID,
					Status:   order.New,
				}

				if !isChannelExist && status.RequestID > 0 {
					return fmt.Errorf("can't send ws incoming data to Matched channel with RequestID: %d",
						status.RequestID)
				}
			case krakenWsSubscriptionStatus:
				var sub wsSubscription
				err := json.Unmarshal(respRaw, &sub)
				if err != nil {
					return fmt.Errorf("%s - err %s unable to parse subscription response: %s",
						k.Name,
						err,
						respRaw)
				}
				if sub.Status != "subscribed" && sub.Status != "unsubscribed" {
					return fmt.Errorf("%v %v %v",
						k.Name,
						sub.RequestID,
						sub.ErrorMessage)
				}
				k.addNewSubscriptionChannelData(&sub)
				if sub.RequestID > 0 {
					k.Websocket.Match.IncomingWithData(sub.RequestID, respRaw)
				}
			default:
				k.Websocket.DataHandler <- stream.UnhandledMessageWarning{
					Message: k.Name + stream.UnhandledMessage + string(respRaw),
				}
			}
			return nil
		}
	}
	return nil
}

// wsPingHandler sends a message "ping" every 27 to maintain the connection to the websocket
func (k *Kraken) wsPingHandler() error {
	message, err := json.Marshal(pingRequest)
	if err != nil {
		return err
	}
	k.Websocket.Conn.SetupPingHandler(request.Unset, stream.PingHandler{
		Message:     message,
		Delay:       krakenWsPingDelay,
		MessageType: websocket.TextMessage,
	})
	return nil
}

// wsAuthPingHandler sends a message "ping" every 27 to maintain the connection to the websocket
func (k *Kraken) wsAuthPingHandler() error {
	message, err := json.Marshal(pingRequest)
	if err != nil {
		return err
	}
	k.Websocket.AuthConn.SetupPingHandler(request.Unset, stream.PingHandler{
		Message:     message,
		Delay:       krakenWsPingDelay,
		MessageType: websocket.TextMessage,
	})
	return nil
}

// wsReadDataResponse classifies the WS response and sends to appropriate handler
func (k *Kraken) wsReadDataResponse(response WebsocketDataResponse) error {
	if cID, ok := response[0].(float64); ok {
		channelID := int64(cID)
		channelData, err := getSubscriptionChannelData(channelID)
		if err != nil {
			return err
		}
		switch channelData.Subscription {
		case krakenWsTicker:
			t, ok := response[1].(map[string]interface{})
			if !ok {
				return errors.New("received invalid ticker data")
			}
			return k.wsProcessTickers(&channelData, t)
		case krakenWsOHLC:
			o, ok := response[1].([]interface{})
			if !ok {
				return errors.New("received invalid OHLCV data")
			}
			return k.wsProcessCandles(&channelData, o)
		case krakenWsOrderbook:
			ob, ok := response[1].(map[string]interface{})
			if !ok {
				return errors.New("received invalid orderbook data")
			}

			if len(response) == 5 {
				ob2, okob2 := response[2].(map[string]interface{})
				if !okob2 {
					return errors.New("received invalid orderbook data")
				}

				// Squish both maps together to process
				for k, v := range ob2 {
					if _, ok := ob[k]; ok {
						return errors.New("cannot merge maps, conflict is present")
					}
					ob[k] = v
				}
			}
			return k.wsProcessOrderBook(&channelData, ob)
		case krakenWsSpread:
			s, ok := response[1].([]interface{})
			if !ok {
				return errors.New("received invalid spread data")
			}
			k.wsProcessSpread(&channelData, s)
		case krakenWsTrade:
			t, ok := response[1].([]interface{})
			if !ok {
				return errors.New("received invalid trade data")
			}
			return k.wsProcessTrades(&channelData, t)
		default:
			return fmt.Errorf("%s received unidentified data for subscription %s: %+v",
				k.Name,
				channelData.Subscription,
				response)
		}
	}

	return nil
}

func (k *Kraken) wsHandleAuthDataResponse(response WebsocketDataResponse) error {
	if chName, ok := response[1].(string); ok {
		switch chName {
		case krakenWsOwnTrades:
			return k.wsProcessOwnTrades(response[0])
		case krakenWsOpenOrders:
			return k.wsProcessOpenOrders(response[0])
		default:
			return fmt.Errorf("%v Unidentified websocket data received: %+v",
				k.Name, response)
		}
	}
	return nil
}

func (k *Kraken) wsProcessOwnTrades(ownOrders interface{}) error {
	if data, ok := ownOrders.([]interface{}); ok {
		for i := range data {
			trades, err := json.Marshal(data[i])
			if err != nil {
				return err
			}
			var result map[string]*WsOwnTrade
			err = json.Unmarshal(trades, &result)
			if err != nil {
				return err
			}
			for key, val := range result {
				oSide, err := order.StringToOrderSide(val.Type)
				if err != nil {
					k.Websocket.DataHandler <- order.ClassificationError{
						Exchange: k.Name,
						OrderID:  key,
						Err:      err,
					}
				}
				oType, err := order.StringToOrderType(val.OrderType)
				if err != nil {
					k.Websocket.DataHandler <- order.ClassificationError{
						Exchange: k.Name,
						OrderID:  key,
						Err:      err,
					}
				}
				trade := order.TradeHistory{
					Price:     val.Price,
					Amount:    val.Vol,
					Fee:       val.Fee,
					Exchange:  k.Name,
					TID:       key,
					Type:      oType,
					Side:      oSide,
					Timestamp: convert.TimeFromUnixTimestampDecimal(val.Time),
				}
				k.Websocket.DataHandler <- &order.Detail{
					Exchange: k.Name,
					OrderID:  val.OrderTransactionID,
					Trades:   []order.TradeHistory{trade},
				}
			}
		}
		return nil
	}
	return errors.New(k.Name + " - Invalid own trades data")
}

func (k *Kraken) wsProcessOpenOrders(ownOrders interface{}) error {
	if data, ok := ownOrders.([]interface{}); ok {
		for i := range data {
			orders, err := json.Marshal(data[i])
			if err != nil {
				return err
			}
			var result map[string]*WsOpenOrder
			err = json.Unmarshal(orders, &result)
			if err != nil {
				return err
			}
			for key, val := range result {
				d := &order.Detail{
					Exchange:             k.Name,
					OrderID:              key,
					AverageExecutedPrice: val.AveragePrice,
					Amount:               val.Volume,
					LimitPriceUpper:      val.LimitPrice,
					ExecutedAmount:       val.ExecutedVolume,
					Fee:                  val.Fee,
					Date:                 convert.TimeFromUnixTimestampDecimal(val.OpenTime).Truncate(time.Microsecond),
					LastUpdated:          convert.TimeFromUnixTimestampDecimal(val.LastUpdated).Truncate(time.Microsecond),
				}

				if val.Status != "" {
					if s, err := order.StringToOrderStatus(val.Status); err != nil {
						k.Websocket.DataHandler <- order.ClassificationError{
							Exchange: k.Name,
							OrderID:  key,
							Err:      err,
						}
					} else {
						d.Status = s
					}
				}

				if val.Description.Pair != "" {
					if strings.Contains(val.Description.Order, "sell") {
						d.Side = order.Sell
					} else {
						if oSide, err := order.StringToOrderSide(val.Description.Type); err != nil {
							k.Websocket.DataHandler <- order.ClassificationError{
								Exchange: k.Name,
								OrderID:  key,
								Err:      err,
							}
						} else {
							d.Side = oSide
						}
					}

					if oType, err := order.StringToOrderType(val.Description.OrderType); err != nil {
						k.Websocket.DataHandler <- order.ClassificationError{
							Exchange: k.Name,
							OrderID:  key,
							Err:      err,
						}
					} else {
						d.Type = oType
					}

					if p, err := currency.NewPairFromString(val.Description.Pair); err != nil {
						k.Websocket.DataHandler <- order.ClassificationError{
							Exchange: k.Name,
							OrderID:  key,
							Err:      err,
						}
					} else {
						d.Pair = p
						if d.AssetType, err = k.GetPairAssetType(p); err != nil {
							k.Websocket.DataHandler <- order.ClassificationError{
								Exchange: k.Name,
								OrderID:  key,
								Err:      err,
							}
						}
					}
				}

				if val.Description.Price > 0 {
					d.Leverage = val.Description.Leverage
					d.Price = val.Description.Price
				}

				if val.Volume > 0 {
					// Note: We don't seem to ever get both there values
					d.RemainingAmount = val.Volume - val.ExecutedVolume
				}
				k.Websocket.DataHandler <- d
			}
		}
		return nil
	}
	return errors.New(k.Name + " - Invalid own trades data")
}

// addNewSubscriptionChannelData stores channel ids, pairs and subscription types to an array
// allowing correlation between subscriptions and returned data
func (k *Kraken) addNewSubscriptionChannelData(response *wsSubscription) {
	// We change the / to - to maintain compatibility with REST/config
	var pair, fPair currency.Pair
	var err error
	if response.Pair != "" {
		pair, err = currency.NewPairFromString(response.Pair)
		if err != nil {
			log.Errorf(log.ExchangeSys, "%s exchange error: %s", k.Name, err)
			return
		}
		fPair, err = k.FormatExchangeCurrency(pair, asset.Spot)
		if err != nil {
			log.Errorf(log.ExchangeSys, "%s exchange error: %s", k.Name, err)
			return
		}
	}

	maxDepth := 0
	if splits := strings.Split(response.ChannelName, "-"); len(splits) > 1 {
		maxDepth, err = strconv.Atoi(splits[1])
		if err != nil {
			log.Errorf(log.ExchangeSys, "%s exchange error: %s", k.Name, err)
		}
	}
	m.Lock()
	defer m.Unlock()
	subscriptionChannelPair = append(subscriptionChannelPair, WebsocketChannelData{
		Subscription: response.Subscription.Name,
		Pair:         fPair,
		ChannelID:    response.ChannelID,
		MaxDepth:     maxDepth,
	})
}

// getSubscriptionChannelData retrieves WebsocketChannelData based on response ID
func getSubscriptionChannelData(id int64) (WebsocketChannelData, error) {
	m.Lock()
	defer m.Unlock()
	for i := range subscriptionChannelPair {
		if subscriptionChannelPair[i].ChannelID == nil {
			continue
		}
		if id == *subscriptionChannelPair[i].ChannelID {
			return subscriptionChannelPair[i], nil
		}
	}
	return WebsocketChannelData{},
		fmt.Errorf("could not get subscription data for id %d", id)
}

// wsProcessTickers converts ticker data and sends it to the datahandler
func (k *Kraken) wsProcessTickers(channelData *WebsocketChannelData, data map[string]interface{}) error {
	closePrice, err := strconv.ParseFloat(data["c"].([]interface{})[0].(string), 64)
	if err != nil {
		return err
	}
	openPrice, err := strconv.ParseFloat(data["o"].([]interface{})[0].(string), 64)
	if err != nil {
		return err
	}
	highPrice, err := strconv.ParseFloat(data["h"].([]interface{})[0].(string), 64)
	if err != nil {
		return err
	}
	lowPrice, err := strconv.ParseFloat(data["l"].([]interface{})[0].(string), 64)
	if err != nil {
		return err
	}
	quantity, err := strconv.ParseFloat(data["v"].([]interface{})[0].(string), 64)
	if err != nil {
		return err
	}
	ask, err := strconv.ParseFloat(data["a"].([]interface{})[0].(string), 64)
	if err != nil {
		return err
	}
	bid, err := strconv.ParseFloat(data["b"].([]interface{})[0].(string), 64)
	if err != nil {
		return err
	}

	k.Websocket.DataHandler <- &ticker.Price{
		ExchangeName: k.Name,
		Open:         openPrice,
		Close:        closePrice,
		Volume:       quantity,
		High:         highPrice,
		Low:          lowPrice,
		Bid:          bid,
		Ask:          ask,
		AssetType:    asset.Spot,
		Pair:         channelData.Pair,
	}
	return nil
}

// wsProcessSpread converts spread/orderbook data and sends it to the datahandler
func (k *Kraken) wsProcessSpread(channelData *WebsocketChannelData, data []interface{}) {
	if len(data) < 5 {
		k.Websocket.DataHandler <- fmt.Errorf("%s unexpected wsProcessSpread data length", k.Name)
		return
	}
	bestBid, ok := data[0].(string)
	if !ok {
		k.Websocket.DataHandler <- fmt.Errorf("%s wsProcessSpread: unable to type assert bestBid", k.Name)
		return
	}
	bestAsk, ok := data[1].(string)
	if !ok {
		k.Websocket.DataHandler <- fmt.Errorf("%s wsProcessSpread: unable to type assert bestAsk", k.Name)
		return
	}
	timeData, err := strconv.ParseFloat(data[2].(string), 64)
	if err != nil {
		k.Websocket.DataHandler <- fmt.Errorf("%s wsProcessSpread: unable to parse timeData. Error: %s",
			k.Name,
			err)
		return
	}
	bidVolume, ok := data[3].(string)
	if !ok {
		k.Websocket.DataHandler <- fmt.Errorf("%s wsProcessSpread: unable to type assert bidVolume", k.Name)
		return
	}
	askVolume, ok := data[4].(string)
	if !ok {
		k.Websocket.DataHandler <- fmt.Errorf("%s wsProcessSpread: unable to type assert askVolume", k.Name)
		return
	}

	if k.Verbose {
		log.Debugf(log.ExchangeSys,
			"%v Spread data for '%v' received. Best bid: '%v' Best ask: '%v' Time: '%v', Bid volume '%v', Ask volume '%v'",
			k.Name,
			channelData.Pair,
			bestBid,
			bestAsk,
			convert.TimeFromUnixTimestampDecimal(timeData),
			bidVolume,
			askVolume)
	}
}

// wsProcessTrades converts trade data and sends it to the datahandler
func (k *Kraken) wsProcessTrades(channelData *WebsocketChannelData, data []interface{}) error {
	if !k.IsSaveTradeDataEnabled() {
		return nil
	}
	trades := make([]trade.Data, len(data))
	for i := range data {
		t, ok := data[i].([]interface{})
		if !ok {
			return errors.New("unidentified trade data received")
		}
		timeData, err := strconv.ParseFloat(t[2].(string), 64)
		if err != nil {
			return err
		}

		price, err := strconv.ParseFloat(t[0].(string), 64)
		if err != nil {
			return err
		}

		amount, err := strconv.ParseFloat(t[1].(string), 64)
		if err != nil {
			return err
		}
		var tSide = order.Buy
		s, ok := t[3].(string)
		if !ok {
			return common.GetTypeAssertError("string", t[3], "side")
		}
		if s == "s" {
			tSide = order.Sell
		}

		trades[i] = trade.Data{
			AssetType:    asset.Spot,
			CurrencyPair: channelData.Pair,
			Exchange:     k.Name,
			Price:        price,
			Amount:       amount,
			Timestamp:    convert.TimeFromUnixTimestampDecimal(timeData),
			Side:         tSide,
		}
	}
	return trade.AddTradesToBuffer(k.Name, trades...)
}

// wsProcessOrderBook determines if the orderbook data is partial or update
// Then sends to appropriate fun
func (k *Kraken) wsProcessOrderBook(channelData *WebsocketChannelData, data map[string]interface{}) error {
	// NOTE: Updates are a priority so check if it's an update first as we don't
	// need multiple map lookups to check for snapshot.
	askData, asksExist := data["a"].([]interface{})
	bidData, bidsExist := data["b"].([]interface{})
	if asksExist || bidsExist {
		checksum, ok := data["c"].(string)
		if !ok {
			return errors.New("could not process orderbook update checksum not found")
		}

		k.wsRequestMtx.Lock()
		defer k.wsRequestMtx.Unlock()
		err := k.wsProcessOrderBookUpdate(channelData, askData, bidData, checksum)
		if err != nil {
			outbound := channelData.Pair // Format required "XBT/USD"
			outbound.Delimiter = "/"
			go func(resub *subscription.Subscription) {
				// This was locking the main websocket reader routine and a
				// backlog occurred. So put this into it's own go routine.
				errResub := k.Websocket.ResubscribeToChannel(k.Websocket.Conn, resub)
				if errResub != nil {
					log.Errorf(log.WebsocketMgr,
						"resubscription failure for %v: %v",
						resub,
						errResub)
				}
			}(&subscription.Subscription{
				Channel: krakenWsOrderbook,
				Pairs:   currency.Pairs{outbound},
				Asset:   asset.Spot,
			})
			return err
		}
		return nil
	}

	askSnapshot, askSnapshotExists := data["as"].([]interface{})
	bidSnapshot, bidSnapshotExists := data["bs"].([]interface{})
	if !askSnapshotExists && !bidSnapshotExists {
		return fmt.Errorf("%w for %v %v", errNoWebsocketOrderbookData, channelData.Pair, asset.Spot)
	}

	return k.wsProcessOrderBookPartial(channelData, askSnapshot, bidSnapshot)
}

// wsProcessOrderBookPartial creates a new orderbook entry for a given currency pair
func (k *Kraken) wsProcessOrderBookPartial(channelData *WebsocketChannelData, askData, bidData []interface{}) error {
	base := orderbook.Base{
		Pair:                   channelData.Pair,
		Asset:                  asset.Spot,
		VerifyOrderbook:        k.CanVerifyOrderbook,
		Bids:                   make(orderbook.Tranches, len(bidData)),
		Asks:                   make(orderbook.Tranches, len(askData)),
		MaxDepth:               channelData.MaxDepth,
		ChecksumStringRequired: true,
	}
	// Kraken ob data is timestamped per price, GCT orderbook data is
	// timestamped per entry using the highest last update time, we can attempt
	// to respect both within a reasonable degree
	var highestLastUpdate time.Time
	for i := range askData {
		asks, ok := askData[i].([]interface{})
		if !ok {
			return common.GetTypeAssertError("[]interface{}", askData[i], "asks")
		}
		if len(asks) < 3 {
			return errors.New("unexpected asks length")
		}
		priceStr, ok := asks[0].(string)
		if !ok {
			return common.GetTypeAssertError("string", asks[0], "price")
		}
		price, err := strconv.ParseFloat(priceStr, 64)
		if err != nil {
			return err
		}
		amountStr, ok := asks[1].(string)
		if !ok {
			return common.GetTypeAssertError("string", asks[1], "amount")
		}
		amount, err := strconv.ParseFloat(amountStr, 64)
		if err != nil {
			return err
		}
		tdStr, ok := asks[2].(string)
		if !ok {
			return common.GetTypeAssertError("string", asks[2], "time")
		}
		timeData, err := strconv.ParseFloat(tdStr, 64)
		if err != nil {
			return err
		}
		base.Asks[i] = orderbook.Tranche{
			Amount:    amount,
			StrAmount: amountStr,
			Price:     price,
			StrPrice:  priceStr,
		}
		askUpdatedTime := convert.TimeFromUnixTimestampDecimal(timeData)
		if highestLastUpdate.Before(askUpdatedTime) {
			highestLastUpdate = askUpdatedTime
		}
	}

	for i := range bidData {
		bids, ok := bidData[i].([]interface{})
		if !ok {
			return common.GetTypeAssertError("[]interface{}", bidData[i], "bids")
		}
		if len(bids) < 3 {
			return errors.New("unexpected bids length")
		}
		priceStr, ok := bids[0].(string)
		if !ok {
			return common.GetTypeAssertError("string", bids[0], "price")
		}
		price, err := strconv.ParseFloat(priceStr, 64)
		if err != nil {
			return err
		}
		amountStr, ok := bids[1].(string)
		if !ok {
			return common.GetTypeAssertError("string", bids[1], "amount")
		}
		amount, err := strconv.ParseFloat(amountStr, 64)
		if err != nil {
			return err
		}
		tdStr, ok := bids[2].(string)
		if !ok {
			return common.GetTypeAssertError("string", bids[2], "time")
		}
		timeData, err := strconv.ParseFloat(tdStr, 64)
		if err != nil {
			return err
		}

		base.Bids[i] = orderbook.Tranche{
			Amount:    amount,
			StrAmount: amountStr,
			Price:     price,
			StrPrice:  priceStr,
		}

		bidUpdateTime := convert.TimeFromUnixTimestampDecimal(timeData)
		if highestLastUpdate.Before(bidUpdateTime) {
			highestLastUpdate = bidUpdateTime
		}
	}
	base.LastUpdated = highestLastUpdate
	base.Exchange = k.Name
	return k.Websocket.Orderbook.LoadSnapshot(&base)
}

// wsProcessOrderBookUpdate updates an orderbook entry for a given currency pair
func (k *Kraken) wsProcessOrderBookUpdate(channelData *WebsocketChannelData, askData, bidData []interface{}, checksum string) error {
	update := orderbook.Update{
		Asset: asset.Spot,
		Pair:  channelData.Pair,
		Bids:  make([]orderbook.Tranche, len(bidData)),
		Asks:  make([]orderbook.Tranche, len(askData)),
	}

	// Calculating checksum requires incoming decimal place checks for both
	// price and amount as there is no set standard between currency pairs. This
	// is calculated per update as opposed to snapshot because changes to
	// decimal amounts could occur at any time.
	var highestLastUpdate time.Time
	// Ask data is not always sent
	for i := range askData {
		asks, ok := askData[i].([]interface{})
		if !ok {
			return errors.New("asks type assertion failure")
		}

		priceStr, ok := asks[0].(string)
		if !ok {
			return errors.New("price type assertion failure")
		}

		price, err := strconv.ParseFloat(priceStr, 64)
		if err != nil {
			return err
		}

		amountStr, ok := asks[1].(string)
		if !ok {
			return errors.New("amount type assertion failure")
		}

		amount, err := strconv.ParseFloat(amountStr, 64)
		if err != nil {
			return err
		}

		timeStr, ok := asks[2].(string)
		if !ok {
			return errors.New("time type assertion failure")
		}

		timeData, err := strconv.ParseFloat(timeStr, 64)
		if err != nil {
			return err
		}

		update.Asks[i] = orderbook.Tranche{
			Amount:    amount,
			StrAmount: amountStr,
			Price:     price,
			StrPrice:  priceStr,
		}

		askUpdatedTime := convert.TimeFromUnixTimestampDecimal(timeData)
		if highestLastUpdate.Before(askUpdatedTime) {
			highestLastUpdate = askUpdatedTime
		}
	}

	// Bid data is not always sent
	for i := range bidData {
		bids, ok := bidData[i].([]interface{})
		if !ok {
			return common.GetTypeAssertError("[]interface{}", bidData[i], "bids")
		}

		priceStr, ok := bids[0].(string)
		if !ok {
			return errors.New("price type assertion failure")
		}

		price, err := strconv.ParseFloat(priceStr, 64)
		if err != nil {
			return err
		}

		amountStr, ok := bids[1].(string)
		if !ok {
			return errors.New("amount type assertion failure")
		}

		amount, err := strconv.ParseFloat(amountStr, 64)
		if err != nil {
			return err
		}

		timeStr, ok := bids[2].(string)
		if !ok {
			return errors.New("time type assertion failure")
		}

		timeData, err := strconv.ParseFloat(timeStr, 64)
		if err != nil {
			return err
		}

		update.Bids[i] = orderbook.Tranche{
			Amount:    amount,
			StrAmount: amountStr,
			Price:     price,
			StrPrice:  priceStr,
		}

		bidUpdatedTime := convert.TimeFromUnixTimestampDecimal(timeData)
		if highestLastUpdate.Before(bidUpdatedTime) {
			highestLastUpdate = bidUpdatedTime
		}
	}
	update.UpdateTime = highestLastUpdate

	err := k.Websocket.Orderbook.Update(&update)
	if err != nil {
		return err
	}

	book, err := k.Websocket.Orderbook.GetOrderbook(channelData.Pair, asset.Spot)
	if err != nil {
		return fmt.Errorf("cannot calculate websocket checksum: book not found for %s %s %w",
			channelData.Pair,
			asset.Spot,
			err)
	}

	token, err := strconv.ParseInt(checksum, 10, 64)
	if err != nil {
		return err
	}

	return validateCRC32(book, uint32(token))
}

func validateCRC32(b *orderbook.Base, token uint32) error {
	var checkStr strings.Builder
	for i := 0; i < 10 && i < len(b.Asks); i++ {
		_, err := checkStr.WriteString(trim(b.Asks[i].StrPrice + trim(b.Asks[i].StrAmount)))
		if err != nil {
			return err
		}
	}

	for i := 0; i < 10 && i < len(b.Bids); i++ {
		_, err := checkStr.WriteString(trim(b.Bids[i].StrPrice) + trim(b.Bids[i].StrAmount))
		if err != nil {
			return err
		}
	}

	if check := crc32.ChecksumIEEE([]byte(checkStr.String())); check != token {
		return fmt.Errorf("%s %s invalid checksum %d, expected %d",
			b.Pair,
			b.Asset,
			check,
			token)
	}
	return nil
}

// trim removes '.' and prefixed '0' from subsequent string
func trim(s string) string {
	s = strings.Replace(s, ".", "", 1)
	s = strings.TrimLeft(s, "0")
	return s
}

// wsProcessCandles converts candle data and sends it to the data handler
func (k *Kraken) wsProcessCandles(channelData *WebsocketChannelData, data []interface{}) error {
	startTime, err := strconv.ParseFloat(data[0].(string), 64)
	if err != nil {
		return err
	}

	endTime, err := strconv.ParseFloat(data[1].(string), 64)
	if err != nil {
		return err
	}

	openPrice, err := strconv.ParseFloat(data[2].(string), 64)
	if err != nil {
		return err
	}

	highPrice, err := strconv.ParseFloat(data[3].(string), 64)
	if err != nil {
		return err
	}

	lowPrice, err := strconv.ParseFloat(data[4].(string), 64)
	if err != nil {
		return err
	}

	closePrice, err := strconv.ParseFloat(data[5].(string), 64)
	if err != nil {
		return err
	}

	volume, err := strconv.ParseFloat(data[7].(string), 64)
	if err != nil {
		return err
	}

	k.Websocket.DataHandler <- stream.KlineData{
		AssetType: asset.Spot,
		Pair:      channelData.Pair,
		Timestamp: time.Now(),
		Exchange:  k.Name,
		StartTime: convert.TimeFromUnixTimestampDecimal(startTime),
		CloseTime: convert.TimeFromUnixTimestampDecimal(endTime),
		// Candles are sent every 60 seconds
		Interval:   "60",
		HighPrice:  highPrice,
		LowPrice:   lowPrice,
		OpenPrice:  openPrice,
		ClosePrice: closePrice,
		Volume:     volume,
	}
	return nil
}

// GenerateDefaultSubscriptions Adds default subscriptions to websocket to be handled by ManageSubscriptions()
func (k *Kraken) GenerateDefaultSubscriptions() (subscription.List, error) {
	enabledPairs, err := k.GetEnabledPairs(asset.Spot)
	if err != nil {
		return nil, err
	}
	var subscriptions subscription.List
	for i := range defaultSubscribedChannels {
		for j := range enabledPairs {
			enabledPairs[j].Delimiter = "/"
			subscriptions = append(subscriptions, &subscription.Subscription{
				Channel: defaultSubscribedChannels[i],
				Pairs:   currency.Pairs{enabledPairs[j]},
				Asset:   asset.Spot,
			})
		}
	}
	if k.Websocket.CanUseAuthenticatedEndpoints() {
		for i := range authenticatedChannels {
			subscriptions = append(subscriptions, &subscription.Subscription{
				Channel: authenticatedChannels[i],
			})
		}
	}
	return subscriptions, nil
}

// Subscribe sends a websocket message to receive data from the channel
func (k *Kraken) Subscribe(channelsToSubscribe subscription.List) error {
	var subscriptions = make(map[string]*[]WebsocketSubscriptionEventRequest)
channels:
	for i := range channelsToSubscribe {
		s, ok := subscriptions[channelsToSubscribe[i].Channel]
		if !ok {
			s = &[]WebsocketSubscriptionEventRequest{}
			subscriptions[channelsToSubscribe[i].Channel] = s
		}

		for j := range *s {
			(*s)[j].Pairs = append((*s)[j].Pairs, channelsToSubscribe[i].Pairs.Strings()...)
			(*s)[j].Channels = append((*s)[j].Channels, channelsToSubscribe[i])
			continue channels
		}

		id := k.Websocket.Conn.GenerateMessageID(false)
		outbound := WebsocketSubscriptionEventRequest{
			Event:     krakenWsSubscribe,
			RequestID: id,
			Subscription: WebsocketSubscriptionData{
				Name: channelsToSubscribe[i].Channel,
			},
		}
		if channelsToSubscribe[i].Channel == "book" {
			outbound.Subscription.Depth = krakenWsOrderbookDepth
		}
		for _, p := range channelsToSubscribe[i].Pairs {
			outbound.Pairs = append(outbound.Pairs, p.String())
		}
		if common.StringSliceContains(authenticatedChannels, channelsToSubscribe[i].Channel) {
			outbound.Subscription.Token = authToken
		}

		outbound.Channels = append(outbound.Channels, channelsToSubscribe[i])
		*s = append(*s, outbound)
	}

	var errs error
	for _, subs := range subscriptions {
		for i := range *subs {
			var err error
			var conn stream.Connection
			if common.StringSliceContains(authenticatedChannels, (*subs)[i].Subscription.Name) {
<<<<<<< HEAD
				_, err = k.Websocket.AuthConn.SendMessageReturnResponse(context.TODO(), (*subs)[i].RequestID, (*subs)[i])
				conn = k.Websocket.AuthConn
			} else {
				_, err = k.Websocket.Conn.SendMessageReturnResponse(context.TODO(), (*subs)[i].RequestID, (*subs)[i])
				conn = k.Websocket.Conn
=======
				_, err = k.Websocket.AuthConn.SendMessageReturnResponse(context.TODO(), request.Unset, (*subs)[i].RequestID, (*subs)[i])
			} else {
				_, err = k.Websocket.Conn.SendMessageReturnResponse(context.TODO(), request.Unset, (*subs)[i].RequestID, (*subs)[i])
>>>>>>> b461c32a
			}
			if err == nil {
				err = k.Websocket.AddSuccessfulSubscriptions(conn, (*subs)[i].Channels...)
			}
			if err != nil {
				errs = common.AppendError(errs, err)
			}
		}
	}
	return errs
}

// Unsubscribe sends a websocket message to stop receiving data from the channel
func (k *Kraken) Unsubscribe(channelsToUnsubscribe subscription.List) error {
	var unsubs []WebsocketSubscriptionEventRequest
channels:
	for x := range channelsToUnsubscribe {
		for y := range unsubs {
			if unsubs[y].Subscription.Name == channelsToUnsubscribe[x].Channel {
				unsubs[y].Pairs = append(unsubs[y].Pairs, channelsToUnsubscribe[x].Pairs.Strings()...)
				unsubs[y].Channels = append(unsubs[y].Channels, channelsToUnsubscribe[x])
				continue channels
			}
		}
		var depth int64
		if channelsToUnsubscribe[x].Channel == "book" {
			depth = krakenWsOrderbookDepth
		}

		var id int64
		if common.StringSliceContains(authenticatedChannels, channelsToUnsubscribe[x].Channel) {
			id = k.Websocket.AuthConn.GenerateMessageID(false)
		} else {
			id = k.Websocket.Conn.GenerateMessageID(false)
		}

		unsub := WebsocketSubscriptionEventRequest{
			Event: krakenWsUnsubscribe,
			Pairs: []string{channelsToUnsubscribe[x].Pairs[0].String()},
			Subscription: WebsocketSubscriptionData{
				Name:  channelsToUnsubscribe[x].Channel,
				Depth: depth,
			},
			RequestID: id,
		}
		if common.StringSliceContains(authenticatedChannels, channelsToUnsubscribe[x].Channel) {
			unsub.Subscription.Token = authToken
		}
		unsub.Channels = append(unsub.Channels, channelsToUnsubscribe[x])
		unsubs = append(unsubs, unsub)
	}

	var errs error
	for i := range unsubs {
		var err error
		var conn stream.Connection
		if common.StringSliceContains(authenticatedChannels, unsubs[i].Subscription.Name) {
<<<<<<< HEAD
			_, err = k.Websocket.AuthConn.SendMessageReturnResponse(context.TODO(), unsubs[i].RequestID, unsubs[i])
			conn = k.Websocket.AuthConn
		} else {
			_, err = k.Websocket.Conn.SendMessageReturnResponse(context.TODO(), unsubs[i].RequestID, unsubs[i])
			conn = k.Websocket.Conn
=======
			_, err = k.Websocket.AuthConn.SendMessageReturnResponse(context.TODO(), request.Unset, unsubs[i].RequestID, unsubs[i])
		} else {
			_, err = k.Websocket.Conn.SendMessageReturnResponse(context.TODO(), request.Unset, unsubs[i].RequestID, unsubs[i])
>>>>>>> b461c32a
		}
		if err == nil {
			err = k.Websocket.RemoveSubscriptions(conn, unsubs[i].Channels...)
		}
		if err != nil {
			errs = common.AppendError(errs, err)
		}
	}
	return errs
}

// wsAddOrder creates an order, returned order ID if success
func (k *Kraken) wsAddOrder(req *WsAddOrderRequest) (string, error) {
	id := k.Websocket.AuthConn.GenerateMessageID(false)
	req.RequestID = id
	req.Event = krakenWsAddOrder
	req.Token = authToken
	jsonResp, err := k.Websocket.AuthConn.SendMessageReturnResponse(context.TODO(), request.Unset, id, req)
	if err != nil {
		return "", err
	}
	var resp WsAddOrderResponse
	err = json.Unmarshal(jsonResp, &resp)
	if err != nil {
		return "", err
	}
	if resp.ErrorMessage != "" {
		return "", errors.New(k.Name + " - " + resp.ErrorMessage)
	}
	return resp.TransactionID, nil
}

// wsCancelOrders cancels open orders concurrently
// It does not use the multiple txId facility of the cancelOrder API because the errors are not specific
func (k *Kraken) wsCancelOrders(orderIDs []string) error {
	errs := common.CollectErrors(len(orderIDs))
	for _, id := range orderIDs {
		go func() {
			defer errs.Wg.Done()
			errs.C <- k.wsCancelOrder(id)
		}()
	}

	return errs.Collect()
}

// wsCancelOrder cancels an open order
func (k *Kraken) wsCancelOrder(orderID string) error {
	id := k.Websocket.AuthConn.GenerateMessageID(false)
	req := WsCancelOrderRequest{
		Event:          krakenWsCancelOrder,
		Token:          authToken,
		TransactionIDs: []string{orderID},
		RequestID:      id,
	}

	resp, err := k.Websocket.AuthConn.SendMessageReturnResponse(context.TODO(), request.Unset, id, req)
	if err != nil {
		return fmt.Errorf("%w %s: %w", errCancellingOrder, orderID, err)
	}

	status, err := jsonparser.GetUnsafeString(resp, "status")
	if err != nil {
		return fmt.Errorf("%w 'status': %w from message: %s", errParsingWSField, err, resp)
	} else if status == "ok" {
		return nil
	}

	err = common.ErrUnknownError
	if msg, pErr := jsonparser.GetUnsafeString(resp, "errorMessage"); pErr == nil && msg != "" {
		err = errors.New(msg)
	}

	return fmt.Errorf("%w %s: %w", errCancellingOrder, orderID, err)
}

// wsCancelAllOrders cancels all opened orders
// Returns number (count param) of affected orders or 0 if no open orders found
func (k *Kraken) wsCancelAllOrders() (*WsCancelOrderResponse, error) {
	id := k.Websocket.AuthConn.GenerateMessageID(false)
	req := WsCancelOrderRequest{
		Event:     krakenWsCancelAll,
		Token:     authToken,
		RequestID: id,
	}

	jsonResp, err := k.Websocket.AuthConn.SendMessageReturnResponse(context.TODO(), request.Unset, id, req)
	if err != nil {
		return &WsCancelOrderResponse{}, err
	}
	var resp WsCancelOrderResponse
	err = json.Unmarshal(jsonResp, &resp)
	if err != nil {
		return &WsCancelOrderResponse{}, err
	}
	if resp.ErrorMessage != "" {
		return &WsCancelOrderResponse{}, errors.New(k.Name + " - " + resp.ErrorMessage)
	}
	return &resp, nil
}<|MERGE_RESOLUTION|>--- conflicted
+++ resolved
@@ -1230,17 +1230,11 @@
 			var err error
 			var conn stream.Connection
 			if common.StringSliceContains(authenticatedChannels, (*subs)[i].Subscription.Name) {
-<<<<<<< HEAD
-				_, err = k.Websocket.AuthConn.SendMessageReturnResponse(context.TODO(), (*subs)[i].RequestID, (*subs)[i])
+				_, err = k.Websocket.AuthConn.SendMessageReturnResponse(context.TODO(), request.Unset, (*subs)[i].RequestID, (*subs)[i])
 				conn = k.Websocket.AuthConn
 			} else {
-				_, err = k.Websocket.Conn.SendMessageReturnResponse(context.TODO(), (*subs)[i].RequestID, (*subs)[i])
+				_, err = k.Websocket.Conn.SendMessageReturnResponse(context.TODO(), request.Unset, (*subs)[i].RequestID, (*subs)[i])
 				conn = k.Websocket.Conn
-=======
-				_, err = k.Websocket.AuthConn.SendMessageReturnResponse(context.TODO(), request.Unset, (*subs)[i].RequestID, (*subs)[i])
-			} else {
-				_, err = k.Websocket.Conn.SendMessageReturnResponse(context.TODO(), request.Unset, (*subs)[i].RequestID, (*subs)[i])
->>>>>>> b461c32a
 			}
 			if err == nil {
 				err = k.Websocket.AddSuccessfulSubscriptions(conn, (*subs)[i].Channels...)
@@ -1298,17 +1292,11 @@
 		var err error
 		var conn stream.Connection
 		if common.StringSliceContains(authenticatedChannels, unsubs[i].Subscription.Name) {
-<<<<<<< HEAD
-			_, err = k.Websocket.AuthConn.SendMessageReturnResponse(context.TODO(), unsubs[i].RequestID, unsubs[i])
+			_, err = k.Websocket.AuthConn.SendMessageReturnResponse(context.TODO(), request.Unset, unsubs[i].RequestID, unsubs[i])
 			conn = k.Websocket.AuthConn
 		} else {
-			_, err = k.Websocket.Conn.SendMessageReturnResponse(context.TODO(), unsubs[i].RequestID, unsubs[i])
+			_, err = k.Websocket.Conn.SendMessageReturnResponse(context.TODO(), request.Unset, unsubs[i].RequestID, unsubs[i])
 			conn = k.Websocket.Conn
-=======
-			_, err = k.Websocket.AuthConn.SendMessageReturnResponse(context.TODO(), request.Unset, unsubs[i].RequestID, unsubs[i])
-		} else {
-			_, err = k.Websocket.Conn.SendMessageReturnResponse(context.TODO(), request.Unset, unsubs[i].RequestID, unsubs[i])
->>>>>>> b461c32a
 		}
 		if err == nil {
 			err = k.Websocket.RemoveSubscriptions(conn, unsubs[i].Channels...)
