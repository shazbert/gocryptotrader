--- conflicted
+++ resolved
@@ -819,54 +819,16 @@
 
 // wsProcessOrderBook determines if the orderbook data is partial or update
 // Then sends to appropriate fun
-<<<<<<< HEAD
 func (k *Kraken) wsProcessOrderBook(ctx context.Context, channelData *WebsocketChannelData, data map[string]interface{}) error {
-	askSnapshot, askSnapshotExists := data["as"].([]interface{})
-	bidSnapshot, bidSnapshotExists := data["bs"].([]interface{})
-	if askSnapshotExists || bidSnapshotExists {
-		err := k.wsProcessOrderBookPartial(channelData, askSnapshot, bidSnapshot)
-		if err != nil {
-			return err
-		}
-	} else {
-		askData, asksExist := data["a"].([]interface{})
-		bidData, bidsExist := data["b"].([]interface{})
-=======
-func (k *Kraken) wsProcessOrderBook(channelData *WebsocketChannelData, data map[string]interface{}) error {
 	// NOTE: Updates are a priority so check if it's an update first as we don't
 	// need multiple map lookups to check for snapshot.
 	askData, asksExist := data["a"].([]interface{})
 	bidData, bidsExist := data["b"].([]interface{})
 	if asksExist || bidsExist {
->>>>>>> 5d5f88c8
 		checksum, ok := data["c"].(string)
 		if !ok {
 			return fmt.Errorf("could not process orderbook update checksum not found")
 		}
-<<<<<<< HEAD
-		if asksExist || bidsExist {
-			k.wsRequestMtx.Lock()
-			defer k.wsRequestMtx.Unlock()
-			err := k.wsProcessOrderBookUpdate(channelData, askData, bidData, checksum)
-			if err != nil {
-				go func(resub *stream.ChannelSubscription) {
-					// This was locking the main websocket reader routine and a
-					// backlog occurred. So put this into it's own go routine.
-					errResub := k.Websocket.ResubscribeToChannel(ctx, resub)
-					if errResub != nil {
-						log.Errorf(log.WebsocketMgr,
-							"resubscription failure for %v: %v",
-							resub,
-							errResub)
-					}
-				}(&stream.ChannelSubscription{
-					Channel:  krakenWsOrderbook,
-					Currency: channelData.Pair,
-					Asset:    asset.Spot,
-				})
-				return err
-			}
-=======
 
 		k.wsRequestMtx.Lock()
 		defer k.wsRequestMtx.Unlock()
@@ -877,7 +839,7 @@
 			go func(resub *stream.ChannelSubscription) {
 				// This was locking the main websocket reader routine and a
 				// backlog occurred. So put this into it's own go routine.
-				errResub := k.Websocket.ResubscribeToChannel(resub)
+				errResub := k.Websocket.ResubscribeToChannel(ctx, resub)
 				if errResub != nil {
 					log.Errorf(log.WebsocketMgr,
 						"resubscription failure for %v: %v",
@@ -890,7 +852,6 @@
 				Asset:    asset.Spot,
 			})
 			return err
->>>>>>> 5d5f88c8
 		}
 		return nil
 	}
