--- conflicted
+++ resolved
@@ -688,113 +688,6 @@
 	}
 }
 
-<<<<<<< HEAD
-=======
-func setFeeBuilder() *exchange.FeeBuilder {
-	return &exchange.FeeBuilder{
-		Amount:              1,
-		FeeType:             exchange.CryptocurrencyTradeFee,
-		Pair:                currency.NewPair(currency.XXBT, currency.ZUSD),
-		PurchasePrice:       1,
-		FiatCurrency:        currency.USD,
-		BankTransactionType: exchange.WireTransfer,
-	}
-}
-
-// TestGetFee logic test
-
-// TestGetFeeByTypeOfflineTradeFee logic test
-func TestGetFeeByTypeOfflineTradeFee(t *testing.T) {
-	t.Parallel()
-	var feeBuilder = setFeeBuilder()
-	_, err := k.GetFeeByType(context.Background(), feeBuilder)
-	if err != nil {
-		t.Fatal(err)
-	}
-	if !areTestAPIKeysSet() {
-		if feeBuilder.FeeType != exchange.OfflineTradeFee {
-			t.Errorf("Expected %v, received %v", exchange.OfflineTradeFee, feeBuilder.FeeType)
-		}
-	} else {
-		if feeBuilder.FeeType != exchange.CryptocurrencyTradeFee {
-			t.Errorf("Expected %v, received %v", exchange.CryptocurrencyTradeFee, feeBuilder.FeeType)
-		}
-	}
-}
-
-func TestGetFee(t *testing.T) {
-	t.Parallel()
-	var feeBuilder = setFeeBuilder()
-
-	if areTestAPIKeysSet() {
-		// CryptocurrencyTradeFee Basic
-		if _, err := k.GetFee(context.Background(), feeBuilder); err != nil {
-			t.Error(err)
-		}
-
-		// CryptocurrencyTradeFee High quantity
-		feeBuilder = setFeeBuilder()
-		feeBuilder.Amount = 1000
-		feeBuilder.PurchasePrice = 1000
-		if _, err := k.GetFee(context.Background(), feeBuilder); err != nil {
-			t.Error(err)
-		}
-
-		// CryptocurrencyTradeFee IsMaker
-		feeBuilder = setFeeBuilder()
-		feeBuilder.IsMaker = true
-		if _, err := k.GetFee(context.Background(), feeBuilder); err != nil {
-			t.Error(err)
-		}
-
-		// CryptocurrencyTradeFee Negative purchase price
-		feeBuilder = setFeeBuilder()
-		feeBuilder.PurchasePrice = -1000
-		if _, err := k.GetFee(context.Background(), feeBuilder); err != nil {
-			t.Error(err)
-		}
-
-		// InternationalBankDepositFee Basic
-		feeBuilder = setFeeBuilder()
-		feeBuilder.FeeType = exchange.InternationalBankDepositFee
-		if _, err := k.GetFee(context.Background(), feeBuilder); err != nil {
-			t.Error(err)
-		}
-	}
-
-	// CryptocurrencyDepositFee Basic
-	feeBuilder = setFeeBuilder()
-	feeBuilder.FeeType = exchange.CryptocurrencyDepositFee
-	feeBuilder.Pair.Base = currency.XXBT
-	if _, err := k.GetFee(context.Background(), feeBuilder); err != nil {
-		t.Error(err)
-	}
-
-	// CryptocurrencyWithdrawalFee Basic
-	feeBuilder = setFeeBuilder()
-	feeBuilder.FeeType = exchange.CryptocurrencyWithdrawalFee
-	if _, err := k.GetFee(context.Background(), feeBuilder); err != nil {
-		t.Error(err)
-	}
-
-	// CryptocurrencyWithdrawalFee Invalid currency
-	feeBuilder = setFeeBuilder()
-	feeBuilder.Pair.Base = currency.NewCode("hello")
-	feeBuilder.FeeType = exchange.CryptocurrencyWithdrawalFee
-	if _, err := k.GetFee(context.Background(), feeBuilder); err != nil {
-		t.Error(err)
-	}
-
-	// InternationalBankWithdrawalFee Basic
-	feeBuilder = setFeeBuilder()
-	feeBuilder.FeeType = exchange.InternationalBankWithdrawalFee
-	feeBuilder.FiatCurrency = currency.USD
-	if _, err := k.GetFee(context.Background(), feeBuilder); err != nil {
-		t.Error(err)
-	}
-}
-
->>>>>>> fd600972
 // TestFormatWithdrawPermissions logic test
 func TestFormatWithdrawPermissions(t *testing.T) {
 	t.Parallel()
