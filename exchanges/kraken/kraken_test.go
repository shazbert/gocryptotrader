package kraken

import (
	"bufio"
	"context"
	"errors"
	"fmt"
	"log"
	"net/http"
	"os"
	"strings"
	"sync"
	"testing"
	"time"

	"github.com/gorilla/websocket"
	"github.com/stretchr/testify/assert"
	"github.com/thrasher-corp/gocryptotrader/common"
	"github.com/thrasher-corp/gocryptotrader/common/convert"
	"github.com/thrasher-corp/gocryptotrader/config"
	"github.com/thrasher-corp/gocryptotrader/core"
	"github.com/thrasher-corp/gocryptotrader/currency"
	exchange "github.com/thrasher-corp/gocryptotrader/exchanges"
	"github.com/thrasher-corp/gocryptotrader/exchanges/asset"
	"github.com/thrasher-corp/gocryptotrader/exchanges/kline"
	"github.com/thrasher-corp/gocryptotrader/exchanges/order"
	"github.com/thrasher-corp/gocryptotrader/exchanges/orderbook"
	"github.com/thrasher-corp/gocryptotrader/exchanges/sharedtestvalues"
	"github.com/thrasher-corp/gocryptotrader/exchanges/stream"
	"github.com/thrasher-corp/gocryptotrader/portfolio/withdraw"
)

var k = &Kraken{}
var wsSetupRan bool

// Please add your own APIkeys to do correct due diligence testing.
const (
	apiKey                  = ""
	apiSecret               = ""
	canManipulateRealOrders = false
)

// TestSetup setup func
func TestMain(m *testing.M) {
	k.SetDefaults()
	cfg := config.GetConfig()
	err := cfg.LoadConfig("../../testdata/configtest.json", true)
	if err != nil {
		log.Fatal(err)
	}
	krakenConfig, err := cfg.GetExchangeConfig("Kraken")
	if err != nil {
		log.Fatal(err)
	}
	krakenConfig.API.AuthenticatedSupport = true
	krakenConfig.API.Credentials.Key = apiKey
	krakenConfig.API.Credentials.Secret = apiSecret
	k.Websocket = sharedtestvalues.NewTestWebsocket()
	err = k.Setup(krakenConfig)
	if err != nil {
		log.Fatal(err)
	}
	err = k.UpdateTradablePairs(context.Background(), true)
	if err != nil {
		log.Fatal(err)
	}
	os.Exit(m.Run())
}

func TestStart(t *testing.T) {
	t.Parallel()
	err := k.Start(context.Background(), nil)
	if !errors.Is(err, common.ErrNilPointer) {
		t.Fatalf("received: '%v' but expected: '%v'", err, common.ErrNilPointer)
	}
	var testWg sync.WaitGroup
	err = k.Start(context.Background(), &testWg)
	if err != nil {
		t.Fatal(err)
	}
	testWg.Wait()
}

func TestGetCurrentServerTime(t *testing.T) {
	t.Parallel()
	_, err := k.GetCurrentServerTime(context.Background())
	if err != nil {
		t.Error("GetCurrentServerTime() error", err)
	}
}

func TestWrapperGetServerTime(t *testing.T) {
	t.Parallel()
	st, err := k.GetServerTime(context.Background(), asset.Spot)
	if !errors.Is(err, nil) {
		t.Fatalf("received: '%v' but expected: '%v'", err, nil)
	}

	if st.IsZero() {
		t.Error("expected a time")
	}
}

func TestUpdateOrderExecutionLimits(t *testing.T) {
	t.Parallel()

	type limitTest struct {
		pair currency.Pair
		step float64
		min  float64
	}

	tests := map[asset.Item][]limitTest{
		asset.Spot: {
			{currency.NewPair(currency.ETH, currency.USDT), 0.01, 0.01},
			{currency.NewPair(currency.XBT, currency.USDT), 0.1, 0.0001},
		},
	}

	for assetItem, limitTests := range tests {
		if err := k.UpdateOrderExecutionLimits(context.Background(), assetItem); err != nil {
			t.Errorf("Error fetching %s pairs for test: %v", assetItem, err)
		}

		for _, limitTest := range limitTests {
			limits, err := k.GetOrderExecutionLimits(assetItem, limitTest.pair)
			if err != nil {
				t.Errorf("Kraken GetOrderExecutionLimits() error during TestExecutionLimits; Asset: %s Pair: %s Err: %v", assetItem, limitTest.pair, err)
				continue
			}
			if got := limits.PriceStepIncrementSize; got != limitTest.step {
				t.Errorf("Kraken UpdateOrderExecutionLimits wrong PriceStepIncrementSize; Asset: %s Pair: %s Expected: %v Got: %v", assetItem, limitTest.pair, limitTest.step, got)
			}

			if got := limits.MinimumBaseAmount; got != limitTest.min {
				t.Errorf("Kraken UpdateOrderExecutionLimits wrong MinAmount; Pair: %s Expected: %v Got: %v", limitTest.pair, limitTest.min, got)
			}
		}
	}
}

func TestFetchTradablePairs(t *testing.T) {
	t.Parallel()
	_, err := k.FetchTradablePairs(context.Background(), asset.Futures)
	if err != nil {
		t.Error(err)
	}
}

func TestUpdateTicker(t *testing.T) {
	t.Parallel()
	sp, err := currency.NewPairFromString("XBTUSD")
	if err != nil {
		t.Error(err)
	}
	_, err = k.UpdateTicker(context.Background(), sp, asset.Spot)
	if err != nil {
		t.Error(err)
	}

	fp, err := currency.NewPairFromString("pi_xbtusd")
	if err != nil {
		t.Error(err)
	}
	_, err = k.UpdateTicker(context.Background(), fp, asset.Futures)
	if err != nil {
		t.Error(err)
	}
}

func TestUpdateTickers(t *testing.T) {
	t.Parallel()
	err := k.UpdateTickers(context.Background(), asset.Spot)
	if err != nil {
		t.Error(err)
	}

	err = k.UpdateTickers(context.Background(), asset.Futures)
	if err != nil {
		t.Error(err)
	}
}

func TestUpdateOrderbook(t *testing.T) {
	t.Parallel()
	sp, err := currency.NewPairFromString("BTCEUR")
	if err != nil {
		t.Error(err)
	}
	_, err = k.UpdateOrderbook(context.Background(), sp, asset.Spot)
	if err != nil {
		t.Error(err)
	}

	fp, err := currency.NewPairFromString("pi_xbtusd")
	if err != nil {
		t.Error(err)
	}
	_, err = k.UpdateOrderbook(context.Background(), fp, asset.Futures)
	if err != nil {
		t.Error(err)
	}
}

func TestUpdateAccountInfo(t *testing.T) {
	t.Parallel()
	sharedtestvalues.SkipTestIfCredentialsUnset(t, k)

	_, err := k.UpdateAccountInfo(context.Background(), asset.Spot)
	if err != nil {
		t.Error(err)
	}
}

func TestWrapperGetOrderInfo(t *testing.T) {
	t.Parallel()
	sharedtestvalues.SkipTestIfCredentialsUnset(t, k)

	_, err := k.GetOrderInfo(context.Background(),
		"123", currency.EMPTYPAIR, asset.Futures)
	if err != nil {
		t.Error(err)
	}
}

func TestFuturesBatchOrder(t *testing.T) {
	t.Parallel()
	var data []PlaceBatchOrderData
	var tempData PlaceBatchOrderData
	tempData.PlaceOrderType = "meow"
	tempData.OrderID = "test123"
	tempData.Symbol = "pi_xbtusd"
	data = append(data, tempData)
	_, err := k.FuturesBatchOrder(context.Background(), data)
	if !errors.Is(err, errInvalidBatchOrderType) {
		t.Fatalf("received: '%v' but expected: '%v'", err, errInvalidBatchOrderType)
	}

	sharedtestvalues.SkipTestIfCredentialsUnset(t, k, canManipulateRealOrders)

	data[0].PlaceOrderType = "cancel"
	_, err = k.FuturesBatchOrder(context.Background(), data)
	if err != nil {
		t.Error(err)
	}
}

func TestFuturesEditOrder(t *testing.T) {
	t.Parallel()
	sharedtestvalues.SkipTestIfCredentialsUnset(t, k, canManipulateRealOrders)

	_, err := k.FuturesEditOrder(context.Background(), "test123", "", 5.2, 1, 0)
	if err != nil {
		t.Error(err)
	}
}

func TestFuturesSendOrder(t *testing.T) {
	t.Parallel()
	sharedtestvalues.SkipTestIfCredentialsUnset(t, k, canManipulateRealOrders)

	cp, err := currency.NewPairFromString("PI_XBTUSD")
	if err != nil {
		t.Error(err)
	}
	_, err = k.FuturesSendOrder(context.Background(),
		order.Limit, cp, "buy", "", "", "", true, 1, 1, 0.9)
	if err != nil {
		t.Error(err)
	}
}

func TestFuturesCancelOrder(t *testing.T) {
	t.Parallel()
	sharedtestvalues.SkipTestIfCredentialsUnset(t, k, canManipulateRealOrders)

	_, err := k.FuturesCancelOrder(context.Background(), "test123", "")
	if err != nil {
		t.Error(err)
	}
}

func TestFuturesGetFills(t *testing.T) {
	t.Parallel()
	sharedtestvalues.SkipTestIfCredentialsUnset(t, k)

	_, err := k.FuturesGetFills(context.Background(), time.Now().Add(-time.Hour*24))
	if err != nil {
		t.Error(err)
	}
}

func TestFuturesTransfer(t *testing.T) {
	t.Parallel()
	sharedtestvalues.SkipTestIfCredentialsUnset(t, k)

	_, err := k.FuturesTransfer(context.Background(), "cash", "futures", "btc", 2)
	if err != nil {
		t.Error(err)
	}
}

func TestFuturesGetOpenPositions(t *testing.T) {
	t.Parallel()
	sharedtestvalues.SkipTestIfCredentialsUnset(t, k)

	_, err := k.FuturesGetOpenPositions(context.Background())
	if err != nil {
		t.Error(err)
	}
}

func TestFuturesNotifications(t *testing.T) {
	t.Parallel()
	sharedtestvalues.SkipTestIfCredentialsUnset(t, k)

	_, err := k.FuturesNotifications(context.Background())
	if err != nil {
		t.Error(err)
	}
}

func TestFuturesCancelAllOrders(t *testing.T) {
	t.Parallel()
	sharedtestvalues.SkipTestIfCredentialsUnset(t, k, canManipulateRealOrders)

	cp, err := currency.NewPairFromString("PI_XBTUSD")
	if err != nil {
		t.Error(err)
	}
	_, err = k.FuturesCancelAllOrders(context.Background(), cp)
	if err != nil {
		t.Error(err)
	}
}

func TestGetFuturesAccountData(t *testing.T) {
	t.Parallel()
	sharedtestvalues.SkipTestIfCredentialsUnset(t, k)

	_, err := k.GetFuturesAccountData(context.Background())
	if err != nil {
		t.Error(err)
	}
}

func TestFuturesCancelAllOrdersAfter(t *testing.T) {
	t.Parallel()
	sharedtestvalues.SkipTestIfCredentialsUnset(t, k, canManipulateRealOrders)

	_, err := k.FuturesCancelAllOrdersAfter(context.Background(), 50)
	if err != nil {
		t.Error(err)
	}
}

func TestFuturesOpenOrders(t *testing.T) {
	t.Parallel()
	sharedtestvalues.SkipTestIfCredentialsUnset(t, k)

	_, err := k.FuturesOpenOrders(context.Background())
	if err != nil {
		t.Error(err)
	}
}

func TestFuturesRecentOrders(t *testing.T) {
	t.Parallel()
	sharedtestvalues.SkipTestIfCredentialsUnset(t, k)

	cp, err := currency.NewPairFromString("PI_XBTUSD")
	if err != nil {
		t.Error(err)
	}
	_, err = k.FuturesRecentOrders(context.Background(), cp)
	if err != nil {
		t.Error(err)
	}
}

func TestFuturesWithdrawToSpotWallet(t *testing.T) {
	t.Parallel()
	sharedtestvalues.SkipTestIfCredentialsUnset(t, k, canManipulateRealOrders)

	_, err := k.FuturesWithdrawToSpotWallet(context.Background(), "xbt", 5)
	if err != nil {
		t.Error(err)
	}
}

func TestFuturesGetTransfers(t *testing.T) {
	t.Parallel()
	sharedtestvalues.SkipTestIfCredentialsUnset(t, k, canManipulateRealOrders)

	_, err := k.FuturesGetTransfers(context.Background(),
		time.Now().Add(-time.Hour*24))
	if err != nil {
		t.Error(err)
	}
}

func TestGetFuturesOrderbook(t *testing.T) {
	t.Parallel()
	cp, err := currency.NewPairFromString("FI_xbtusd_200925")
	if err != nil {
		t.Error(err)
	}
	_, err = k.GetFuturesOrderbook(context.Background(), cp)
	if err != nil {
		t.Error(err)
	}
}

func TestGetFuturesMarkets(t *testing.T) {
	t.Parallel()
	_, err := k.GetFuturesMarkets(context.Background())
	if err != nil {
		t.Error(err)
	}
}

func TestGetFuturesTickers(t *testing.T) {
	t.Parallel()
	_, err := k.GetFuturesTickers(context.Background())
	if err != nil {
		t.Error(err)
	}
}

func TestGetFuturesTradeHistory(t *testing.T) {
	t.Parallel()
	cp, err := currency.NewPairFromString("pi_xbtusd")
	if err != nil {
		t.Error(err)
	}
	_, err = k.GetFuturesTradeHistory(context.Background(),
		cp, time.Now().Add(-time.Hour*24))
	if err != nil {
		t.Error(err)
	}
}

// TestGetAssets API endpoint test
func TestGetAssets(t *testing.T) {
	t.Parallel()
	_, err := k.GetAssets(context.Background())
	if err != nil {
		t.Error("GetAssets() error", err)
	}
}

func TestSeedAssetTranslator(t *testing.T) {
	t.Parallel()
	// Test currency pair
	if r := assetTranslator.LookupAltname("XXBTZUSD"); r != "XBTUSD" {
		t.Error("unexpected result")
	}
	if r := assetTranslator.LookupCurrency("XBTUSD"); r != "XXBTZUSD" {
		t.Error("unexpected result")
	}

	// Test fiat currency
	if r := assetTranslator.LookupAltname("ZUSD"); r != "USD" {
		t.Error("unexpected result")
	}
	if r := assetTranslator.LookupCurrency("USD"); r != "ZUSD" {
		t.Error("unexpected result")
	}

	// Test cryptocurrency
	if r := assetTranslator.LookupAltname("XXBT"); r != "XBT" {
		t.Error("unexpected result")
	}
	if r := assetTranslator.LookupCurrency("XBT"); r != "XXBT" {
		t.Error("unexpected result")
	}
}

func TestSeedAssets(t *testing.T) {
	t.Parallel()
	var a assetTranslatorStore
	if r := a.LookupAltname("ZUSD"); r != "" {
		t.Error("unexpected result")
	}
	a.Seed("ZUSD", "USD")
	if r := a.LookupAltname("ZUSD"); r != "USD" {
		t.Error("unexpected result")
	}
	a.Seed("ZUSD", "BLA")
	if r := a.LookupAltname("ZUSD"); r != "USD" {
		t.Error("unexpected result")
	}
}

func TestLookupCurrency(t *testing.T) {
	t.Parallel()
	var a assetTranslatorStore
	if r := a.LookupCurrency("USD"); r != "" {
		t.Error("unexpected result")
	}
	a.Seed("ZUSD", "USD")
	if r := a.LookupCurrency("USD"); r != "ZUSD" {
		t.Error("unexpected result")
	}
	if r := a.LookupCurrency("EUR"); r != "" {
		t.Error("unexpected result")
	}
}

// TestGetAssetPairs API endpoint test
func TestGetAssetPairs(t *testing.T) {
	t.Parallel()
	_, err := k.GetAssetPairs(context.Background(), []string{}, "fees")
	if err != nil {
		t.Error("GetAssetPairs() error", err)
	}
	_, err = k.GetAssetPairs(context.Background(), []string{}, "leverage")
	if err != nil {
		t.Error("GetAssetPairs() error", err)
	}
	_, err = k.GetAssetPairs(context.Background(), []string{}, "margin")
	if err != nil {
		t.Error("GetAssetPairs() error", err)
	}
	_, err = k.GetAssetPairs(context.Background(), []string{}, "")
	if err != nil {
		t.Error("GetAssetPairs() error", err)
	}
}

// TestGetTicker API endpoint test
func TestGetTicker(t *testing.T) {
	t.Parallel()
	cp, err := currency.NewPairFromString("BCHEUR")
	if err != nil {
		t.Error(err)
	}
	_, err = k.GetTicker(context.Background(), cp)
	if err != nil {
		t.Error("GetTicker() error", err)
	}
}

// TestGetTickers API endpoint test
func TestGetTickers(t *testing.T) {
	t.Parallel()
	_, err := k.GetTickers(context.Background(), "LTCUSD,ETCUSD")
	if err != nil {
		t.Error("GetTickers() error", err)
	}
}

// TestGetOHLC API endpoint test
func TestGetOHLC(t *testing.T) {
	t.Parallel()
	cp, err := currency.NewPairFromString("XXBTZUSD")
	if err != nil {
		t.Error(err)
	}
	_, err = k.GetOHLC(context.Background(), cp, "1440")
	if err != nil {
		t.Error("GetOHLC() error", err)
	}
}

// TestGetDepth API endpoint test
func TestGetDepth(t *testing.T) {
	t.Parallel()
	cp, err := currency.NewPairFromString("BCHEUR")
	if err != nil {
		t.Error(err)
	}
	_, err = k.GetDepth(context.Background(), cp)
	if err != nil {
		t.Error("GetDepth() error", err)
	}
}

// TestGetTrades API endpoint test
func TestGetTrades(t *testing.T) {
	t.Parallel()
	cp, err := currency.NewPairFromString("BCHEUR")
	if err != nil {
		t.Error(err)
	}
	_, err = k.GetTrades(context.Background(), cp)
	if err != nil {
		t.Error("GetTrades() error", err)
	}

	cp, err = currency.NewPairFromString("XXXXX")
	if err != nil {
		t.Error(err)
	}
	_, err = k.GetTrades(context.Background(), cp)
	if err == nil {
		t.Error("GetTrades() error: expecting error")
	}
}

// TestGetSpread API endpoint test
func TestGetSpread(t *testing.T) {
	t.Parallel()
	cp, err := currency.NewPairFromString("BCHEUR")
	if err != nil {
		t.Error(err)
	}
	_, err = k.GetSpread(context.Background(), cp)
	if err != nil {
		t.Error("GetSpread() error", err)
	}
}

// TestGetBalance API endpoint test
func TestGetBalance(t *testing.T) {
	t.Parallel()
	_, err := k.GetBalance(context.Background())
	if err == nil {
		t.Error("GetBalance() Expected error")
	}
}

// TestGetTradeBalance API endpoint test
func TestGetDepositMethods(t *testing.T) {
	t.Parallel()
	sharedtestvalues.SkipTestIfCredentialsUnset(t, k)

	_, err := k.GetDepositMethods(context.Background(), "USDT")
	if err != nil {
		t.Error(err)
	}
}

// TestGetTradeBalance API endpoint test
func TestGetTradeBalance(t *testing.T) {
	t.Parallel()
	args := TradeBalanceOptions{Asset: "ZEUR"}
	_, err := k.GetTradeBalance(context.Background(), args)
	if err == nil {
		t.Error("GetTradeBalance() Expected error")
	}
}

// TestGetOpenOrders API endpoint test
func TestGetOpenOrders(t *testing.T) {
	t.Parallel()
	args := OrderInfoOptions{Trades: true}
	_, err := k.GetOpenOrders(context.Background(), args)
	if err == nil {
		t.Error("GetOpenOrders() Expected error")
	}
}

// TestGetClosedOrders API endpoint test
func TestGetClosedOrders(t *testing.T) {
	t.Parallel()
	args := GetClosedOrdersOptions{Trades: true, Start: "OE4KV4-4FVQ5-V7XGPU"}
	_, err := k.GetClosedOrders(context.Background(), args)
	if err == nil {
		t.Error("GetClosedOrders() Expected error")
	}
}

// TestQueryOrdersInfo API endpoint test
func TestQueryOrdersInfo(t *testing.T) {
	t.Parallel()
	args := OrderInfoOptions{Trades: true}
	_, err := k.QueryOrdersInfo(context.Background(),
		args, "OR6ZFV-AA6TT-CKFFIW", "OAMUAJ-HLVKG-D3QJ5F")
	if err == nil {
		t.Error("QueryOrdersInfo() Expected error")
	}
}

// TestGetTradesHistory API endpoint test
func TestGetTradesHistory(t *testing.T) {
	t.Parallel()
	args := GetTradesHistoryOptions{Trades: true, Start: "TMZEDR-VBJN2-NGY6DX", End: "TVRXG2-R62VE-RWP3UW"}
	_, err := k.GetTradesHistory(context.Background(), args)
	if err == nil {
		t.Error("GetTradesHistory() Expected error")
	}
}

// TestQueryTrades API endpoint test
func TestQueryTrades(t *testing.T) {
	t.Parallel()
	_, err := k.QueryTrades(context.Background(),
		true, "TMZEDR-VBJN2-NGY6DX", "TFLWIB-KTT7L-4TWR3L", "TDVRAH-2H6OS-SLSXRX")
	if err == nil {
		t.Error("QueryTrades() Expected error")
	}
}

// TestOpenPositions API endpoint test
func TestOpenPositions(t *testing.T) {
	t.Parallel()
	_, err := k.OpenPositions(context.Background(), false)
	if err == nil {
		t.Error("OpenPositions() Expected error")
	}
}

// TestGetLedgers API endpoint test
func TestGetLedgers(t *testing.T) {
	t.Parallel()
	args := GetLedgersOptions{Start: "LRUHXI-IWECY-K4JYGO", End: "L5NIY7-JZQJD-3J4M2V", Ofs: 15}
	_, err := k.GetLedgers(context.Background(), args)
	if err == nil {
		t.Error("GetLedgers() Expected error")
	}
}

// TestQueryLedgers API endpoint test
func TestQueryLedgers(t *testing.T) {
	t.Parallel()
	_, err := k.QueryLedgers(context.Background(), "LVTSFS-NHZVM-EXNZ5M")
	if err == nil {
		t.Error("QueryLedgers() Expected error")
	}
}

// TestGetTradeVolume API endpoint test
func TestGetTradeVolume(t *testing.T) {
	t.Parallel()
	cp, err := currency.NewPairFromString("OAVY7T-MV5VK-KHDF5X")
	if err != nil {
		t.Error(err)
	}
	_, err = k.GetTradeVolume(context.Background(), true, cp)
	if err == nil {
		t.Error("GetTradeVolume() Expected error")
	}
}

// TestAddOrder API endpoint test
func TestAddOrder(t *testing.T) {
	t.Parallel()
	args := AddOrderOptions{OrderFlags: "fcib"}
	cp, err := currency.NewPairFromString("XXBTZUSD")
	if err != nil {
		t.Error(err)
	}
	_, err = k.AddOrder(context.Background(),
		cp,
		order.Sell.Lower(), order.Limit.Lower(),
		0.00000001, 0, 0, 0, &args)
	if err == nil {
		t.Error("AddOrder() Expected error")
	}
}

// TestCancelExistingOrder API endpoint test
func TestCancelExistingOrder(t *testing.T) {
	t.Parallel()
	_, err := k.CancelExistingOrder(context.Background(), "OAVY7T-MV5VK-KHDF5X")
	if err == nil {
		t.Error("CancelExistingOrder() Expected error")
	}
}

func setFeeBuilder() *exchange.FeeBuilder {
	return &exchange.FeeBuilder{
		Amount:              1,
		FeeType:             exchange.CryptocurrencyTradeFee,
		Pair:                currency.NewPair(currency.XXBT, currency.ZUSD),
		PurchasePrice:       1,
		FiatCurrency:        currency.USD,
		BankTransactionType: exchange.WireTransfer,
	}
}

// TestGetFee logic test

// TestGetFeeByTypeOfflineTradeFee logic test
func TestGetFeeByTypeOfflineTradeFee(t *testing.T) {
	t.Parallel()
	var feeBuilder = setFeeBuilder()
	_, err := k.GetFeeByType(context.Background(), feeBuilder)
	if err != nil {
		t.Error(err)
	}
	if !sharedtestvalues.AreAPICredentialsSet(k) {
		if feeBuilder.FeeType != exchange.OfflineTradeFee {
			t.Errorf("Expected %v, received %v", exchange.OfflineTradeFee, feeBuilder.FeeType)
		}
	} else {
		if feeBuilder.FeeType != exchange.CryptocurrencyTradeFee {
			t.Errorf("Expected %v, received %v", exchange.CryptocurrencyTradeFee, feeBuilder.FeeType)
		}
	}
}

func TestGetFee(t *testing.T) {
	t.Parallel()
	var feeBuilder = setFeeBuilder()

	if sharedtestvalues.AreAPICredentialsSet(k) {
		// CryptocurrencyTradeFee Basic
		if _, err := k.GetFee(context.Background(), feeBuilder); err != nil {
			t.Error(err)
		}

		// CryptocurrencyTradeFee High quantity
		feeBuilder = setFeeBuilder()
		feeBuilder.Amount = 1000
		feeBuilder.PurchasePrice = 1000
		if _, err := k.GetFee(context.Background(), feeBuilder); err != nil {
			t.Error(err)
		}

		// CryptocurrencyTradeFee IsMaker
		feeBuilder = setFeeBuilder()
		feeBuilder.IsMaker = true
		if _, err := k.GetFee(context.Background(), feeBuilder); err != nil {
			t.Error(err)
		}

		// CryptocurrencyTradeFee Negative purchase price
		feeBuilder = setFeeBuilder()
		feeBuilder.PurchasePrice = -1000
		if _, err := k.GetFee(context.Background(), feeBuilder); err != nil {
			t.Error(err)
		}

		// InternationalBankDepositFee Basic
		feeBuilder = setFeeBuilder()
		feeBuilder.FeeType = exchange.InternationalBankDepositFee
		if _, err := k.GetFee(context.Background(), feeBuilder); err != nil {
			t.Error(err)
		}
	}

	// CryptocurrencyDepositFee Basic
	feeBuilder = setFeeBuilder()
	feeBuilder.FeeType = exchange.CryptocurrencyDepositFee
	feeBuilder.Pair.Base = currency.XXBT
	if _, err := k.GetFee(context.Background(), feeBuilder); err != nil {
		t.Error(err)
	}

	// CryptocurrencyWithdrawalFee Basic
	feeBuilder = setFeeBuilder()
	feeBuilder.FeeType = exchange.CryptocurrencyWithdrawalFee
	if _, err := k.GetFee(context.Background(), feeBuilder); err != nil {
		t.Error(err)
	}

	// CryptocurrencyWithdrawalFee Invalid currency
	feeBuilder = setFeeBuilder()
	feeBuilder.Pair.Base = currency.NewCode("hello")
	feeBuilder.FeeType = exchange.CryptocurrencyWithdrawalFee
	if _, err := k.GetFee(context.Background(), feeBuilder); err != nil {
		t.Error(err)
	}

	// InternationalBankWithdrawalFee Basic
	feeBuilder = setFeeBuilder()
	feeBuilder.FeeType = exchange.InternationalBankWithdrawalFee
	feeBuilder.FiatCurrency = currency.USD
	if _, err := k.GetFee(context.Background(), feeBuilder); err != nil {
		t.Error(err)
	}
}

// TestFormatWithdrawPermissions logic test
func TestFormatWithdrawPermissions(t *testing.T) {
	t.Parallel()
	expectedResult := exchange.AutoWithdrawCryptoWithSetupText + " & " + exchange.WithdrawCryptoWith2FAText + " & " + exchange.AutoWithdrawFiatWithSetupText + " & " + exchange.WithdrawFiatWith2FAText
	withdrawPermissions := k.FormatWithdrawPermissions()
	if withdrawPermissions != expectedResult {
		t.Errorf("Expected: %s, Received: %s", expectedResult, withdrawPermissions)
	}
}

// TestGetActiveOrders wrapper test
func TestGetActiveOrders(t *testing.T) {
	t.Parallel()
	sharedtestvalues.SkipTestIfCredentialsUnset(t, k)

	pair, err := currency.NewPairFromString("LTC_USDT")
	if err != nil {
		t.Error(err)
	}
	var getOrdersRequest = order.MultiOrderRequest{
		Type:      order.AnyType,
		AssetType: asset.Spot,
		Pairs:     currency.Pairs{pair},
		Side:      order.AnySide,
	}

	_, err = k.GetActiveOrders(context.Background(), &getOrdersRequest)
	if err != nil {
		t.Error(err)
	}
}

// TestGetOrderHistory wrapper test
func TestGetOrderHistory(t *testing.T) {
	t.Parallel()
	var getOrdersRequest = order.MultiOrderRequest{
		Type:      order.AnyType,
		AssetType: asset.Spot,
		Side:      order.AnySide,
	}

	_, err := k.GetOrderHistory(context.Background(), &getOrdersRequest)
	if sharedtestvalues.AreAPICredentialsSet(k) && err != nil {
		t.Errorf("Could not get order history: %s", err)
	} else if !sharedtestvalues.AreAPICredentialsSet(k) && err == nil {
		t.Error("Expecting an error when no keys are set")
	}
}

// TestGetOrderHistory wrapper test
func TestGetOrderInfo(t *testing.T) {
	t.Parallel()
	sharedtestvalues.SkipTestIfCannotManipulateOrders(t, k, canManipulateRealOrders)

	_, err := k.GetOrderInfo(context.Background(),
		"OZPTPJ-HVYHF-EDIGXS", currency.EMPTYPAIR, asset.Spot)
	if !sharedtestvalues.AreAPICredentialsSet(k) && err == nil {
		t.Error("Expecting error")
	}
	if sharedtestvalues.AreAPICredentialsSet(k) && err != nil {
		if !strings.Contains(err.Error(), "- Order ID not found:") {
			t.Error("Expected Order ID not found error")
		} else {
			t.Error(err)
		}
	}
}

// Any tests below this line have the ability to impact your orders on the exchange. Enable canManipulateRealOrders to run them
// ----------------------------------------------------------------------------------------------------------------------------

// TestSubmitOrder wrapper test
func TestSubmitOrder(t *testing.T) {
	t.Parallel()
	sharedtestvalues.SkipTestIfCannotManipulateOrders(t, k, canManipulateRealOrders)

	var orderSubmission = &order.Submit{
		Exchange: k.Name,
		Pair: currency.Pair{
			Base:  currency.XBT,
			Quote: currency.USD,
		},
		Side:      order.Buy,
		Type:      order.Limit,
		Price:     1,
		Amount:    1,
		ClientID:  "meowOrder",
		AssetType: asset.Spot,
	}
	response, err := k.SubmitOrder(context.Background(), orderSubmission)
	if sharedtestvalues.AreAPICredentialsSet(k) && (err != nil || response.Status != order.New) {
		t.Errorf("Order failed to be placed: %v", err)
	} else if !sharedtestvalues.AreAPICredentialsSet(k) && err == nil {
		t.Error("Expecting an error when no keys are set")
	}
}

// TestCancelExchangeOrder wrapper test
func TestCancelExchangeOrder(t *testing.T) {
	t.Parallel()

	if err := k.CancelOrder(context.Background(), &order.Cancel{
		AssetType: asset.Options,
		OrderID:   "1337",
	}); !errors.Is(err, asset.ErrNotSupported) {
		t.Errorf("expected: %v, received: %v", asset.ErrNotSupported, err)
	}

	sharedtestvalues.SkipTestIfCannotManipulateOrders(t, k, canManipulateRealOrders)

	var orderCancellation = &order.Cancel{
		OrderID:   "OGEX6P-B5Q74-IGZ72R",
		AssetType: asset.Spot,
	}

	err := k.CancelOrder(context.Background(), orderCancellation)
	if !sharedtestvalues.AreAPICredentialsSet(k) && err == nil {
		t.Error("Expecting an error when no keys are set")
	}
	if sharedtestvalues.AreAPICredentialsSet(k) && err != nil {
		t.Errorf("Could not cancel orders: %v", err)
	}
}

// TestCancelExchangeOrder wrapper test
func TestCancelBatchExchangeOrder(t *testing.T) {
	t.Parallel()
	sharedtestvalues.SkipTestIfCannotManipulateOrders(t, k, canManipulateRealOrders)

	pair := currency.Pair{
		Delimiter: "/",
		Base:      currency.BTC,
		Quote:     currency.USD,
	}

	var ordersCancellation []order.Cancel
	ordersCancellation = append(ordersCancellation, order.Cancel{
		Pair:      pair,
		OrderID:   "OGEX6P-B5Q74-IGZ72R,OGEX6P-B5Q74-IGZ722",
		AssetType: asset.Spot,
	})

	_, err := k.CancelBatchOrders(context.Background(), ordersCancellation)
	if !sharedtestvalues.AreAPICredentialsSet(k) && err == nil {
		t.Error("Expecting an error when no keys are set")
	}
	if sharedtestvalues.AreAPICredentialsSet(k) && err != nil {
		t.Errorf("Could not cancel orders: %v", err)
	}
}

// TestCancelAllExchangeOrders wrapper test
func TestCancelAllExchangeOrders(t *testing.T) {
	t.Parallel()
	sharedtestvalues.SkipTestIfCannotManipulateOrders(t, k, canManipulateRealOrders)

	resp, err := k.CancelAllOrders(context.Background(),
		&order.Cancel{AssetType: asset.Spot})
	if !sharedtestvalues.AreAPICredentialsSet(k) && err == nil {
		t.Error("Expecting an error when no keys are set")
	}
	if sharedtestvalues.AreAPICredentialsSet(k) && err != nil {
		t.Errorf("Could not cancel orders: %v", err)
	}

	if len(resp.Status) > 0 {
		t.Errorf("%v orders failed to cancel", len(resp.Status))
	}
}

// TestGetAccountInfo wrapper test
func TestGetAccountInfo(t *testing.T) {
	t.Parallel()
	if sharedtestvalues.AreAPICredentialsSet(k) {
		_, err := k.UpdateAccountInfo(context.Background(), asset.Spot)
		if err != nil {
			// Spot and Futures have separate api keys. Please ensure that the correct one is provided
			t.Error("GetAccountInfo() error", err)
		}
	} else {
		_, err := k.UpdateAccountInfo(context.Background(), asset.Spot)
		if err == nil {
			t.Error("GetAccountInfo() Expected error")
		}
	}
}

func TestUpdateFuturesAccountInfo(t *testing.T) {
	t.Parallel()
	sharedtestvalues.SkipTestIfCredentialsUnset(t, k)

	_, err := k.UpdateAccountInfo(context.Background(), asset.Futures)
	if err != nil {
		// Spot and Futures have separate api keys. Please ensure that the correct one is provided
		t.Error(err)
	}
}

// TestModifyOrder wrapper test
func TestModifyOrder(t *testing.T) {
	t.Parallel()
	sharedtestvalues.SkipTestIfCannotManipulateOrders(t, k, canManipulateRealOrders)

	_, err := k.ModifyOrder(context.Background(),
		&order.Modify{AssetType: asset.Spot})
	if err == nil {
		t.Error("ModifyOrder() Expected error")
	}
}

// TestWithdraw wrapper test
func TestWithdraw(t *testing.T) {
	t.Parallel()
	sharedtestvalues.SkipTestIfCannotManipulateOrders(t, k, canManipulateRealOrders)

	withdrawCryptoRequest := withdraw.Request{
		Exchange: k.Name,
		Crypto: withdraw.CryptoRequest{
			Address: core.BitcoinDonationAddress,
		},
		Amount:        -1,
		Currency:      currency.XXBT,
		Description:   "WITHDRAW IT ALL",
		TradePassword: "Key",
	}

	_, err := k.WithdrawCryptocurrencyFunds(context.Background(),
		&withdrawCryptoRequest)
	if !sharedtestvalues.AreAPICredentialsSet(k) && err == nil {
		t.Error("Expecting an error when no keys are set")
	}
	if sharedtestvalues.AreAPICredentialsSet(k) && err != nil {
		t.Errorf("Withdraw failed to be placed: %v", err)
	}
}

// TestWithdrawFiat wrapper test
func TestWithdrawFiat(t *testing.T) {
	t.Parallel()
	sharedtestvalues.SkipTestIfCannotManipulateOrders(t, k, canManipulateRealOrders)

	var withdrawFiatRequest = withdraw.Request{
		Amount:        -1,
		Currency:      currency.EUR,
		Description:   "WITHDRAW IT ALL",
		TradePassword: "someBank",
	}

	_, err := k.WithdrawFiatFunds(context.Background(), &withdrawFiatRequest)
	if !sharedtestvalues.AreAPICredentialsSet(k) && err == nil {
		t.Error("Expecting an error when no keys are set")
	}
	if sharedtestvalues.AreAPICredentialsSet(k) && err != nil {
		t.Errorf("Withdraw failed to be placed: %v", err)
	}
}

// TestWithdrawInternationalBank wrapper test
func TestWithdrawInternationalBank(t *testing.T) {
	t.Parallel()
	sharedtestvalues.SkipTestIfCannotManipulateOrders(t, k, canManipulateRealOrders)

	var withdrawFiatRequest = withdraw.Request{
		Amount:        -1,
		Currency:      currency.EUR,
		Description:   "WITHDRAW IT ALL",
		TradePassword: "someBank",
	}

	_, err := k.WithdrawFiatFundsToInternationalBank(context.Background(),
		&withdrawFiatRequest)
	if !sharedtestvalues.AreAPICredentialsSet(k) && err == nil {
		t.Error("Expecting an error when no keys are set")
	}
	if sharedtestvalues.AreAPICredentialsSet(k) && err != nil {
		t.Errorf("Withdraw failed to be placed: %v", err)
	}
}

func TestGetCryptoDepositAddress(t *testing.T) {
	t.Parallel()
	sharedtestvalues.SkipTestIfCredentialsUnset(t, k)

	_, err := k.GetCryptoDepositAddress(context.Background(), "Bitcoin", "XBT", false)
	if err != nil {
		t.Error(err)
	}
	if !canManipulateRealOrders {
		t.Skip("canManipulateRealOrders not set, skipping test")
	}
	_, err = k.GetCryptoDepositAddress(context.Background(), "Bitcoin", "XBT", true)
	if err != nil {
		t.Error(err)
	}
}

// TestGetDepositAddress wrapper test
func TestGetDepositAddress(t *testing.T) {
	t.Parallel()
	if sharedtestvalues.AreAPICredentialsSet(k) {
		_, err := k.GetDepositAddress(context.Background(), currency.USDT, "", "")
		if err != nil {
			t.Error("GetDepositAddress() error", err)
		}
	} else {
		_, err := k.GetDepositAddress(context.Background(), currency.BTC, "", "")
		if err == nil {
			t.Error("GetDepositAddress() error can not be nil")
		}
	}
}

// TestWithdrawStatus wrapper test
func TestWithdrawStatus(t *testing.T) {
	t.Parallel()
	if sharedtestvalues.AreAPICredentialsSet(k) {
		_, err := k.WithdrawStatus(context.Background(), currency.BTC, "")
		if err != nil {
			t.Error("WithdrawStatus() error", err)
		}
	} else {
		_, err := k.WithdrawStatus(context.Background(), currency.BTC, "")
		if err == nil {
			t.Error("GetDepositAddress() error can not be nil")
		}
	}
}

// TestWithdrawCancel wrapper test
func TestWithdrawCancel(t *testing.T) {
	t.Parallel()
	_, err := k.WithdrawCancel(context.Background(), currency.BTC, "")
	if sharedtestvalues.AreAPICredentialsSet(k) && err == nil {
		t.Error("WithdrawCancel() error cannot be nil")
	} else if !sharedtestvalues.AreAPICredentialsSet(k) && err == nil {
		t.Errorf("WithdrawCancel() error - expecting an error when no keys are set but received nil")
	}
}

// ---------------------------- Websocket tests -----------------------------------------

func setupWsTests(t *testing.T) {
	t.Helper()
	if wsSetupRan {
		return
	}
	if !k.Websocket.IsEnabled() && !k.API.AuthenticatedWebsocketSupport || !sharedtestvalues.AreAPICredentialsSet(k) {
		t.Skip(stream.WebsocketNotEnabled)
	}
	var dialer websocket.Dialer
	err := k.Websocket.Conn.Dial(&dialer, http.Header{})
	if err != nil {
		t.Fatal(err)
	}
	err = k.Websocket.AuthConn.Dial(&dialer, http.Header{})
	if err != nil {
		t.Fatal(err)
	}

	token, err := k.GetWebsocketToken(context.Background())
	if err != nil {
		t.Error(err)
	}
	authToken = token
	comms := make(chan stream.Response)
	go k.wsFunnelConnectionData(k.Websocket.Conn, comms)
	go k.wsFunnelConnectionData(k.Websocket.AuthConn, comms)
	go k.wsReadData(context.Background(), comms)
	go func() {
		err := k.wsPingHandler()
		if err != nil {
			fmt.Println("error:", err)
		}
	}()
	wsSetupRan = true
}

// TestWebsocketSubscribe tests returning a message with an id
func TestWebsocketSubscribe(t *testing.T) {
	setupWsTests(t)
	err := k.Subscribe(context.Background(), []stream.ChannelSubscription{
		{
			Channel:  defaultSubscribedChannels[0],
			Currency: currency.NewPairWithDelimiter("XBT", "USD", "/"),
		},
	})
	if err != nil {
		t.Error(err)
	}
}

func TestGetWSToken(t *testing.T) {
	t.Parallel()
	if !sharedtestvalues.AreAPICredentialsSet(k) {
		t.Skip("API keys required, skipping")
	}
	resp, err := k.GetWebsocketToken(context.Background())
	if err != nil {
		t.Error(err)
	}
	if resp == "" {
		t.Error("Token not returned")
	}
}

func TestWsAddOrder(t *testing.T) {
	setupWsTests(t)
	_, err := k.wsAddOrder(&WsAddOrderRequest{
		OrderType: order.Limit.Lower(),
		OrderSide: order.Buy.Lower(),
		Pair:      "XBT/USD",
		Price:     -100,
	})
	if err != nil {
		t.Error(err)
	}
}

func TestWsCancelOrder(t *testing.T) {
	setupWsTests(t)
	if err := k.wsCancelOrders([]string{"1337"}); err != nil {
		t.Error(err)
	}
}

func TestWsCancelAllOrders(t *testing.T) {
	setupWsTests(t)
	if _, err := k.wsCancelAllOrders(); err != nil {
		t.Error(err)
	}
}

func TestWsPong(t *testing.T) {
	t.Parallel()
	pressXToJSON := []byte(`{
<<<<<<< HEAD
  "event": "pong",
  "reqid": 42
}`)
	err := k.wsHandleData(context.Background(), pressXToJSON)
=======
	  "event": "pong",
	  "reqid": 42
	}`)
	err := k.wsHandleData(pressXToJSON)
>>>>>>> 253b9a50
	if err != nil {
		t.Error(err)
	}
}

func TestWsSystemStatus(t *testing.T) {
	t.Parallel()
	pressXToJSON := []byte(`{
<<<<<<< HEAD
  "connectionID": 8628615390848610000,
  "event": "systemStatus",
  "status": "online",
  "version": "1.0.0"
}`)
	err := k.wsHandleData(context.Background(), pressXToJSON)
=======
	  "connectionID": 8628615390848610000,
	  "event": "systemStatus",
	  "status": "online",
	  "version": "1.0.0"
	}`)
	err := k.wsHandleData(pressXToJSON)
>>>>>>> 253b9a50
	if err != nil {
		t.Error(err)
	}
}

func TestWsSubscriptionStatus(t *testing.T) {
	t.Parallel()
	pressXToJSON := []byte(`{
<<<<<<< HEAD
  "channelID": 10001,
  "channelName": "ticker",
  "event": "subscriptionStatus",
  "pair": "XBT/EUR",
  "status": "subscribed",
  "subscription": {
    "name": "ticker"
  }
}`)
	err := k.wsHandleData(context.Background(), pressXToJSON)
=======
	  "channelID": 10001,
	  "channelName": "ticker",
	  "event": "subscriptionStatus",
	  "pair": "XBT/EUR",
	  "status": "subscribed",
	  "subscription": {
		"name": "ticker"
	  }
	}`)
	err := k.wsHandleData(pressXToJSON)
>>>>>>> 253b9a50
	if err != nil {
		t.Error(err)
	}

	pressXToJSON = []byte(`{
<<<<<<< HEAD
  "channelID": 10001,
  "channelName": "ohlc-5",
  "event": "subscriptionStatus",
  "pair": "XBT/EUR",
  "reqid": 42,
  "status": "unsubscribed",
  "subscription": {
    "interval": 5,
    "name": "ohlc"
  }
}`)
	err = k.wsHandleData(context.Background(), pressXToJSON)
=======
	  "channelID": 10001,
	  "channelName": "ohlc-5",
	  "event": "subscriptionStatus",
	  "pair": "XBT/EUR",
	  "reqid": 42,
	  "status": "unsubscribed",
	  "subscription": {
		"interval": 5,
		"name": "ohlc"
	  }
	}`)
	err = k.wsHandleData(pressXToJSON)
>>>>>>> 253b9a50
	if err != nil {
		t.Error(err)
	}

	pressXToJSON = []byte(`{
<<<<<<< HEAD
  "channelName": "ownTrades",
  "event": "subscriptionStatus",
  "status": "subscribed",
  "subscription": {
    "name": "ownTrades"
  }
}`)
	err = k.wsHandleData(context.Background(), pressXToJSON)
=======
	  "channelName": "ownTrades",
	  "event": "subscriptionStatus",
	  "status": "subscribed",
	  "subscription": {
		"name": "ownTrades"
	  }
	}`)
	err = k.wsHandleData(pressXToJSON)
>>>>>>> 253b9a50
	if err != nil {
		t.Error(err)
	}
	pressXToJSON = []byte(`{
<<<<<<< HEAD
  "errorMessage": "Subscription depth not supported",
  "event": "subscriptionStatus",
  "pair": "XBT/USD",
  "status": "error",
  "subscription": {
    "depth": 42,
    "name": "book"
  }
}`)
	err = k.wsHandleData(context.Background(), pressXToJSON)
=======
	  "errorMessage": "Subscription depth not supported",
	  "event": "subscriptionStatus",
	  "pair": "XBT/USD",
	  "status": "error",
	  "subscription": {
		"depth": 42,
		"name": "book"
	  }
	}`)
	err = k.wsHandleData(pressXToJSON)
>>>>>>> 253b9a50
	if err == nil {
		t.Error("Expected error")
	}
}

func TestWsTicker(t *testing.T) {
	t.Parallel()
	pressXToJSON := []byte(`{
<<<<<<< HEAD
  "channelID": 1337,
  "channelName": "ticker",
  "event": "subscriptionStatus",
  "pair": "XBT/EUR",
  "status": "subscribed",
  "subscription": {
    "name": "ticker"
  }
}`)
	err := k.wsHandleData(context.Background(), pressXToJSON)
=======
	  "channelID": 1337,
	  "channelName": "ticker",
	  "event": "subscriptionStatus",
	  "pair": "XBT/EUR",
	  "status": "subscribed",
	  "subscription": {
		"name": "ticker"
	  }
	}`)
	err := k.wsHandleData(pressXToJSON)
>>>>>>> 253b9a50
	if err != nil {
		t.Error(err)
	}
	pressXToJSON = []byte(`[
<<<<<<< HEAD
  1337,
  {
    "a": [
      "5525.40000",
      1,
      "1.000"
    ],
    "b": [
      "5525.10000",
      1,
      "1.000"
    ],
    "c": [
      "5525.10000",
      "0.00398963"
    ],
    "h": [
      "5783.00000",
      "5783.00000"
    ],
    "l": [
      "5505.00000",
      "5505.00000"
    ],
    "o": [
      "5760.70000",
      "5763.40000"
    ],
    "p": [
      "5631.44067",
      "5653.78939"
    ],
    "t": [
      11493,
      16267
    ],
    "v": [
      "2634.11501494",
      "3591.17907851"
    ]
  },
  "ticker",
  "XBT/USD"
]`)
	err = k.wsHandleData(context.Background(), pressXToJSON)
=======
	  1337,
	  {
		"a": [
		  "5525.40000",
		  1,
		  "1.000"
		],
		"b": [
		  "5525.10000",
		  1,
		  "1.000"
		],
		"c": [
		  "5525.10000",
		  "0.00398963"
		],
		"h": [
		  "5783.00000",
		  "5783.00000"
		],
		"l": [
		  "5505.00000",
		  "5505.00000"
		],
		"o": [
		  "5760.70000",
		  "5763.40000"
		],
		"p": [
		  "5631.44067",
		  "5653.78939"
		],
		"t": [
		  11493,
		  16267
		],
		"v": [
		  "2634.11501494",
		  "3591.17907851"
		]
	  },
	  "ticker",
	  "XBT/USD"
	]`)
	err = k.wsHandleData(pressXToJSON)
>>>>>>> 253b9a50
	if err != nil {
		t.Error(err)
	}
}

func TestWsOHLC(t *testing.T) {
	t.Parallel()
	pressXToJSON := []byte(`{
<<<<<<< HEAD
  "channelID": 13337,
  "channelName": "ohlc",
  "event": "subscriptionStatus",
  "pair": "XBT/EUR",
  "status": "subscribed",
  "subscription": {
    "name": "ohlc"
  }
}`)
	err := k.wsHandleData(context.Background(), pressXToJSON)
=======
	  "channelID": 13337,
	  "channelName": "ohlc",
	  "event": "subscriptionStatus",
	  "pair": "XBT/EUR",
	  "status": "subscribed",
	  "subscription": {
		"name": "ohlc"
	  }
	}`)
	err := k.wsHandleData(pressXToJSON)
>>>>>>> 253b9a50
	if err != nil {
		t.Error(err)
	}
	pressXToJSON = []byte(`[
<<<<<<< HEAD
  13337,
  [
    "1542057314.748456",
    "1542057360.435743",
    "3586.70000",
    "3586.70000",
    "3586.60000",
    "3586.60000",
    "3586.68894",
    "0.03373000",
    2
  ],
  "ohlc-5",
  "XBT/USD"
]`)
	err = k.wsHandleData(context.Background(), pressXToJSON)
=======
	  13337,
	  [
		"1542057314.748456",
		"1542057360.435743",
		"3586.70000",
		"3586.70000",
		"3586.60000",
		"3586.60000",
		"3586.68894",
		"0.03373000",
		2
	  ],
	  "ohlc-5",
	  "XBT/USD"
	]`)
	err = k.wsHandleData(pressXToJSON)
>>>>>>> 253b9a50
	if err != nil {
		t.Error(err)
	}
}

func TestWsTrade(t *testing.T) {
	t.Parallel()
	pressXToJSON := []byte(`{
<<<<<<< HEAD
  "channelID": 133337,
  "channelName": "trade",
  "event": "subscriptionStatus",
  "pair": "XBT/EUR",
  "status": "subscribed",
  "subscription": {
    "name": "trade"
  }
}`)
	err := k.wsHandleData(context.Background(), pressXToJSON)
=======
	  "channelID": 133337,
	  "channelName": "trade",
	  "event": "subscriptionStatus",
	  "pair": "XBT/EUR",
	  "status": "subscribed",
	  "subscription": {
		"name": "trade"
	  }
	}`)
	err := k.wsHandleData(pressXToJSON)
>>>>>>> 253b9a50
	if err != nil {
		t.Error(err)
	}
	pressXToJSON = []byte(`[
<<<<<<< HEAD
  133337,
  [
    [
      "5541.20000",
      "0.15850568",
      "1534614057.321597",
      "s",
      "l",
      ""
    ],
    [
      "6060.00000",
      "0.02455000",
      "1534614057.324998",
      "b",
      "l",
      ""
    ]
  ],
  "trade",
  "XBT/USD"
]`)
	err = k.wsHandleData(context.Background(), pressXToJSON)
=======
	  133337,
	  [
		[
		  "5541.20000",
		  "0.15850568",
		  "1534614057.321597",
		  "s",
		  "l",
		  ""
		],
		[
		  "6060.00000",
		  "0.02455000",
		  "1534614057.324998",
		  "b",
		  "l",
		  ""
		]
	  ],
	  "trade",
	  "XBT/USD"
	]`)
	err = k.wsHandleData(pressXToJSON)
>>>>>>> 253b9a50
	if err != nil {
		t.Error(err)
	}
}

func TestWsSpread(t *testing.T) {
	t.Parallel()
	pressXToJSON := []byte(`{
<<<<<<< HEAD
  "channelID": 1333337,
  "channelName": "spread",
  "event": "subscriptionStatus",
  "pair": "XBT/EUR",
  "status": "subscribed",
  "subscription": {
    "name": "spread"
  }
}`)
	err := k.wsHandleData(context.Background(), pressXToJSON)
=======
	  "channelID": 1333337,
	  "channelName": "spread",
	  "event": "subscriptionStatus",
	  "pair": "XBT/EUR",
	  "status": "subscribed",
	  "subscription": {
		"name": "spread"
	  }
	}`)
	err := k.wsHandleData(pressXToJSON)
>>>>>>> 253b9a50
	if err != nil {
		t.Error(err)
	}
	pressXToJSON = []byte(`[
<<<<<<< HEAD
  1333337,
  [
    "5698.40000",
    "5700.00000",
    "1542057299.545897",
    "1.01234567",
    "0.98765432"
  ],
  "spread",
  "XBT/USD"
]`)
	err = k.wsHandleData(context.Background(), pressXToJSON)
=======
	  1333337,
	  [
		"5698.40000",
		"5700.00000",
		"1542057299.545897",
		"1.01234567",
		"0.98765432"
	  ],
	  "spread",
	  "XBT/USD"
	]`)
	err = k.wsHandleData(pressXToJSON)
>>>>>>> 253b9a50
	if err != nil {
		t.Error(err)
	}
}

func TestWsOrdrbook(t *testing.T) {
	t.Parallel()
	pressXToJSON := []byte(`{
<<<<<<< HEAD
  "channelID": 13333337,
  "channelName": "book",
  "event": "subscriptionStatus",
  "pair": "XBT/USD",
  "status": "subscribed",
  "subscription": {
    "name": "book"
  }
}`)
	err := k.wsHandleData(context.Background(), pressXToJSON)
=======
	  "channelID": 13333337,
	  "channelName": "book",
	  "event": "subscriptionStatus",
	  "pair": "XBT/USD",
	  "status": "subscribed",
	  "subscription": {
		"name": "book"
	  }
	}`)
	err := k.wsHandleData(pressXToJSON)
>>>>>>> 253b9a50
	if err != nil {
		t.Error(err)
	}
	pressXToJSON = []byte(`[
<<<<<<< HEAD
  13333337,
  {
    "as": [
      [
        "5541.30000",
        "2.50700000",
        "1534614248.123678"
      ],
      [
        "5541.80000",
        "0.33000000",
        "1534614098.345543"
      ],
      [
        "5542.70000",
        "0.64700000",
        "1534614244.654432"
	  ],
	  [
        "5544.30000",
        "2.50700000",
        "1534614248.123678"
      ],
      [
        "5545.80000",
        "0.33000000",
        "1534614098.345543"
      ],
      [
        "5546.70000",
        "0.64700000",
        "1534614244.654432"
	  ],
	  [
        "5547.70000",
        "0.64700000",
        "1534614244.654432"
	  ],
	  [
        "5548.30000",
        "2.50700000",
        "1534614248.123678"
      ],
      [
        "5549.80000",
        "0.33000000",
        "1534614098.345543"
      ],
      [
        "5550.70000",
        "0.64700000",
        "1534614244.654432"
	  ]
    ],
    "bs": [
      [
        "5541.20000",
        "1.52900000",
        "1534614248.765567"
      ],
      [
        "5539.90000",
        "0.30000000",
        "1534614241.769870"
      ],
      [
        "5539.50000",
        "5.00000000",
        "1534613831.243486"
	  ],
	  [
        "5538.20000",
        "1.52900000",
        "1534614248.765567"
      ],
      [
        "5537.90000",
        "0.30000000",
        "1534614241.769870"
      ],
      [
        "5536.50000",
        "5.00000000",
        "1534613831.243486"
	  ],
	  [
        "5535.20000",
        "1.52900000",
        "1534614248.765567"
      ],
      [
        "5534.90000",
        "0.30000000",
        "1534614241.769870"
      ],
      [
        "5533.50000",
        "5.00000000",
        "1534613831.243486"
	  ],
	  [
        "5532.50000",
        "5.00000000",
        "1534613831.243486"
	  ]
    ]
  },
  "book-100",
  "XBT/USD"
]`)
	err = k.wsHandleData(context.Background(), pressXToJSON)
=======
	  13333337,
	  {
		"as": [
		  [
			"5541.30000",
			"2.50700000",
			"1534614248.123678"
		  ],
		  [
			"5541.80000",
			"0.33000000",
			"1534614098.345543"
		  ],
		  [
			"5542.70000",
			"0.64700000",
			"1534614244.654432"
		  ],
		  [
			"5544.30000",
			"2.50700000",
			"1534614248.123678"
		  ],
		  [
			"5545.80000",
			"0.33000000",
			"1534614098.345543"
		  ],
		  [
			"5546.70000",
			"0.64700000",
			"1534614244.654432"
		  ],
		  [
			"5547.70000",
			"0.64700000",
			"1534614244.654432"
		  ],
		  [
			"5548.30000",
			"2.50700000",
			"1534614248.123678"
		  ],
		  [
			"5549.80000",
			"0.33000000",
			"1534614098.345543"
		  ],
		  [
			"5550.70000",
			"0.64700000",
			"1534614244.654432"
		  ]
		],
		"bs": [
		  [
			"5541.20000",
			"1.52900000",
			"1534614248.765567"
		  ],
		  [
			"5539.90000",
			"0.30000000",
			"1534614241.769870"
		  ],
		  [
			"5539.50000",
			"5.00000000",
			"1534613831.243486"
		  ],
		  [
			"5538.20000",
			"1.52900000",
			"1534614248.765567"
		  ],
		  [
			"5537.90000",
			"0.30000000",
			"1534614241.769870"
		  ],
		  [
			"5536.50000",
			"5.00000000",
			"1534613831.243486"
		  ],
		  [
			"5535.20000",
			"1.52900000",
			"1534614248.765567"
		  ],
		  [
			"5534.90000",
			"0.30000000",
			"1534614241.769870"
		  ],
		  [
			"5533.50000",
			"5.00000000",
			"1534613831.243486"
		  ],
		  [
			"5532.50000",
			"5.00000000",
			"1534613831.243486"
		  ]
		]
	  },
	  "book-100",
	  "XBT/USD"
	]`)
	err = k.wsHandleData(pressXToJSON)
>>>>>>> 253b9a50
	if err != nil {
		t.Error(err)
	}
	pressXToJSON = []byte(`[
<<<<<<< HEAD
  13333337,
  {
    "a": [
      [
        "5541.30000",
        "2.50700000",
        "1534614248.456738"
      ],
      [
        "5542.50000",
        "0.40100000",
        "1534614248.456738"
      ]
	],
	"c": "4187525586"
  },
  "book-10",
  "XBT/USD"
]`)
	err = k.wsHandleData(context.Background(), pressXToJSON)
=======
	  13333337,
	  {
		"a": [
		  [
			"5541.30000",
			"2.50700000",
			"1534614248.456738"
		  ],
		  [
			"5542.50000",
			"0.40100000",
			"1534614248.456738"
		  ]
		],
		"c": "4187525586"
	  },
	  "book-10",
	  "XBT/USD"
	]`)
	err = k.wsHandleData(pressXToJSON)
>>>>>>> 253b9a50
	if err != nil {
		t.Error(err)
	}
	pressXToJSON = []byte(`[
<<<<<<< HEAD
  13333337,
  {
    "b": [
      [
        "5541.30000",
        "0.00000000",
        "1534614335.345903"
      ]
	],
	"c": "4187525586"
  },
  "book-10",
  "XBT/USD"
]`)
	err = k.wsHandleData(context.Background(), pressXToJSON)
=======
	  13333337,
	  {
		"b": [
		  [
			"5541.30000",
			"0.00000000",
			"1534614335.345903"
		  ]
		],
		"c": "4187525586"
	  },
	  "book-10",
	  "XBT/USD"
	]`)
	err = k.wsHandleData(pressXToJSON)
>>>>>>> 253b9a50
	if err != nil {
		t.Error(err)
	}
}

func TestWsOwnTrades(t *testing.T) {
	t.Parallel()
	pressXToJSON := []byte(`[
<<<<<<< HEAD
  [
    {
      "TDLH43-DVQXD-2KHVYY": {
        "cost": "1000000.00000",
        "fee": "1600.00000",
        "margin": "0.00000",
        "ordertxid": "TDLH43-DVQXD-2KHVYY",
        "ordertype": "limit",
        "pair": "XBT/USD",
        "postxid": "OGTT3Y-C6I3P-XRI6HX",
        "price": "100000.00000",
        "time": "1560516023.070651",
        "type": "sell",
        "vol": "1000000000.00000000"
      }
    },
    {
      "TDLH43-DVQXD-2KHVYY": {
        "cost": "1000000.00000",
        "fee": "600.00000",
        "margin": "0.00000",
        "ordertxid": "TDLH43-DVQXD-2KHVYY",
        "ordertype": "limit",
        "pair": "XBT/USD",
        "postxid": "OGTT3Y-C6I3P-XRI6HX",
        "price": "100000.00000",
        "time": "1560516023.070658",
        "type": "buy",
        "vol": "1000000000.00000000"
      }
    },
    {
      "TDLH43-DVQXD-2KHVYY": {
        "cost": "1000000.00000",
        "fee": "1600.00000",
        "margin": "0.00000",
        "ordertxid": "TDLH43-DVQXD-2KHVYY",
        "ordertype": "limit",
        "pair": "XBT/USD",
        "postxid": "OGTT3Y-C6I3P-XRI6HX",
        "price": "100000.00000",
        "time": "1560520332.914657",
        "type": "sell",
        "vol": "1000000000.00000000"
      }
    },
    {
      "TDLH43-DVQXD-2KHVYY": {
        "cost": "1000000.00000",
        "fee": "600.00000",
        "margin": "0.00000",
        "ordertxid": "TDLH43-DVQXD-2KHVYY",
        "ordertype": "limit",
        "pair": "XBT/USD",
        "postxid": "OGTT3Y-C6I3P-XRI6HX",
        "price": "100000.00000",
        "time": "1560520332.914664",
        "type": "buy",
        "vol": "1000000000.00000000"
      }
    }
  ],
  "ownTrades"
]`)
	err := k.wsHandleData(context.Background(), pressXToJSON)
=======
	  [
		{
		  "TDLH43-DVQXD-2KHVYY": {
			"cost": "1000000.00000",
			"fee": "1600.00000",
			"margin": "0.00000",
			"ordertxid": "TDLH43-DVQXD-2KHVYY",
			"ordertype": "limit",
			"pair": "XBT/USD",
			"postxid": "OGTT3Y-C6I3P-XRI6HX",
			"price": "100000.00000",
			"time": "1560516023.070651",
			"type": "sell",
			"vol": "1000000000.00000000"
		  }
		},
		{
		  "TDLH43-DVQXD-2KHVYY": {
			"cost": "1000000.00000",
			"fee": "600.00000",
			"margin": "0.00000",
			"ordertxid": "TDLH43-DVQXD-2KHVYY",
			"ordertype": "limit",
			"pair": "XBT/USD",
			"postxid": "OGTT3Y-C6I3P-XRI6HX",
			"price": "100000.00000",
			"time": "1560516023.070658",
			"type": "buy",
			"vol": "1000000000.00000000"
		  }
		},
		{
		  "TDLH43-DVQXD-2KHVYY": {
			"cost": "1000000.00000",
			"fee": "1600.00000",
			"margin": "0.00000",
			"ordertxid": "TDLH43-DVQXD-2KHVYY",
			"ordertype": "limit",
			"pair": "XBT/USD",
			"postxid": "OGTT3Y-C6I3P-XRI6HX",
			"price": "100000.00000",
			"time": "1560520332.914657",
			"type": "sell",
			"vol": "1000000000.00000000"
		  }
		},
		{
		  "TDLH43-DVQXD-2KHVYY": {
			"cost": "1000000.00000",
			"fee": "600.00000",
			"margin": "0.00000",
			"ordertxid": "TDLH43-DVQXD-2KHVYY",
			"ordertype": "limit",
			"pair": "XBT/USD",
			"postxid": "OGTT3Y-C6I3P-XRI6HX",
			"price": "100000.00000",
			"time": "1560520332.914664",
			"type": "buy",
			"vol": "1000000000.00000000"
		  }
		}
	  ],
	  "ownTrades"
	]`)
	err := k.wsHandleData(pressXToJSON)
>>>>>>> 253b9a50
	if err != nil {
		t.Error(err)
	}
}

func TestWsOpenOrders(t *testing.T) {
	t.Parallel()
<<<<<<< HEAD
	pressXToJSON := []byte(`[
  [
    {
      "OGTT3Y-C6I3P-XRI6HX": {
        "cost": "0.00000",
        "descr": {
          "close": "",
          "leverage": "0.1",
          "order": "sell 10.00345345 XBT/USD @ limit 34.50000 with 0:1 leverage",
          "ordertype": "limit",
          "pair": "XBT/USD",
          "price": "34.50000",
          "price2": "0.00000",
          "type": "sell"
        },
        "expiretm": "0.000000",
        "fee": "0.00000",
        "limitprice": "34.50000",
        "misc": "",
        "oflags": "fcib",
        "opentm": "0.000000",
        "price": "34.50000",
        "refid": "OKIVMP-5GVZN-Z2D2UA",
        "starttm": "0.000000",
        "status": "open",
        "stopprice": "0.000000",
        "userref": 0,
        "vol": "10.00345345",
        "vol_exec": "0.00000000"
      }
    },
    {
      "OGTT3Y-C6I3P-XRI6HX": {
        "cost": "0.00000",
        "descr": {
          "close": "",
          "leverage": "0.1",
          "order": "sell 0.00000010 XBT/USD @ limit 5334.60000 with 0:1 leverage",
          "ordertype": "limit",
          "pair": "XBT/USD",
          "price": "5334.60000",
          "price2": "0.00000",
          "type": "sell"
        },
        "expiretm": "0.000000",
        "fee": "0.00000",
        "limitprice": "5334.60000",
        "misc": "",
        "oflags": "fcib",
        "opentm": "0.000000",
        "price": "5334.60000",
        "refid": "OKIVMP-5GVZN-Z2D2UA",
        "starttm": "0.000000",
        "status": "open",
        "stopprice": "0.000000",
        "userref": 0,
        "vol": "0.00000010",
        "vol_exec": "0.00000000"
      }
    },
    {
      "OGTT3Y-C6I3P-XRI6HX": {
        "cost": "0.00000",
        "descr": {
          "close": "",
          "leverage": "0.1",
          "order": "sell 0.00001000 XBT/USD @ limit 90.40000 with 0:1 leverage",
          "ordertype": "limit",
          "pair": "XBT/USD",
          "price": "90.40000",
          "price2": "0.00000",
          "type": "sell"
        },
        "expiretm": "0.000000",
        "fee": "0.00000",
        "limitprice": "90.40000",
        "misc": "",
        "oflags": "fcib",
        "opentm": "0.000000",
        "price": "90.40000",
        "refid": "OKIVMP-5GVZN-Z2D2UA",
        "starttm": "0.000000",
        "status": "open",
        "stopprice": "0.000000",
        "userref": 0,
        "vol": "0.00001000",
        "vol_exec": "0.00000000"
      }
    },
    {
      "OGTT3Y-C6I3P-XRI6HX": {
        "cost": "0.00000",
        "descr": {
          "close": "",
          "leverage": "0.1",
          "order": "sell 0.00001000 XBT/USD @ limit 9.00000 with 0:1 leverage",
          "ordertype": "limit",
          "pair": "XBT/USD",
          "price": "9.00000",
          "price2": "0.00000",
          "type": "sell"
        },
        "expiretm": "0.000000",
        "fee": "0.00000",
        "limitprice": "9.00000",
        "misc": "",
        "oflags": "fcib",
        "opentm": "0.000000",
        "price": "9.00000",
        "refid": "OKIVMP-5GVZN-Z2D2UA",
        "starttm": "0.000000",
        "status": "open",
        "stopprice": "0.000000",
        "userref": 0,
        "vol": "0.00001000",
        "vol_exec": "0.00000000"
      }
    }
  ],
  "openOrders"
]`)
	err := k.wsHandleData(context.Background(), pressXToJSON)
	if err != nil {
		t.Error(err)
	}
	pressXToJSON = []byte(`[
  [
    {
      "OGTT3Y-C6I3P-XRI6HX": {
        "status": "closed"
      }
    },
    {
      "OGTT3Y-C6I3P-XRI6HX": {
        "status": "closed"
      }
    }
  ],
  "openOrders"
]`)
	err = k.wsHandleData(context.Background(), pressXToJSON)
=======
	pairs := currency.Pairs{
		currency.Pair{Base: currency.XBT, Quote: currency.USD},
		currency.Pair{Base: currency.XBT, Quote: currency.USDT},
	}
	k := Kraken{
		Base: exchange.Base{
			Name: "dummy",
			CurrencyPairs: currency.PairsManager{
				Pairs: map[asset.Item]*currency.PairStore{
					asset.Spot: {
						Available: pairs,
						Enabled:   pairs,
						ConfigFormat: &currency.PairFormat{
							Uppercase: true,
							Delimiter: currency.DashDelimiter,
						},
					},
				},
			},
			Websocket: &stream.Websocket{
				Wg:          new(sync.WaitGroup),
				DataHandler: make(chan interface{}, 128),
			},
		},
	}

	k.API.Endpoints = k.NewEndpoints()

	fixture, err := os.Open("testdata/wsOpenTrades.json")
	defer func() { assert.Nil(t, fixture.Close()) }()
>>>>>>> 253b9a50
	if err != nil {
		t.Errorf("Error opening test fixture 'testdata/wsOpenTrades.json': %v", err)
		return
	}

	s := bufio.NewScanner(fixture)
	for s.Scan() {
		if err = k.wsHandleData(s.Bytes()); err != nil {
			t.Errorf("Error in wsHandleData; err: '%v', msg: '%v'", err, s.Bytes())
		}
	}
	if err := s.Err(); err != nil {
		t.Error(err)
	}

	seen := 0

	for reading := true; reading; {
		select {
		default:
			reading = false
		case resp := <-k.Websocket.DataHandler:
			seen++
			switch v := resp.(type) {
			case *order.Detail:
				switch seen {
				case 1:
					assert.Equal(t, "OGTT3Y-C6I3P-XRI6HR", v.OrderID, "OrderID")
					assert.Equal(t, order.Limit, v.Type, "order type")
					assert.Equal(t, order.Sell, v.Side, "order side")
					assert.Equal(t, order.Open, v.Status, "order status")
					assert.Equal(t, 34.5, v.Price, "price")
					assert.Equal(t, 10.00345345, v.Amount, "amount")
				case 2:
					assert.Equal(t, "OKB55A-UEMMN-YUXM2A", v.OrderID, "OrderID")
					assert.Equal(t, order.Market, v.Type, "order type")
					assert.Equal(t, order.Buy, v.Side, "order side")
					assert.Equal(t, order.Pending, v.Status, "order status")
					assert.Equal(t, 0.0, v.Price, "price")
					assert.Equal(t, 0.0001, v.Amount, "amount")
					assert.Equal(t, time.UnixMicro(1692851641361371), v.Date, "Date")
				case 3:
					assert.Equal(t, "OKB55A-UEMMN-YUXM2A", v.OrderID, "OrderID")
					assert.Equal(t, order.Open, v.Status, "order status")
				case 4:
					assert.Equal(t, "OKB55A-UEMMN-YUXM2A", v.OrderID, "OrderID")
					assert.Equal(t, order.UnknownStatus, v.Status, "order status")
					assert.Equal(t, 26425.2, v.AverageExecutedPrice, "AverageExecutedPrice")
					assert.Equal(t, 0.0001, v.ExecutedAmount, "ExecutedAmount")
					assert.Equal(t, 0.0, v.RemainingAmount, "RemainingAmount") // Not in the message; Testing regression to bad derivation
					assert.Equal(t, 0.00687, v.Fee, "Fee")
				case 5:
					assert.Equal(t, "OKB55A-UEMMN-YUXM2A", v.OrderID, "OrderID")
					assert.Equal(t, order.Closed, v.Status, "order status")
					assert.Equal(t, 0.0001, v.ExecutedAmount, "ExecutedAmount")
					assert.Equal(t, 26425.2, v.AverageExecutedPrice, "AverageExecutedPrice")
					assert.Equal(t, 0.00687, v.Fee, "Fee")
					assert.Equal(t, time.UnixMicro(1692851641361447), v.LastUpdated, "LastUpdated")
				case 6:
					assert.Equal(t, "OGTT3Y-C6I3P-XRI6HR", v.OrderID, "OrderID")
					assert.Equal(t, order.UnknownStatus, v.Status, "order status")
					assert.Equal(t, 10.00345345, v.ExecutedAmount, "ExecutedAmount")
					assert.Equal(t, 0.001, v.Fee, "Fee")
					assert.Equal(t, 34.5, v.AverageExecutedPrice, "AverageExecutedPrice")
				case 7:
					assert.Equal(t, "OGTT3Y-C6I3P-XRI6HR", v.OrderID, "OrderID")
					assert.Equal(t, order.Closed, v.Status, "order status")
					assert.Equal(t, time.UnixMicro(1692675961789052), v.LastUpdated, "LastUpdated")
					assert.Equal(t, 10.00345345, v.ExecutedAmount, "ExecutedAmount")
					assert.Equal(t, 0.001, v.Fee, "Fee")
					assert.Equal(t, 34.5, v.AverageExecutedPrice, "AverageExecutedPrice")
					reading = false
				}
			default:
				t.Errorf("Unexpected type in DataHandler: %T (%s)", v, v)
			}
		}
	}

	assert.Equal(t, 7, seen, "number of DataHandler emissions")
}

func TestWsAddOrderJSON(t *testing.T) {
	t.Parallel()
	pressXToJSON := []byte(`{
  "descr": "buy 0.01770000 XBTUSD @ limit 4000",
  "event": "addOrderStatus",
  "status": "ok",
  "txid": "ONPNXH-KMKMU-F4MR5V"
}`)
	err := k.wsHandleData(context.Background(), pressXToJSON)
	if err != nil {
		t.Error(err)
	}
}

func TestWsCancelOrderJSON(t *testing.T) {
	t.Parallel()
	pressXToJSON := []byte(`{
  "event": "cancelOrderStatus",
  "status": "ok"
}`)
	err := k.wsHandleData(context.Background(), pressXToJSON)
	if err != nil {
		t.Error(err)
	}
}

func TestParseTime(t *testing.T) {
	t.Parallel()
	// Test REST example
	r := convert.TimeFromUnixTimestampDecimal(1373750306.9819).UTC()
	if r.Year() != 2013 ||
		r.Month().String() != "July" ||
		r.Day() != 13 {
		t.Error("unexpected result")
	}

	// Test Websocket time example
	r = convert.TimeFromUnixTimestampDecimal(1534614098.345543).UTC()
	if r.Year() != 2018 ||
		r.Month().String() != "August" ||
		r.Day() != 18 {
		t.Error("unexpected result")
	}
}

func TestGetHistoricCandles(t *testing.T) {
	t.Parallel()
	pair, err := currency.NewPairFromString("XBT-USD")
	if err != nil {
		t.Fatal(err)
	}

	_, err = k.GetHistoricCandles(context.Background(), pair, asset.Spot, kline.OneHour, time.Now().Add(-time.Hour*12), time.Now())
	if err != nil {
		t.Error(err)
	}

	pairs, err := k.CurrencyPairs.GetPairs(asset.Futures, false)
	if err != nil {
		t.Error(err)
	}
	err = k.CurrencyPairs.EnablePair(asset.Futures, pairs[0])
	if err != nil && errors.Is(err, currency.ErrPairAlreadyEnabled) {
		t.Error(err)
	}
	_, err = k.GetHistoricCandles(context.Background(), pairs[0], asset.Futures, kline.OneHour, time.Now().Add(-time.Hour*12), time.Now())
	if !errors.Is(err, asset.ErrNotSupported) {
		t.Error(err)
	}
}

func TestGetHistoricCandlesExtended(t *testing.T) {
	t.Parallel()
	pair, err := currency.NewPairFromString("XBT-USD")
	if err != nil {
		t.Fatal(err)
	}

	_, err = k.GetHistoricCandlesExtended(context.Background(), pair, asset.Spot, kline.OneMin, time.Now().Add(-time.Minute*3), time.Now())
	if !errors.Is(err, common.ErrFunctionNotSupported) {
		t.Error(err)
	}
}

func Test_FormatExchangeKlineInterval(t *testing.T) {
	t.Parallel()
	testCases := []struct {
		name     string
		interval kline.Interval
		output   string
	}{
		{
			"OneMin",
			kline.OneMin,
			"1",
		},
		{
			"OneDay",
			kline.OneDay,
			"1440",
		},
	}

	for x := range testCases {
		test := testCases[x]

		t.Run(test.name, func(t *testing.T) {
			t.Parallel()
			ret := k.FormatExchangeKlineInterval(test.interval)

			if ret != test.output {
				t.Errorf("unexpected result return expected: %v received: %v", test.output, ret)
			}
		})
	}
}

func TestGetRecentTrades(t *testing.T) {
	t.Parallel()
	cp, err := currency.NewPairFromString("BCHEUR")
	if err != nil {
		t.Fatal(err)
	}
	_, err = k.GetRecentTrades(context.Background(), cp, asset.Spot)
	if err != nil {
		t.Error(err)
	}

	cp, err = currency.NewPairFromStrings("PI", "BCHUSD")
	if err != nil {
		t.Error(err)
	}
	cp.Delimiter = "_"
	_, err = k.GetRecentTrades(context.Background(), cp, asset.Futures)
	if err != nil {
		t.Error(err)
	}
}

func TestGetHistoricTrades(t *testing.T) {
	t.Parallel()
	currencyPair, err := currency.NewPairFromString("XBTUSD")
	if err != nil {
		t.Fatal(err)
	}
	_, err = k.GetHistoricTrades(context.Background(),
		currencyPair, asset.Spot, time.Now().Add(-time.Minute*15), time.Now())
	if err != nil && err != common.ErrFunctionNotSupported {
		t.Error(err)
	}
}

var testOb = orderbook.Base{
	Asks: []orderbook.Item{
		{Price: 0.05005, Amount: 0.00000500},
		{Price: 0.05010, Amount: 0.00000500},
		{Price: 0.05015, Amount: 0.00000500},
		{Price: 0.05020, Amount: 0.00000500},
		{Price: 0.05025, Amount: 0.00000500},
		{Price: 0.05030, Amount: 0.00000500},
		{Price: 0.05035, Amount: 0.00000500},
		{Price: 0.05040, Amount: 0.00000500},
		{Price: 0.05045, Amount: 0.00000500},
		{Price: 0.05050, Amount: 0.00000500},
	},
	Bids: []orderbook.Item{
		{Price: 0.05000, Amount: 0.00000500},
		{Price: 0.04995, Amount: 0.00000500},
		{Price: 0.04990, Amount: 0.00000500},
		{Price: 0.04980, Amount: 0.00000500},
		{Price: 0.04975, Amount: 0.00000500},
		{Price: 0.04970, Amount: 0.00000500},
		{Price: 0.04965, Amount: 0.00000500},
		{Price: 0.04960, Amount: 0.00000500},
		{Price: 0.04955, Amount: 0.00000500},
		{Price: 0.04950, Amount: 0.00000500},
	},
}

const krakenAPIDocChecksum = 974947235

func TestChecksumCalculation(t *testing.T) {
	t.Parallel()
	expected := "5005"
	if v := trim("0.05005"); v != expected {
		t.Errorf("expected %s but received %s", expected, v)
	}

	expected = "500"
	if v := trim("0.00000500"); v != expected {
		t.Errorf("expected %s but received %s", expected, v)
	}

	err := validateCRC32(&testOb, krakenAPIDocChecksum, 5, 8)
	if err != nil {
		t.Error(err)
	}
}

func TestGetCharts(t *testing.T) {
	t.Parallel()
	cp, err := currency.NewPairFromStrings("PI", "BCHUSD")
	if err != nil {
		t.Error(err)
	}
	cp.Delimiter = "_"
	resp, err := k.GetFuturesCharts(context.Background(), "1d", "spot", cp, time.Time{}, time.Time{})
	if err != nil {
		t.Error(err)
	}

	end := time.UnixMilli(resp.Candles[0].Time)
	_, err = k.GetFuturesCharts(context.Background(), "1d", "spot", cp, end.Add(-time.Hour*24*7), end)
	if err != nil {
		t.Error(err)
	}
}

func TestGetFuturesTrades(t *testing.T) {
	t.Parallel()
	cp, err := currency.NewPairFromStrings("PI", "BCHUSD")
	if err != nil {
		t.Error(err)
	}
	cp.Delimiter = "_"
	_, err = k.GetFuturesTrades(context.Background(), cp, time.Time{}, time.Time{})
	if err != nil {
		t.Error(err)
	}

	_, err = k.GetFuturesTrades(context.Background(), cp, time.Now().Add(-time.Hour), time.Now())
	if err != nil {
		t.Error(err)
	}
}

var websocketXDGUSDOrderbookUpdates = []string{
	`{"channelID":2304,"channelName":"book-10","event":"subscriptionStatus","pair":"XDG/USD","reqid":163845014,"status":"subscribed","subscription":{"depth":10,"name":"book"}}`,
	`[2304,{"as":[["0.074602700","278.39626342","1690246067.832139"],["0.074611000","555.65134028","1690246086.243668"],["0.074613300","524.87121572","1690245901.574881"],["0.074624600","77.57180740","1690246060.668500"],["0.074632500","620.64648404","1690246010.904883"],["0.074698400","409.57419037","1690246041.269821"],["0.074700000","61067.71115772","1690246089.485595"],["0.074723200","4394.01869240","1690246087.557913"],["0.074725200","4229.57885125","1690246082.911452"],["0.074738400","212.25501214","1690246089.421559"]],"bs":[["0.074597400","53591.43163675","1690246089.451762"],["0.074596700","33594.18269213","1690246089.514152"],["0.074596600","53598.60351469","1690246089.340781"],["0.074594800","5358.57247081","1690246089.347962"],["0.074594200","30168.21074680","1690246089.345112"],["0.074590900","7089.69894583","1690246088.212880"],["0.074586700","46925.20182082","1690246089.074618"],["0.074577200","5500.00000000","1690246087.568856"],["0.074569600","8132.49888631","1690246086.841219"],["0.074562900","8413.11098009","1690246087.024863"]]},"book-10","XDG/USD"]`,
	`[2304,{"a":[["0.074700000","0.00000000","1690246089.516119"],["0.074738500","125000.00000000","1690246063.352141","r"]],"c":"2219685759"},"book-10","XDG/USD"]`,
	`[2304,{"a":[["0.074678800","33476.70673703","1690246089.570183"]],"c":"1897176819"},"book-10","XDG/USD"]`,
	`[2304,{"b":[["0.074562900","0.00000000","1690246089.570206"],["0.074559600","4000.00000000","1690246086.478591","r"]],"c":"2498018751"},"book-10","XDG/USD"]`,
	`[2304,{"b":[["0.074577300","125000.00000000","1690246089.577140"]],"c":"155006629"},"book-10","XDG/USD"]`,
	`[2304,{"a":[["0.074678800","0.00000000","1690246089.584498"],["0.074738500","125000.00000000","1690246063.352141","r"]],"c":"3703147735"},"book-10","XDG/USD"]`,
	`[2304,{"b":[["0.074597500","10000.00000000","1690246089.602477"]],"c":"2989534775"},"book-10","XDG/USD"]`,
	`[2304,{"a":[["0.074738500","0.00000000","1690246089.608769"],["0.074750800","51369.02100000","1690246089.495500","r"]],"c":"1842075082"},"book-10","XDG/USD"]`,
	`[2304,{"b":[["0.074583500","8413.11098009","1690246089.612144"]],"c":"710274752"},"book-10","XDG/USD"]`,
	`[2304,{"b":[["0.074578500","9966.55841398","1690246089.634739"]],"c":"1646135532"},"book-10","XDG/USD"]`,
	`[2304,{"a":[["0.074738400","0.00000000","1690246089.638648"],["0.074751500","80499.09450000","1690246086.679402","r"]],"c":"2509689626"},"book-10","XDG/USD"]`,
	`[2304,{"a":[["0.074750700","290.96851266","1690246089.638754"]],"c":"3981738175"},"book-10","XDG/USD"]`,
	`[2304,{"a":[["0.074720000","61067.71115772","1690246089.662102"]],"c":"1591820326"},"book-10","XDG/USD"]`,
	`[2304,{"a":[["0.074602700","0.00000000","1690246089.670911"],["0.074750800","51369.02100000","1690246089.495500","r"]],"c":"3838272404"},"book-10","XDG/USD"]`,
	`[2304,{"a":[["0.074611000","0.00000000","1690246089.680343"],["0.074758500","159144.39750000","1690246035.158327","r"]],"c":"4241552383"},"book-10","XDG/USD"]	`,
}

var websocketLUNAEUROrderbookUpdates = []string{
	`{"channelID":9536,"channelName":"book-10","event":"subscriptionStatus","pair":"LUNA/EUR","reqid":106845459,"status":"subscribed","subscription":{"depth":10,"name":"book"}}`,
	`[9536,{"as":[["0.000074650000","147354.32016076","1690249755.076929"],["0.000074710000","5084881.40000000","1690250711.359411"],["0.000074760000","9700502.70476704","1690250743.279490"],["0.000074990000","2933380.23886300","1690249596.627969"],["0.000075000000","433333.33333333","1690245575.626780"],["0.000075020000","152914.84493416","1690243661.232520"],["0.000075070000","146529.90542161","1690249048.358424"],["0.000075250000","737072.85720004","1690211553.549248"],["0.000075400000","670061.64567140","1690250769.261196"],["0.000075460000","980226.63603417","1690250769.627523"]],"bs":[["0.000074590000","71029.87806720","1690250763.012724"],["0.000074580000","15935576.86404000","1690250763.012710"],["0.000074520000","33758611.79634000","1690250718.290955"],["0.000074350000","3156650.58590277","1690250766.499648"],["0.000074340000","301727260.79999999","1690250766.490238"],["0.000074320000","64611496.53837000","1690250742.680258"],["0.000074310000","104228596.60000000","1690250744.679121"],["0.000074300000","40366046.10582000","1690250762.685914"],["0.000074200000","3690216.57320475","1690250645.311465"],["0.000074060000","1337170.52532521","1690250742.012527"]]},"book-10","LUNA/EUR"]`,
	`[9536,{"b":[["0.000074060000","0.00000000","1690250770.616604"],["0.000074050000","16742421.17790510","1690250710.867730","r"]],"c":"418307145"},"book-10","LUNA/EUR"]`,
}

var websocketGSTEUROrderbookUpdates = []string{
	`{"channelID":8912,"channelName":"book-10","event":"subscriptionStatus","pair":"GST/EUR","reqid":157734759,"status":"subscribed","subscription":{"depth":10,"name":"book"}}`,
	`[8912,{"as":[["0.01300","850.00000000","1690230914.230506"],["0.01400","323483.99590510","1690256356.615823"],["0.01500","100287.34442717","1690219133.193345"],["0.01600","67995.78441017","1690118389.451216"],["0.01700","41776.38397740","1689676303.381189"],["0.01800","11785.76177777","1688631951.812452"],["0.01900","23700.00000000","1686935422.319042"],["0.02000","3941.17000000","1689415829.176481"],["0.02100","16598.69173066","1689420942.541943"],["0.02200","17572.51572836","1689851425.907427"]],"bs":[["0.01200","14220.66466572","1690256540.842831"],["0.01100","160223.61546438","1690256401.072463"],["0.01000","63083.48958963","1690256604.037673"],["0.00900","6750.00000000","1690252470.633938"],["0.00800","213059.49706376","1690256360.386301"],["0.00700","1000.00000000","1689869458.464975"],["0.00600","4000.00000000","1690221333.528698"],["0.00100","245000.00000000","1690051368.753455"]]},"book-10","GST/EUR"]`,
	`[8912,{"b":[["0.01000","60583.48958963","1690256620.206768"],["0.01000","63083.48958963","1690256620.206783"]],"c":"69619317"},"book-10","GST/EUR"]`,
}

func TestWsOrderbookMax10Depth(t *testing.T) {
	t.Parallel()
	for x := range websocketXDGUSDOrderbookUpdates {
		err := k.wsHandleData(context.Background(), []byte(websocketXDGUSDOrderbookUpdates[x]))
		if err != nil {
			t.Fatal(err)
		}
	}

	for x := range websocketLUNAEUROrderbookUpdates {
		err := k.wsHandleData(context.Background(), []byte(websocketLUNAEUROrderbookUpdates[x]))
		// TODO: Known issue with LUNA pairs and big number float precision
		// storage and checksum calc. Might need to store raw strings as fields
		// in the orderbook.Item struct.
		// Required checksum: 7465000014735432016076747100005084881400000007476000097005027047670474990000293338023886300750000004333333333333375020000152914844934167507000014652990542161752500007370728572000475400000670061645671407546000098022663603417745900007102987806720745800001593557686404000745200003375861179634000743500003156650585902777434000030172726079999999743200006461149653837000743100001042285966000000074300000403660461058200074200000369021657320475740500001674242117790510
		if err != nil && x != len(websocketLUNAEUROrderbookUpdates)-1 {
			t.Fatal(err)
		}
	}

	// This has less than 10 bids and still needs a checksum calc.
	for x := range websocketGSTEUROrderbookUpdates {
		err := k.wsHandleData(context.Background(), []byte(websocketGSTEUROrderbookUpdates[x]))
		if err != nil {
			t.Fatal(err)
		}
	}
}<|MERGE_RESOLUTION|>--- conflicted
+++ resolved
@@ -1298,17 +1298,10 @@
 func TestWsPong(t *testing.T) {
 	t.Parallel()
 	pressXToJSON := []byte(`{
-<<<<<<< HEAD
-  "event": "pong",
-  "reqid": 42
-}`)
-	err := k.wsHandleData(context.Background(), pressXToJSON)
-=======
 	  "event": "pong",
 	  "reqid": 42
 	}`)
-	err := k.wsHandleData(pressXToJSON)
->>>>>>> 253b9a50
+	err := k.wsHandleData(context.Background(), pressXToJSON)
 	if err != nil {
 		t.Error(err)
 	}
@@ -1317,21 +1310,12 @@
 func TestWsSystemStatus(t *testing.T) {
 	t.Parallel()
 	pressXToJSON := []byte(`{
-<<<<<<< HEAD
-  "connectionID": 8628615390848610000,
-  "event": "systemStatus",
-  "status": "online",
-  "version": "1.0.0"
-}`)
-	err := k.wsHandleData(context.Background(), pressXToJSON)
-=======
 	  "connectionID": 8628615390848610000,
 	  "event": "systemStatus",
 	  "status": "online",
 	  "version": "1.0.0"
 	}`)
-	err := k.wsHandleData(pressXToJSON)
->>>>>>> 253b9a50
+	err := k.wsHandleData(context.Background(), pressXToJSON)
 	if err != nil {
 		t.Error(err)
 	}
@@ -1340,18 +1324,6 @@
 func TestWsSubscriptionStatus(t *testing.T) {
 	t.Parallel()
 	pressXToJSON := []byte(`{
-<<<<<<< HEAD
-  "channelID": 10001,
-  "channelName": "ticker",
-  "event": "subscriptionStatus",
-  "pair": "XBT/EUR",
-  "status": "subscribed",
-  "subscription": {
-    "name": "ticker"
-  }
-}`)
-	err := k.wsHandleData(context.Background(), pressXToJSON)
-=======
 	  "channelID": 10001,
 	  "channelName": "ticker",
 	  "event": "subscriptionStatus",
@@ -1361,27 +1333,12 @@
 		"name": "ticker"
 	  }
 	}`)
-	err := k.wsHandleData(pressXToJSON)
->>>>>>> 253b9a50
+	err := k.wsHandleData(context.Background(), pressXToJSON)
 	if err != nil {
 		t.Error(err)
 	}
 
 	pressXToJSON = []byte(`{
-<<<<<<< HEAD
-  "channelID": 10001,
-  "channelName": "ohlc-5",
-  "event": "subscriptionStatus",
-  "pair": "XBT/EUR",
-  "reqid": 42,
-  "status": "unsubscribed",
-  "subscription": {
-    "interval": 5,
-    "name": "ohlc"
-  }
-}`)
-	err = k.wsHandleData(context.Background(), pressXToJSON)
-=======
 	  "channelID": 10001,
 	  "channelName": "ohlc-5",
 	  "event": "subscriptionStatus",
@@ -1393,23 +1350,12 @@
 		"name": "ohlc"
 	  }
 	}`)
-	err = k.wsHandleData(pressXToJSON)
->>>>>>> 253b9a50
+	err = k.wsHandleData(context.Background(), pressXToJSON)
 	if err != nil {
 		t.Error(err)
 	}
 
 	pressXToJSON = []byte(`{
-<<<<<<< HEAD
-  "channelName": "ownTrades",
-  "event": "subscriptionStatus",
-  "status": "subscribed",
-  "subscription": {
-    "name": "ownTrades"
-  }
-}`)
-	err = k.wsHandleData(context.Background(), pressXToJSON)
-=======
 	  "channelName": "ownTrades",
 	  "event": "subscriptionStatus",
 	  "status": "subscribed",
@@ -1417,24 +1363,11 @@
 		"name": "ownTrades"
 	  }
 	}`)
-	err = k.wsHandleData(pressXToJSON)
->>>>>>> 253b9a50
+	err = k.wsHandleData(context.Background(), pressXToJSON)
 	if err != nil {
 		t.Error(err)
 	}
 	pressXToJSON = []byte(`{
-<<<<<<< HEAD
-  "errorMessage": "Subscription depth not supported",
-  "event": "subscriptionStatus",
-  "pair": "XBT/USD",
-  "status": "error",
-  "subscription": {
-    "depth": 42,
-    "name": "book"
-  }
-}`)
-	err = k.wsHandleData(context.Background(), pressXToJSON)
-=======
 	  "errorMessage": "Subscription depth not supported",
 	  "event": "subscriptionStatus",
 	  "pair": "XBT/USD",
@@ -1444,8 +1377,7 @@
 		"name": "book"
 	  }
 	}`)
-	err = k.wsHandleData(pressXToJSON)
->>>>>>> 253b9a50
+	err = k.wsHandleData(context.Background(), pressXToJSON)
 	if err == nil {
 		t.Error("Expected error")
 	}
@@ -1454,18 +1386,6 @@
 func TestWsTicker(t *testing.T) {
 	t.Parallel()
 	pressXToJSON := []byte(`{
-<<<<<<< HEAD
-  "channelID": 1337,
-  "channelName": "ticker",
-  "event": "subscriptionStatus",
-  "pair": "XBT/EUR",
-  "status": "subscribed",
-  "subscription": {
-    "name": "ticker"
-  }
-}`)
-	err := k.wsHandleData(context.Background(), pressXToJSON)
-=======
 	  "channelID": 1337,
 	  "channelName": "ticker",
 	  "event": "subscriptionStatus",
@@ -1475,59 +1395,11 @@
 		"name": "ticker"
 	  }
 	}`)
-	err := k.wsHandleData(pressXToJSON)
->>>>>>> 253b9a50
+	err := k.wsHandleData(context.Background(), pressXToJSON)
 	if err != nil {
 		t.Error(err)
 	}
 	pressXToJSON = []byte(`[
-<<<<<<< HEAD
-  1337,
-  {
-    "a": [
-      "5525.40000",
-      1,
-      "1.000"
-    ],
-    "b": [
-      "5525.10000",
-      1,
-      "1.000"
-    ],
-    "c": [
-      "5525.10000",
-      "0.00398963"
-    ],
-    "h": [
-      "5783.00000",
-      "5783.00000"
-    ],
-    "l": [
-      "5505.00000",
-      "5505.00000"
-    ],
-    "o": [
-      "5760.70000",
-      "5763.40000"
-    ],
-    "p": [
-      "5631.44067",
-      "5653.78939"
-    ],
-    "t": [
-      11493,
-      16267
-    ],
-    "v": [
-      "2634.11501494",
-      "3591.17907851"
-    ]
-  },
-  "ticker",
-  "XBT/USD"
-]`)
-	err = k.wsHandleData(context.Background(), pressXToJSON)
-=======
 	  1337,
 	  {
 		"a": [
@@ -1572,8 +1444,7 @@
 	  "ticker",
 	  "XBT/USD"
 	]`)
-	err = k.wsHandleData(pressXToJSON)
->>>>>>> 253b9a50
+	err = k.wsHandleData(context.Background(), pressXToJSON)
 	if err != nil {
 		t.Error(err)
 	}
@@ -1582,18 +1453,6 @@
 func TestWsOHLC(t *testing.T) {
 	t.Parallel()
 	pressXToJSON := []byte(`{
-<<<<<<< HEAD
-  "channelID": 13337,
-  "channelName": "ohlc",
-  "event": "subscriptionStatus",
-  "pair": "XBT/EUR",
-  "status": "subscribed",
-  "subscription": {
-    "name": "ohlc"
-  }
-}`)
-	err := k.wsHandleData(context.Background(), pressXToJSON)
-=======
 	  "channelID": 13337,
 	  "channelName": "ohlc",
 	  "event": "subscriptionStatus",
@@ -1603,30 +1462,11 @@
 		"name": "ohlc"
 	  }
 	}`)
-	err := k.wsHandleData(pressXToJSON)
->>>>>>> 253b9a50
+	err := k.wsHandleData(context.Background(), pressXToJSON)
 	if err != nil {
 		t.Error(err)
 	}
 	pressXToJSON = []byte(`[
-<<<<<<< HEAD
-  13337,
-  [
-    "1542057314.748456",
-    "1542057360.435743",
-    "3586.70000",
-    "3586.70000",
-    "3586.60000",
-    "3586.60000",
-    "3586.68894",
-    "0.03373000",
-    2
-  ],
-  "ohlc-5",
-  "XBT/USD"
-]`)
-	err = k.wsHandleData(context.Background(), pressXToJSON)
-=======
 	  13337,
 	  [
 		"1542057314.748456",
@@ -1642,8 +1482,7 @@
 	  "ohlc-5",
 	  "XBT/USD"
 	]`)
-	err = k.wsHandleData(pressXToJSON)
->>>>>>> 253b9a50
+	err = k.wsHandleData(context.Background(), pressXToJSON)
 	if err != nil {
 		t.Error(err)
 	}
@@ -1652,18 +1491,6 @@
 func TestWsTrade(t *testing.T) {
 	t.Parallel()
 	pressXToJSON := []byte(`{
-<<<<<<< HEAD
-  "channelID": 133337,
-  "channelName": "trade",
-  "event": "subscriptionStatus",
-  "pair": "XBT/EUR",
-  "status": "subscribed",
-  "subscription": {
-    "name": "trade"
-  }
-}`)
-	err := k.wsHandleData(context.Background(), pressXToJSON)
-=======
 	  "channelID": 133337,
 	  "channelName": "trade",
 	  "event": "subscriptionStatus",
@@ -1673,37 +1500,11 @@
 		"name": "trade"
 	  }
 	}`)
-	err := k.wsHandleData(pressXToJSON)
->>>>>>> 253b9a50
+	err := k.wsHandleData(context.Background(), pressXToJSON)
 	if err != nil {
 		t.Error(err)
 	}
 	pressXToJSON = []byte(`[
-<<<<<<< HEAD
-  133337,
-  [
-    [
-      "5541.20000",
-      "0.15850568",
-      "1534614057.321597",
-      "s",
-      "l",
-      ""
-    ],
-    [
-      "6060.00000",
-      "0.02455000",
-      "1534614057.324998",
-      "b",
-      "l",
-      ""
-    ]
-  ],
-  "trade",
-  "XBT/USD"
-]`)
-	err = k.wsHandleData(context.Background(), pressXToJSON)
-=======
 	  133337,
 	  [
 		[
@@ -1726,8 +1527,7 @@
 	  "trade",
 	  "XBT/USD"
 	]`)
-	err = k.wsHandleData(pressXToJSON)
->>>>>>> 253b9a50
+	err = k.wsHandleData(context.Background(), pressXToJSON)
 	if err != nil {
 		t.Error(err)
 	}
@@ -1736,18 +1536,6 @@
 func TestWsSpread(t *testing.T) {
 	t.Parallel()
 	pressXToJSON := []byte(`{
-<<<<<<< HEAD
-  "channelID": 1333337,
-  "channelName": "spread",
-  "event": "subscriptionStatus",
-  "pair": "XBT/EUR",
-  "status": "subscribed",
-  "subscription": {
-    "name": "spread"
-  }
-}`)
-	err := k.wsHandleData(context.Background(), pressXToJSON)
-=======
 	  "channelID": 1333337,
 	  "channelName": "spread",
 	  "event": "subscriptionStatus",
@@ -1757,26 +1545,11 @@
 		"name": "spread"
 	  }
 	}`)
-	err := k.wsHandleData(pressXToJSON)
->>>>>>> 253b9a50
+	err := k.wsHandleData(context.Background(), pressXToJSON)
 	if err != nil {
 		t.Error(err)
 	}
 	pressXToJSON = []byte(`[
-<<<<<<< HEAD
-  1333337,
-  [
-    "5698.40000",
-    "5700.00000",
-    "1542057299.545897",
-    "1.01234567",
-    "0.98765432"
-  ],
-  "spread",
-  "XBT/USD"
-]`)
-	err = k.wsHandleData(context.Background(), pressXToJSON)
-=======
 	  1333337,
 	  [
 		"5698.40000",
@@ -1788,8 +1561,7 @@
 	  "spread",
 	  "XBT/USD"
 	]`)
-	err = k.wsHandleData(pressXToJSON)
->>>>>>> 253b9a50
+	err = k.wsHandleData(context.Background(), pressXToJSON)
 	if err != nil {
 		t.Error(err)
 	}
@@ -1798,18 +1570,6 @@
 func TestWsOrdrbook(t *testing.T) {
 	t.Parallel()
 	pressXToJSON := []byte(`{
-<<<<<<< HEAD
-  "channelID": 13333337,
-  "channelName": "book",
-  "event": "subscriptionStatus",
-  "pair": "XBT/USD",
-  "status": "subscribed",
-  "subscription": {
-    "name": "book"
-  }
-}`)
-	err := k.wsHandleData(context.Background(), pressXToJSON)
-=======
 	  "channelID": 13333337,
 	  "channelName": "book",
 	  "event": "subscriptionStatus",
@@ -1819,125 +1579,11 @@
 		"name": "book"
 	  }
 	}`)
-	err := k.wsHandleData(pressXToJSON)
->>>>>>> 253b9a50
+	err := k.wsHandleData(context.Background(), pressXToJSON)
 	if err != nil {
 		t.Error(err)
 	}
 	pressXToJSON = []byte(`[
-<<<<<<< HEAD
-  13333337,
-  {
-    "as": [
-      [
-        "5541.30000",
-        "2.50700000",
-        "1534614248.123678"
-      ],
-      [
-        "5541.80000",
-        "0.33000000",
-        "1534614098.345543"
-      ],
-      [
-        "5542.70000",
-        "0.64700000",
-        "1534614244.654432"
-	  ],
-	  [
-        "5544.30000",
-        "2.50700000",
-        "1534614248.123678"
-      ],
-      [
-        "5545.80000",
-        "0.33000000",
-        "1534614098.345543"
-      ],
-      [
-        "5546.70000",
-        "0.64700000",
-        "1534614244.654432"
-	  ],
-	  [
-        "5547.70000",
-        "0.64700000",
-        "1534614244.654432"
-	  ],
-	  [
-        "5548.30000",
-        "2.50700000",
-        "1534614248.123678"
-      ],
-      [
-        "5549.80000",
-        "0.33000000",
-        "1534614098.345543"
-      ],
-      [
-        "5550.70000",
-        "0.64700000",
-        "1534614244.654432"
-	  ]
-    ],
-    "bs": [
-      [
-        "5541.20000",
-        "1.52900000",
-        "1534614248.765567"
-      ],
-      [
-        "5539.90000",
-        "0.30000000",
-        "1534614241.769870"
-      ],
-      [
-        "5539.50000",
-        "5.00000000",
-        "1534613831.243486"
-	  ],
-	  [
-        "5538.20000",
-        "1.52900000",
-        "1534614248.765567"
-      ],
-      [
-        "5537.90000",
-        "0.30000000",
-        "1534614241.769870"
-      ],
-      [
-        "5536.50000",
-        "5.00000000",
-        "1534613831.243486"
-	  ],
-	  [
-        "5535.20000",
-        "1.52900000",
-        "1534614248.765567"
-      ],
-      [
-        "5534.90000",
-        "0.30000000",
-        "1534614241.769870"
-      ],
-      [
-        "5533.50000",
-        "5.00000000",
-        "1534613831.243486"
-	  ],
-	  [
-        "5532.50000",
-        "5.00000000",
-        "1534613831.243486"
-	  ]
-    ]
-  },
-  "book-100",
-  "XBT/USD"
-]`)
-	err = k.wsHandleData(context.Background(), pressXToJSON)
-=======
 	  13333337,
 	  {
 		"as": [
@@ -2048,34 +1694,11 @@
 	  "book-100",
 	  "XBT/USD"
 	]`)
-	err = k.wsHandleData(pressXToJSON)
->>>>>>> 253b9a50
+	err = k.wsHandleData(context.Background(), pressXToJSON)
 	if err != nil {
 		t.Error(err)
 	}
 	pressXToJSON = []byte(`[
-<<<<<<< HEAD
-  13333337,
-  {
-    "a": [
-      [
-        "5541.30000",
-        "2.50700000",
-        "1534614248.456738"
-      ],
-      [
-        "5542.50000",
-        "0.40100000",
-        "1534614248.456738"
-      ]
-	],
-	"c": "4187525586"
-  },
-  "book-10",
-  "XBT/USD"
-]`)
-	err = k.wsHandleData(context.Background(), pressXToJSON)
-=======
 	  13333337,
 	  {
 		"a": [
@@ -2095,29 +1718,11 @@
 	  "book-10",
 	  "XBT/USD"
 	]`)
-	err = k.wsHandleData(pressXToJSON)
->>>>>>> 253b9a50
+	err = k.wsHandleData(context.Background(), pressXToJSON)
 	if err != nil {
 		t.Error(err)
 	}
 	pressXToJSON = []byte(`[
-<<<<<<< HEAD
-  13333337,
-  {
-    "b": [
-      [
-        "5541.30000",
-        "0.00000000",
-        "1534614335.345903"
-      ]
-	],
-	"c": "4187525586"
-  },
-  "book-10",
-  "XBT/USD"
-]`)
-	err = k.wsHandleData(context.Background(), pressXToJSON)
-=======
 	  13333337,
 	  {
 		"b": [
@@ -2132,8 +1737,7 @@
 	  "book-10",
 	  "XBT/USD"
 	]`)
-	err = k.wsHandleData(pressXToJSON)
->>>>>>> 253b9a50
+	err = k.wsHandleData(context.Background(), pressXToJSON)
 	if err != nil {
 		t.Error(err)
 	}
@@ -2142,73 +1746,6 @@
 func TestWsOwnTrades(t *testing.T) {
 	t.Parallel()
 	pressXToJSON := []byte(`[
-<<<<<<< HEAD
-  [
-    {
-      "TDLH43-DVQXD-2KHVYY": {
-        "cost": "1000000.00000",
-        "fee": "1600.00000",
-        "margin": "0.00000",
-        "ordertxid": "TDLH43-DVQXD-2KHVYY",
-        "ordertype": "limit",
-        "pair": "XBT/USD",
-        "postxid": "OGTT3Y-C6I3P-XRI6HX",
-        "price": "100000.00000",
-        "time": "1560516023.070651",
-        "type": "sell",
-        "vol": "1000000000.00000000"
-      }
-    },
-    {
-      "TDLH43-DVQXD-2KHVYY": {
-        "cost": "1000000.00000",
-        "fee": "600.00000",
-        "margin": "0.00000",
-        "ordertxid": "TDLH43-DVQXD-2KHVYY",
-        "ordertype": "limit",
-        "pair": "XBT/USD",
-        "postxid": "OGTT3Y-C6I3P-XRI6HX",
-        "price": "100000.00000",
-        "time": "1560516023.070658",
-        "type": "buy",
-        "vol": "1000000000.00000000"
-      }
-    },
-    {
-      "TDLH43-DVQXD-2KHVYY": {
-        "cost": "1000000.00000",
-        "fee": "1600.00000",
-        "margin": "0.00000",
-        "ordertxid": "TDLH43-DVQXD-2KHVYY",
-        "ordertype": "limit",
-        "pair": "XBT/USD",
-        "postxid": "OGTT3Y-C6I3P-XRI6HX",
-        "price": "100000.00000",
-        "time": "1560520332.914657",
-        "type": "sell",
-        "vol": "1000000000.00000000"
-      }
-    },
-    {
-      "TDLH43-DVQXD-2KHVYY": {
-        "cost": "1000000.00000",
-        "fee": "600.00000",
-        "margin": "0.00000",
-        "ordertxid": "TDLH43-DVQXD-2KHVYY",
-        "ordertype": "limit",
-        "pair": "XBT/USD",
-        "postxid": "OGTT3Y-C6I3P-XRI6HX",
-        "price": "100000.00000",
-        "time": "1560520332.914664",
-        "type": "buy",
-        "vol": "1000000000.00000000"
-      }
-    }
-  ],
-  "ownTrades"
-]`)
-	err := k.wsHandleData(context.Background(), pressXToJSON)
-=======
 	  [
 		{
 		  "TDLH43-DVQXD-2KHVYY": {
@@ -2273,8 +1810,7 @@
 	  ],
 	  "ownTrades"
 	]`)
-	err := k.wsHandleData(pressXToJSON)
->>>>>>> 253b9a50
+	err := k.wsHandleData(context.Background(), pressXToJSON)
 	if err != nil {
 		t.Error(err)
 	}
@@ -2282,149 +1818,6 @@
 
 func TestWsOpenOrders(t *testing.T) {
 	t.Parallel()
-<<<<<<< HEAD
-	pressXToJSON := []byte(`[
-  [
-    {
-      "OGTT3Y-C6I3P-XRI6HX": {
-        "cost": "0.00000",
-        "descr": {
-          "close": "",
-          "leverage": "0.1",
-          "order": "sell 10.00345345 XBT/USD @ limit 34.50000 with 0:1 leverage",
-          "ordertype": "limit",
-          "pair": "XBT/USD",
-          "price": "34.50000",
-          "price2": "0.00000",
-          "type": "sell"
-        },
-        "expiretm": "0.000000",
-        "fee": "0.00000",
-        "limitprice": "34.50000",
-        "misc": "",
-        "oflags": "fcib",
-        "opentm": "0.000000",
-        "price": "34.50000",
-        "refid": "OKIVMP-5GVZN-Z2D2UA",
-        "starttm": "0.000000",
-        "status": "open",
-        "stopprice": "0.000000",
-        "userref": 0,
-        "vol": "10.00345345",
-        "vol_exec": "0.00000000"
-      }
-    },
-    {
-      "OGTT3Y-C6I3P-XRI6HX": {
-        "cost": "0.00000",
-        "descr": {
-          "close": "",
-          "leverage": "0.1",
-          "order": "sell 0.00000010 XBT/USD @ limit 5334.60000 with 0:1 leverage",
-          "ordertype": "limit",
-          "pair": "XBT/USD",
-          "price": "5334.60000",
-          "price2": "0.00000",
-          "type": "sell"
-        },
-        "expiretm": "0.000000",
-        "fee": "0.00000",
-        "limitprice": "5334.60000",
-        "misc": "",
-        "oflags": "fcib",
-        "opentm": "0.000000",
-        "price": "5334.60000",
-        "refid": "OKIVMP-5GVZN-Z2D2UA",
-        "starttm": "0.000000",
-        "status": "open",
-        "stopprice": "0.000000",
-        "userref": 0,
-        "vol": "0.00000010",
-        "vol_exec": "0.00000000"
-      }
-    },
-    {
-      "OGTT3Y-C6I3P-XRI6HX": {
-        "cost": "0.00000",
-        "descr": {
-          "close": "",
-          "leverage": "0.1",
-          "order": "sell 0.00001000 XBT/USD @ limit 90.40000 with 0:1 leverage",
-          "ordertype": "limit",
-          "pair": "XBT/USD",
-          "price": "90.40000",
-          "price2": "0.00000",
-          "type": "sell"
-        },
-        "expiretm": "0.000000",
-        "fee": "0.00000",
-        "limitprice": "90.40000",
-        "misc": "",
-        "oflags": "fcib",
-        "opentm": "0.000000",
-        "price": "90.40000",
-        "refid": "OKIVMP-5GVZN-Z2D2UA",
-        "starttm": "0.000000",
-        "status": "open",
-        "stopprice": "0.000000",
-        "userref": 0,
-        "vol": "0.00001000",
-        "vol_exec": "0.00000000"
-      }
-    },
-    {
-      "OGTT3Y-C6I3P-XRI6HX": {
-        "cost": "0.00000",
-        "descr": {
-          "close": "",
-          "leverage": "0.1",
-          "order": "sell 0.00001000 XBT/USD @ limit 9.00000 with 0:1 leverage",
-          "ordertype": "limit",
-          "pair": "XBT/USD",
-          "price": "9.00000",
-          "price2": "0.00000",
-          "type": "sell"
-        },
-        "expiretm": "0.000000",
-        "fee": "0.00000",
-        "limitprice": "9.00000",
-        "misc": "",
-        "oflags": "fcib",
-        "opentm": "0.000000",
-        "price": "9.00000",
-        "refid": "OKIVMP-5GVZN-Z2D2UA",
-        "starttm": "0.000000",
-        "status": "open",
-        "stopprice": "0.000000",
-        "userref": 0,
-        "vol": "0.00001000",
-        "vol_exec": "0.00000000"
-      }
-    }
-  ],
-  "openOrders"
-]`)
-	err := k.wsHandleData(context.Background(), pressXToJSON)
-	if err != nil {
-		t.Error(err)
-	}
-	pressXToJSON = []byte(`[
-  [
-    {
-      "OGTT3Y-C6I3P-XRI6HX": {
-        "status": "closed"
-      }
-    },
-    {
-      "OGTT3Y-C6I3P-XRI6HX": {
-        "status": "closed"
-      }
-    }
-  ],
-  "openOrders"
-]`)
-	err = k.wsHandleData(context.Background(), pressXToJSON)
-=======
 	pairs := currency.Pairs{
 		currency.Pair{Base: currency.XBT, Quote: currency.USD},
 		currency.Pair{Base: currency.XBT, Quote: currency.USDT},
@@ -2455,7 +1848,6 @@
 
 	fixture, err := os.Open("testdata/wsOpenTrades.json")
 	defer func() { assert.Nil(t, fixture.Close()) }()
->>>>>>> 253b9a50
 	if err != nil {
 		t.Errorf("Error opening test fixture 'testdata/wsOpenTrades.json': %v", err)
 		return
@@ -2463,7 +1855,7 @@
 
 	s := bufio.NewScanner(fixture)
 	for s.Scan() {
-		if err = k.wsHandleData(s.Bytes()); err != nil {
+		if err = k.wsHandleData(context.Background(), s.Bytes()); err != nil {
 			t.Errorf("Error in wsHandleData; err: '%v', msg: '%v'", err, s.Bytes())
 		}
 	}
