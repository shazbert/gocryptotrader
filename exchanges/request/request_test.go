package request

import (
	"context"
	"errors"
	"fmt"
	"io"
	"log"
	"math"
	"net/http"
	"net/http/httptest"
	"net/url"
	"os"
	"strconv"
	"strings"
	"sync"
	"sync/atomic"
	"testing"
	"time"

	"golang.org/x/time/rate"
)

const unexpected = "unexpected values"

var testURL string
var serverLimit *rate.Limiter

func TestMain(m *testing.M) {
	serverLimitInterval := time.Millisecond * 500
	serverLimit = NewRateLimit(serverLimitInterval, 1)
	serverLimitRetry := NewRateLimit(serverLimitInterval, 1)
	sm := http.NewServeMux()
	sm.HandleFunc("/", func(w http.ResponseWriter, req *http.Request) {
		w.Header().Set("Content-Type", "application/json")
		io.WriteString(w, `{"response":true}`)
	})
	sm.HandleFunc("/error", func(w http.ResponseWriter, req *http.Request) {
		w.WriteHeader(http.StatusBadRequest)
		io.WriteString(w, `{"error":true}`)
	})
	sm.HandleFunc("/timeout", func(w http.ResponseWriter, req *http.Request) {
		time.Sleep(time.Millisecond * 100)
		w.WriteHeader(http.StatusGatewayTimeout)
	})
	sm.HandleFunc("/rate", func(w http.ResponseWriter, req *http.Request) {
		if !serverLimit.Allow() {
			http.Error(w,
				http.StatusText(http.StatusTooManyRequests),
				http.StatusTooManyRequests)
			io.WriteString(w, `{"response":false}`)
			return
		}
		io.WriteString(w, `{"response":true}`)
	})
	sm.HandleFunc("/rate-retry", func(w http.ResponseWriter, req *http.Request) {
		if !serverLimitRetry.Allow() {
			w.Header().Add("Retry-After", strconv.Itoa(int(math.Round(serverLimitInterval.Seconds()))))
			http.Error(w,
				http.StatusText(http.StatusTooManyRequests),
				http.StatusTooManyRequests)
			io.WriteString(w, `{"response":false}`)
			return
		}
		io.WriteString(w, `{"response":true}`)
	})
	sm.HandleFunc("/always-retry", func(w http.ResponseWriter, req *http.Request) {
		w.Header().Add("Retry-After", time.Now().Format(time.RFC1123))
		w.WriteHeader(http.StatusTooManyRequests)
		io.WriteString(w, `{"response":false}`)
	})

	server := httptest.NewServer(sm)
	testURL = server.URL
	issues := m.Run()
	server.Close()
	os.Exit(issues)
}

func TestNewRateLimit(t *testing.T) {
	t.Parallel()
	r := NewRateLimit(time.Second*10, 5)
	if r.Limit() != 0.5 {
		t.Fatal(unexpected)
	}

	// Ensures rate limiting factor is the same
	r = NewRateLimit(time.Second*2, 1)
	if r.Limit() != 0.5 {
		t.Fatal(unexpected)
	}

	// Test for open rate limit
	r = NewRateLimit(time.Second*2, 0)
	if r.Limit() != rate.Inf {
		t.Fatal(unexpected)
	}

	r = NewRateLimit(0, 69)
	if r.Limit() != rate.Inf {
		t.Fatal(unexpected)
	}
}

func TestCheckRequest(t *testing.T) {
	t.Parallel()

	r := New("TestRequest",
		new(http.Client))
	ctx := context.Background()

	var check *Item
	_, err := check.validateRequest(ctx, &Requester{})
	if err == nil {
		t.Fatal(unexpected)
	}

	_, err = check.validateRequest(ctx, nil)
	if err == nil {
		t.Fatal(unexpected)
	}

	_, err = check.validateRequest(ctx, r)
	if err == nil {
		t.Fatal(unexpected)
	}

	check = &Item{}
	_, err = check.validateRequest(ctx, r)
	if err == nil {
		t.Fatal(unexpected)
	}

	check.Path = testURL
	check.Method = " " // Forces method check; "" automatically converts to GET
	_, err = check.validateRequest(ctx, r)
	if err == nil {
		t.Fatal(unexpected)
	}

	check.Method = http.MethodPost
	_, err = check.validateRequest(ctx, r)
	if err != nil {
		t.Fatal(err)
	}

	var passback http.Header
	check.HeaderResponse = &passback
	_, err = check.validateRequest(ctx, r)
	if err == nil {
		t.Fatal("expected error when underlying memory is not allocated")
	}
	passback = http.Header{}

	// Test setting headers
	check.Headers = map[string]string{
		"Content-Type": "Super awesome HTTP party experience",
	}

	// Test user agent set
	r.UserAgent = "r00t axxs"
	req, err := check.validateRequest(ctx, r)
	if err != nil {
		t.Fatal(err)
	}

	if req.Header.Get("Content-Type") != "Super awesome HTTP party experience" {
		t.Fatal(unexpected)
	}

	if req.UserAgent() != "r00t axxs" {
		t.Fatal(unexpected)
	}
}

type GlobalLimitTest struct {
	Auth   *rate.Limiter
	UnAuth *rate.Limiter
}

var errEndpointLimitNotFound = errors.New("endpoint limit not found")

<<<<<<< HEAD
func (g *GlobalLimitTest) Limit(ctx context.Context, e EndpointLimit) error {
=======
func (g *GlobalLimitTest) Limit(e EndpointLimit) error {
>>>>>>> 279b5382
	switch e {
	case Auth:
		if g.Auth == nil {
			return errors.New("auth rate not set")
		}
		return g.Auth.Wait(ctx)
	case UnAuth:
		if g.UnAuth == nil {
			return errors.New("unauth rate not set")
		}
		return g.UnAuth.Wait(ctx)
	default:
		return fmt.Errorf("cannot execute functionality: %d %w",
			e,
			errEndpointLimitNotFound)
	}
}

var globalshell = GlobalLimitTest{
	Auth:   NewRateLimit(time.Millisecond*600, 1),
	UnAuth: NewRateLimit(time.Second*1, 100)}

func TestDoRequest(t *testing.T) {
	t.Parallel()
	r := New("test", new(http.Client), WithLimiter(&globalshell))

	ctx := context.Background()
	err := (*Requester)(nil).SendPayload(ctx, Unset, nil)
	if !errors.Is(errRequestSystemIsNil, err) {
		t.Fatalf("expected: %v but received: %v", errRequestSystemIsNil, err)
	}
	err = r.SendPayload(ctx, Unset, nil)
	if !errors.Is(errRequestFunctionIsNil, err) {
		t.Fatalf("expected: %v but received: %v", errRequestFunctionIsNil, err)
	}

	err = r.SendPayload(ctx, UnAuth, func() (*Item, error) { return nil, nil })
	if !errors.Is(errRequestItemNil, err) {
		t.Fatalf("expected: %v but received: %v", errRequestItemNil, err)
	}

	err = r.SendPayload(ctx, UnAuth, func() (*Item, error) { return &Item{}, nil })
	if !errors.Is(errInvalidPath, err) {
		t.Fatalf("expected: %v but received: %v", errInvalidPath, err)
	}

	var nilHeader http.Header
	err = r.SendPayload(ctx, UnAuth, func() (*Item, error) {
		return &Item{
			Path:           testURL,
			HeaderResponse: &nilHeader,
		}, nil
	})
	if !errors.Is(errHeaderResponseMapIsNil, err) {
		t.Fatalf("expected: %v but received: %v", errHeaderResponseMapIsNil, err)
	}

	// Invalid/missing endpoint limit
	err = r.SendPayload(ctx, Unset, func() (*Item, error) {
		return &Item{
			Path: testURL,
		}, nil
	})
	if !errors.Is(err, errEndpointLimitNotFound) {
		t.Fatalf("expected: %v but received: %v", errEndpointLimitNotFound, err)
	}

	// Force debug
	err = r.SendPayload(ctx, UnAuth, func() (*Item, error) {
		return &Item{
			Path: testURL,
			Headers: map[string]string{
				"test": "supertest",
			},
			Body:          strings.NewReader("test"),
			HTTPDebugging: true,
			Verbose:       true,
		}, nil
	})
	if !errors.Is(err, nil) {
		t.Fatalf("received: %v but expected: %v", err, nil)
	}

	// Fail new request call
	newError := errors.New("request item failure")
	err = r.SendPayload(ctx, UnAuth, func() (*Item, error) {
		return nil, newError
	})
	if !errors.Is(err, newError) {
		t.Fatalf("received: %v but expected: %v", err, newError)
	}

	// max request job ceiling
	r.jobs = MaxRequestJobs
	err = r.SendPayload(ctx, UnAuth, func() (*Item, error) {
		return &Item{Path: testURL}, nil
	})
	if !errors.Is(err, errMaxRequestJobs) {
		t.Fatalf("received: %v but expected: %v", err, errMaxRequestJobs)
	}
	// reset jobs
	r.jobs = 0

	// timeout checker
	r.HTTPClient.Timeout = time.Millisecond * 50
	err = r.SendPayload(ctx, UnAuth, func() (*Item, error) {
		return &Item{Path: testURL + "/timeout"}, nil
	})
	if !errors.Is(err, errFailedToRetryRequest) {
		t.Fatalf("received: %v but expected: %v", err, errFailedToRetryRequest)
	}
	// reset timeout
	r.HTTPClient.Timeout = 0

	// Check JSON
	var resp struct {
		Response bool `json:"response"`
	}

	// Check header contents
	var passback = http.Header{}
	err = r.SendPayload(ctx, UnAuth, func() (*Item, error) {
		return &Item{
			Method:         http.MethodGet,
			Path:           testURL,
			Result:         &resp,
			HeaderResponse: &passback,
		}, nil
	})
	if !errors.Is(err, nil) {
		t.Fatalf("received: %v but expected: %v", err, nil)
	}

	if passback.Get("Content-Length") != "17" {
		t.Fatal("incorrect header value")
	}

	if passback.Get("Content-Type") != "application/json" {
		t.Fatal("incorrect header value")
	}

	// Check error
	var respErr struct {
		Error bool `json:"error"`
	}
	err = r.SendPayload(ctx, UnAuth, func() (*Item, error) {
		return &Item{
			Method: http.MethodGet,
			Path:   testURL,
			Result: &respErr,
		}, nil
	})
	if !errors.Is(err, nil) {
		t.Fatalf("received: %v but expected: %v", err, nil)
	}

	if respErr.Error {
		t.Fatal("unexpected value")
	}

	// Check client side rate limit
	var failed int32
	var wg sync.WaitGroup
	wg.Add(5)
	for i := 0; i < 5; i++ {
		go func(wg *sync.WaitGroup) {
			var resp struct {
				Response bool `json:"response"`
			}
			payloadError := r.SendPayload(ctx, Auth, func() (*Item, error) {
				return &Item{
					Method:      http.MethodGet,
					Path:        testURL + "/rate",
					Result:      &resp,
					AuthRequest: true,
				}, nil
			})
			wg.Done()
			if payloadError != nil {
				atomic.StoreInt32(&failed, 1)
				log.Fatal(payloadError)
			}
			if !resp.Response {
				atomic.StoreInt32(&failed, 1)
				log.Fatal(unexpected)
			}
		}(&wg)
	}
	wg.Wait()

	if failed != 0 {
		t.Fatal("request failed")
	}
}

func TestDoRequest_Retries(t *testing.T) {
	t.Parallel()

	backoff := func(n int) time.Duration {
		return 0
	}
	r := New("test", new(http.Client), WithBackoff(backoff))
	var failed int32
	var wg sync.WaitGroup
	wg.Add(4)
	for i := 0; i < 4; i++ {
		go func(wg *sync.WaitGroup) {
			defer wg.Done()
			var resp struct {
				Response bool `json:"response"`
			}
			payloadError := r.SendPayload(context.Background(), Auth, func() (*Item, error) {
				return &Item{
					Method:      http.MethodGet,
					Path:        testURL + "/rate-retry",
					Result:      &resp,
					AuthRequest: true,
				}, nil
			})
			if payloadError != nil {
				atomic.StoreInt32(&failed, 1)
				log.Fatal(payloadError)
			}
			if !resp.Response {
				atomic.StoreInt32(&failed, 1)
				log.Fatal(unexpected)
			}
		}(&wg)
	}
	wg.Wait()

	if failed != 0 {
		t.Fatal("request failed")
	}
}

func TestDoRequest_RetryNonRecoverable(t *testing.T) {
	t.Parallel()

	backoff := func(n int) time.Duration {
		return 0
	}
	r := New("test", new(http.Client), WithBackoff(backoff))
	err := r.SendPayload(context.Background(), Unset, func() (*Item, error) {
		return &Item{
			Method: http.MethodGet,
			Path:   testURL + "/always-retry",
		}, nil
	})
	if !errors.Is(err, errFailedToRetryRequest) {
		t.Fatalf("received: %v but expected: %v", err, errFailedToRetryRequest)
	}
}

func TestDoRequest_NotRetryable(t *testing.T) {
	t.Parallel()

	notRetryErr := errors.New("not retryable")
	retry := func(resp *http.Response, err error) (bool, error) {
		return false, notRetryErr
	}
	backoff := func(n int) time.Duration {
		return time.Duration(n) * time.Millisecond
	}
	r := New("test", new(http.Client), WithRetryPolicy(retry), WithBackoff(backoff))
	err := r.SendPayload(context.Background(), Unset, func() (*Item, error) {
		return &Item{
			Method: http.MethodGet,
			Path:   testURL + "/always-retry",
		}, nil
	})
	if !errors.Is(err, notRetryErr) {
		t.Fatalf("received: %v but expected: %v", err, notRetryErr)
	}
}

func TestGetNonce(t *testing.T) {
	t.Parallel()
	r := New("test",
		new(http.Client),
		WithLimiter(&globalshell))

	n1 := r.GetNonce(false)
	n2 := r.GetNonce(false)
	if n1 == n2 {
		t.Fatal(unexpected)
	}

	r2 := New("test",
		new(http.Client),
		WithLimiter(&globalshell))
	n3 := r2.GetNonce(true)
	n4 := r2.GetNonce(true)
	if n3 == n4 {
		t.Fatal(unexpected)
	}
}

func TestGetNonceMillis(t *testing.T) {
	t.Parallel()
	r := New("test",
		new(http.Client),
		WithLimiter(&globalshell))
	m1 := r.GetNonceMilli()
	m2 := r.GetNonceMilli()
	if m1 == m2 {
		log.Fatal(unexpected)
	}
}

func TestSetProxy(t *testing.T) {
	t.Parallel()
	r := New("test",
		&http.Client{Transport: new(http.Transport)},
		WithLimiter(&globalshell))
	u, err := url.Parse("http://www.google.com")
	if err != nil {
		t.Fatal(err)
	}
	err = r.SetProxy(u)
	if err != nil {
		t.Fatal(err)
	}
	u, err = url.Parse("")
	if err != nil {
		t.Fatal(err)
	}
	err = r.SetProxy(u)
	if err == nil {
		t.Fatal("error cannot be nil")
	}
}

func TestBasicLimiter(t *testing.T) {
	r := New("test",
		new(http.Client),
		WithLimiter(NewBasicRateLimit(time.Second, 1)))
	i := Item{
		Path:   "http://www.google.com",
		Method: http.MethodGet,
	}
	ctx := context.Background()

	tn := time.Now()
<<<<<<< HEAD
	err := r.SendPayload(ctx, &i)
	if err != nil {
		t.Fatal(err)
	}
	err = r.SendPayload(ctx, &i)
	if err != nil {
		t.Fatal(err)
	}
=======
	_ = r.SendPayload(ctx, Unset, func() (*Item, error) { return &i, nil })
	_ = r.SendPayload(ctx, Unset, func() (*Item, error) { return &i, nil })
>>>>>>> 279b5382
	if time.Since(tn) < time.Second {
		t.Error("rate limit issues")
	}

	ctx, cancel := context.WithDeadline(ctx, tn.Add(time.Nanosecond))
	defer cancel()
	err = r.SendPayload(ctx, &i)
	if !errors.Is(err, context.DeadlineExceeded) {
		t.Fatalf("receieved: %v but expected: %v", err, context.DeadlineExceeded)
	}
}

func TestEnableDisableRateLimit(t *testing.T) {
	r := New("TestRequest",
		new(http.Client),
		WithLimiter(NewBasicRateLimit(time.Minute, 1)))
	ctx := context.Background()

	var resp interface{}
	err := r.SendPayload(ctx, Auth, func() (*Item, error) {
		return &Item{
			Method:      http.MethodGet,
			Path:        testURL,
			Result:      &resp,
			AuthRequest: true,
		}, nil
	})
	if err != nil {
		t.Fatal(err)
	}

	err = r.EnableRateLimiter()
	if err == nil {
		t.Fatal("error cannot be nil")
	}

	err = r.DisableRateLimiter()
	if err != nil {
		t.Fatal(err)
	}

	err = r.SendPayload(ctx, Auth, func() (*Item, error) {
		return &Item{
			Method:      http.MethodGet,
			Path:        testURL,
			Result:      &resp,
			AuthRequest: true,
		}, nil
	})
	if err != nil {
		t.Fatal(err)
	}

	err = r.DisableRateLimiter()
	if err == nil {
		t.Fatal("error cannot be nil")
	}

	err = r.EnableRateLimiter()
	if err != nil {
		t.Fatal(err)
	}

	ti := time.NewTicker(time.Second)
	c := make(chan struct{})
	go func(c chan struct{}) {
		err = r.SendPayload(ctx, Auth, func() (*Item, error) {
			return &Item{
				Method:      http.MethodGet,
				Path:        testURL,
				Result:      &resp,
				AuthRequest: true,
			}, nil
		})
		if err != nil {
			log.Fatal(err)
		}
		c <- struct{}{}
	}(c)

	select {
	case <-c:
		t.Fatal("rate limiting failure")
	case <-ti.C:
		// Correct test
	}
}<|MERGE_RESOLUTION|>--- conflicted
+++ resolved
@@ -180,11 +180,7 @@
 
 var errEndpointLimitNotFound = errors.New("endpoint limit not found")
 
-<<<<<<< HEAD
 func (g *GlobalLimitTest) Limit(ctx context.Context, e EndpointLimit) error {
-=======
-func (g *GlobalLimitTest) Limit(e EndpointLimit) error {
->>>>>>> 279b5382
 	switch e {
 	case Auth:
 		if g.Auth == nil {
@@ -529,26 +525,21 @@
 	ctx := context.Background()
 
 	tn := time.Now()
-<<<<<<< HEAD
-	err := r.SendPayload(ctx, &i)
-	if err != nil {
-		t.Fatal(err)
-	}
-	err = r.SendPayload(ctx, &i)
-	if err != nil {
-		t.Fatal(err)
-	}
-=======
-	_ = r.SendPayload(ctx, Unset, func() (*Item, error) { return &i, nil })
-	_ = r.SendPayload(ctx, Unset, func() (*Item, error) { return &i, nil })
->>>>>>> 279b5382
+	err := r.SendPayload(ctx, Unset, func() (*Item, error) { return &i, nil })
+	if err != nil {
+		t.Fatal(err)
+	}
+	err = r.SendPayload(ctx, Unset, func() (*Item, error) { return &i, nil })
+	if err != nil {
+		t.Fatal(err)
+	}
 	if time.Since(tn) < time.Second {
 		t.Error("rate limit issues")
 	}
 
 	ctx, cancel := context.WithDeadline(ctx, tn.Add(time.Nanosecond))
 	defer cancel()
-	err = r.SendPayload(ctx, &i)
+	err = r.SendPayload(ctx, Unset, func() (*Item, error) { return &i, nil })
 	if !errors.Is(err, context.DeadlineExceeded) {
 		t.Fatalf("receieved: %v but expected: %v", err, context.DeadlineExceeded)
 	}
