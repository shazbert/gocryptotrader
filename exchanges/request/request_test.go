--- conflicted
+++ resolved
@@ -27,21 +27,12 @@
 const unexpected = "unexpected values"
 
 var testURL string
-<<<<<<< HEAD
-var serverLimit *RateLimiterWithToken
-
-func TestMain(m *testing.M) {
-	serverLimitInterval := time.Millisecond * 500
-	serverLimit = NewRateLimitWithToken(serverLimitInterval, 1, 1)
-	serverLimitRetry := NewRateLimitWithToken(serverLimitInterval, 1, 1)
-=======
 var serverLimit *RateLimiterWithWeight
 
 func TestMain(m *testing.M) {
 	serverLimitInterval := time.Millisecond * 500
 	serverLimit = NewRateLimitWithWeight(serverLimitInterval, 1, 1)
 	serverLimitRetry := NewRateLimitWithWeight(serverLimitInterval, 1, 1)
->>>>>>> a2eb02e5
 	sm := http.NewServeMux()
 	sm.HandleFunc("/", func(w http.ResponseWriter, _ *http.Request) {
 		w.Header().Set("Content-Type", "application/json")
@@ -110,44 +101,26 @@
 	os.Exit(issues)
 }
 
-<<<<<<< HEAD
-func TestNewRateLimitWithToken(t *testing.T) {
-	t.Parallel()
-	r := NewRateLimitWithToken(time.Second*10, 5, 1)
-=======
 func TestNewRateLimitWithWeight(t *testing.T) {
 	t.Parallel()
 	r := NewRateLimitWithWeight(time.Second*10, 5, 1)
->>>>>>> a2eb02e5
 	if r.Limit() != 0.5 {
 		t.Fatal(unexpected)
 	}
 
 	// Ensures rate limiting factor is the same
-<<<<<<< HEAD
-	r = NewRateLimitWithToken(time.Second*2, 1, 1)
-=======
 	r = NewRateLimitWithWeight(time.Second*2, 1, 1)
->>>>>>> a2eb02e5
 	if r.Limit() != 0.5 {
 		t.Fatal(unexpected)
 	}
 
 	// Test for open rate limit
-<<<<<<< HEAD
-	r = NewRateLimitWithToken(time.Second*2, 0, 1)
-=======
 	r = NewRateLimitWithWeight(time.Second*2, 0, 1)
->>>>>>> a2eb02e5
 	if r.Limit() != rate.Inf {
 		t.Fatal(unexpected)
 	}
 
-<<<<<<< HEAD
-	r = NewRateLimitWithToken(0, 69, 1)
-=======
 	r = NewRateLimitWithWeight(0, 69, 1)
->>>>>>> a2eb02e5
 	if r.Limit() != rate.Inf {
 		t.Fatal(unexpected)
 	}
@@ -228,13 +201,8 @@
 }
 
 var globalshell = RateLimitDefinitions{
-<<<<<<< HEAD
-	Auth:   NewRateLimitWithToken(time.Millisecond*600, 1, 1),
-	UnAuth: NewRateLimitWithToken(time.Second*1, 100, 1)}
-=======
 	Auth:   NewRateLimitWithWeight(time.Millisecond*600, 1, 1),
 	UnAuth: NewRateLimitWithWeight(time.Second*1, 100, 1)}
->>>>>>> a2eb02e5
 
 func TestDoRequest(t *testing.T) {
 	t.Parallel()
