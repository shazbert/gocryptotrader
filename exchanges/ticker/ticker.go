--- conflicted
+++ resolved
@@ -13,19 +13,11 @@
 
 // const values for the ticker package
 const (
-<<<<<<< HEAD
-	ErrTickerForExchangeNotFound = "ticker for exchange does not exist"
-	ErrPrimaryCurrencyNotFound   = "error primary currency for ticker not found"
-	ErrSecondaryCurrencyNotFound = "error secondary currency for ticker not found"
-=======
 	errExchangeTickerNotFound = "ticker for exchange does not exist"
 	errPairNotSet             = "ticker currency pair not set"
 	errAssetTypeNotSet        = "ticker asset type not set"
 	errBaseCurrencyNotFound   = "ticker base currency not found"
 	errQuoteCurrencyNotFound  = "ticker quote currency not found"
-
-	Spot = "SPOT"
->>>>>>> 67a58a10
 )
 
 // Vars for the ticker package
@@ -157,15 +149,9 @@
 
 // ProcessTicker processes incoming tickers, creating or updating the Tickers
 // list
-<<<<<<< HEAD
-func ProcessTicker(exchangeName string, tickerNew *Price, tickerType asset.Item) error {
-	if tickerNew.Pair.String() == "" {
-		return errors.New("")
-=======
-func ProcessTicker(exchangeName string, tickerNew *Price, assetType string) error {
+func ProcessTicker(exchangeName string, tickerNew *Price, assetType asset.Item) error {
 	if tickerNew.Pair.IsEmpty() {
 		return errors.New(errPairNotSet)
->>>>>>> 67a58a10
 	}
 
 	if assetType == "" {
@@ -185,11 +171,7 @@
 	if BaseCurrencyExists(exchangeName, tickerNew.Pair.Base) {
 		m.Lock()
 		a := make(map[string]Price)
-<<<<<<< HEAD
-		a[tickerType.String()] = *tickerNew
-=======
-		a[assetType] = *tickerNew
->>>>>>> 67a58a10
+		a[assetType.String()] = *tickerNew
 		ticker.Price[tickerNew.Pair.Base.Upper().String()][tickerNew.Pair.Quote.Upper().String()] = a
 		m.Unlock()
 		return nil
@@ -198,11 +180,7 @@
 	m.Lock()
 	a := make(map[string]map[string]Price)
 	b := make(map[string]Price)
-<<<<<<< HEAD
-	b[tickerType.String()] = *tickerNew
-=======
-	b[assetType] = *tickerNew
->>>>>>> 67a58a10
+	b[assetType.String()] = *tickerNew
 	a[tickerNew.Pair.Quote.Upper().String()] = b
 	ticker.Price[tickerNew.Pair.Base.Upper().String()] = a
 	m.Unlock()
