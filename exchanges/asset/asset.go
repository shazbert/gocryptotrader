--- conflicted
+++ resolved
@@ -44,16 +44,11 @@
 	OptionCombo
 	FutureCombo
 
-<<<<<<< HEAD
-	futuresFlag   = PerpetualContract | PerpetualSwap | Futures | DeliveryFutures | UpsideProfitContract | DownsideProfitContract | CoinMarginedFutures | USDTMarginedFutures | USDCMarginedFutures | Options | OptionCombo | FutureCombo
-	supportedFlag = Spot | Margin | CrossMargin | MarginFunding | Index | Binary | PerpetualContract | PerpetualSwap | Futures | DeliveryFutures | UpsideProfitContract | DownsideProfitContract | CoinMarginedFutures | USDTMarginedFutures | USDCMarginedFutures | Options | OptionCombo | FutureCombo
-=======
 	// Added to represent a USDT and USDC based linear derivatives(futures/perpetual) assets in Bybit V5.
 	LinearContract
 
-	futuresFlag   = PerpetualContract | PerpetualSwap | Futures | DeliveryFutures | UpsideProfitContract | DownsideProfitContract | CoinMarginedFutures | USDTMarginedFutures | USDCMarginedFutures | LinearContract
-	supportedFlag = Spot | Margin | CrossMargin | MarginFunding | Index | Binary | PerpetualContract | PerpetualSwap | Futures | DeliveryFutures | UpsideProfitContract | DownsideProfitContract | CoinMarginedFutures | USDTMarginedFutures | USDCMarginedFutures | Options | LinearContract
->>>>>>> 59916a78
+	futuresFlag   = PerpetualContract | PerpetualSwap | Futures | DeliveryFutures | UpsideProfitContract | DownsideProfitContract | CoinMarginedFutures | USDTMarginedFutures | USDCMarginedFutures | LinearContract | Options | OptionCombo | FutureCombo
+	supportedFlag = Spot | Margin | CrossMargin | MarginFunding | Index | Binary | PerpetualContract | PerpetualSwap | Futures | DeliveryFutures | UpsideProfitContract | DownsideProfitContract | CoinMarginedFutures | USDTMarginedFutures | USDCMarginedFutures | Options | LinearContract | OptionCombo | FutureCombo
 
 	spot                   = "spot"
 	margin                 = "margin"
@@ -77,11 +72,7 @@
 )
 
 var (
-<<<<<<< HEAD
-	supportedList = Items{Spot, Margin, CrossMargin, MarginFunding, Index, Binary, PerpetualContract, PerpetualSwap, Futures, DeliveryFutures, UpsideProfitContract, DownsideProfitContract, CoinMarginedFutures, USDTMarginedFutures, USDCMarginedFutures, Options, OptionCombo, FutureCombo}
-=======
-	supportedList = Items{Spot, Margin, CrossMargin, MarginFunding, Index, Binary, PerpetualContract, PerpetualSwap, Futures, DeliveryFutures, UpsideProfitContract, DownsideProfitContract, CoinMarginedFutures, USDTMarginedFutures, USDCMarginedFutures, Options, LinearContract}
->>>>>>> 59916a78
+	supportedList = Items{Spot, Margin, CrossMargin, MarginFunding, Index, Binary, PerpetualContract, PerpetualSwap, Futures, DeliveryFutures, UpsideProfitContract, DownsideProfitContract, CoinMarginedFutures, USDTMarginedFutures, USDCMarginedFutures, Options, LinearContract, OptionCombo, FutureCombo}
 )
 
 // Supported returns a list of supported asset types
