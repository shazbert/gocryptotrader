--- conflicted
+++ resolved
@@ -382,26 +382,10 @@
 
 	m := make(account.HoldingsSnapshot)
 	for b := range balance {
-<<<<<<< HEAD
 		m[currency.NewCode(balance[b].Currency)] = account.Balance{
 			Total:  balance[b].Total,
 			Locked: balance[b].Total - balance[b].Available,
 		}
-=======
-		currencies = append(currencies,
-			account.Balance{
-				CurrencyName: currency.NewCode(balance[b].Currency),
-				TotalValue:   balance[b].Total,
-				Hold:         balance[b].Total - balance[b].Available,
-			},
-		)
-	}
-	a.Exchange = b.Name
-	a.Accounts = []account.SubAccount{
-		{
-			Currencies: currencies,
-		},
->>>>>>> 2da23973
 	}
 
 	err = b.LoadHoldings(accountName, true, assetType, m)
