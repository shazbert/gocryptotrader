--- conflicted
+++ resolved
@@ -466,85 +466,6 @@
 	}
 }
 
-<<<<<<< HEAD
-=======
-// TestGetFeeByTypeOfflineTradeFee logic test
-func TestGetFeeByTypeOfflineTradeFee(t *testing.T) {
-	feeBuilder := &exchange.FeeBuilder{
-		FeeType:       exchange.CryptocurrencyTradeFee,
-		Pair:          currency.NewPair(currency.BTC, currency.USD),
-		IsMaker:       true,
-		Amount:        1,
-		PurchasePrice: 1000,
-	}
-
-	_, err := b.GetFeeByType(context.Background(), feeBuilder)
-	if err != nil {
-		t.Fatal(err)
-	}
-	if !areTestAPIKeysSet() {
-		if feeBuilder.FeeType != exchange.OfflineTradeFee {
-			t.Errorf("Expected %v, received %v", exchange.OfflineTradeFee, feeBuilder.FeeType)
-		}
-	} else {
-		if feeBuilder.FeeType != exchange.CryptocurrencyTradeFee {
-			t.Errorf("Expected %v, received %v", exchange.CryptocurrencyTradeFee, feeBuilder.FeeType)
-		}
-	}
-}
-
-func TestGetFee(t *testing.T) {
-	t.Parallel()
-
-	feeBuilder := &exchange.FeeBuilder{
-		FeeType:       exchange.CryptocurrencyTradeFee,
-		Pair:          currency.NewPair(currency.BTC, currency.USD),
-		IsMaker:       true,
-		Amount:        1,
-		PurchasePrice: 1000,
-	}
-
-	if _, err := b.GetFee(context.Background(), feeBuilder); err != nil {
-		t.Error(err)
-	}
-
-	feeBuilder.IsMaker = false
-	if _, err := b.GetFee(context.Background(), feeBuilder); err != nil {
-		t.Error(err)
-	}
-
-	feeBuilder.FeeType = exchange.CryptocurrencyWithdrawalFee
-	if _, err := b.GetFee(context.Background(), feeBuilder); err != nil {
-		t.Error(err)
-	}
-
-	feeBuilder.Pair.Base = currency.USDT
-	if _, err := b.GetFee(context.Background(), feeBuilder); err != nil {
-		t.Error(err)
-	}
-
-	feeBuilder.FeeType = exchange.InternationalBankDepositFee
-	if _, err := b.GetFee(context.Background(), feeBuilder); err != nil {
-		t.Error(err)
-	}
-
-	feeBuilder.Amount = 1000000
-	if _, err := b.GetFee(context.Background(), feeBuilder); err != nil {
-		t.Error(err)
-	}
-
-	feeBuilder.FeeType = exchange.InternationalBankWithdrawalFee
-	if _, err := b.GetFee(context.Background(), feeBuilder); err != nil {
-		t.Error(err)
-	}
-
-	feeBuilder.Amount = 1000
-	if _, err := b.GetFee(context.Background(), feeBuilder); err != nil {
-		t.Error(err)
-	}
-}
-
->>>>>>> fd600972
 func TestParseOrderTime(t *testing.T) {
 	expected := int64(1534792846)
 	actual, err := parseOrderTime("2018-08-20 19:20:46")
