package btse

import (
	"bytes"
	"context"
	"encoding/json"
	"errors"
	"fmt"
	"io"
	"net/http"
	"strconv"
	"time"

	"github.com/thrasher-corp/gocryptotrader/common/crypto"
	"github.com/thrasher-corp/gocryptotrader/currency"
	exchange "github.com/thrasher-corp/gocryptotrader/exchanges"
	"github.com/thrasher-corp/gocryptotrader/exchanges/request"
	"github.com/thrasher-corp/gocryptotrader/log"
)

// BTSE is the overarching type across this package
type BTSE struct {
	exchange.Base
}

const (
	btseAPIURL         = "https://api.btse.com"
	btseSPOTAPIPath    = "/spot/v2/"
	btseFuturesAPIPath = "/futures/api/v2/"

	// Public endpoints
	btseMarketOverview = "market_summary"
	btseMarkets        = "markets"
	btseOrderbook      = "orderbook"
	btseTrades         = "trades"
	btseTicker         = "ticker"
	btseStats          = "stats"
	btseTime           = "time"

	// Authenticated endpoints
	btseAccount       = "account"
	btseOrder         = "order"
	btsePendingOrders = "pending"
	btseDeleteOrder   = "deleteOrder"
	btseFills         = "fills"
	btseTimeLayout    = "2006-01-02 15:04:04"
)

// GetMarketsSummary stores market summary data
func (b *BTSE) GetMarketsSummary() (*HighLevelMarketData, error) {
	var m HighLevelMarketData
	return &m, b.SendHTTPRequest(http.MethodGet, btseMarketOverview, &m, true)
}

// GetSpotMarkets returns a list of spot markets available on BTSE
func (b *BTSE) GetSpotMarkets() ([]SpotMarket, error) {
	var m []SpotMarket
	return m, b.SendHTTPRequest(http.MethodGet, btseMarkets, &m, true)
}

// GetFuturesMarkets returns a list of futures markets available on BTSE
func (b *BTSE) GetFuturesMarkets() ([]FuturesMarket, error) {
	var m []FuturesMarket
	return m, b.SendHTTPRequest(http.MethodGet, btseMarketOverview, &m, false)
}

// FetchOrderBook gets orderbook data for a given pair
func (b *BTSE) FetchOrderBook(symbol string) (*Orderbook, error) {
	var o Orderbook
	endpoint := fmt.Sprintf("%s/%s", btseOrderbook, symbol)
	return &o, b.SendHTTPRequest(http.MethodGet, endpoint, &o, true)
}

// GetTrades returns a list of trades for the specified symbol
func (b *BTSE) GetTrades(symbol string) ([]Trade, error) {
	var t []Trade
	endpoint := fmt.Sprintf("%s/%s", btseTrades, symbol)
	return t, b.SendHTTPRequest(http.MethodGet, endpoint, &t, true)
}

// GetTicker returns the ticker for a specified symbol
func (b *BTSE) GetTicker(symbol string) (*Ticker, error) {
	var t Ticker
	endpoint := fmt.Sprintf("%s/%s", btseTicker, symbol)
	err := b.SendHTTPRequest(http.MethodGet, endpoint, &t, true)
	if err != nil {
		return nil, err
	}
	return &t, nil
}

// GetMarketStatistics gets market statistics for a specificed market
func (b *BTSE) GetMarketStatistics(symbol string) (*MarketStatistics, error) {
	var m MarketStatistics
	endpoint := fmt.Sprintf("%s/%s", btseStats, symbol)
	return &m, b.SendHTTPRequest(http.MethodGet, endpoint, &m, true)
}

// GetServerTime returns the exchanges server time
func (b *BTSE) GetServerTime() (*ServerTime, error) {
	var s ServerTime
	return &s, b.SendHTTPRequest(http.MethodGet, btseTime, &s, true)
}

// GetAccountBalance returns the users account balance
func (b *BTSE) GetAccountBalance() ([]CurrencyBalance, error) {
	var a []CurrencyBalance
	return a, b.SendAuthenticatedHTTPRequest(http.MethodGet, btseAccount, nil, &a, true)
}

// CreateOrder creates an order
func (b *BTSE) CreateOrder(amount, price float64, side, orderType, symbol, timeInForce, tag string) (*string, error) {
	req := make(map[string]interface{})
	req["amount"] = amount
	req["price"] = price
	if side != "" {
		req["side"] = side
	}
	if orderType != "" {
		req["type"] = orderType
	}
	if symbol != "" {
		req["symbol"] = symbol
	}
	if timeInForce != "" {
		req["time_in_force"] = timeInForce
	}
	if tag != "" {
		req["tag"] = tag
	}

	type orderResp struct {
		ID string `json:"id"`
	}

	var r orderResp
	return &r.ID, b.SendAuthenticatedHTTPRequest(http.MethodPost, btseOrder, req, &r, true)
}

// GetOrders returns all pending orders
func (b *BTSE) GetOrders(symbol string) ([]OpenOrder, error) {
	req := make(map[string]interface{})
	if symbol != "" {
		req["symbol"] = symbol
	}
	var o []OpenOrder
	return o, b.SendAuthenticatedHTTPRequest(http.MethodGet, btsePendingOrders, req, &o, true)
}

// CancelExistingOrder cancels an order
func (b *BTSE) CancelExistingOrder(orderID, symbol string) (*CancelOrder, error) {
	var c CancelOrder
	req := make(map[string]interface{})
	req["order_id"] = orderID
	req["symbol"] = symbol
	return &c, b.SendAuthenticatedHTTPRequest(http.MethodPost, btseDeleteOrder, req, &c, true)
}

// GetFills gets all filled orders
func (b *BTSE) GetFills(orderID, symbol, before, after, limit, username string) ([]FilledOrder, error) {
	if orderID != "" && symbol != "" {
		return nil, errors.New("orderID and symbol cannot co-exist in the same query")
	} else if orderID == "" && symbol == "" {
		return nil, errors.New("orderID OR symbol must be set")
	}

	req := make(map[string]interface{})
	if orderID != "" {
		req["order_id"] = orderID
	}

	if symbol != "" {
		req["symbol"] = symbol
	}

	if before != "" {
		req["before"] = before
	}

	if after != "" {
		req["after"] = after
	}

	if limit != "" {
		req["limit"] = limit
	}
	if username != "" {
		req["username"] = username
	}

	var o []FilledOrder
	return o, b.SendAuthenticatedHTTPRequest(http.MethodPost, btseFills, req, &o, true)
}

// SendHTTPRequest sends an HTTP request to the desired endpoint
<<<<<<< HEAD
func (b *BTSE) SendHTTPRequest(method, endpoint string, result interface{}, spot bool) error {
	p := btseSPOTAPIPath
	if !spot {
		p = btseFuturesAPIPath
	}

	return b.SendPayload(&request.Item{
=======
func (b *BTSE) SendHTTPRequest(method, endpoint string, result interface{}) error {
	return b.SendPayload(context.Background(), &request.Item{
>>>>>>> be64cce9
		Method:        method,
		Path:          b.API.Endpoints.URL + p + endpoint,
		Result:        result,
		Verbose:       b.Verbose,
		HTTPDebugging: b.HTTPDebugging,
		HTTPRecording: b.HTTPRecording,
	})
}

// SendAuthenticatedHTTPRequest sends an authenticated HTTP request to the desired endpoint
func (b *BTSE) SendAuthenticatedHTTPRequest(method, endpoint string, req map[string]interface{}, result interface{}, spot bool) error {
	if !b.AllowAuthenticatedRequest() {
		return fmt.Errorf(exchange.WarningAuthenticatedRequestWithoutCredentialsSet,
			b.Name)
	}

	p := btseSPOTAPIPath
	if !spot {
		p = btseFuturesAPIPath
	}

	path := p + endpoint
	headers := make(map[string]string)
	headers["btse-api"] = b.API.Credentials.Key
	nonce := strconv.FormatInt(time.Now().UnixNano()/int64(time.Millisecond), 10)
	headers["btse-nonce"] = nonce
	var body io.Reader
	var hmac []byte
	var payload []byte
	if len(req) != 0 {
		var err error
		payload, err = json.Marshal(req)
		if err != nil {
			return err
		}
		body = bytes.NewBuffer(payload)
		hmac = crypto.GetHMAC(
			crypto.HashSHA512_384,
			[]byte((path + nonce + string(payload))),
			[]byte(b.API.Credentials.Secret),
		)
	} else {
		hmac = crypto.GetHMAC(
			crypto.HashSHA512_384,
			[]byte((path + nonce)),
			[]byte(b.API.Credentials.Secret),
		)
	}
	headers["btse-sign"] = crypto.HexEncodeToString(hmac)
	if b.Verbose {
		log.Debugf(log.ExchangeSys,
			"%s Sending %s request to URL %s with params %s\n",
			b.Name, method, path, string(payload))
	}

	return b.SendPayload(context.Background(), &request.Item{
		Method:        method,
		Path:          b.API.Endpoints.URL + path,
		Headers:       headers,
		Body:          body,
		Result:        result,
		AuthRequest:   true,
		NonceEnabled:  true,
		Verbose:       b.Verbose,
		HTTPDebugging: b.HTTPDebugging,
		HTTPRecording: b.HTTPRecording,
	})
}

// GetFee returns an estimate of fee based on type of transaction
func (b *BTSE) GetFee(feeBuilder *exchange.FeeBuilder) (float64, error) {
	var fee float64

	switch feeBuilder.FeeType {
	case exchange.CryptocurrencyTradeFee:
		fee = calculateTradingFee(feeBuilder.IsMaker) * feeBuilder.Amount * feeBuilder.PurchasePrice
	case exchange.CryptocurrencyWithdrawalFee:
		switch feeBuilder.Pair.Base {
		case currency.USDT:
			fee = 1.08
		case currency.TUSD:
			fee = 1.09
		case currency.BTC:
			fee = 0.0005
		case currency.ETH:
			fee = 0.01
		case currency.LTC:
			fee = 0.001
		}
	case exchange.InternationalBankDepositFee:
		fee = getInternationalBankDepositFee(feeBuilder.Amount)
	case exchange.InternationalBankWithdrawalFee:
		fee = getInternationalBankWithdrawalFee(feeBuilder.Amount)
	case exchange.OfflineTradeFee:
		fee = getOfflineTradeFee(feeBuilder.PurchasePrice, feeBuilder.Amount)
	}
	return fee, nil
}

// getOfflineTradeFee calculates the worst case-scenario trading fee
func getOfflineTradeFee(price, amount float64) float64 {
	return 0.001 * price * amount
}

// getInternationalBankDepositFee returns international deposit fee
// Only when the initial deposit amount is less than $1000 or equivalent,
// BTSE will charge a small fee (0.25% or $3 USD equivalent, whichever is greater).
// The small deposit fee is charged in whatever currency it comes in.
func getInternationalBankDepositFee(amount float64) float64 {
	var fee float64
	if amount <= 100 {
		fee = amount * 0.0025
		if fee < 3 {
			return 3
		}
	}
	return fee
}

// getInternationalBankWithdrawalFee returns international withdrawal fee
// 0.1% (min25 USD)
func getInternationalBankWithdrawalFee(amount float64) float64 {
	fee := amount * 0.0009

	if fee < 25 {
		return 25
	}
	return fee
}

// calculateTradingFee BTSE has fee tiers, but does not disclose them via API,
// so the largest fee has to be assumed
func calculateTradingFee(isMaker bool) float64 {
	fee := 0.00050
	if !isMaker {
		fee = 0.001
	}
	return fee
}

func parseOrderTime(timeStr string) (time.Time, error) {
	return time.Parse(btseTimeLayout, timeStr)
}<|MERGE_RESOLUTION|>--- conflicted
+++ resolved
@@ -24,9 +24,8 @@
 }
 
 const (
-	btseAPIURL         = "https://api.btse.com"
-	btseSPOTAPIPath    = "/spot/v2/"
-	btseFuturesAPIPath = "/futures/api/v2/"
+	btseAPIURL  = "https://api.btse.com"
+	btseAPIPath = "/spot/v2/"
 
 	// Public endpoints
 	btseMarketOverview = "market_summary"
@@ -49,40 +48,40 @@
 // GetMarketsSummary stores market summary data
 func (b *BTSE) GetMarketsSummary() (*HighLevelMarketData, error) {
 	var m HighLevelMarketData
-	return &m, b.SendHTTPRequest(http.MethodGet, btseMarketOverview, &m, true)
+	return &m, b.SendHTTPRequest(http.MethodGet, btseMarketOverview, &m)
 }
 
 // GetSpotMarkets returns a list of spot markets available on BTSE
 func (b *BTSE) GetSpotMarkets() ([]SpotMarket, error) {
 	var m []SpotMarket
-	return m, b.SendHTTPRequest(http.MethodGet, btseMarkets, &m, true)
+	return m, b.SendHTTPRequest(http.MethodGet, btseMarkets, &m)
 }
 
 // GetFuturesMarkets returns a list of futures markets available on BTSE
 func (b *BTSE) GetFuturesMarkets() ([]FuturesMarket, error) {
 	var m []FuturesMarket
-	return m, b.SendHTTPRequest(http.MethodGet, btseMarketOverview, &m, false)
+	return m, b.SendHTTPRequest(http.MethodGet, btseMarketOverview, &m)
 }
 
 // FetchOrderBook gets orderbook data for a given pair
 func (b *BTSE) FetchOrderBook(symbol string) (*Orderbook, error) {
 	var o Orderbook
 	endpoint := fmt.Sprintf("%s/%s", btseOrderbook, symbol)
-	return &o, b.SendHTTPRequest(http.MethodGet, endpoint, &o, true)
+	return &o, b.SendHTTPRequest(http.MethodGet, endpoint, &o)
 }
 
 // GetTrades returns a list of trades for the specified symbol
 func (b *BTSE) GetTrades(symbol string) ([]Trade, error) {
 	var t []Trade
 	endpoint := fmt.Sprintf("%s/%s", btseTrades, symbol)
-	return t, b.SendHTTPRequest(http.MethodGet, endpoint, &t, true)
+	return t, b.SendHTTPRequest(http.MethodGet, endpoint, &t)
 }
 
 // GetTicker returns the ticker for a specified symbol
 func (b *BTSE) GetTicker(symbol string) (*Ticker, error) {
 	var t Ticker
 	endpoint := fmt.Sprintf("%s/%s", btseTicker, symbol)
-	err := b.SendHTTPRequest(http.MethodGet, endpoint, &t, true)
+	err := b.SendHTTPRequest(http.MethodGet, endpoint, &t)
 	if err != nil {
 		return nil, err
 	}
@@ -93,19 +92,19 @@
 func (b *BTSE) GetMarketStatistics(symbol string) (*MarketStatistics, error) {
 	var m MarketStatistics
 	endpoint := fmt.Sprintf("%s/%s", btseStats, symbol)
-	return &m, b.SendHTTPRequest(http.MethodGet, endpoint, &m, true)
+	return &m, b.SendHTTPRequest(http.MethodGet, endpoint, &m)
 }
 
 // GetServerTime returns the exchanges server time
 func (b *BTSE) GetServerTime() (*ServerTime, error) {
 	var s ServerTime
-	return &s, b.SendHTTPRequest(http.MethodGet, btseTime, &s, true)
+	return &s, b.SendHTTPRequest(http.MethodGet, btseTime, &s)
 }
 
 // GetAccountBalance returns the users account balance
 func (b *BTSE) GetAccountBalance() ([]CurrencyBalance, error) {
 	var a []CurrencyBalance
-	return a, b.SendAuthenticatedHTTPRequest(http.MethodGet, btseAccount, nil, &a, true)
+	return a, b.SendAuthenticatedHTTPRequest(http.MethodGet, btseAccount, nil, &a)
 }
 
 // CreateOrder creates an order
@@ -134,7 +133,7 @@
 	}
 
 	var r orderResp
-	return &r.ID, b.SendAuthenticatedHTTPRequest(http.MethodPost, btseOrder, req, &r, true)
+	return &r.ID, b.SendAuthenticatedHTTPRequest(http.MethodPost, btseOrder, req, &r)
 }
 
 // GetOrders returns all pending orders
@@ -144,7 +143,7 @@
 		req["symbol"] = symbol
 	}
 	var o []OpenOrder
-	return o, b.SendAuthenticatedHTTPRequest(http.MethodGet, btsePendingOrders, req, &o, true)
+	return o, b.SendAuthenticatedHTTPRequest(http.MethodGet, btsePendingOrders, req, &o)
 }
 
 // CancelExistingOrder cancels an order
@@ -153,7 +152,7 @@
 	req := make(map[string]interface{})
 	req["order_id"] = orderID
 	req["symbol"] = symbol
-	return &c, b.SendAuthenticatedHTTPRequest(http.MethodPost, btseDeleteOrder, req, &c, true)
+	return &c, b.SendAuthenticatedHTTPRequest(http.MethodPost, btseDeleteOrder, req, &c)
 }
 
 // GetFills gets all filled orders
@@ -189,24 +188,14 @@
 	}
 
 	var o []FilledOrder
-	return o, b.SendAuthenticatedHTTPRequest(http.MethodPost, btseFills, req, &o, true)
+	return o, b.SendAuthenticatedHTTPRequest(http.MethodPost, btseFills, req, &o)
 }
 
 // SendHTTPRequest sends an HTTP request to the desired endpoint
-<<<<<<< HEAD
-func (b *BTSE) SendHTTPRequest(method, endpoint string, result interface{}, spot bool) error {
-	p := btseSPOTAPIPath
-	if !spot {
-		p = btseFuturesAPIPath
-	}
-
-	return b.SendPayload(&request.Item{
-=======
 func (b *BTSE) SendHTTPRequest(method, endpoint string, result interface{}) error {
 	return b.SendPayload(context.Background(), &request.Item{
->>>>>>> be64cce9
 		Method:        method,
-		Path:          b.API.Endpoints.URL + p + endpoint,
+		Path:          b.API.Endpoints.URL + btseAPIPath + endpoint,
 		Result:        result,
 		Verbose:       b.Verbose,
 		HTTPDebugging: b.HTTPDebugging,
@@ -215,18 +204,12 @@
 }
 
 // SendAuthenticatedHTTPRequest sends an authenticated HTTP request to the desired endpoint
-func (b *BTSE) SendAuthenticatedHTTPRequest(method, endpoint string, req map[string]interface{}, result interface{}, spot bool) error {
+func (b *BTSE) SendAuthenticatedHTTPRequest(method, endpoint string, req map[string]interface{}, result interface{}) error {
 	if !b.AllowAuthenticatedRequest() {
 		return fmt.Errorf(exchange.WarningAuthenticatedRequestWithoutCredentialsSet,
 			b.Name)
 	}
-
-	p := btseSPOTAPIPath
-	if !spot {
-		p = btseFuturesAPIPath
-	}
-
-	path := p + endpoint
+	path := btseAPIPath + endpoint
 	headers := make(map[string]string)
 	headers["btse-api"] = b.API.Credentials.Key
 	nonce := strconv.FormatInt(time.Now().UnixNano()/int64(time.Millisecond), 10)
