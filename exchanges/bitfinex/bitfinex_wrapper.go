package bitfinex

import (
	"context"
	"errors"
	"fmt"
	"sort"
	"strconv"
	"strings"
	"sync"
	"time"
	"unicode"

	"github.com/thrasher-corp/gocryptotrader/common"
	"github.com/thrasher-corp/gocryptotrader/config"
	"github.com/thrasher-corp/gocryptotrader/currency"
	exchange "github.com/thrasher-corp/gocryptotrader/exchanges"
	"github.com/thrasher-corp/gocryptotrader/exchanges/account"
	"github.com/thrasher-corp/gocryptotrader/exchanges/asset"
	"github.com/thrasher-corp/gocryptotrader/exchanges/kline"
	"github.com/thrasher-corp/gocryptotrader/exchanges/order"
	"github.com/thrasher-corp/gocryptotrader/exchanges/orderbook"
	"github.com/thrasher-corp/gocryptotrader/exchanges/protocol"
	"github.com/thrasher-corp/gocryptotrader/exchanges/request"
	"github.com/thrasher-corp/gocryptotrader/exchanges/stream"
	"github.com/thrasher-corp/gocryptotrader/exchanges/ticker"
	"github.com/thrasher-corp/gocryptotrader/exchanges/trade"
	"github.com/thrasher-corp/gocryptotrader/log"
	"github.com/thrasher-corp/gocryptotrader/portfolio/withdraw"
)

// GetDefaultConfig returns a default exchange config
func (b *Bitfinex) GetDefaultConfig() (*config.ExchangeConfig, error) {
	b.SetDefaults()
	exchCfg := new(config.ExchangeConfig)
	exchCfg.Name = b.Name
	exchCfg.HTTPTimeout = exchange.DefaultHTTPTimeout
	exchCfg.BaseCurrencies = b.BaseCurrencies

	err := b.SetupDefaults(exchCfg)
	if err != nil {
		return nil, err
	}

	if b.Features.Supports.RESTCapabilities.AutoPairUpdates {
		err = b.UpdateTradablePairs(context.TODO(), true)
		if err != nil {
			return nil, err
		}
	}

	return exchCfg, nil
}

// SetDefaults sets the basic defaults for bitfinex
func (b *Bitfinex) SetDefaults() {
	b.Name = "Bitfinex"
	b.Enabled = true
	b.Verbose = true
	b.WebsocketSubdChannels = make(map[int]WebsocketChanInfo)
	b.API.CredentialsValidator.RequiresKey = true
	b.API.CredentialsValidator.RequiresSecret = true

	fmt1 := currency.PairStore{
		RequestFormat: &currency.PairFormat{Uppercase: true},
		ConfigFormat:  &currency.PairFormat{Uppercase: true},
	}

	fmt2 := currency.PairStore{
		RequestFormat: &currency.PairFormat{Uppercase: true, Delimiter: ":"},
		ConfigFormat:  &currency.PairFormat{Uppercase: true, Delimiter: ":"},
	}

	err := b.StoreAssetPairFormat(asset.Spot, fmt1)
	if err != nil {
		log.Errorln(log.ExchangeSys, err)
	}
	err = b.StoreAssetPairFormat(asset.Margin, fmt2)
	if err != nil {
		log.Errorln(log.ExchangeSys, err)
	}
	err = b.StoreAssetPairFormat(asset.MarginFunding, fmt1)
	if err != nil {
		log.Errorln(log.ExchangeSys, err)
	}

	b.Features = exchange.Features{
		Supports: exchange.FeaturesSupported{
			REST:      true,
			Websocket: true,
			RESTCapabilities: protocol.Features{
				TickerBatching:      true,
				TickerFetching:      true,
				OrderbookFetching:   true,
				AutoPairUpdates:     true,
				AccountInfo:         true,
				CryptoDeposit:       true,
				CryptoWithdrawal:    true,
				FiatWithdraw:        true,
				GetOrder:            true,
				GetOrders:           true,
				CancelOrders:        true,
				CancelOrder:         true,
				SubmitOrder:         true,
				SubmitOrders:        true,
				DepositHistory:      true,
				WithdrawalHistory:   true,
				TradeFetching:       true,
				UserTradeHistory:    true,
				TradeFee:            true,
				FiatDepositFee:      true,
				FiatWithdrawalFee:   true,
				CryptoDepositFee:    true,
				CryptoWithdrawalFee: true,
			},
			WebsocketCapabilities: protocol.Features{
				AccountBalance:         true,
				CancelOrders:           true,
				CancelOrder:            true,
				SubmitOrder:            true,
				ModifyOrder:            true,
				TickerFetching:         true,
				KlineFetching:          true,
				TradeFetching:          true,
				OrderbookFetching:      true,
				AccountInfo:            true,
				Subscribe:              true,
				AuthenticatedEndpoints: true,
				MessageCorrelation:     true,
				DeadMansSwitch:         true,
				GetOrders:              true,
				GetOrder:               true,
			},
			WithdrawPermissions: exchange.AutoWithdrawCryptoWithAPIPermission |
				exchange.AutoWithdrawFiatWithAPIPermission,
			Kline: kline.ExchangeCapabilitiesSupported{
				DateRanges: true,
				Intervals:  true,
			},
		},
		Enabled: exchange.FeaturesEnabled{
			AutoPairUpdates: true,
			Kline: kline.ExchangeCapabilitiesEnabled{
				Intervals: map[string]bool{
					kline.OneMin.Word():     true,
					kline.ThreeMin.Word():   true,
					kline.FiveMin.Word():    true,
					kline.FifteenMin.Word(): true,
					kline.ThirtyMin.Word():  true,
					kline.OneHour.Word():    true,
					kline.TwoHour.Word():    true,
					kline.FourHour.Word():   true,
					kline.SixHour.Word():    true,
					kline.TwelveHour.Word(): true,
					kline.OneDay.Word():     true,
					kline.OneWeek.Word():    true,
					kline.TwoWeek.Word():    true,
				},
				ResultLimit: 10000,
			},
		},
	}

	b.Requester = request.New(b.Name,
		common.NewHTTPClientWithTimeout(exchange.DefaultHTTPTimeout),
		request.WithLimiter(SetRateLimit()))
	b.API.Endpoints = b.NewEndpoints()
	err = b.API.Endpoints.SetDefaultEndpoints(map[exchange.URL]string{
		exchange.RestSpot:      bitfinexAPIURLBase,
		exchange.WebsocketSpot: publicBitfinexWebsocketEndpoint,
	})
	if err != nil {
		log.Errorln(log.ExchangeSys, err)
	}
	b.Websocket = stream.New()
	b.WebsocketResponseMaxLimit = exchange.DefaultWebsocketResponseMaxLimit
	b.WebsocketResponseCheckTimeout = exchange.DefaultWebsocketResponseCheckTimeout
	b.WebsocketOrderbookBufferLimit = exchange.DefaultWebsocketOrderbookBufferLimit
}

// Setup takes in the supplied exchange configuration details and sets params
func (b *Bitfinex) Setup(exch *config.ExchangeConfig) error {
	if !exch.Enabled {
		b.SetEnabled(false)
		return nil
	}

	err := b.SetupDefaults(exch)
	if err != nil {
		return err
	}
	wsEndpoint, err := b.API.Endpoints.GetURL(exchange.WebsocketSpot)
	if err != nil {
		return err
	}

	err = b.Websocket.Setup(&stream.WebsocketSetup{
		Enabled:                          exch.Features.Enabled.Websocket,
		Verbose:                          exch.Verbose,
		AuthenticatedWebsocketAPISupport: exch.API.AuthenticatedWebsocketSupport,
		WebsocketTimeout:                 exch.WebsocketTrafficTimeout,
		DefaultURL:                       publicBitfinexWebsocketEndpoint,
		ExchangeName:                     exch.Name,
		RunningURL:                       wsEndpoint,
		Connector:                        b.WsConnect,
		Subscriber:                       b.Subscribe,
		UnSubscriber:                     b.Unsubscribe,
		GenerateSubscriptions:            b.GenerateDefaultSubscriptions,
		Features:                         &b.Features.Supports.WebsocketCapabilities,
		OrderbookBufferLimit:             exch.OrderbookConfig.WebsocketBufferLimit,
		BufferEnabled:                    exch.OrderbookConfig.WebsocketBufferEnabled,
		UpdateEntriesByID:                true,
	})
	if err != nil {
		return err
	}

	err = b.Websocket.SetupNewConnection(stream.ConnectionSetup{
		ResponseCheckTimeout: exch.WebsocketResponseCheckTimeout,
		ResponseMaxLimit:     exch.WebsocketResponseMaxLimit,
		URL:                  publicBitfinexWebsocketEndpoint,
	})
	if err != nil {
		return err
	}

	return b.Websocket.SetupNewConnection(stream.ConnectionSetup{
		ResponseCheckTimeout: exch.WebsocketResponseCheckTimeout,
		ResponseMaxLimit:     exch.WebsocketResponseMaxLimit,
		URL:                  authenticatedBitfinexWebsocketEndpoint,
		Authenticated:        true,
	})
}

// Start starts the Bitfinex go routine
func (b *Bitfinex) Start(wg *sync.WaitGroup) {
	wg.Add(1)
	go func() {
		b.Run()
		wg.Done()
	}()
}

// Run implements the Bitfinex wrapper
func (b *Bitfinex) Run() {
	if b.Verbose {
		log.Debugf(log.ExchangeSys,
			"%s Websocket: %s.",
			b.Name,
			common.IsEnabled(b.Websocket.IsEnabled()))
		b.PrintEnabledPairs()
	}

	if !b.GetEnabledFeatures().AutoPairUpdates {
		return
	}

	err := b.UpdateTradablePairs(context.TODO(), false)
	if err != nil {
		log.Errorf(log.ExchangeSys,
			"%s failed to update tradable pairs. Err: %s",
			b.Name,
			err)
	}
}

// FetchTradablePairs returns a list of the exchanges tradable pairs
func (b *Bitfinex) FetchTradablePairs(ctx context.Context, a asset.Item) ([]string, error) {
	items, err := b.GetTickerBatch(ctx)
	if err != nil {
		return nil, err
	}

	var symbols []string
	switch a {
	case asset.Spot:
		for k := range items {
			if !strings.HasPrefix(k, "t") {
				continue
			}
			symbols = append(symbols, k[1:])
		}
	case asset.Margin:
		for k := range items {
			if !strings.Contains(k, ":") {
				continue
			}
			symbols = append(symbols, k[1:])
		}
	case asset.MarginFunding:
		for k := range items {
			if !strings.HasPrefix(k, "f") {
				continue
			}
			symbols = append(symbols, k[1:])
		}
	default:
		return nil, errors.New("asset type not supported by this endpoint")
	}

	return symbols, nil
}

// UpdateTradablePairs updates the exchanges available pairs and stores
// them in the exchanges config
func (b *Bitfinex) UpdateTradablePairs(ctx context.Context, forceUpdate bool) error {
	assets := b.CurrencyPairs.GetAssetTypes(false)
	for i := range assets {
		pairs, err := b.FetchTradablePairs(ctx, assets[i])
		if err != nil {
			return err
		}

		p, err := currency.NewPairsFromStrings(pairs)
		if err != nil {
			return err
		}

		err = b.UpdatePairs(p, assets[i], false, forceUpdate)
		if err != nil {
			return err
		}
	}
	return nil
}

<<<<<<< HEAD
// UpdateTicker updates and returns the ticker for a currency pair
func (b *Bitfinex) UpdateTicker(ctx context.Context, p currency.Pair, assetType asset.Item) (*ticker.Price, error) {
	enabledPairs, err := b.GetEnabledPairs(assetType)
=======
// UpdateTickers updates the ticker for all currency pairs of a given asset type
func (b *Bitfinex) UpdateTickers(a asset.Item) error {
	enabledPairs, err := b.GetEnabledPairs(a)
>>>>>>> c9ab0b11
	if err != nil {
		return err
	}

	tickerNew, err := b.GetTickerBatch(ctx)
	if err != nil {
		return err
	}

	for k, v := range tickerNew {
		pair, err := currency.NewPairFromString(k[1:]) // Remove prefix
		if err != nil {
			return err
		}

		if !enabledPairs.Contains(pair, true) {
			continue
		}

		err = ticker.ProcessTicker(&ticker.Price{
			Last:         v.Last,
			High:         v.High,
			Low:          v.Low,
			Bid:          v.Bid,
			Ask:          v.Ask,
			Volume:       v.Volume,
			Pair:         pair,
			AssetType:    a,
			ExchangeName: b.Name})
		if err != nil {
			return err
		}
	}
	return nil
}

// UpdateTicker updates and returns the ticker for a currency pair
func (b *Bitfinex) UpdateTicker(p currency.Pair, a asset.Item) (*ticker.Price, error) {
	err := b.UpdateTickers(a)
	if err != nil {
		return nil, err
	}
	return ticker.GetTicker(b.Name, p, a)
}

// FetchTicker returns the ticker for a currency pair
<<<<<<< HEAD
func (b *Bitfinex) FetchTicker(ctx context.Context, p currency.Pair, assetType asset.Item) (*ticker.Price, error) {
	fPair, err := b.FormatExchangeCurrency(p, assetType)
=======
func (b *Bitfinex) FetchTicker(p currency.Pair, a asset.Item) (*ticker.Price, error) {
	fPair, err := b.FormatExchangeCurrency(p, a)
>>>>>>> c9ab0b11
	if err != nil {
		return nil, err
	}

	b.appendOptionalDelimiter(&fPair)
	tick, err := ticker.GetTicker(b.Name, fPair, asset.Spot)
	if err != nil {
<<<<<<< HEAD
		return b.UpdateTicker(ctx, fPair, assetType)
=======
		return b.UpdateTicker(fPair, a)
>>>>>>> c9ab0b11
	}
	return tick, nil
}

// FetchOrderbook returns the orderbook for a currency pair
func (b *Bitfinex) FetchOrderbook(ctx context.Context, p currency.Pair, assetType asset.Item) (*orderbook.Base, error) {
	fPair, err := b.FormatExchangeCurrency(p, assetType)
	if err != nil {
		return nil, err
	}

	b.appendOptionalDelimiter(&fPair)
	ob, err := orderbook.Get(b.Name, fPair, assetType)
	if err != nil {
		return b.UpdateOrderbook(ctx, fPair, assetType)
	}
	return ob, nil
}

// UpdateOrderbook updates and returns the orderbook for a currency pair
func (b *Bitfinex) UpdateOrderbook(ctx context.Context, p currency.Pair, assetType asset.Item) (*orderbook.Base, error) {
	o := &orderbook.Base{
		Exchange:         b.Name,
		Pair:             p,
		Asset:            assetType,
		PriceDuplication: true,
		VerifyOrderbook:  b.CanVerifyOrderbook,
	}

	fPair, err := b.FormatExchangeCurrency(p, assetType)
	if err != nil {
		return o, err
	}
	if assetType != asset.Spot && assetType != asset.Margin && assetType != asset.MarginFunding {
		return o, fmt.Errorf("assetType not supported: %v", assetType)
	}
	b.appendOptionalDelimiter(&fPair)
	var prefix = "t"
	if assetType == asset.MarginFunding {
		prefix = "f"
	}
	var orderbookNew Orderbook
	orderbookNew, err = b.GetOrderbook(ctx, prefix+fPair.String(), "R0", 100)
	if err != nil {
		return nil, err
	}
	if assetType == asset.MarginFunding {
		o.IsFundingRate = true
		for x := range orderbookNew.Asks {
			o.Asks = append(o.Asks, orderbook.Item{
				ID:     orderbookNew.Asks[x].OrderID,
				Price:  orderbookNew.Asks[x].Rate,
				Amount: orderbookNew.Asks[x].Amount,
				Period: int64(orderbookNew.Asks[x].Period),
			})
		}
		for x := range orderbookNew.Bids {
			o.Bids = append(o.Bids, orderbook.Item{
				ID:     orderbookNew.Bids[x].OrderID,
				Price:  orderbookNew.Bids[x].Rate,
				Amount: orderbookNew.Bids[x].Amount,
				Period: int64(orderbookNew.Bids[x].Period),
			})
		}
	} else {
		for x := range orderbookNew.Asks {
			o.Asks = append(o.Asks, orderbook.Item{
				ID:     orderbookNew.Asks[x].OrderID,
				Price:  orderbookNew.Asks[x].Price,
				Amount: orderbookNew.Asks[x].Amount,
			})
		}
		for x := range orderbookNew.Bids {
			o.Bids = append(o.Bids, orderbook.Item{
				ID:     orderbookNew.Bids[x].OrderID,
				Price:  orderbookNew.Bids[x].Price,
				Amount: orderbookNew.Bids[x].Amount,
			})
		}
	}
	err = o.Process()
	if err != nil {
		return nil, err
	}
	return orderbook.Get(b.Name, fPair, assetType)
}

// UpdateAccountInfo retrieves balances for all enabled currencies on the
// Bitfinex exchange
func (b *Bitfinex) UpdateAccountInfo(ctx context.Context, assetType asset.Item) (account.Holdings, error) {
	var response account.Holdings
	response.Exchange = b.Name

	accountBalance, err := b.GetAccountBalance(ctx)
	if err != nil {
		return response, err
	}

	var Accounts = []account.SubAccount{
		{ID: "deposit"},
		{ID: "exchange"},
		{ID: "trading"},
		{ID: "margin"},
		{ID: "funding "},
	}

	for x := range accountBalance {
		for i := range Accounts {
			if Accounts[i].ID == accountBalance[x].Type {
				Accounts[i].Currencies = append(Accounts[i].Currencies,
					account.Balance{
						CurrencyName: currency.NewCode(accountBalance[x].Currency),
						TotalValue:   accountBalance[x].Amount,
						Hold:         accountBalance[x].Amount - accountBalance[x].Available,
					})
			}
		}
	}

	response.Accounts = Accounts
	err = account.Process(&response)
	if err != nil {
		return account.Holdings{}, err
	}

	return response, nil
}

// FetchAccountInfo retrieves balances for all enabled currencies
func (b *Bitfinex) FetchAccountInfo(ctx context.Context, assetType asset.Item) (account.Holdings, error) {
	acc, err := account.GetHoldings(b.Name, assetType)
	if err != nil {
		return b.UpdateAccountInfo(ctx, assetType)
	}

	return acc, nil
}

// GetFundingHistory returns funding history, deposits and
// withdrawals
func (b *Bitfinex) GetFundingHistory(ctx context.Context) ([]exchange.FundHistory, error) {
	return nil, common.ErrFunctionNotSupported
}

// GetWithdrawalsHistory returns previous withdrawals data
func (b *Bitfinex) GetWithdrawalsHistory(ctx context.Context, c currency.Code) (resp []exchange.WithdrawalHistory, err error) {
	return nil, common.ErrNotYetImplemented
}

// GetRecentTrades returns the most recent trades for a currency and asset
func (b *Bitfinex) GetRecentTrades(ctx context.Context, p currency.Pair, assetType asset.Item) ([]trade.Data, error) {
	return b.GetHistoricTrades(ctx, p, assetType, time.Now().Add(-time.Minute*15), time.Now())
}

// GetHistoricTrades returns historic trade data within the timeframe provided
func (b *Bitfinex) GetHistoricTrades(ctx context.Context, p currency.Pair, assetType asset.Item, timestampStart, timestampEnd time.Time) ([]trade.Data, error) {
	if assetType == asset.MarginFunding {
		return nil, fmt.Errorf("asset type '%v' not supported", assetType)
	}
	if err := common.StartEndTimeCheck(timestampStart, timestampEnd); err != nil {
		return nil, fmt.Errorf("invalid time range supplied. Start: %v End %v %w", timestampStart, timestampEnd, err)
	}
	var err error
	p, err = b.FormatExchangeCurrency(p, assetType)
	if err != nil {
		return nil, err
	}
	var currString string
	currString, err = b.fixCasing(p, assetType)
	if err != nil {
		return nil, err
	}
	var resp []trade.Data
	ts := timestampEnd
	limit := 10000
allTrades:
	for {
		var tradeData []Trade
		tradeData, err = b.GetTrades(ctx,
			currString, int64(limit), 0, ts.Unix()*1000, false)
		if err != nil {
			return nil, err
		}
		for i := range tradeData {
			tradeTS := time.Unix(0, tradeData[i].Timestamp*int64(time.Millisecond))
			if tradeTS.Before(timestampStart) && !timestampStart.IsZero() {
				break allTrades
			}
			tID := strconv.FormatInt(tradeData[i].TID, 10)
			resp = append(resp, trade.Data{
				TID:          tID,
				Exchange:     b.Name,
				CurrencyPair: p,
				AssetType:    assetType,
				Price:        tradeData[i].Price,
				Amount:       tradeData[i].Amount,
				Timestamp:    time.Unix(0, tradeData[i].Timestamp*int64(time.Millisecond)),
			})
			if i == len(tradeData)-1 {
				if ts.Equal(tradeTS) {
					// reached end of trades to crawl
					break allTrades
				}
				ts = tradeTS
			}
		}
		if len(tradeData) != limit {
			break allTrades
		}
	}

	err = b.AddTradesToBuffer(resp...)
	if err != nil {
		return nil, err
	}

	sort.Sort(trade.ByDate(resp))
	return trade.FilterTradesByTime(resp, timestampStart, timestampEnd), nil
}

// SubmitOrder submits a new order
func (b *Bitfinex) SubmitOrder(ctx context.Context, o *order.Submit) (order.SubmitResponse, error) {
	var submitOrderResponse order.SubmitResponse
	err := o.Validate()
	if err != nil {
		return submitOrderResponse, err
	}

	fpair, err := b.FormatExchangeCurrency(o.Pair, o.AssetType)
	if err != nil {
		return submitOrderResponse, err
	}

	if b.Websocket.CanUseAuthenticatedWebsocketForWrapper() {
		submitOrderResponse.OrderID, err = b.WsNewOrder(&WsNewOrderRequest{
			CustomID: b.Websocket.AuthConn.GenerateMessageID(false),
			Type:     o.Type.String(),
			Symbol:   fpair.String(),
			Amount:   o.Amount,
			Price:    o.Price,
		})
		if err != nil {
			return submitOrderResponse, err
		}
	} else {
		var response Order
		isBuying := o.Side == order.Buy
		b.appendOptionalDelimiter(&fpair)
		orderType := o.Type.Lower()
		if o.AssetType == asset.Spot {
			orderType = "exchange " + orderType
		}
		response, err = b.NewOrder(ctx,
			fpair.String(),
			orderType,
			o.Amount,
			o.Price,
			isBuying,
			false)
		if err != nil {
			return submitOrderResponse, err
		}
		if response.ID > 0 {
			submitOrderResponse.OrderID = strconv.FormatInt(response.ID, 10)
		}
		if response.RemainingAmount == 0 {
			submitOrderResponse.FullyMatched = true
		}

		submitOrderResponse.IsOrderPlaced = true
	}
	return submitOrderResponse, err
}

// ModifyOrder will allow of changing orderbook placement and limit to
// market conversion
func (b *Bitfinex) ModifyOrder(ctx context.Context, action *order.Modify) (order.Modify, error) {
	if err := action.Validate(); err != nil {
		return order.Modify{}, err
	}

	orderIDInt, err := strconv.ParseInt(action.ID, 10, 64)
	if err != nil {
		return order.Modify{ID: action.ID}, err
	}
	if b.Websocket.CanUseAuthenticatedWebsocketForWrapper() {
		request := WsUpdateOrderRequest{
			OrderID: orderIDInt,
			Price:   action.Price,
			Amount:  action.Amount,
		}
		if action.Side == order.Sell && action.Amount > 0 {
			request.Amount *= -1
		}
		err = b.WsModifyOrder(&request)
		return order.Modify{
			Exchange:  action.Exchange,
			AssetType: action.AssetType,
			Pair:      action.Pair,
			ID:        action.ID,

			Price:  action.Price,
			Amount: action.Amount,
		}, err
	}
	return order.Modify{}, common.ErrNotYetImplemented
}

// CancelOrder cancels an order by its corresponding ID number
func (b *Bitfinex) CancelOrder(ctx context.Context, o *order.Cancel) error {
	if err := o.Validate(o.StandardCancel()); err != nil {
		return err
	}

	orderIDInt, err := strconv.ParseInt(o.ID, 10, 64)
	if err != nil {
		return err
	}
	if b.Websocket.CanUseAuthenticatedWebsocketForWrapper() {
		err = b.WsCancelOrder(orderIDInt)
	} else {
		_, err = b.CancelExistingOrder(ctx, orderIDInt)
	}
	return err
}

// CancelBatchOrders cancels an orders by their corresponding ID numbers
func (b *Bitfinex) CancelBatchOrders(ctx context.Context, o []order.Cancel) (order.CancelBatchResponse, error) {
	return order.CancelBatchResponse{}, common.ErrNotYetImplemented
}

// CancelAllOrders cancels all orders associated with a currency pair
func (b *Bitfinex) CancelAllOrders(ctx context.Context, _ *order.Cancel) (order.CancelAllResponse, error) {
	var err error
	if b.Websocket.CanUseAuthenticatedWebsocketForWrapper() {
		err = b.WsCancelAllOrders()
	} else {
		_, err = b.CancelAllExistingOrders(ctx)
	}
	return order.CancelAllResponse{}, err
}

// GetOrderInfo returns order information based on order ID
func (b *Bitfinex) GetOrderInfo(ctx context.Context, orderID string, pair currency.Pair, assetType asset.Item) (order.Detail, error) {
	var orderDetail order.Detail
	return orderDetail, common.ErrNotYetImplemented
}

// GetDepositAddress returns a deposit address for a specified currency
func (b *Bitfinex) GetDepositAddress(ctx context.Context, c currency.Code, accountID string) (string, error) {
	if accountID == "" {
		accountID = "deposit"
	}

	method, err := b.ConvertSymbolToDepositMethod(ctx, c)
	if err != nil {
		return "", err
	}

	resp, err := b.NewDeposit(ctx, method, accountID, 0)
	return resp.Address, err
}

// WithdrawCryptocurrencyFunds returns a withdrawal ID when a withdrawal is submitted
func (b *Bitfinex) WithdrawCryptocurrencyFunds(ctx context.Context, withdrawRequest *withdraw.Request) (*withdraw.ExchangeResponse, error) {
	if err := withdrawRequest.Validate(); err != nil {
		return nil, err
	}
	// Bitfinex has support for three types, exchange, margin and deposit
	// As this is for trading, I've made the wrapper default 'exchange'
	// TODO: Discover an automated way to make the decision for wallet type to withdraw from
	walletType := "exchange"
	resp, err := b.WithdrawCryptocurrency(ctx,
		walletType,
		withdrawRequest.Crypto.Address,
		withdrawRequest.Description,
		withdrawRequest.Amount,
		withdrawRequest.Currency)
	if err != nil {
		return nil, err
	}

	return &withdraw.ExchangeResponse{
		ID:     strconv.FormatInt(resp.WithdrawalID, 10),
		Status: resp.Status,
	}, err
}

// WithdrawFiatFunds returns a withdrawal ID when a withdrawal is submitted
// Returns comma delimited withdrawal IDs
func (b *Bitfinex) WithdrawFiatFunds(ctx context.Context, withdrawRequest *withdraw.Request) (*withdraw.ExchangeResponse, error) {
	if err := withdrawRequest.Validate(); err != nil {
		return nil, err
	}
	withdrawalType := "wire"
	// Bitfinex has support for three types, exchange, margin and deposit
	// As this is for trading, I've made the wrapper default 'exchange'
	// TODO: Discover an automated way to make the decision for wallet type to withdraw from
	walletType := "exchange"
	resp, err := b.WithdrawFIAT(ctx, withdrawalType, walletType, withdrawRequest)
	if err != nil {
		return nil, err
	}

	return &withdraw.ExchangeResponse{
		ID:     strconv.FormatInt(resp.WithdrawalID, 10),
		Status: resp.Status,
	}, err
}

// WithdrawFiatFundsToInternationalBank returns a withdrawal ID when a withdrawal is submitted
// Returns comma delimited withdrawal IDs
func (b *Bitfinex) WithdrawFiatFundsToInternationalBank(ctx context.Context, withdrawRequest *withdraw.Request) (*withdraw.ExchangeResponse, error) {
	if err := withdrawRequest.Validate(); err != nil {
		return nil, err
	}
	v, err := b.WithdrawFiatFunds(ctx, withdrawRequest)
	if err != nil {
		return nil, err
	}
	return &withdraw.ExchangeResponse{
		ID:     v.ID,
		Status: v.Status,
	}, nil
}

// GetFeeByType returns an estimate of fee based on type of transaction
func (b *Bitfinex) GetFeeByType(ctx context.Context, feeBuilder *exchange.FeeBuilder) (float64, error) {
	if !b.AllowAuthenticatedRequest() && // Todo check connection status
		feeBuilder.FeeType == exchange.CryptocurrencyTradeFee {
		feeBuilder.FeeType = exchange.OfflineTradeFee
	}
	return b.GetFee(ctx, feeBuilder)
}

// GetActiveOrders retrieves any orders that are active/open
func (b *Bitfinex) GetActiveOrders(ctx context.Context, req *order.GetOrdersRequest) ([]order.Detail, error) {
	if err := req.Validate(); err != nil {
		return nil, err
	}

	var orders []order.Detail
	resp, err := b.GetOpenOrders(ctx)
	if err != nil {
		return nil, err
	}

	for i := range resp {
		orderSide := order.Side(strings.ToUpper(resp[i].Side))
		timestamp, err := strconv.ParseFloat(resp[i].Timestamp, 64)
		if err != nil {
			log.Warnf(log.ExchangeSys,
				"Unable to convert timestamp '%s', leaving blank",
				resp[i].Timestamp)
		}

		pair, err := currency.NewPairFromString(resp[i].Symbol)
		if err != nil {
			return nil, err
		}

		orderDetail := order.Detail{
			Amount:          resp[i].OriginalAmount,
			Date:            time.Unix(int64(timestamp), 0),
			Exchange:        b.Name,
			ID:              strconv.FormatInt(resp[i].ID, 10),
			Side:            orderSide,
			Price:           resp[i].Price,
			RemainingAmount: resp[i].RemainingAmount,
			Pair:            pair,
			ExecutedAmount:  resp[i].ExecutedAmount,
		}

		switch {
		case resp[i].IsLive:
			orderDetail.Status = order.Active
		case resp[i].IsCancelled:
			orderDetail.Status = order.Cancelled
		case resp[i].IsHidden:
			orderDetail.Status = order.Hidden
		default:
			orderDetail.Status = order.UnknownStatus
		}

		// API docs discrepancy. Example contains prefixed "exchange "
		// Return type suggests “market” / “limit” / “stop” / “trailing-stop”
		orderType := strings.Replace(resp[i].Type, "exchange ", "", 1)
		if orderType == "trailing-stop" {
			orderDetail.Type = order.TrailingStop
		} else {
			orderDetail.Type = order.Type(strings.ToUpper(orderType))
		}

		orders = append(orders, orderDetail)
	}

	order.FilterOrdersBySide(&orders, req.Side)
	order.FilterOrdersByType(&orders, req.Type)
	order.FilterOrdersByTimeRange(&orders, req.StartTime, req.EndTime)
	order.FilterOrdersByCurrencies(&orders, req.Pairs)
	return orders, nil
}

// GetOrderHistory retrieves account order information
// Can Limit response to specific order status
func (b *Bitfinex) GetOrderHistory(ctx context.Context, req *order.GetOrdersRequest) ([]order.Detail, error) {
	if err := req.Validate(); err != nil {
		return nil, err
	}

	var orders []order.Detail
	resp, err := b.GetInactiveOrders(ctx)
	if err != nil {
		return nil, err
	}

	for i := range resp {
		orderSide := order.Side(strings.ToUpper(resp[i].Side))
		timestamp, err := strconv.ParseInt(resp[i].Timestamp, 10, 64)
		if err != nil {
			log.Warnf(log.ExchangeSys, "Unable to convert timestamp '%v', leaving blank", resp[i].Timestamp)
		}
		orderDate := time.Unix(timestamp, 0)

		pair, err := currency.NewPairFromString(resp[i].Symbol)
		if err != nil {
			return nil, err
		}

		orderDetail := order.Detail{
			Amount:          resp[i].OriginalAmount,
			Date:            orderDate,
			Exchange:        b.Name,
			ID:              strconv.FormatInt(resp[i].ID, 10),
			Side:            orderSide,
			Price:           resp[i].Price,
			RemainingAmount: resp[i].RemainingAmount,
			ExecutedAmount:  resp[i].ExecutedAmount,
			Pair:            pair,
		}

		switch {
		case resp[i].IsLive:
			orderDetail.Status = order.Active
		case resp[i].IsCancelled:
			orderDetail.Status = order.Cancelled
		case resp[i].IsHidden:
			orderDetail.Status = order.Hidden
		default:
			orderDetail.Status = order.UnknownStatus
		}

		// API docs discrepency. Example contains prefixed "exchange "
		// Return type suggests “market” / “limit” / “stop” / “trailing-stop”
		orderType := strings.Replace(resp[i].Type, "exchange ", "", 1)
		if orderType == "trailing-stop" {
			orderDetail.Type = order.TrailingStop
		} else {
			orderDetail.Type = order.Type(strings.ToUpper(orderType))
		}

		orders = append(orders, orderDetail)
	}

	order.FilterOrdersBySide(&orders, req.Side)
	order.FilterOrdersByType(&orders, req.Type)
	order.FilterOrdersByTimeRange(&orders, req.StartTime, req.EndTime)
	for i := range req.Pairs {
		b.appendOptionalDelimiter(&req.Pairs[i])
	}
	order.FilterOrdersByCurrencies(&orders, req.Pairs)
	return orders, nil
}

// AuthenticateWebsocket sends an authentication message to the websocket
func (b *Bitfinex) AuthenticateWebsocket(_ context.Context) error {
	return b.WsSendAuth()
}

// appendOptionalDelimiter ensures that a delimiter is present for long character currencies
func (b *Bitfinex) appendOptionalDelimiter(p *currency.Pair) {
	if len(p.Quote.String()) > 3 ||
		len(p.Base.String()) > 3 {
		p.Delimiter = ":"
	}
}

// ValidateCredentials validates current credentials used for wrapper
// functionality
func (b *Bitfinex) ValidateCredentials(ctx context.Context, assetType asset.Item) error {
	_, err := b.UpdateAccountInfo(ctx, assetType)
	return b.CheckTransientError(err)
}

// FormatExchangeKlineInterval returns Interval to exchange formatted string
func (b *Bitfinex) FormatExchangeKlineInterval(in kline.Interval) string {
	switch in {
	case kline.OneDay:
		return "1D"
	case kline.OneWeek:
		return "7D"
	case kline.OneWeek * 2:
		return "14D"
	default:
		return in.Short()
	}
}

// GetHistoricCandles returns candles between a time period for a set time interval
func (b *Bitfinex) GetHistoricCandles(ctx context.Context, pair currency.Pair, a asset.Item, start, end time.Time, interval kline.Interval) (kline.Item, error) {
	if err := b.ValidateKline(pair, a, interval); err != nil {
		return kline.Item{}, err
	}

	if kline.TotalCandlesPerInterval(start, end, interval) > float64(b.Features.Enabled.Kline.ResultLimit) {
		return kline.Item{}, errors.New(kline.ErrRequestExceedsExchangeLimits)
	}

	cf, err := b.fixCasing(pair, a)
	if err != nil {
		return kline.Item{}, err
	}

	candles, err := b.GetCandles(ctx,
		cf, b.FormatExchangeKlineInterval(interval),
		start.Unix()*1000, end.Unix()*1000,
		b.Features.Enabled.Kline.ResultLimit, true)
	if err != nil {
		return kline.Item{}, err
	}
	ret := kline.Item{
		Exchange: b.Name,
		Pair:     pair,
		Asset:    a,
		Interval: interval,
	}

	for x := range candles {
		ret.Candles = append(ret.Candles, kline.Candle{
			Time:   candles[x].Timestamp,
			Open:   candles[x].Open,
			High:   candles[x].High,
			Low:    candles[x].Low,
			Close:  candles[x].Close,
			Volume: candles[x].Volume,
		})
	}

	ret.SortCandlesByTimestamp(false)
	return ret, nil
}

// GetHistoricCandlesExtended returns candles between a time period for a set time interval
func (b *Bitfinex) GetHistoricCandlesExtended(ctx context.Context, pair currency.Pair, a asset.Item, start, end time.Time, interval kline.Interval) (kline.Item, error) {
	if err := b.ValidateKline(pair, a, interval); err != nil {
		return kline.Item{}, err
	}

	ret := kline.Item{
		Exchange: b.Name,
		Pair:     pair,
		Asset:    a,
		Interval: interval,
	}

	dates, err := kline.CalculateCandleDateRanges(start, end, interval, b.Features.Enabled.Kline.ResultLimit)
	if err != nil {
		return kline.Item{}, err
	}
	cf, err := b.fixCasing(pair, a)
	if err != nil {
		return kline.Item{}, err
	}

	for x := range dates.Ranges {
		var candles []Candle
		candles, err = b.GetCandles(ctx,
			cf, b.FormatExchangeKlineInterval(interval),
			dates.Ranges[x].Start.Ticks*1000, dates.Ranges[x].End.Ticks*1000,
			b.Features.Enabled.Kline.ResultLimit, true)
		if err != nil {
			return kline.Item{}, err
		}

		for i := range candles {
			ret.Candles = append(ret.Candles, kline.Candle{
				Time:   candles[i].Timestamp,
				Open:   candles[i].Open,
				High:   candles[i].High,
				Low:    candles[i].Low,
				Close:  candles[i].Close,
				Volume: candles[i].Volume,
			})
		}
	}
	dates.SetHasDataFromCandles(ret.Candles)
	summary := dates.DataSummary(false)
	if len(summary) > 0 {
		log.Warnf(log.ExchangeSys, "%v - %v", b.Name, summary)
	}
	ret.RemoveDuplicates()
	ret.RemoveOutsideRange(start, end)
	ret.SortCandlesByTimestamp(false)
	return ret, nil
}

func (b *Bitfinex) fixCasing(in currency.Pair, a asset.Item) (string, error) {
	var checkString [2]byte
	if a == asset.Spot || a == asset.Margin {
		checkString[0] = 't'
		checkString[1] = 'T'
	} else if a == asset.MarginFunding {
		checkString[0] = 'f'
		checkString[1] = 'F'
	}

	fmt, err := b.FormatExchangeCurrency(in, a)
	if err != nil {
		return "", err
	}

	y := in.Base.String()
	if (y[0] != checkString[0] && y[0] != checkString[1]) ||
		(y[0] == checkString[1] && y[1] == checkString[1]) || in.Base == currency.TNB {
		if fmt.Quote.IsEmpty() {
			return string(checkString[0]) + fmt.Base.Upper().String(), nil
		}
		return string(checkString[0]) + fmt.Upper().String(), nil
	}

	runes := []rune(fmt.Upper().String())
	if fmt.Quote.IsEmpty() {
		runes = []rune(fmt.Base.Upper().String())
	}
	runes[0] = unicode.ToLower(runes[0])
	return string(runes), nil
}<|MERGE_RESOLUTION|>--- conflicted
+++ resolved
@@ -324,15 +324,9 @@
 	return nil
 }
 
-<<<<<<< HEAD
-// UpdateTicker updates and returns the ticker for a currency pair
-func (b *Bitfinex) UpdateTicker(ctx context.Context, p currency.Pair, assetType asset.Item) (*ticker.Price, error) {
-	enabledPairs, err := b.GetEnabledPairs(assetType)
-=======
 // UpdateTickers updates the ticker for all currency pairs of a given asset type
-func (b *Bitfinex) UpdateTickers(a asset.Item) error {
+func (b *Bitfinex) UpdateTickers(ctx context.Context, a asset.Item) error {
 	enabledPairs, err := b.GetEnabledPairs(a)
->>>>>>> c9ab0b11
 	if err != nil {
 		return err
 	}
@@ -370,8 +364,8 @@
 }
 
 // UpdateTicker updates and returns the ticker for a currency pair
-func (b *Bitfinex) UpdateTicker(p currency.Pair, a asset.Item) (*ticker.Price, error) {
-	err := b.UpdateTickers(a)
+func (b *Bitfinex) UpdateTicker(ctx context.Context, p currency.Pair, a asset.Item) (*ticker.Price, error) {
+	err := b.UpdateTickers(ctx, a)
 	if err != nil {
 		return nil, err
 	}
@@ -379,13 +373,8 @@
 }
 
 // FetchTicker returns the ticker for a currency pair
-<<<<<<< HEAD
-func (b *Bitfinex) FetchTicker(ctx context.Context, p currency.Pair, assetType asset.Item) (*ticker.Price, error) {
-	fPair, err := b.FormatExchangeCurrency(p, assetType)
-=======
-func (b *Bitfinex) FetchTicker(p currency.Pair, a asset.Item) (*ticker.Price, error) {
+func (b *Bitfinex) FetchTicker(ctx context.Context, p currency.Pair, a asset.Item) (*ticker.Price, error) {
 	fPair, err := b.FormatExchangeCurrency(p, a)
->>>>>>> c9ab0b11
 	if err != nil {
 		return nil, err
 	}
@@ -393,11 +382,7 @@
 	b.appendOptionalDelimiter(&fPair)
 	tick, err := ticker.GetTicker(b.Name, fPair, asset.Spot)
 	if err != nil {
-<<<<<<< HEAD
-		return b.UpdateTicker(ctx, fPair, assetType)
-=======
-		return b.UpdateTicker(fPair, a)
->>>>>>> c9ab0b11
+		return b.UpdateTicker(ctx, fPair, a)
 	}
 	return tick, nil
 }
