--- conflicted
+++ resolved
@@ -524,11 +524,7 @@
 	return nil
 }
 
-<<<<<<< HEAD
-func (b *Bitfinex) handleWSChannelUpdate(ctx context.Context, c *stream.ChannelSubscription, eventType string, d []interface{}) error {
-=======
-func (b *Bitfinex) handleWSChannelUpdate(c *subscription.Subscription, eventType string, d []interface{}) error {
->>>>>>> e0c6e118
+func (b *Bitfinex) handleWSChannelUpdate(ctx context.Context, c *subscription.Subscription, eventType string, d []interface{}) error {
 	if eventType == wsChecksum {
 		return b.handleWSChecksum(c, d)
 	}
@@ -582,11 +578,7 @@
 	return nil
 }
 
-<<<<<<< HEAD
-func (b *Bitfinex) handleWSBookUpdate(ctx context.Context, c *stream.ChannelSubscription, d []interface{}) error {
-=======
-func (b *Bitfinex) handleWSBookUpdate(c *subscription.Subscription, d []interface{}) error {
->>>>>>> e0c6e118
+func (b *Bitfinex) handleWSBookUpdate(ctx context.Context, c *subscription.Subscription, d []interface{}) error {
 	var newOrderbook []WebsocketBook
 	obSnapBundle, ok := d[1].([]interface{})
 	if !ok {
@@ -672,11 +664,7 @@
 				Amount: amountRate})
 		}
 
-<<<<<<< HEAD
-		if err := b.WsUpdateOrderbook(ctx, c, c.Currency, c.Asset, newOrderbook, int64(sequenceNo), fundingRate); err != nil {
-=======
-		if err := b.WsUpdateOrderbook(c, c.Pair, c.Asset, newOrderbook, int64(sequenceNo), fundingRate); err != nil {
->>>>>>> e0c6e118
+		if err := b.WsUpdateOrderbook(ctx, c, c.Pair, c.Asset, newOrderbook, int64(sequenceNo), fundingRate); err != nil {
 			return fmt.Errorf("updating orderbook error: %s",
 				err)
 		}
@@ -1521,11 +1509,7 @@
 
 // WsUpdateOrderbook updates the orderbook list, removing and adding to the
 // orderbook sides
-<<<<<<< HEAD
-func (b *Bitfinex) WsUpdateOrderbook(ctx context.Context, c *stream.ChannelSubscription, p currency.Pair, assetType asset.Item, book []WebsocketBook, sequenceNo int64, fundingRate bool) error {
-=======
-func (b *Bitfinex) WsUpdateOrderbook(c *subscription.Subscription, p currency.Pair, assetType asset.Item, book []WebsocketBook, sequenceNo int64, fundingRate bool) error {
->>>>>>> e0c6e118
+func (b *Bitfinex) WsUpdateOrderbook(ctx context.Context, c *subscription.Subscription, p currency.Pair, assetType asset.Item, book []WebsocketBook, sequenceNo int64, fundingRate bool) error {
 	orderbookUpdate := orderbook.Update{
 		Asset:      assetType,
 		Pair:       p,
@@ -1619,13 +1603,8 @@
 // resubOrderbook resubscribes the orderbook after a consistency error, probably a failed checksum,
 // which forces a fresh snapshot. If we don't do this the orderbook will keep erroring and drifting.
 // Flushing the orderbook happens immediately, but the ReSub itself is a go routine to avoid blocking the WS data channel
-<<<<<<< HEAD
-func (b *Bitfinex) resubOrderbook(ctx context.Context, c *stream.ChannelSubscription) {
-	if err := b.Websocket.Orderbook.FlushOrderbook(c.Currency, c.Asset); err != nil {
-=======
-func (b *Bitfinex) resubOrderbook(c *subscription.Subscription) {
+func (b *Bitfinex) resubOrderbook(ctx context.Context, c *subscription.Subscription) {
 	if err := b.Websocket.Orderbook.FlushOrderbook(c.Pair, c.Asset); err != nil {
->>>>>>> e0c6e118
 		log.Errorf(log.ExchangeSys, "%s error flushing orderbook: %v", b.Name, err)
 	}
 
@@ -1686,49 +1665,13 @@
 }
 
 // Subscribe sends a websocket message to receive data from channels
-<<<<<<< HEAD
-func (b *Bitfinex) Subscribe(_ context.Context, channels []stream.ChannelSubscription) error {
-	return b.parallelChanOp(channels, b.subscribeToChan)
+func (b *Bitfinex) Subscribe(ctx context.Context, channels []subscription.Subscription) error {
+	return b.ParallelChanOp(channels, b.subscribeToChan, 1)
 }
 
 // Unsubscribe sends a websocket message to stop receiving data from channels
-func (b *Bitfinex) Unsubscribe(_ context.Context, channels []stream.ChannelSubscription) error {
-	return b.parallelChanOp(channels, b.unsubscribeFromChan)
-}
-
-// parallelChanOp performs a single method call in parallel across streams and waits to return any errors
-func (b *Bitfinex) parallelChanOp(channels []stream.ChannelSubscription, m func(*stream.ChannelSubscription) error) error {
-	wg := sync.WaitGroup{}
-	wg.Add(len(channels))
-	errC := make(chan error, len(channels))
-
-	for i := range channels {
-		go func(c *stream.ChannelSubscription) {
-			defer wg.Done()
-			if err := m(c); err != nil {
-				errC <- err
-			}
-		}(&channels[i])
-	}
-
-	wg.Wait()
-	close(errC)
-
-	var errs error
-	for err := range errC {
-		errs = common.AppendError(errs, err)
-	}
-
-	return errs
-=======
-func (b *Bitfinex) Subscribe(channels []subscription.Subscription) error {
-	return b.ParallelChanOp(channels, b.subscribeToChan, 1)
-}
-
-// Unsubscribe sends a websocket message to stop receiving data from channels
-func (b *Bitfinex) Unsubscribe(channels []subscription.Subscription) error {
+func (b *Bitfinex) Unsubscribe(ctx context.Context, channels []subscription.Subscription) error {
 	return b.ParallelChanOp(channels, b.unsubscribeFromChan, 1)
->>>>>>> e0c6e118
 }
 
 // subscribeToChan handles a single subscription and parses the result
