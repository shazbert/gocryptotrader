--- conflicted
+++ resolved
@@ -1316,19 +1316,15 @@
 	return nil
 }
 
-<<<<<<< HEAD
 // WsSendAuth sends a authenticated event payload
-func (b *Bitfinex) WsSendAuth() error {
+func (b *Bitfinex) WsSendAuth(ctx context.Context) error {
 	if !b.IsAuthenticatedWebsocketSupported() {
 		return fmt.Errorf("%v AuthenticatedWebsocketAPISupport not enabled",
 			b.Name)
-=======
-// WsSendAuth sends a autheticated event payload
-func (b *Bitfinex) WsSendAuth(ctx context.Context) error {
+	}
 	creds, err := b.GetCredentials(ctx)
 	if err != nil {
 		return err
->>>>>>> 1669f1c6
 	}
 
 	nonce := strconv.FormatInt(time.Now().Unix(), 10)
