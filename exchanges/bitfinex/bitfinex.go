package bitfinex

import (
	"bytes"
	"context"
	"encoding/json"
	"errors"
	"fmt"
	"io"
	"net/http"
	"net/url"
	"strconv"
	"strings"
	"time"

	"github.com/thrasher-corp/gocryptotrader/common"
	"github.com/thrasher-corp/gocryptotrader/common/crypto"
	"github.com/thrasher-corp/gocryptotrader/currency"
	exchange "github.com/thrasher-corp/gocryptotrader/exchanges"
	"github.com/thrasher-corp/gocryptotrader/exchanges/order"
	"github.com/thrasher-corp/gocryptotrader/exchanges/request"
	"github.com/thrasher-corp/gocryptotrader/portfolio/withdraw"
)

const (
	bitfinexAPIURLBase = "https://api.bitfinex.com"
	// Version 1 API endpoints
	bitfinexAPIVersion         = "/v1/"
	bitfinexStats              = "stats/"
	bitfinexAccountInfo        = "account_infos"
	bitfinexAccountFees        = "account_fees"
	bitfinexAccountSummary     = "summary"
	bitfinexDeposit            = "deposit/new"
	bitfinexBalances           = "balances"
	bitfinexTransfer           = "transfer"
	bitfinexWithdrawal         = "withdraw"
	bitfinexOrderNew           = "order/new"
	bitfinexOrderNewMulti      = "order/new/multi"
	bitfinexOrderCancel        = "order/cancel"
	bitfinexOrderCancelMulti   = "order/cancel/multi"
	bitfinexOrderCancelAll     = "order/cancel/all"
	bitfinexOrderCancelReplace = "order/cancel/replace"
	bitfinexOrderStatus        = "order/status"
	bitfinexInactiveOrders     = "orders/hist"
	bitfinexOrders             = "orders"
	bitfinexPositions          = "positions"
	bitfinexClaimPosition      = "position/claim"
	bitfinexHistory            = "history"
	bitfinexHistoryMovements   = "history/movements"
	bitfinexTradeHistory       = "mytrades"
	bitfinexOfferNew           = "offer/new"
	bitfinexOfferCancel        = "offer/cancel"
	bitfinexActiveCredits      = "credits"
	bitfinexOffers             = "offers"
	bitfinexMarginActiveFunds  = "taken_funds"
	bitfinexMarginUnusedFunds  = "unused_taken_funds"
	bitfinexMarginTotalFunds   = "total_taken_funds"
	bitfinexMarginClose        = "funding/close"
	bitfinexLendbook           = "lendbook/"
	bitfinexLends              = "lends/"
	bitfinexLeaderboard        = "rankings"

	// Version 2 API endpoints
	bitfinexAPIVersion2     = "/v2/"
	bitfinexV2MarginFunding = "calc/trade/avg?"
	bitfinexV2Balances      = "auth/r/wallets"
	bitfinexV2AccountInfo   = "auth/r/info/user"
	bitfinexV2MarginInfo    = "auth/r/info/margin/"
	bitfinexV2FundingInfo   = "auth/r/info/funding/%s"
	bitfinexDerivativeData  = "status/deriv?"
	bitfinexPlatformStatus  = "platform/status"
	bitfinexTickerBatch     = "tickers"
	bitfinexTicker          = "ticker/"
	bitfinexTrades          = "trades/"
	bitfinexOrderbook       = "book/"
	bitfinexStatistics      = "stats1/"
	bitfinexCandles         = "candles/trade"
	bitfinexKeyPermissions  = "key_info"
	bitfinexMarginInfo      = "margin_infos"
	bitfinexDepositMethod   = "conf/pub:map:currency:label"
	bitfinexMarginPairs     = "conf/pub:list:pair:margin"

	// Bitfinex platform status values
	// When the platform is marked in maintenance mode bots should stop trading
	// activity. Cancelling orders will be possible.
	bitfinexMaintenanceMode = 0
	bitfinexOperativeMode   = 1

	bitfinexChecksumFlag   = 131072
	bitfinexWsSequenceFlag = 65536
)

// Bitfinex is the overarching type across the bitfinex package
type Bitfinex struct {
	exchange.Base
	WebsocketSubdChannels map[int]WebsocketChanInfo
}

// GetPlatformStatus returns the Bifinex platform status
func (b *Bitfinex) GetPlatformStatus(ctx context.Context) (int, error) {
	var response []int
	err := b.SendHTTPRequest(ctx, exchange.RestSpot,
		bitfinexAPIVersion2+
			bitfinexPlatformStatus,
		&response,
		platformStatus)
	if err != nil {
		return -1, err
	}

	switch response[0] {
	case bitfinexOperativeMode:
		return bitfinexOperativeMode, nil
	case bitfinexMaintenanceMode:
		return bitfinexMaintenanceMode, nil
	}

	return -1, fmt.Errorf("unexpected platform status value %d", response[0])
}

func baseMarginInfo(data []interface{}) (MarginInfoV2, error) {
	var resp MarginInfoV2
	tempData, ok := data[1].([]interface{})
	if !ok {
		return resp, fmt.Errorf("%w", errTypeAssert)
	}
	resp.UserPNL, ok = tempData[0].(float64)
	if !ok {
		return resp, fmt.Errorf("%w for UserPNL", errTypeAssert)
	}
	resp.UserSwaps, ok = tempData[1].(float64)
	if !ok {
		return resp, fmt.Errorf("%w for UserSwaps", errTypeAssert)
	}
	resp.MarginBalance, ok = tempData[2].(float64)
	if !ok {
		return resp, fmt.Errorf("%w for MarginBalance", errTypeAssert)
	}
	resp.MarginNet, ok = tempData[3].(float64)
	if !ok {
		return resp, fmt.Errorf("%w for MarginNet", errTypeAssert)
	}
	resp.MarginMin, ok = tempData[4].(float64)
	if !ok {
		return resp, fmt.Errorf("%w for MarginMin", errTypeAssert)
	}
	return resp, nil
}

func symbolMarginInfo(data []interface{}) ([]MarginInfoV2, error) {
	var resp []MarginInfoV2
	for x := range data {
		var tempResp MarginInfoV2
		tempData, ok := data[x].([]interface{})
		if !ok {
			return nil, fmt.Errorf("%w for all sym", errTypeAssert)
		}
		var check bool
		tempResp.Symbol, check = tempData[1].(string)
		if !check {
			return nil, fmt.Errorf("%w for symbol data", errTypeAssert)
		}
		tempFloatData, check := tempData[2].([]interface{})
		if !check {
			return nil, fmt.Errorf("%w for symbol data", errTypeAssert)
		}
		if len(tempFloatData) < 4 {
			return nil, errors.New("invalid data received")
		}
		tempResp.TradableBalance, ok = tempFloatData[0].(float64)
		if !ok {
			return nil, fmt.Errorf("%w for TradableBalance", errTypeAssert)
		}
		tempResp.GrossBalance, ok = tempFloatData[1].(float64)
		if !ok {
			return nil, fmt.Errorf("%w for GrossBalance", errTypeAssert)
		}
		tempResp.BestAskAmount, ok = tempFloatData[2].(float64)
		if !ok {
			return nil, fmt.Errorf("%w for BestAskAmount", errTypeAssert)
		}
		tempResp.BestBidAmount, ok = tempFloatData[3].(float64)
		if !ok {
			return nil, fmt.Errorf("%w for BestBidAmount", errTypeAssert)
		}
		resp = append(resp, tempResp)
	}
	return resp, nil
}

func defaultMarginV2Info(data []interface{}) (MarginInfoV2, error) {
	var resp MarginInfoV2
	var ok bool
	resp.Symbol, ok = data[1].(string)
	if !ok {
		return resp, fmt.Errorf("%w for symbol", errTypeAssert)
	}
	tempData, check := data[2].([]interface{})
	if !check {
		return resp, fmt.Errorf("%w for symbol data", errTypeAssert)
	}
	if len(tempData) < 4 {
		return resp, errors.New("invalid data received")
	}
	resp.TradableBalance, ok = tempData[0].(float64)
	if !ok {
		return resp, fmt.Errorf("%w for TradableBalance", errTypeAssert)
	}
	resp.GrossBalance, ok = tempData[1].(float64)
	if !ok {
		return resp, fmt.Errorf("%w for GrossBalance", errTypeAssert)
	}
	resp.BestAskAmount, ok = tempData[2].(float64)
	if !ok {
		return resp, fmt.Errorf("%w for BestAskAmount", errTypeAssert)
	}
	resp.BestBidAmount, ok = tempData[3].(float64)
	if !ok {
		return resp, fmt.Errorf("%w for BestBidAmount", errTypeAssert)
	}
	return resp, nil
}

// GetV2MarginInfo gets v2 margin info for a symbol provided
// symbol: base, sym_all, any other trading symbol example tBTCUSD
func (b *Bitfinex) GetV2MarginInfo(ctx context.Context, symbol string) ([]MarginInfoV2, error) {
	var data []interface{}
	err := b.SendAuthenticatedHTTPRequestV2(ctx,
		exchange.RestSpot, http.MethodPost,
		bitfinexV2MarginInfo+symbol,
		nil,
		&data,
		getMarginInfoRate)
	if err != nil {
		return nil, err
	}
	var tempResp MarginInfoV2
	switch symbol {
	case "base":
		tempResp, err = baseMarginInfo(data)
		if err != nil {
			return nil, fmt.Errorf("%v - %s: %w", b.Name, symbol, err)
		}
	case "sym_all":
		var resp []MarginInfoV2
		resp, err = symbolMarginInfo(data)
		return resp, err
	default:
		tempResp, err = defaultMarginV2Info(data)
		if err != nil {
			return nil, fmt.Errorf("%v - %s: %w", b.Name, symbol, err)
		}
	}
	return []MarginInfoV2{tempResp}, nil
}

// GetV2MarginFunding gets borrowing rates for margin trading
func (b *Bitfinex) GetV2MarginFunding(ctx context.Context, symbol, amount string, period int32) (MarginV2FundingData, error) {
	var resp []interface{}
	var response MarginV2FundingData
	params := make(map[string]interface{})
	params["symbol"] = symbol
	params["period"] = period
	params["amount"] = amount
	err := b.SendAuthenticatedHTTPRequestV2(ctx, exchange.RestSpot, http.MethodPost,
		bitfinexV2MarginFunding,
		params,
		&resp,
		getMarginInfoRate)
	if err != nil {
		return response, err
	}
	if len(resp) != 2 {
		return response, errors.New("invalid data received")
	}
	avgRate, ok := resp[0].(float64)
	if !ok {
		return response, fmt.Errorf("%v - %v: %w for rate", b.Name, symbol, errTypeAssert)
	}
	avgAmount, ok := resp[1].(float64)
	if !ok {
		return response, fmt.Errorf("%v - %v: %w for amount", b.Name, symbol, errTypeAssert)
	}
	response.Symbol = symbol
	response.RateAverage = avgRate
	response.AmountAverage = avgAmount
	return response, nil
}

// GetV2FundingInfo gets funding info for margin pairs
func (b *Bitfinex) GetV2FundingInfo(ctx context.Context, key string) (MarginFundingDataV2, error) {
	var resp []interface{}
	var response MarginFundingDataV2
	err := b.SendAuthenticatedHTTPRequestV2(ctx, exchange.RestSpot, http.MethodPost,
		fmt.Sprintf(bitfinexV2FundingInfo, key),
		nil,
		&resp,
		getAccountFees)
	if err != nil {
		return response, err
	}
	if len(resp) != 3 {
		return response, errors.New("invalid data received")
	}
	sym, ok := resp[0].(string)
	if !ok {
		return response, fmt.Errorf("%v GetV2FundingInfo: %w for sym", b.Name, errTypeAssert)
	}
	symbol, ok := resp[1].(string)
	if !ok {
		return response, fmt.Errorf("%v GetV2FundingInfo: %w for symbol", b.Name, errTypeAssert)
	}
	fundingData, ok := resp[2].([]interface{})
	if !ok {
		return response, fmt.Errorf("%v GetV2FundingInfo: %w for fundingData", b.Name, errTypeAssert)
	}
	response.Sym = sym
	response.Symbol = symbol
	if len(fundingData) < 4 {
		return response, fmt.Errorf("%v GetV2FundingInfo: invalid length of fundingData", b.Name)
	}
	for x := 0; x < 3; x++ {
		_, ok := fundingData[x].(float64)
		if !ok {
			return response, fmt.Errorf("type conversion failed for x = %d", x)
		}
	}
	response.Data.YieldLoan = fundingData[0].(float64)
	response.Data.YieldLend = fundingData[1].(float64)
	response.Data.DurationLoan = fundingData[2].(float64)
	response.Data.DurationLend = fundingData[3].(float64)
	return response, nil
}

// GetAccountInfoV2 gets V2 account data
func (b *Bitfinex) GetAccountInfoV2(ctx context.Context) (AccountV2Data, error) {
	var resp AccountV2Data
	var data []interface{}
	err := b.SendAuthenticatedHTTPRequestV2(ctx, exchange.RestSpot, http.MethodPost,
		bitfinexV2AccountInfo,
		nil,
		&data,
		getAccountFees)
	if err != nil {
		return resp, err
	}
	if len(data) < 8 {
		return resp, fmt.Errorf("%v GetAccountInfoV2: invalid length of data", b.Name)
	}
	var ok bool
	var tempString string
	var tempFloat float64
	if tempFloat, ok = data[0].(float64); !ok {
		return resp, fmt.Errorf("%v GetAccountInfoV2: %w for id", b.Name, errTypeAssert)
	}
	resp.ID = int64(tempFloat)
	if tempString, ok = data[1].(string); !ok {
		return resp, fmt.Errorf("%v GetAccountInfoV2: %w for email", b.Name, errTypeAssert)
	}
	resp.Email = tempString
	if tempString, ok = data[2].(string); !ok {
		return resp, fmt.Errorf("%v GetAccountInfoV2: %w for username", b.Name, errTypeAssert)
	}
	resp.Username = tempString
	if tempFloat, ok = data[3].(float64); !ok {
		return resp, fmt.Errorf("%v GetAccountInfoV2: %w for accountcreate", b.Name, errTypeAssert)
	}
	resp.MTSAccountCreate = int64(tempFloat)
	if tempFloat, ok = data[4].(float64); !ok {
		return resp, fmt.Errorf("%v GetAccountInfoV2: %w failed for verified", b.Name, errTypeAssert)
	}
	resp.Verified = int64(tempFloat)
	if tempString, ok = data[7].(string); !ok {
		return resp, fmt.Errorf("%v GetAccountInfoV2: %w for timezone", b.Name, errTypeAssert)
	}
	resp.Timezone = tempString
	return resp, nil
}

// GetV2Balances gets v2 balances
func (b *Bitfinex) GetV2Balances(ctx context.Context) ([]WalletDataV2, error) {
	var resp []WalletDataV2
	var data [][4]interface{}
	err := b.SendAuthenticatedHTTPRequestV2(ctx,
		exchange.RestSpot, http.MethodPost,
		bitfinexV2Balances,
		nil,
		&data,
		getAccountFees)
	if err != nil {
		return resp, err
	}
	for x := range data {
		wType, ok := data[x][0].(string)
		if !ok {
			return resp, fmt.Errorf("%v GetV2Balances: %w for walletType", b.Name, errTypeAssert)
		}
		curr, ok := data[x][1].(string)
		if !ok {
			return resp, fmt.Errorf("%v GetV2Balances: %w for currency", b.Name, errTypeAssert)
		}
		bal, ok := data[x][2].(float64)
		if !ok {
			return resp, fmt.Errorf("%v GetV2Balances: %w for balance", b.Name, errTypeAssert)
		}
		unsettledInterest, ok := data[x][3].(float64)
		if !ok {
			return resp, fmt.Errorf("%v GetV2Balances: %w for unsettledInterest", b.Name, errTypeAssert)
		}
		resp = append(resp, WalletDataV2{
			WalletType:        wType,
			Currency:          curr,
			Balance:           bal,
			UnsettledInterest: unsettledInterest,
		})
	}
	return resp, nil
}

// GetMarginPairs gets pairs that allow margin trading
func (b *Bitfinex) GetMarginPairs(ctx context.Context) ([]string, error) {
	var resp [][]string
	path := bitfinexAPIVersion2 + bitfinexMarginPairs
	err := b.SendHTTPRequest(ctx, exchange.RestSpot, path, &resp, status)
	if err != nil {
		return nil, err
	}
	if len(resp) != 1 {
		return nil, errors.New("invalid response")
	}
	return resp[0], nil
}

// GetDerivativeStatusInfo gets status data for the queried derivative
func (b *Bitfinex) GetDerivativeStatusInfo(ctx context.Context, keys, startTime, endTime string, sort, limit int64) ([]DerivativeDataResponse, error) {
	var result [][]interface{}
	var finalResp []DerivativeDataResponse

	params := url.Values{}
	params.Set("keys", keys)
	if startTime != "" {
		params.Set("start", startTime)
	}
	if endTime != "" {
		params.Set("end", endTime)
	}
	if sort != 0 {
		params.Set("sort", strconv.FormatInt(sort, 10))
	}
	if limit != 0 {
		params.Set("limit", strconv.FormatInt(limit, 10))
	}
	path := bitfinexAPIVersion2 + bitfinexDerivativeData +
		params.Encode()
	err := b.SendHTTPRequest(ctx, exchange.RestSpot, path, &result, status)
	if err != nil {
		return finalResp, err
	}
	for z := range result {
		if len(result[z]) < 19 {
			return finalResp, fmt.Errorf("%v GetDerivativeStatusInfo: invalid response, array length too small, check api docs for updates", b.Name)
		}
		var response DerivativeDataResponse
		var ok bool
		if response.Key, ok = result[z][0].(string); !ok {
			return finalResp, fmt.Errorf("%v GetDerivativeStatusInfo: %w for Key", b.Name, errTypeAssert)
		}
		if response.MTS, ok = result[z][1].(float64); !ok {
			return finalResp, fmt.Errorf("%v GetDerivativeStatusInfo: %w for MTS", b.Name, errTypeAssert)
		}
		if response.DerivPrice, ok = result[z][3].(float64); !ok {
			return finalResp, fmt.Errorf("%v GetDerivativeStatusInfo: %w for DerivPrice", b.Name, errTypeAssert)
		}
		if response.SpotPrice, ok = result[z][4].(float64); !ok {
			return finalResp, fmt.Errorf("%v GetDerivativeStatusInfo: %w for SpotPrice", b.Name, errTypeAssert)
		}
		if response.InsuranceFundBalance, ok = result[z][6].(float64); !ok {
			return finalResp, fmt.Errorf("%v GetDerivativeStatusInfo: %w for Insurance fund balance", b.Name, errTypeAssert)
		}
		if response.NextFundingEventTS, ok = result[z][8].(float64); !ok {
			return finalResp, fmt.Errorf("%v GetDerivativeStatusInfo: %w for NextFundingEventTS", b.Name, errTypeAssert)
		}
		if response.NextFundingAccured, ok = result[z][9].(float64); !ok {
			return finalResp, fmt.Errorf("%v GetDerivativeStatusInfo: %w for NextFundingAccrued", b.Name, errTypeAssert)
		}
		if response.NextFundingStep, ok = result[z][10].(float64); !ok {
			return finalResp, fmt.Errorf("%v GetDerivativeStatusInfo: %w for NextFundingStep", b.Name, errTypeAssert)
		}
		if response.CurrentFunding, ok = result[z][12].(float64); !ok {
			return finalResp, fmt.Errorf("%v GetDerivativeStatusInfo: %w for CurrentFunding", b.Name, errTypeAssert)
		}
		if response.MarkPrice, ok = result[z][15].(float64); !ok {
			return finalResp, fmt.Errorf("%v GetDerivativeStatusInfo: %w for MarkPrice", b.Name, errTypeAssert)
		}

		if response.OpenInterest, ok = result[z][18].(float64); !ok {
			return finalResp, fmt.Errorf("%v GetDerivativeStatusInfo: %w for OpenInterest", b.Name, errTypeAssert)
		}
		finalResp = append(finalResp, response)
	}
	return finalResp, nil
}

// GetTickerBatch returns all supported ticker information
func (b *Bitfinex) GetTickerBatch(ctx context.Context) (map[string]Ticker, error) {
	var response [][]interface{}

	path := bitfinexAPIVersion2 + bitfinexTickerBatch +
		"?symbols=ALL"

	err := b.SendHTTPRequest(ctx, exchange.RestSpot, path, &response, tickerBatch)
	if err != nil {
		return nil, err
	}

	var tickers = make(map[string]Ticker)
	for x := range response {
		if len(response[x]) > 11 {
			tickers[response[x][0].(string)] = Ticker{
				FlashReturnRate:    response[x][1].(float64),
				Bid:                response[x][2].(float64),
				BidPeriod:          int64(response[x][3].(float64)),
				BidSize:            response[x][4].(float64),
				Ask:                response[x][5].(float64),
				AskPeriod:          int64(response[x][6].(float64)),
				AskSize:            response[x][7].(float64),
				DailyChange:        response[x][8].(float64),
				DailyChangePerc:    response[x][9].(float64),
				Last:               response[x][10].(float64),
				Volume:             response[x][11].(float64),
				High:               response[x][12].(float64),
				Low:                response[x][13].(float64),
				FFRAmountAvailable: response[x][16].(float64),
			}
			continue
		}
		tickers[response[x][0].(string)] = Ticker{
			Bid:             response[x][1].(float64),
			BidSize:         response[x][2].(float64),
			Ask:             response[x][3].(float64),
			AskSize:         response[x][4].(float64),
			DailyChange:     response[x][5].(float64),
			DailyChangePerc: response[x][6].(float64),
			Last:            response[x][7].(float64),
			Volume:          response[x][8].(float64),
			High:            response[x][9].(float64),
			Low:             response[x][10].(float64),
		}
	}
	return tickers, nil
}

// GetTicker returns ticker information for one symbol
func (b *Bitfinex) GetTicker(ctx context.Context, symbol string) (Ticker, error) {
	var response []interface{}

	path := bitfinexAPIVersion2 + bitfinexTicker + symbol

	err := b.SendHTTPRequest(ctx, exchange.RestSpot, path, &response, tickerFunction)
	if err != nil {
		return Ticker{}, err
	}

	if len(response) > 10 {
		return Ticker{
			FlashReturnRate:    response[0].(float64),
			Bid:                response[1].(float64),
			BidPeriod:          int64(response[2].(float64)),
			BidSize:            response[3].(float64),
			Ask:                response[4].(float64),
			AskPeriod:          int64(response[5].(float64)),
			AskSize:            response[6].(float64),
			DailyChange:        response[7].(float64),
			DailyChangePerc:    response[8].(float64),
			Last:               response[9].(float64),
			Volume:             response[10].(float64),
			High:               response[11].(float64),
			Low:                response[12].(float64),
			FFRAmountAvailable: response[15].(float64),
		}, nil
	}
	return Ticker{
		Bid:             response[0].(float64),
		BidSize:         response[1].(float64),
		Ask:             response[2].(float64),
		AskSize:         response[3].(float64),
		DailyChange:     response[4].(float64),
		DailyChangePerc: response[5].(float64),
		Last:            response[6].(float64),
		Volume:          response[7].(float64),
		High:            response[8].(float64),
		Low:             response[9].(float64),
	}, nil
}

// GetTrades gets historic trades that occurred on the exchange
//
// currencyPair e.g. "tBTCUSD"
// timestampStart is a millisecond timestamp
// timestampEnd is a millisecond timestamp
// reOrderResp reorders the returned data.
func (b *Bitfinex) GetTrades(ctx context.Context, currencyPair string, limit, timestampStart, timestampEnd int64, reOrderResp bool) ([]Trade, error) {
	v := url.Values{}
	if limit > 0 {
		v.Set("limit", strconv.FormatInt(limit, 10))
	}

	if timestampStart > 0 {
		v.Set("start", strconv.FormatInt(timestampStart, 10))
	}

	if timestampEnd > 0 {
		v.Set("end", strconv.FormatInt(timestampEnd, 10))
	}
	sortVal := "0"
	if reOrderResp {
		sortVal = "1"
	}
	v.Set("sort", sortVal)

	path := bitfinexAPIVersion2 + bitfinexTrades + currencyPair + "/hist" + "?" + v.Encode()

	var resp [][]interface{}
	err := b.SendHTTPRequest(ctx, exchange.RestSpot, path, &resp, tradeRateLimit)
	if err != nil {
		return nil, err
	}

	var history []Trade
	for i := range resp {
		amount := resp[i][2].(float64)
		side := order.Buy.String()
		if amount < 0 {
			side = order.Sell.String()
			amount *= -1
		}

		if len(resp[i]) > 4 {
			history = append(history, Trade{
				TID:       int64(resp[i][0].(float64)),
				Timestamp: int64(resp[i][1].(float64)),
				Amount:    amount,
				Rate:      resp[i][3].(float64),
				Period:    int64(resp[i][4].(float64)),
				Type:      side,
			})
			continue
		}

		history = append(history, Trade{
			TID:       int64(resp[i][0].(float64)),
			Timestamp: int64(resp[i][1].(float64)),
			Amount:    amount,
			Price:     resp[i][3].(float64),
			Type:      side,
		})
	}

	return history, nil
}

// GetOrderbook retieves the orderbook bid and ask price points for a currency
// pair - By default the response will return 25 bid and 25 ask price points.
// symbol - Example "tBTCUSD"
// precision - P0,P1,P2,P3,R0
// Values can contain limit amounts for both the asks and bids - Example
// "len" = 100
func (b *Bitfinex) GetOrderbook(ctx context.Context, symbol, precision string, limit int64) (Orderbook, error) {
	var u = url.Values{}
	if limit > 0 {
		u.Set("len", strconv.FormatInt(limit, 10))
	}
	path := bitfinexAPIVersion2 + bitfinexOrderbook + symbol + "/" + precision + "?" + u.Encode()
	var response [][]interface{}
	err := b.SendHTTPRequest(ctx, exchange.RestSpot, path, &response, orderbookFunction)
	if err != nil {
		return Orderbook{}, err
	}

	var o Orderbook
	if precision == "R0" {
		// Raw book changes the return
		for x := range response {
			var b Book
			if len(response[x]) > 3 {
				// Funding currency
				b.Amount = response[x][3].(float64)
				b.Rate = response[x][2].(float64)
				b.Period = response[x][1].(float64)
				b.OrderID = int64(response[x][0].(float64))
				if b.Amount > 0 {
					o.Asks = append(o.Asks, b)
				} else {
					b.Amount *= -1
					o.Bids = append(o.Bids, b)
				}
			} else {
				// Trading currency
				b.Amount = response[x][2].(float64)
				b.Price = response[x][1].(float64)
				b.OrderID = int64(response[x][0].(float64))
				if b.Amount > 0 {
					o.Bids = append(o.Bids, b)
				} else {
					b.Amount *= -1
					o.Asks = append(o.Asks, b)
				}
			}
		}
	} else {
		for x := range response {
			var b Book
			if len(response[x]) > 3 {
				// Funding currency
				b.Amount = response[x][3].(float64)
				b.Count = int64(response[x][2].(float64))
				b.Period = response[x][1].(float64)
				b.Rate = response[x][0].(float64)
				if b.Amount > 0 {
					o.Asks = append(o.Asks, b)
				} else {
					b.Amount *= -1
					o.Bids = append(o.Bids, b)
				}
			} else {
				// Trading currency
				b.Amount = response[x][2].(float64)
				b.Count = int64(response[x][1].(float64))
				b.Price = response[x][0].(float64)
				if b.Amount > 0 {
					o.Bids = append(o.Bids, b)
				} else {
					b.Amount *= -1
					o.Asks = append(o.Asks, b)
				}
			}
		}
	}

	return o, nil
}

// GetStats returns various statistics about the requested pair
func (b *Bitfinex) GetStats(ctx context.Context, symbol string) ([]Stat, error) {
	var response []Stat
	path := bitfinexAPIVersion + bitfinexStats + symbol
	return response, b.SendHTTPRequest(ctx, exchange.RestSpot, path, &response, statsV1)
}

// GetFundingBook the entire margin funding book for both bids and asks sides
// per currency string
// symbol - example "USD"
// WARNING: Orderbook now has this support, will be deprecated once a full
// conversion to full V2 API update is done.
func (b *Bitfinex) GetFundingBook(ctx context.Context, symbol string) (FundingBook, error) {
	response := FundingBook{}
	path := bitfinexAPIVersion + bitfinexLendbook + symbol

	if err := b.SendHTTPRequest(ctx, exchange.RestSpot, path, &response, fundingbook); err != nil {
		return response, err
	}

	return response, nil
}

// GetLends returns a list of the most recent funding data for the given
// currency: total amount provided and Flash Return Rate (in % by 365 days)
// over time
// Symbol - example "USD"
func (b *Bitfinex) GetLends(ctx context.Context, symbol string, values url.Values) ([]Lends, error) {
	var response []Lends
	path := common.EncodeURLValues(bitfinexAPIVersion+
		bitfinexLends+
		symbol,
		values)
	return response, b.SendHTTPRequest(ctx, exchange.RestSpot, path, &response, lends)
}

// GetCandles returns candle chart data
// timeFrame values: '1m', '5m', '15m', '30m', '1h', '3h', '6h', '12h', '1D',
// '7D', '14D', '1M'
// section values: last or hist
func (b *Bitfinex) GetCandles(ctx context.Context, symbol, timeFrame string, start, end int64, limit uint32, historic bool) ([]Candle, error) {
	var fundingPeriod string
	if symbol[0] == 'f' {
		fundingPeriod = ":p30"
	}

	var path = bitfinexAPIVersion2 +
		bitfinexCandles +
		":" +
		timeFrame +
		":" +
		symbol +
		fundingPeriod

	if historic {
		v := url.Values{}
		if start > 0 {
			v.Set("start", strconv.FormatInt(start, 10))
		}

		if end > 0 {
			v.Set("end", strconv.FormatInt(end, 10))
		}

		if limit > 0 {
			v.Set("limit", strconv.FormatInt(int64(limit), 10))
		}

		path += "/hist"
		if len(v) > 0 {
			path += "?" + v.Encode()
		}

		var response [][]interface{}
		err := b.SendHTTPRequest(ctx, exchange.RestSpot, path, &response, candle)
		if err != nil {
			return nil, err
		}

		var c []Candle
		for i := range response {
			c = append(c, Candle{
				Timestamp: time.Unix(int64(response[i][0].(float64)/1000), 0),
				Open:      response[i][1].(float64),
				Close:     response[i][2].(float64),
				High:      response[i][3].(float64),
				Low:       response[i][4].(float64),
				Volume:    response[i][5].(float64),
			})
		}

		return c, nil
	}

	path += "/last"

	var response []interface{}
	err := b.SendHTTPRequest(ctx, exchange.RestSpot, path, &response, candle)
	if err != nil {
		return nil, err
	}

	if len(response) == 0 {
		return nil, errors.New("no data returned")
	}

	return []Candle{{
		Timestamp: time.Unix(int64(response[0].(float64))/1000, 0),
		Open:      response[1].(float64),
		Close:     response[2].(float64),
		High:      response[3].(float64),
		Low:       response[4].(float64),
		Volume:    response[5].(float64),
	}}, nil
}

// GetConfigurations fetchs currency and symbol site configuration data.
func (b *Bitfinex) GetConfigurations() error {
	return common.ErrNotYetImplemented
}

// GetStatus returns different types of platform information - currently
// supports derivatives pair status only.
func (b *Bitfinex) GetStatus() error {
	return common.ErrNotYetImplemented
}

// GetLiquidationFeed returns liquidations. By default it will retrieve the most
// recent liquidations, but time-specific data can be retrieved using
// timestamps.
func (b *Bitfinex) GetLiquidationFeed() error {
	return common.ErrNotYetImplemented
}

// GetLeaderboard returns leaderboard standings for unrealized profit (period
// delta), unrealized profit (inception), volume, and realized profit.
// Allowed key values: "plu_diff" for unrealized profit (period delta), "plu"
// for unrealized profit (inception); "vol" for volume; "plr" for realized
// profit
// Allowed time frames are 3h, 1w and 1M
// Allowed symbols are trading pairs (e.g. tBTCUSD, tETHUSD and tGLOBAL:USD)
func (b *Bitfinex) GetLeaderboard(ctx context.Context, key, timeframe, symbol string, sort, limit int, start, end string) ([]LeaderboardEntry, error) {
	validLeaderboardKey := func(input string) bool {
		switch input {
		case LeaderboardUnrealisedProfitPeriodDelta,
			LeaderboardUnrealisedProfitInception,
			LeaderboardVolume,
			LeaderbookRealisedProfit:
			return true
		default:
			return false
		}
	}

	if !validLeaderboardKey(key) {
		return nil, errors.New("invalid leaderboard key")
	}

	path := fmt.Sprintf("%s/%s:%s:%s/hist", bitfinexAPIVersion2+bitfinexLeaderboard,
		key,
		timeframe,
		symbol)
	vals := url.Values{}
	if sort != 0 {
		vals.Set("sort", strconv.Itoa(sort))
	}
	if limit != 0 {
		vals.Set("limit", strconv.Itoa(limit))
	}
	if start != "" {
		vals.Set("start", start)
	}
	if end != "" {
		vals.Set("end", end)
	}
	path = common.EncodeURLValues(path, vals)
	var resp []interface{}
	if err := b.SendHTTPRequest(ctx, exchange.RestSpot, path, &resp, leaderBoardReqRate); err != nil {
		return nil, err
	}

	parseTwitterHandle := func(i interface{}) string {
		r, ok := i.(string)
		if !ok {
			return ""
		}
		return r
	}

	var result []LeaderboardEntry
	for x := range resp {
		r := resp[x].([]interface{})
		result = append(result, LeaderboardEntry{
			Timestamp:     time.Unix(0, int64(r[0].(float64))*int64(time.Millisecond)),
			Username:      r[2].(string),
			Ranking:       int(r[3].(float64)),
			Value:         r[6].(float64),
			TwitterHandle: parseTwitterHandle(r[9]),
		})
	}
	return result, nil
}

// GetMarketAveragePrice calculates the average execution price for Trading or
// rate for Margin funding
func (b *Bitfinex) GetMarketAveragePrice() error {
	return common.ErrNotYetImplemented
}

// GetForeignExchangeRate calculates the exchange rate between two currencies
func (b *Bitfinex) GetForeignExchangeRate() error {
	return common.ErrNotYetImplemented
}

// GetAccountFees returns information about your account trading fees
func (b *Bitfinex) GetAccountFees(ctx context.Context) ([]AccountInfo, error) {
	var responses []AccountInfo
	return responses, b.SendAuthenticatedHTTPRequest(ctx, exchange.RestSpot, http.MethodPost,
		bitfinexAccountInfo,
		nil,
		&responses,
		getAccountFees)
}

// GetWithdrawalFees - Gets all fee rates for withdrawals
func (b *Bitfinex) GetWithdrawalFees(ctx context.Context) (AccountFees, error) {
	response := AccountFees{}
	return response, b.SendAuthenticatedHTTPRequest(ctx, exchange.RestSpot, http.MethodPost,
		bitfinexAccountFees,
		nil,
		&response,
		getWithdrawalFees)
}

// GetAccountSummary returns a 30-day summary of your trading volume and return
// on margin funding
func (b *Bitfinex) GetAccountSummary(ctx context.Context) (AccountSummary, error) {
	response := AccountSummary{}

	return response, b.SendAuthenticatedHTTPRequest(ctx, exchange.RestSpot, http.MethodPost,
		bitfinexAccountSummary,
		nil,
		&response,
		getAccountSummary)
}

// NewDeposit returns a new deposit address
// Method - Example methods accepted: “bitcoin”, “litecoin”, “ethereum”,
// “tethers", "ethereumc", "zcash", "monero", "iota", "bcash"
// WalletName - accepted: “trading”, “exchange”, “deposit”
// renew - Default is 0. If set to 1, will return a new unused deposit address
func (b *Bitfinex) NewDeposit(ctx context.Context, method, walletName string, renew int) (DepositResponse, error) {
	if !common.StringDataCompare(AcceptedWalletNames, walletName) {
		return DepositResponse{},
			fmt.Errorf("walletname: [%s] is not allowed, supported: %s",
				walletName,
				AcceptedWalletNames)
	}

	response := DepositResponse{}
	req := make(map[string]interface{})
	req["method"] = method
	req["wallet_name"] = walletName
	req["renew"] = renew

	return response, b.SendAuthenticatedHTTPRequest(ctx, exchange.RestSpot, http.MethodPost,
		bitfinexDeposit,
		req,
		&response,
		newDepositAddress)
}

// GetKeyPermissions checks the permissions of the key being used to generate
// this request.
func (b *Bitfinex) GetKeyPermissions(ctx context.Context) (KeyPermissions, error) {
	response := KeyPermissions{}
	return response, b.SendAuthenticatedHTTPRequest(ctx, exchange.RestSpot, http.MethodPost,
		bitfinexKeyPermissions,
		nil,
		&response,
		getAccountFees)
}

// GetMarginInfo shows your trading wallet information for margin trading
func (b *Bitfinex) GetMarginInfo(ctx context.Context) ([]MarginInfo, error) {
	var response []MarginInfo
	return response, b.SendAuthenticatedHTTPRequest(ctx, exchange.RestSpot, http.MethodPost,
		bitfinexMarginInfo,
		nil,
		&response,
		getMarginInfo)
}

// GetAccountBalance returns full wallet balance information
func (b *Bitfinex) GetAccountBalance(ctx context.Context) ([]Balance, error) {
	var response []Balance
	return response, b.SendAuthenticatedHTTPRequest(ctx, exchange.RestSpot, http.MethodPost,
		bitfinexBalances,
		nil,
		&response,
		getAccountBalance)
}

// WalletTransfer move available balances between your wallets
// Amount - Amount to move
// Currency -  example "BTC"
// WalletFrom - example "exchange"
// WalletTo -  example "deposit"
func (b *Bitfinex) WalletTransfer(ctx context.Context, amount float64, currency, walletFrom, walletTo string) (WalletTransfer, error) {
	var response []WalletTransfer
	req := make(map[string]interface{})
	req["amount"] = strconv.FormatFloat(amount, 'f', -1, 64)
	req["currency"] = currency
	req["walletfrom"] = walletFrom
	req["walletto"] = walletTo

	err := b.SendAuthenticatedHTTPRequest(ctx, exchange.RestSpot, http.MethodPost,
		bitfinexTransfer,
		req,
		&response,
		walletTransfer)
	if err != nil {
		return WalletTransfer{}, err
	}

	if response[0].Status == "error" {
		return WalletTransfer{}, errors.New(response[0].Message)
	}
	return response[0], nil
}

// WithdrawCryptocurrency requests a withdrawal from one of your wallets.
// For FIAT, use WithdrawFIAT
func (b *Bitfinex) WithdrawCryptocurrency(ctx context.Context, wallet, address, paymentID string, amount float64, c currency.Code) (Withdrawal, error) {
	var response []Withdrawal
	req := make(map[string]interface{})
	req["withdraw_type"] = b.ConvertSymbolToWithdrawalType(c)
	req["walletselected"] = wallet
	req["amount"] = strconv.FormatFloat(amount, 'f', -1, 64)
	req["address"] = address
	if paymentID != "" {
		req["payment_id"] = paymentID
	}

	err := b.SendAuthenticatedHTTPRequest(ctx, exchange.RestSpot, http.MethodPost,
		bitfinexWithdrawal,
		req,
		&response,
		withdrawV1)
	if err != nil {
		return Withdrawal{}, err
	}

	if response[0].Status == "error" {
		return Withdrawal{}, errors.New(response[0].Message)
	}

	return response[0], nil
}

// WithdrawFIAT Sends an authenticated request to withdraw FIAT currency
func (b *Bitfinex) WithdrawFIAT(ctx context.Context, withdrawalType, walletType string, withdrawRequest *withdraw.Request) (Withdrawal, error) {
	var response []Withdrawal
	req := make(map[string]interface{})

	req["withdraw_type"] = withdrawalType
	req["walletselected"] = walletType
	req["amount"] = strconv.FormatFloat(withdrawRequest.Amount, 'f', -1, 64)
	req["account_name"] = withdrawRequest.Fiat.Bank.AccountName
	req["account_number"] = withdrawRequest.Fiat.Bank.AccountNumber
	req["bank_name"] = withdrawRequest.Fiat.Bank.BankName
	req["bank_address"] = withdrawRequest.Fiat.Bank.BankAddress
	req["bank_city"] = withdrawRequest.Fiat.Bank.BankPostalCity
	req["bank_country"] = withdrawRequest.Fiat.Bank.BankCountry
	req["expressWire"] = withdrawRequest.Fiat.IsExpressWire
	req["swift"] = withdrawRequest.Fiat.Bank.SWIFTCode
	req["detail_payment"] = withdrawRequest.Description
	req["currency"] = withdrawRequest.Currency
	req["account_address"] = withdrawRequest.Fiat.Bank.BankAddress

	if withdrawRequest.Fiat.RequiresIntermediaryBank {
		req["intermediary_bank_name"] = withdrawRequest.Fiat.IntermediaryBankName
		req["intermediary_bank_address"] = withdrawRequest.Fiat.IntermediaryBankAddress
		req["intermediary_bank_city"] = withdrawRequest.Fiat.IntermediaryBankCity
		req["intermediary_bank_country"] = withdrawRequest.Fiat.IntermediaryBankCountry
		req["intermediary_bank_account"] = strconv.FormatFloat(withdrawRequest.Fiat.IntermediaryBankAccountNumber, 'f', -1, 64)
		req["intermediary_bank_swift"] = withdrawRequest.Fiat.IntermediarySwiftCode
	}

	err := b.SendAuthenticatedHTTPRequest(ctx, exchange.RestSpot, http.MethodPost,
		bitfinexWithdrawal,
		req,
		&response,
		withdrawV1)
	if err != nil {
		return Withdrawal{}, err
	}

	if response[0].Status == "error" {
		return Withdrawal{}, errors.New(response[0].Message)
	}

	return response[0], nil
}

// NewOrder submits a new order and returns a order information
// Major Upgrade needed on this function to include all query params
func (b *Bitfinex) NewOrder(ctx context.Context, currencyPair, orderType string, amount, price float64, buy, hidden bool) (Order, error) {
	if !common.StringDataCompare(AcceptedOrderType, orderType) {
		return Order{}, fmt.Errorf("order type %s not accepted", orderType)
	}

	response := Order{}
	req := make(map[string]interface{})
	req["symbol"] = currencyPair
	req["amount"] = strconv.FormatFloat(amount, 'f', -1, 64)
	req["price"] = strconv.FormatFloat(price, 'f', -1, 64)
	req["type"] = orderType
	req["is_hidden"] = hidden
	req["side"] = order.Sell.Lower()
	if buy {
		req["side"] = order.Buy.Lower()
	}

	return response, b.SendAuthenticatedHTTPRequest(ctx, exchange.RestSpot, http.MethodPost,
		bitfinexOrderNew,
		req,
		&response,
		orderV1)
}

// NewOrderMulti allows several new orders at once
func (b *Bitfinex) NewOrderMulti(ctx context.Context, orders []PlaceOrder) (OrderMultiResponse, error) {
	response := OrderMultiResponse{}
	req := make(map[string]interface{})
	req["orders"] = orders

	return response, b.SendAuthenticatedHTTPRequest(ctx, exchange.RestSpot, http.MethodPost,
		bitfinexOrderNewMulti,
		req,
		&response,
		orderMulti)
}

// CancelExistingOrder cancels a single order by OrderID
func (b *Bitfinex) CancelExistingOrder(ctx context.Context, orderID int64) (Order, error) {
	response := Order{}
	req := make(map[string]interface{})
	req["order_id"] = orderID

	return response, b.SendAuthenticatedHTTPRequest(ctx, exchange.RestSpot, http.MethodPost,
		bitfinexOrderCancel,
		req,
		&response,
		orderMulti)
}

// CancelMultipleOrders cancels multiple orders
func (b *Bitfinex) CancelMultipleOrders(ctx context.Context, orderIDs []int64) (string, error) {
	response := GenericResponse{}
	req := make(map[string]interface{})
	req["order_ids"] = orderIDs

	return response.Result, b.SendAuthenticatedHTTPRequest(ctx, exchange.RestSpot, http.MethodPost,
		bitfinexOrderCancelMulti,
		req,
		nil,
		orderMulti)
}

// CancelAllExistingOrders cancels all active and open orders
func (b *Bitfinex) CancelAllExistingOrders(ctx context.Context) (string, error) {
	response := GenericResponse{}

	return response.Result, b.SendAuthenticatedHTTPRequest(ctx, exchange.RestSpot, http.MethodPost,
		bitfinexOrderCancelAll,
		nil,
		nil,
		orderMulti)
}

// ReplaceOrder replaces an older order with a new order
func (b *Bitfinex) ReplaceOrder(ctx context.Context, orderID int64, symbol string, amount, price float64, buy bool, orderType string, hidden bool) (Order, error) {
	response := Order{}
	req := make(map[string]interface{})
	req["order_id"] = orderID
	req["symbol"] = symbol
	req["amount"] = strconv.FormatFloat(amount, 'f', -1, 64)
	req["price"] = strconv.FormatFloat(price, 'f', -1, 64)
	req["exchange"] = "bitfinex"
	req["type"] = orderType
	req["is_hidden"] = hidden

	if buy {
		req["side"] = order.Buy.Lower()
	} else {
		req["side"] = order.Sell.Lower()
	}

	return response, b.SendAuthenticatedHTTPRequest(ctx, exchange.RestSpot, http.MethodPost,
		bitfinexOrderCancelReplace,
		req,
		&response,
		orderMulti)
}

// GetOrderStatus returns order status information
func (b *Bitfinex) GetOrderStatus(ctx context.Context, orderID int64) (Order, error) {
	orderStatus := Order{}
	req := make(map[string]interface{})
	req["order_id"] = orderID

	return orderStatus, b.SendAuthenticatedHTTPRequest(ctx, exchange.RestSpot, http.MethodPost,
		bitfinexOrderStatus,
		req,
		&orderStatus,
		orderMulti)
}

// GetInactiveOrders returns order status information
func (b *Bitfinex) GetInactiveOrders(ctx context.Context) ([]Order, error) {
	var response []Order
	req := make(map[string]interface{})
	req["limit"] = "100"

	return response, b.SendAuthenticatedHTTPRequest(ctx, exchange.RestSpot, http.MethodPost,
		bitfinexInactiveOrders,
		req,
		&response,
		orderMulti)
}

// GetOpenOrders returns all active orders and statuses
func (b *Bitfinex) GetOpenOrders(ctx context.Context) ([]Order, error) {
	var response []Order
	return response, b.SendAuthenticatedHTTPRequest(ctx, exchange.RestSpot, http.MethodPost,
		bitfinexOrders,
		nil,
		&response,
		orderMulti)
}

// GetActivePositions returns an array of active positions
func (b *Bitfinex) GetActivePositions(ctx context.Context) ([]Position, error) {
	var response []Position

	return response, b.SendAuthenticatedHTTPRequest(ctx, exchange.RestSpot, http.MethodPost,
		bitfinexPositions,
		nil,
		&response,
		orderMulti)
}

// ClaimPosition allows positions to be claimed
func (b *Bitfinex) ClaimPosition(ctx context.Context, positionID int) (Position, error) {
	response := Position{}
	req := make(map[string]interface{})
	req["position_id"] = positionID

	return response, b.SendAuthenticatedHTTPRequest(ctx, exchange.RestSpot, http.MethodPost,
		bitfinexClaimPosition,
		nil,
		nil,
		orderMulti)
}

// GetBalanceHistory returns balance history for the account
func (b *Bitfinex) GetBalanceHistory(ctx context.Context, symbol string, timeSince, timeUntil time.Time, limit int, wallet string) ([]BalanceHistory, error) {
	var response []BalanceHistory
	req := make(map[string]interface{})
	req["currency"] = symbol

	if !timeSince.IsZero() {
		req["since"] = timeSince
	}
	if !timeUntil.IsZero() {
		req["until"] = timeUntil
	}
	if limit > 0 {
		req["limit"] = limit
	}
	if len(wallet) > 0 {
		req["wallet"] = wallet
	}

	return response, b.SendAuthenticatedHTTPRequest(ctx, exchange.RestSpot, http.MethodPost,
		bitfinexHistory,
		req,
		&response,
		orderMulti)
}

// GetMovementHistory returns an array of past deposits and withdrawals
func (b *Bitfinex) GetMovementHistory(ctx context.Context, symbol, method string, timeSince, timeUntil time.Time, limit int) ([]MovementHistory, error) {
	var response []MovementHistory
	req := make(map[string]interface{})
	req["currency"] = symbol

	if len(method) > 0 {
		req["method"] = method
	}
	if !timeSince.IsZero() {
		req["since"] = timeSince
	}
	if !timeUntil.IsZero() {
		req["until"] = timeUntil
	}
	if limit > 0 {
		req["limit"] = limit
	}

	return response, b.SendAuthenticatedHTTPRequest(ctx, exchange.RestSpot, http.MethodPost,
		bitfinexHistoryMovements,
		req,
		&response,
		orderMulti)
}

// GetTradeHistory returns past executed trades
func (b *Bitfinex) GetTradeHistory(ctx context.Context, currencyPair string, timestamp, until time.Time, limit, reverse int) ([]TradeHistory, error) {
	var response []TradeHistory
	req := make(map[string]interface{})
	req["currency"] = currencyPair
	req["timestamp"] = timestamp

	if !until.IsZero() {
		req["until"] = until
	}
	if limit > 0 {
		req["limit"] = limit
	}
	if reverse > 0 {
		req["reverse"] = reverse
	}

	return response, b.SendAuthenticatedHTTPRequest(ctx, exchange.RestSpot, http.MethodPost,
		bitfinexTradeHistory,
		req,
		&response,
		orderMulti)
}

// NewOffer submits a new offer
func (b *Bitfinex) NewOffer(ctx context.Context, symbol string, amount, rate float64, period int64, direction string) (Offer, error) {
	response := Offer{}
	req := make(map[string]interface{})
	req["currency"] = symbol
	req["amount"] = amount
	req["rate"] = rate
	req["period"] = period
	req["direction"] = direction

	return response, b.SendAuthenticatedHTTPRequest(ctx, exchange.RestSpot, http.MethodPost,
		bitfinexOfferNew,
		req,
		&response,
		orderMulti)
}

// CancelOffer cancels offer by offerID
func (b *Bitfinex) CancelOffer(ctx context.Context, offerID int64) (Offer, error) {
	response := Offer{}
	req := make(map[string]interface{})
	req["offer_id"] = offerID

	return response, b.SendAuthenticatedHTTPRequest(ctx, exchange.RestSpot, http.MethodPost,
		bitfinexOfferCancel,
		req,
		&response,
		orderMulti)
}

// GetOfferStatus checks offer status whether it has been cancelled, execute or
// is still active
func (b *Bitfinex) GetOfferStatus(ctx context.Context, offerID int64) (Offer, error) {
	response := Offer{}
	req := make(map[string]interface{})
	req["offer_id"] = offerID

	return response, b.SendAuthenticatedHTTPRequest(ctx, exchange.RestSpot, http.MethodPost,
		bitfinexOrderStatus,
		req,
		&response,
		orderMulti)
}

// GetActiveCredits returns all available credits
func (b *Bitfinex) GetActiveCredits(ctx context.Context) ([]Offer, error) {
	var response []Offer

	return response, b.SendAuthenticatedHTTPRequest(ctx, exchange.RestSpot, http.MethodPost,
		bitfinexActiveCredits,
		nil,
		&response,
		orderMulti)
}

// GetActiveOffers returns all current active offers
func (b *Bitfinex) GetActiveOffers(ctx context.Context) ([]Offer, error) {
	var response []Offer

	return response, b.SendAuthenticatedHTTPRequest(ctx, exchange.RestSpot, http.MethodPost,
		bitfinexOffers,
		nil,
		&response,
		orderMulti)
}

// GetActiveMarginFunding returns an array of active margin funds
func (b *Bitfinex) GetActiveMarginFunding(ctx context.Context) ([]MarginFunds, error) {
	var response []MarginFunds

	return response, b.SendAuthenticatedHTTPRequest(ctx, exchange.RestSpot, http.MethodPost,
		bitfinexMarginActiveFunds,
		nil,
		&response,
		orderMulti)
}

// GetUnusedMarginFunds returns an array of funding borrowed but not currently
// used
func (b *Bitfinex) GetUnusedMarginFunds(ctx context.Context) ([]MarginFunds, error) {
	var response []MarginFunds

	return response, b.SendAuthenticatedHTTPRequest(ctx, exchange.RestSpot, http.MethodPost,
		bitfinexMarginUnusedFunds,
		nil,
		&response,
		orderMulti)
}

// GetMarginTotalTakenFunds returns an array of active funding used in a
// position
func (b *Bitfinex) GetMarginTotalTakenFunds(ctx context.Context) ([]MarginTotalTakenFunds, error) {
	var response []MarginTotalTakenFunds

	return response, b.SendAuthenticatedHTTPRequest(ctx, exchange.RestSpot, http.MethodPost,
		bitfinexMarginTotalFunds,
		nil,
		&response,
		orderMulti)
}

// CloseMarginFunding closes an unused or used taken fund
func (b *Bitfinex) CloseMarginFunding(ctx context.Context, swapID int64) (Offer, error) {
	response := Offer{}
	req := make(map[string]interface{})
	req["swap_id"] = swapID

	return response, b.SendAuthenticatedHTTPRequest(ctx, exchange.RestSpot, http.MethodPost,
		bitfinexMarginClose,
		req,
		&response,
		closeFunding)
}

// SendHTTPRequest sends an unauthenticated request
func (b *Bitfinex) SendHTTPRequest(ctx context.Context, ep exchange.URL, path string, result interface{}, e request.EndpointLimit) error {
	endpoint, err := b.API.Endpoints.GetURL(ep)
	if err != nil {
		return err
	}
	item := &request.Item{
		Method:        http.MethodGet,
		Path:          endpoint + path,
		Result:        result,
		Verbose:       b.Verbose,
		HTTPDebugging: b.HTTPDebugging,
		HTTPRecording: b.HTTPRecording}

	return b.SendPayload(ctx, e, func() (*request.Item, error) {
		return item, nil
	})
}

// SendAuthenticatedHTTPRequest sends an autheticated http request and json
// unmarshals result to a supplied variable
func (b *Bitfinex) SendAuthenticatedHTTPRequest(ctx context.Context, ep exchange.URL, method, path string, params map[string]interface{}, result interface{}, endpoint request.EndpointLimit) error {
	if !b.AllowAuthenticatedRequest() {
		return fmt.Errorf("%s %w", b.Name, exchange.ErrAuthenticatedRequestWithoutCredentialsSet)
	}

	ePoint, err := b.API.Endpoints.GetURL(ep)
	if err != nil {
		return err
	}

	fullPath := ePoint + bitfinexAPIVersion + path
	return b.SendPayload(ctx, endpoint, func() (*request.Item, error) {
		n := b.Requester.GetNonce(true)
		req := make(map[string]interface{})
		req["request"] = bitfinexAPIVersion + path
		req["nonce"] = n.String()

		for key, value := range params {
			req[key] = value
		}

		PayloadJSON, err := json.Marshal(req)
		if err != nil {
			return nil, err
		}

		PayloadBase64 := crypto.Base64Encode(PayloadJSON)
		hmac, err := crypto.GetHMAC(crypto.HashSHA512_384,
			[]byte(PayloadBase64),
			[]byte(b.API.Credentials.Secret))
		if err != nil {
			return nil, err
		}
		headers := make(map[string]string)
		headers["X-BFX-APIKEY"] = b.API.Credentials.Key
		headers["X-BFX-PAYLOAD"] = PayloadBase64
		headers["X-BFX-SIGNATURE"] = crypto.HexEncodeToString(hmac)

		return &request.Item{
			Method:        method,
			Path:          fullPath,
			Headers:       headers,
			Result:        result,
			AuthRequest:   true,
			NonceEnabled:  true,
			Verbose:       b.Verbose,
			HTTPDebugging: b.HTTPDebugging,
			HTTPRecording: b.HTTPRecording}, nil
	})
}

// SendAuthenticatedHTTPRequestV2 sends an autheticated http request and json
// unmarshals result to a supplied variable
func (b *Bitfinex) SendAuthenticatedHTTPRequestV2(ctx context.Context, ep exchange.URL, method, path string, params map[string]interface{}, result interface{}, endpoint request.EndpointLimit) error {
	if !b.AllowAuthenticatedRequest() {
		return fmt.Errorf("%s %w", b.Name, exchange.ErrAuthenticatedRequestWithoutCredentialsSet)
	}
	ePoint, err := b.API.Endpoints.GetURL(ep)
	if err != nil {
		return err
	}

	return b.SendPayload(ctx, endpoint, func() (*request.Item, error) {
		var body io.Reader
		var payload []byte
		if len(params) != 0 {
			payload, err = json.Marshal(params)
			if err != nil {
				return nil, err
			}
			body = bytes.NewBuffer(payload)
		}

		// This is done in a weird way because bitfinex doesn't accept unixnano
		n := strconv.FormatInt(int64(b.Requester.GetNonce(false))*1e9, 10)
		headers := make(map[string]string)
		headers["Content-Type"] = "application/json"
		headers["Accept"] = "application/json"
		headers["bfx-apikey"] = b.API.Credentials.Key
		headers["bfx-nonce"] = n
		strPath := "/api" + bitfinexAPIVersion2 + path + string(payload)
		signStr := strPath + n
		hmac, err := crypto.GetHMAC(
			crypto.HashSHA512_384,
			[]byte(signStr),
			[]byte(b.API.Credentials.Secret),
		)
		if err != nil {
			return nil, err
		}
		headers["bfx-signature"] = crypto.HexEncodeToString(hmac)

		return &request.Item{
			Method:        method,
			Path:          ePoint + bitfinexAPIVersion2 + path,
			Headers:       headers,
			Body:          body,
			Result:        result,
			AuthRequest:   true,
			NonceEnabled:  true,
			Verbose:       b.Verbose,
			HTTPDebugging: b.HTTPDebugging,
			HTTPRecording: b.HTTPRecording,
		}, nil
	})
}

<<<<<<< HEAD
=======
// GetFee returns an estimate of fee based on type of transaction
func (b *Bitfinex) GetFee(ctx context.Context, feeBuilder *exchange.FeeBuilder) (float64, error) {
	var fee float64

	switch feeBuilder.FeeType {
	case exchange.CryptocurrencyTradeFee:
		accountInfos, err := b.GetAccountFees(ctx)
		if err != nil {
			return 0, err
		}
		fee, err = b.CalculateTradingFee(accountInfos,
			feeBuilder.PurchasePrice,
			feeBuilder.Amount,
			feeBuilder.Pair.Base,
			feeBuilder.IsMaker)
		if err != nil {
			return 0, err
		}
	case exchange.CryptocurrencyDepositFee:
		//TODO: fee is charged when < $1000USD is transferred, need to infer value in some way
		fee = 0
	case exchange.CryptocurrencyWithdrawalFee:
		acc, err := b.GetWithdrawalFees(ctx)
		if err != nil {
			return 0, err
		}
		fee, err = b.GetCryptocurrencyWithdrawalFee(feeBuilder.Pair.Base, acc)
		if err != nil {
			return 0, err
		}
	case exchange.InternationalBankDepositFee:
		fee = getInternationalBankDepositFee(feeBuilder.Amount)
	case exchange.InternationalBankWithdrawalFee:
		fee = getInternationalBankWithdrawalFee(feeBuilder.Amount)
	case exchange.OfflineTradeFee:
		fee = getOfflineTradeFee(feeBuilder.PurchasePrice, feeBuilder.Amount)
	}
	if fee < 0 {
		fee = 0
	}
	return fee, nil
}

// getOfflineTradeFee calculates the worst case-scenario trading fee
// does not require an API request, requires manual updating
func getOfflineTradeFee(price, amount float64) float64 {
	return 0.001 * price * amount
}

>>>>>>> fd600972
// GetCryptocurrencyWithdrawalFee returns an estimate of fee based on type of transaction
func (b *Bitfinex) GetCryptocurrencyWithdrawalFee(c currency.Code, accountFees AccountFees) (fee float64, err error) {
	switch result := accountFees.Withdraw[c.String()].(type) {
	case string:
		fee, err = strconv.ParseFloat(result, 64)
		if err != nil {
			return 0, err
		}
	case float64:
		fee = result
	}

	return fee, nil
}

// CalculateTradingFee returns an estimate of fee based on type of whether is maker or taker fee
func (b *Bitfinex) CalculateTradingFee(i []AccountInfo, purchasePrice, amount float64, c currency.Code, isMaker bool) (fee float64, err error) {
	for x := range i {
		for y := range i[x].Fees {
			if c.String() == i[x].Fees[y].Pairs {
				if isMaker {
					fee = i[x].Fees[y].MakerFees
				} else {
					fee = i[x].Fees[y].TakerFees
				}
				break
			}
		}
		if fee > 0 {
			break
		}
	}
	return (fee / 100) * purchasePrice * amount, err
}

// ConvertSymbolToWithdrawalType You need to have specific withdrawal types to withdraw from Bitfinex
func (b *Bitfinex) ConvertSymbolToWithdrawalType(c currency.Code) string {
	switch c {
	case currency.BTC:
		return "bitcoin"
	case currency.LTC:
		return "litecoin"
	case currency.ETH:
		return "ethereum"
	case currency.ETC:
		return "ethereumc"
	case currency.USDT:
		return "tetheruso"
	case currency.ZEC:
		return "zcash"
	case currency.XMR:
		return "monero"
	case currency.DSH:
		return "dash"
	case currency.XRP:
		return "ripple"
	case currency.SAN:
		return "santiment"
	case currency.OMG:
		return "omisego"
	case currency.BCH:
		return "bcash"
	case currency.ETP:
		return "metaverse"
	case currency.AVT:
		return "aventus"
	case currency.EDO:
		return "eidoo"
	case currency.BTG:
		return "bgold"
	case currency.DATA:
		return "datacoin"
	case currency.GNT:
		return "golem"
	case currency.SNT:
		return "status"
	default:
		return c.Lower().String()
	}
}

// ConvertSymbolToDepositMethod returns a converted currency deposit method
func (b *Bitfinex) ConvertSymbolToDepositMethod(ctx context.Context, c currency.Code) (string, error) {
	if err := b.PopulateAcceptableMethods(ctx); err != nil {
		return "", err
	}
	method, ok := AcceptableMethods[c.String()]
	if !ok {
		return "", fmt.Errorf("currency %s not supported in method list",
			c)
	}

	return strings.ToLower(method), nil
}

// PopulateAcceptableMethods retrieves all accepted currency strings and
// populates a map to check
func (b *Bitfinex) PopulateAcceptableMethods(ctx context.Context) error {
	if len(AcceptableMethods) == 0 {
		var response [][][2]string
		err := b.SendHTTPRequest(ctx, exchange.RestSpot,
			bitfinexAPIVersion2+bitfinexDepositMethod,
			&response,
			configs)
		if err != nil {
			return err
		}

		if len(response) == 0 {
			return errors.New("response contains no data cannot populate acceptable method map")
		}

		for i := range response[0] {
			if len(response[0][i]) != 2 {
				return errors.New("response contains no data cannot populate acceptable method map")
			}
			AcceptableMethods[response[0][i][0]] = response[0][i][1]
		}
	}
	return nil
}<|MERGE_RESOLUTION|>--- conflicted
+++ resolved
@@ -1624,58 +1624,6 @@
 	})
 }
 
-<<<<<<< HEAD
-=======
-// GetFee returns an estimate of fee based on type of transaction
-func (b *Bitfinex) GetFee(ctx context.Context, feeBuilder *exchange.FeeBuilder) (float64, error) {
-	var fee float64
-
-	switch feeBuilder.FeeType {
-	case exchange.CryptocurrencyTradeFee:
-		accountInfos, err := b.GetAccountFees(ctx)
-		if err != nil {
-			return 0, err
-		}
-		fee, err = b.CalculateTradingFee(accountInfos,
-			feeBuilder.PurchasePrice,
-			feeBuilder.Amount,
-			feeBuilder.Pair.Base,
-			feeBuilder.IsMaker)
-		if err != nil {
-			return 0, err
-		}
-	case exchange.CryptocurrencyDepositFee:
-		//TODO: fee is charged when < $1000USD is transferred, need to infer value in some way
-		fee = 0
-	case exchange.CryptocurrencyWithdrawalFee:
-		acc, err := b.GetWithdrawalFees(ctx)
-		if err != nil {
-			return 0, err
-		}
-		fee, err = b.GetCryptocurrencyWithdrawalFee(feeBuilder.Pair.Base, acc)
-		if err != nil {
-			return 0, err
-		}
-	case exchange.InternationalBankDepositFee:
-		fee = getInternationalBankDepositFee(feeBuilder.Amount)
-	case exchange.InternationalBankWithdrawalFee:
-		fee = getInternationalBankWithdrawalFee(feeBuilder.Amount)
-	case exchange.OfflineTradeFee:
-		fee = getOfflineTradeFee(feeBuilder.PurchasePrice, feeBuilder.Amount)
-	}
-	if fee < 0 {
-		fee = 0
-	}
-	return fee, nil
-}
-
-// getOfflineTradeFee calculates the worst case-scenario trading fee
-// does not require an API request, requires manual updating
-func getOfflineTradeFee(price, amount float64) float64 {
-	return 0.001 * price * amount
-}
-
->>>>>>> fd600972
 // GetCryptocurrencyWithdrawalFee returns an estimate of fee based on type of transaction
 func (b *Bitfinex) GetCryptocurrencyWithdrawalFee(c currency.Code, accountFees AccountFees) (fee float64, err error) {
 	switch result := accountFees.Withdraw[c.String()].(type) {
