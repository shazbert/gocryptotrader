package bitfinex

import (
	"bufio"
	"context"
	"errors"
	"log"
	"os"
	"strconv"
	"sync"
	"testing"
	"time"

	"github.com/buger/jsonparser"
	"github.com/stretchr/testify/assert"
	"github.com/thrasher-corp/gocryptotrader/common"
	"github.com/thrasher-corp/gocryptotrader/config"
	"github.com/thrasher-corp/gocryptotrader/core"
	"github.com/thrasher-corp/gocryptotrader/currency"
	exchange "github.com/thrasher-corp/gocryptotrader/exchanges"
	"github.com/thrasher-corp/gocryptotrader/exchanges/asset"
	"github.com/thrasher-corp/gocryptotrader/exchanges/kline"
	"github.com/thrasher-corp/gocryptotrader/exchanges/order"
	"github.com/thrasher-corp/gocryptotrader/exchanges/orderbook"
	"github.com/thrasher-corp/gocryptotrader/exchanges/sharedtestvalues"
	"github.com/thrasher-corp/gocryptotrader/exchanges/stream"
	"github.com/thrasher-corp/gocryptotrader/exchanges/ticker"
	"github.com/thrasher-corp/gocryptotrader/portfolio/withdraw"
)

// Please supply API keys here or in config/testdata.json to test authenticated endpoints
const (
	apiKey                  = ""
	apiSecret               = ""
	canManipulateRealOrders = false
)

var b = &Bitfinex{}
var wsConnected bool
var btcusdPair = currency.NewPair(currency.BTC, currency.USD)

func TestMain(m *testing.M) {
	b.SetDefaults()
	cfg := config.GetConfig()
	err := cfg.LoadConfig("../../testdata/configtest.json", true)
	if err != nil {
		log.Fatal("Bitfinex load config error", err)
	}
	bfxConfig, err := cfg.GetExchangeConfig("Bitfinex")
	if err != nil {
		log.Fatal("Bitfinex Setup() init error")
	}
	b.Websocket = sharedtestvalues.NewTestWebsocket()
	err = b.Setup(bfxConfig)
	if err != nil {
		log.Fatal("Bitfinex setup error", err)
	}
	if apiKey != "" {
		b.SetCredentials(apiKey, apiSecret, "", "", "", "")
	}
	if !b.Enabled || len(b.BaseCurrencies) < 1 {
		log.Fatal("Bitfinex Setup values not set correctly")
	}

	if sharedtestvalues.AreAPICredentialsSet(b) {
		b.API.AuthenticatedSupport = true
		b.API.AuthenticatedWebsocketSupport = true
	}

	os.Exit(m.Run())
}

func TestStart(t *testing.T) {
	t.Parallel()
	err := b.Start(context.Background(), nil)
	if !errors.Is(err, common.ErrNilPointer) {
		t.Fatalf("received: '%v' but expected: '%v'", err, common.ErrNilPointer)
	}
	var testWg sync.WaitGroup
	err = b.Start(context.Background(), &testWg)
	if err != nil {
		t.Fatal(err)
	}
	testWg.Wait()
}

func TestGetV2MarginFunding(t *testing.T) {
	t.Parallel()
	sharedtestvalues.SkipTestIfCredentialsUnset(t, b)
	_, err := b.GetV2MarginFunding(context.Background(), "fUSD", "2", 2)
	if err != nil {
		t.Error(err)
	}
}

func TestGetV2MarginInfo(t *testing.T) {
	t.Parallel()
	sharedtestvalues.SkipTestIfCredentialsUnset(t, b)
	_, err := b.GetV2MarginInfo(context.Background(), "base")
	if err != nil {
		t.Error(err)
	}
	_, err = b.GetV2MarginInfo(context.Background(), "tBTCUSD")
	if err != nil {
		t.Error(err)
	}
	_, err = b.GetV2MarginInfo(context.Background(), "sym_all")
	if err != nil {
		t.Error(err)
	}
}

func TestGetAccountInfoV2(t *testing.T) {
	t.Parallel()
	sharedtestvalues.SkipTestIfCredentialsUnset(t, b)
	_, err := b.GetAccountInfoV2(context.Background())
	if err != nil {
		t.Error(err)
	}
}

func TestGetV2FundingInfo(t *testing.T) {
	t.Parallel()
	sharedtestvalues.SkipTestIfCredentialsUnset(t, b)
	_, err := b.GetV2FundingInfo(context.Background(), "fUST")
	if err != nil {
		t.Error(err)
	}
}

func TestGetV2Balances(t *testing.T) {
	t.Parallel()
	sharedtestvalues.SkipTestIfCredentialsUnset(t, b)
	_, err := b.GetV2Balances(context.Background())
	if err != nil {
		t.Error(err)
	}
}

func TestGetDerivativeStatusInfo(t *testing.T) {
	t.Parallel()
	_, err := b.GetDerivativeStatusInfo(context.Background(), "ALL", "", "", 0, 0)
	if err != nil {
		t.Error(err)
	}
}

func TestGetPairs(t *testing.T) {
	t.Parallel()

	_, err := b.GetPairs(context.Background(), asset.Binary)
	if !errors.Is(err, asset.ErrNotSupported) {
		t.Fatalf("received: '%v' but expected: '%v'", err, asset.ErrNotSupported)
	}

	assets := b.GetAssetTypes(false)
	for x := range assets {
		_, err := b.GetPairs(context.Background(), assets[x])
		if err != nil {
			t.Error(err)
		}
	}
}

func TestUpdateTradablePairs(t *testing.T) {
	t.Parallel()
	if err := b.UpdateTradablePairs(context.Background(), true); err != nil {
		t.Error("Bitfinex UpdateTradablePairs() error", err)
	}
}

func TestUpdateOrderExecutionLimits(t *testing.T) {
	t.Parallel()
	tests := map[asset.Item][]currency.Pair{
		asset.Spot: {
			currency.NewPair(currency.ETH, currency.UST),
			currency.NewPair(currency.BTC, currency.UST),
		},
	}
	for assetItem, pairs := range tests {
		if err := b.UpdateOrderExecutionLimits(context.Background(), assetItem); err != nil {
			t.Errorf("Error fetching %s pairs for test: %v", assetItem, err)
			continue
		}
		for _, pair := range pairs {
			limits, err := b.GetOrderExecutionLimits(assetItem, pair)
			if err != nil {
				t.Errorf("GetOrderExecutionLimits() error during TestExecutionLimits; Asset: %s Pair: %s Err: %v", assetItem, pair, err)
				continue
			}
			if limits.MinimumBaseAmount == 0 {
				t.Errorf("UpdateOrderExecutionLimits empty minimum base amount; Pair: %s Expected Limit: %v", pair, limits.MinimumBaseAmount)
			}
		}
	}
}

func TestAppendOptionalDelimiter(t *testing.T) {
	t.Parallel()
	curr1, err := currency.NewPairFromString("BTCUSD")
	if err != nil {
		t.Fatal(err)
	}

	b.appendOptionalDelimiter(&curr1)
	if curr1.Delimiter != "" {
		t.Errorf("Expected no delimiter, received %v", curr1.Delimiter)
	}
	curr2, err := currency.NewPairFromString("DUSK:USD")
	if err != nil {
		t.Fatal(err)
	}

	curr2.Delimiter = ""
	b.appendOptionalDelimiter(&curr2)
	if curr2.Delimiter != ":" {
		t.Errorf("Expected \":\" as a delimiter, received %v", curr2.Delimiter)
	}
}

func TestGetPlatformStatus(t *testing.T) {
	t.Parallel()
	result, err := b.GetPlatformStatus(context.Background())
	if err != nil {
		t.Errorf("TestGetPlatformStatus error: %s", err)
	}

	if result != bitfinexOperativeMode && result != bitfinexMaintenanceMode {
		t.Errorf("TestGetPlatformStatus unexpected response code")
	}
}

func TestGetTickerBatch(t *testing.T) {
	t.Parallel()
	_, err := b.GetTickerBatch(context.Background())
	if err != nil {
		t.Error(err)
	}
}

func TestGetTicker(t *testing.T) {
	t.Parallel()
	_, err := b.GetTicker(context.Background(), "tBTCUSD")
	if err != nil {
		t.Error(err)
	}

	_, err = b.GetTicker(context.Background(), "fUSD")
	if err != nil {
		t.Error(err)
	}
}

func TestGetTrades(t *testing.T) {
	t.Parallel()

	_, err := b.GetTrades(context.Background(), "tBTCUSD", 5, 0, 0, false)
	if err != nil {
		t.Error(err)
	}
}

func TestGetOrderbook(t *testing.T) {
	t.Parallel()
	_, err := b.GetOrderbook(context.Background(), "tBTCUSD", "R0", 1)
	if err != nil {
		t.Error(err)
	}

	_, err = b.GetOrderbook(context.Background(), "fUSD", "R0", 1)
	if err != nil {
		t.Error(err)
	}

	_, err = b.GetOrderbook(context.Background(), "tBTCUSD", "P0", 1)
	if err != nil {
		t.Error(err)
	}

	_, err = b.GetOrderbook(context.Background(), "fUSD", "P0", 1)
	if err != nil {
		t.Error(err)
	}

	_, err = b.GetOrderbook(context.Background(), "tLINK:UST", "P0", 1)
	if err != nil {
		t.Error(err)
	}
}

func TestGetStats(t *testing.T) {
	t.Parallel()
	_, err := b.GetStats(context.Background(), "btcusd")
	if err != nil {
		t.Error(err)
	}
}

func TestGetFundingBook(t *testing.T) {
	t.Parallel()
	_, err := b.GetFundingBook(context.Background(), "usd")
	if err != nil {
		t.Error(err)
	}
}

func TestGetLends(t *testing.T) {
	t.Parallel()
	_, err := b.GetLends(context.Background(), "usd", nil)
	if err != nil {
		t.Error(err)
	}
}

func TestGetCandles(t *testing.T) {
	t.Parallel()
	e := time.Now().Add(-time.Hour * 2).Truncate(time.Hour)
	s := e.Add(-time.Hour * 4)
	_, err := b.GetCandles(context.Background(), "fUST", "1D", s.UnixMilli(), e.UnixMilli(), 10000, true)
	if err != nil {
		t.Fatal(err)
	}
}

func TestGetLeaderboard(t *testing.T) {
	t.Parallel()
	// Test invalid key
	_, err := b.GetLeaderboard(context.Background(), "", "", "", 0, 0, "", "")
	if err == nil {
		t.Error("an error should have been thrown for an invalid key")
	}
	// Test default
	_, err = b.GetLeaderboard(context.Background(),
		LeaderboardUnrealisedProfitInception,
		"1M",
		"tGLOBAL:USD",
		0,
		0,
		"",
		"")
	if err != nil {
		t.Fatal(err)
	}
	// Test params
	var result []LeaderboardEntry
	result, err = b.GetLeaderboard(context.Background(),
		LeaderboardUnrealisedProfitInception,
		"1M",
		"tGLOBAL:USD",
		-1,
		1000,
		"1582695181661",
		"1583299981661")
	if err != nil {
		t.Fatal(err)
	}
	if len(result) == 0 {
		t.Error("should have retrieved leaderboard data")
	}
}

func TestGetAccountFees(t *testing.T) {
	t.Parallel()
	sharedtestvalues.SkipTestIfCredentialsUnset(t, b)

	_, err := b.UpdateAccountInfo(context.Background(), asset.Spot)
	if err != nil {
		t.Error("GetAccountInfo error", err)
	}
}

func TestGetWithdrawalFee(t *testing.T) {
	t.Parallel()
	sharedtestvalues.SkipTestIfCredentialsUnset(t, b)
	_, err := b.GetWithdrawalFees(context.Background())
	if err != nil {
		t.Error("GetAccountInfo error", err)
	}
}

func TestGetAccountSummary(t *testing.T) {
	t.Parallel()
	sharedtestvalues.SkipTestIfCredentialsUnset(t, b)
	_, err := b.GetAccountSummary(context.Background())
	if err != nil {
		t.Error(err)
	}
}

func TestNewDeposit(t *testing.T) {
	t.Parallel()
	sharedtestvalues.SkipTestIfCredentialsUnset(t, b)
	_, err := b.NewDeposit(context.Background(), "blabla", "testwallet", 0)
	if err != nil {
		t.Error(err)
	}

	_, err = b.NewDeposit(context.Background(), "bitcoin", "testwallet", 0)
	if err != nil {
		t.Error(err)
	}

	_, err = b.NewDeposit(context.Background(), "ripple", "", 0)
	if err != nil {
		t.Error(err)
	}
}

func TestGetKeyPermissions(t *testing.T) {
	t.Parallel()
	sharedtestvalues.SkipTestIfCredentialsUnset(t, b)
	_, err := b.GetKeyPermissions(context.Background())
	if err != nil {
		t.Error(err)
	}
}

func TestGetMarginInfo(t *testing.T) {
	t.Parallel()
	sharedtestvalues.SkipTestIfCredentialsUnset(t, b)
	_, err := b.GetMarginInfo(context.Background())
	if err != nil {
		t.Error(err)
	}
}

func TestGetAccountBalance(t *testing.T) {
	t.Parallel()
	sharedtestvalues.SkipTestIfCredentialsUnset(t, b)
	_, err := b.GetAccountBalance(context.Background())
	if err != nil {
		t.Error(err)
	}
}

func TestGetAccountInfo(t *testing.T) {
	t.Parallel()
	sharedtestvalues.SkipTestIfCredentialsUnset(t, b)
	_, err := b.FetchAccountInfo(context.Background(), asset.Spot)
	if err != nil {
		t.Error(err)
	}
}

func TestWalletTransfer(t *testing.T) {
	t.Parallel()
	sharedtestvalues.SkipTestIfCredentialsUnset(t, b)
	_, err := b.WalletTransfer(context.Background(), 0.01, "btc", "bla", "bla")
	if err != nil {
		t.Error(err)
	}
}

func TestNewOrder(t *testing.T) {
	t.Parallel()
	sharedtestvalues.SkipTestIfCredentialsUnset(t, b)
	_, err := b.NewOrder(context.Background(),
		"BTCUSD",
		order.Limit.Lower(),
		-1,
		2,
		false,
		true)
	if err != nil {
		t.Error(err)
	}
}

func TestUpdateTicker(t *testing.T) {
	t.Parallel()

	if _, err := b.UpdateTicker(context.Background(), btcusdPair, asset.Spot); err != nil {
		t.Error(err)
	}
}

func TestUpdateTickers(t *testing.T) {
	t.Parallel()

	err := b.UpdateTradablePairs(context.Background(), false)
	if err != nil {
		t.Fatal(err)
	}

	assets := b.GetAssetTypes(false)
	for x := range assets {
		var avail []currency.Pair
		avail, err = b.GetAvailablePairs(assets[x])
		if err != nil {
			t.Fatal(err)
		}

		err = b.CurrencyPairs.StorePairs(assets[x], avail, true)
		if err != nil {
			t.Fatal(err)
		}

		err = b.UpdateTickers(context.Background(), assets[x])
		if err != nil {
			t.Fatal(err)
		}

		for y := range avail {
			_, err = ticker.GetTicker(b.Name, avail[y], assets[x])
			if err != nil {
				t.Fatal(err)
			}
		}
	}
}

func TestNewOrderMulti(t *testing.T) {
	t.Parallel()
	sharedtestvalues.SkipTestIfCredentialsUnset(t, b)
	newOrder := []PlaceOrder{
		{
			Symbol:   "BTCUSD",
			Amount:   1,
			Price:    1,
			Exchange: "bitfinex",
			Side:     order.Buy.Lower(),
			Type:     order.Limit.Lower(),
		},
	}

	_, err := b.NewOrderMulti(context.Background(), newOrder)
	if err != nil {
		t.Error(err)
	}
}

func TestCancelOrder(t *testing.T) {
	t.Parallel()
	sharedtestvalues.SkipTestIfCredentialsUnset(t, b)
	_, err := b.CancelExistingOrder(context.Background(), 1337)
	if err != nil {
		t.Error(err)
	}
}

func TestCancelMultipleOrders(t *testing.T) {
	t.Parallel()
	sharedtestvalues.SkipTestIfCredentialsUnset(t, b)
	_, err := b.CancelMultipleOrders(context.Background(), []int64{1337, 1336})
	if err != nil {
		t.Error(err)
	}
}

func TestCancelAllOrders(t *testing.T) {
	t.Parallel()
	sharedtestvalues.SkipTestIfCredentialsUnset(t, b)
	_, err := b.CancelAllExistingOrders(context.Background())
	if err != nil {
		t.Error(err)
	}
}

func TestReplaceOrder(t *testing.T) {
	t.Parallel()
	sharedtestvalues.SkipTestIfCredentialsUnset(t, b)
	_, err := b.ReplaceOrder(context.Background(), 1337, "BTCUSD",
		1, 1, true, order.Limit.Lower(), false)
	if err != nil {
		t.Error(err)
	}
}

func TestGetOrderStatus(t *testing.T) {
	t.Parallel()
	sharedtestvalues.SkipTestIfCredentialsUnset(t, b)
	_, err := b.GetOrderStatus(context.Background(), 1337)
	if err != nil {
		t.Error(err)
	}
}

func TestGetOpenOrders(t *testing.T) {
	t.Parallel()
	sharedtestvalues.SkipTestIfCredentialsUnset(t, b)
	_, err := b.GetOpenOrders(context.Background())
	if err != nil {
		t.Error(err)
	}

	_, err = b.GetOpenOrders(context.Background(), 1, 2, 3, 4)
	if err != nil {
		t.Error(err)
	}
}

func TestGetActivePositions(t *testing.T) {
	t.Parallel()
	sharedtestvalues.SkipTestIfCredentialsUnset(t, b)
	_, err := b.GetActivePositions(context.Background())
	if err != nil {
		t.Error(err)
	}
}

func TestClaimPosition(t *testing.T) {
	t.Parallel()
	sharedtestvalues.SkipTestIfCredentialsUnset(t, b)
	_, err := b.ClaimPosition(context.Background(), 1337)
	if err != nil {
		t.Error(err)
	}
}

func TestGetBalanceHistory(t *testing.T) {
	t.Parallel()
	sharedtestvalues.SkipTestIfCredentialsUnset(t, b)
	_, err := b.GetBalanceHistory(context.Background(),
		"USD", time.Time{}, time.Time{}, 1, "deposit")
	if err != nil {
		t.Error(err)
	}
}

func TestGetMovementHistory(t *testing.T) {
	t.Parallel()
	sharedtestvalues.SkipTestIfCredentialsUnset(t, b)
	_, err := b.GetMovementHistory(context.Background(), "USD", "bitcoin", time.Time{}, time.Time{}, 1)
	if err != nil {
		t.Error(err)
	}
}

func TestGetTradeHistory(t *testing.T) {
	t.Parallel()
	sharedtestvalues.SkipTestIfCredentialsUnset(t, b)
	_, err := b.GetTradeHistory(context.Background(),
		"BTCUSD", time.Time{}, time.Time{}, 1, 0)
	if err != nil {
		t.Error(err)
	}
}

func TestNewOffer(t *testing.T) {
	t.Parallel()
	sharedtestvalues.SkipTestIfCredentialsUnset(t, b)
	_, err := b.NewOffer(context.Background(), "BTC", 1, 1, 1, "loan")
	if err != nil {
		t.Error(err)
	}
}

func TestCancelOffer(t *testing.T) {
	t.Parallel()
	sharedtestvalues.SkipTestIfCredentialsUnset(t, b)
	_, err := b.CancelOffer(context.Background(), 1337)
	if err != nil {
		t.Error(err)
	}
}

func TestGetWithdrawalsHistory(t *testing.T) {
	t.Parallel()
	sharedtestvalues.SkipTestIfCredentialsUnset(t, b)
	_, err := b.GetWithdrawalsHistory(context.Background(), currency.BTC, asset.Spot)
	if err != nil {
		t.Error(err)
	}
}

func TestGetOfferStatus(t *testing.T) {
	t.Parallel()
	sharedtestvalues.SkipTestIfCredentialsUnset(t, b)
	_, err := b.GetOfferStatus(context.Background(), 1337)
	if err != nil {
		t.Error(err)
	}
}

func TestGetActiveCredits(t *testing.T) {
	t.Parallel()
	sharedtestvalues.SkipTestIfCredentialsUnset(t, b)
	_, err := b.GetActiveCredits(context.Background())
	if err != nil {
		t.Error(err)
	}
}

func TestGetActiveOffers(t *testing.T) {
	t.Parallel()
	sharedtestvalues.SkipTestIfCredentialsUnset(t, b)
	_, err := b.GetActiveOffers(context.Background())
	if err != nil {
		t.Error(err)
	}
}

func TestGetActiveMarginFunding(t *testing.T) {
	t.Parallel()
	sharedtestvalues.SkipTestIfCredentialsUnset(t, b)
	_, err := b.GetActiveMarginFunding(context.Background())
	if err != nil {
		t.Error(err)
	}
}

func TestGetUnusedMarginFunds(t *testing.T) {
	t.Parallel()
	sharedtestvalues.SkipTestIfCredentialsUnset(t, b)
	_, err := b.GetUnusedMarginFunds(context.Background())
	if err != nil {
		t.Error(err)
	}
}

func TestGetMarginTotalTakenFunds(t *testing.T) {
	t.Parallel()
	sharedtestvalues.SkipTestIfCredentialsUnset(t, b)
	_, err := b.GetMarginTotalTakenFunds(context.Background())
	if err != nil {
		t.Error(err)
	}
}

func TestCloseMarginFunding(t *testing.T) {
	t.Parallel()
	sharedtestvalues.SkipTestIfCredentialsUnset(t, b)
	_, err := b.CloseMarginFunding(context.Background(), 1337)
	if err != nil {
		t.Error(err)
	}
}

func setFeeBuilder() *exchange.FeeBuilder {
	return &exchange.FeeBuilder{
		Amount:        1,
		FeeType:       exchange.CryptocurrencyTradeFee,
		Pair:          currency.NewPair(currency.BTC, currency.LTC),
		PurchasePrice: 1,
	}
}

// TestGetFeeByTypeOfflineTradeFee logic test
func TestGetFeeByTypeOfflineTradeFee(t *testing.T) {
	var feeBuilder = setFeeBuilder()
	_, err := b.GetFeeByType(context.Background(), feeBuilder)
	if err != nil {
		t.Fatal(err)
	}
	if !sharedtestvalues.AreAPICredentialsSet(b) {
		if feeBuilder.FeeType != exchange.OfflineTradeFee {
			t.Errorf("Expected %v, received %v", exchange.OfflineTradeFee, feeBuilder.FeeType)
		}
	} else {
		if feeBuilder.FeeType != exchange.CryptocurrencyTradeFee {
			t.Errorf("Expected %v, received %v", exchange.CryptocurrencyTradeFee, feeBuilder.FeeType)
		}
	}
}

func TestGetFee(t *testing.T) {
	var feeBuilder = setFeeBuilder()
	t.Parallel()

	if sharedtestvalues.AreAPICredentialsSet(b) {
		// CryptocurrencyTradeFee Basic
		if _, err := b.GetFee(context.Background(), feeBuilder); err != nil {
			t.Error(err)
		}

		// CryptocurrencyTradeFee High quantity
		feeBuilder = setFeeBuilder()
		feeBuilder.Amount = 1000
		feeBuilder.PurchasePrice = 1000
		if _, err := b.GetFee(context.Background(), feeBuilder); err != nil {
			t.Error(err)
		}

		// CryptocurrencyTradeFee IsMaker
		feeBuilder = setFeeBuilder()
		feeBuilder.IsMaker = true
		if _, err := b.GetFee(context.Background(), feeBuilder); err != nil {
			t.Error(err)
		}

		// CryptocurrencyTradeFee Negative purchase price
		feeBuilder = setFeeBuilder()
		feeBuilder.PurchasePrice = -1000
		if _, err := b.GetFee(context.Background(), feeBuilder); err != nil {
			t.Error(err)
		}

		// CryptocurrencyWithdrawalFee Basic
		feeBuilder = setFeeBuilder()
		feeBuilder.FeeType = exchange.CryptocurrencyWithdrawalFee
		if _, err := b.GetFee(context.Background(), feeBuilder); err != nil {
			t.Error(err)
		}
	}

	// CryptocurrencyDepositFee Basic
	feeBuilder = setFeeBuilder()
	feeBuilder.FeeType = exchange.CryptocurrencyDepositFee
	if _, err := b.GetFee(context.Background(), feeBuilder); err != nil {
		t.Error(err)
	}

	// InternationalBankDepositFee Basic
	feeBuilder = setFeeBuilder()
	feeBuilder.FeeType = exchange.InternationalBankDepositFee
	feeBuilder.FiatCurrency = currency.HKD
	if _, err := b.GetFee(context.Background(), feeBuilder); err != nil {
		t.Error(err)
	}

	// InternationalBankWithdrawalFee Basic
	feeBuilder = setFeeBuilder()
	feeBuilder.FeeType = exchange.InternationalBankWithdrawalFee
	feeBuilder.FiatCurrency = currency.HKD
	if _, err := b.GetFee(context.Background(), feeBuilder); err != nil {
		t.Error(err)
	}
}

func TestFormatWithdrawPermissions(t *testing.T) {
	t.Parallel()
	expectedResult := exchange.AutoWithdrawCryptoWithAPIPermissionText + " & " + exchange.AutoWithdrawFiatWithAPIPermissionText
	withdrawPermissions := b.FormatWithdrawPermissions()
	if withdrawPermissions != expectedResult {
		t.Errorf("Expected: %s, Received: %s", expectedResult, withdrawPermissions)
	}
}

func TestGetActiveOrders(t *testing.T) {
	t.Parallel()
	sharedtestvalues.SkipTestIfCredentialsUnset(t, b)
	var getOrdersRequest = order.MultiOrderRequest{
		Type:      order.AnyType,
		AssetType: asset.Spot,
		Side:      order.AnySide,
	}

	_, err := b.GetActiveOrders(context.Background(), &getOrdersRequest)
	if sharedtestvalues.AreAPICredentialsSet(b) && err != nil {
		t.Errorf("Could not get open orders: %s", err)
	} else if !sharedtestvalues.AreAPICredentialsSet(b) && err == nil {
		t.Error("Expecting an error when no keys are set")
	}
}

func TestGetOrderHistory(t *testing.T) {
	t.Parallel()
	sharedtestvalues.SkipTestIfCredentialsUnset(t, b)
	var getOrdersRequest = order.MultiOrderRequest{
		Type:      order.AnyType,
		AssetType: asset.Spot,
		Side:      order.AnySide,
	}
	_, err := b.GetOrderHistory(context.Background(), &getOrdersRequest)
	if err != nil {
		t.Error(err)
	}
}

// Any tests below this line have the ability to impact your orders on the exchange. Enable canManipulateRealOrders to run them
// ----------------------------------------------------------------------------------------------------------------------------
func TestSubmitOrder(t *testing.T) {
	t.Parallel()
	sharedtestvalues.SkipTestIfCannotManipulateOrders(t, b, canManipulateRealOrders)
	var orderSubmission = &order.Submit{
		Exchange: b.Name,
		Pair: currency.Pair{
			Delimiter: "_",
			Base:      currency.XRP,
			Quote:     currency.USD,
		},
		AssetType: asset.Spot,
		Side:      order.Sell,
		Type:      order.Limit,
		Price:     1000,
		Amount:    20,
		ClientID:  "meowOrder",
	}
	response, err := b.SubmitOrder(context.Background(), orderSubmission)

	if sharedtestvalues.AreAPICredentialsSet(b) && err != nil {
		t.Fatalf("Could not place order: %v", err)
	}
	if sharedtestvalues.AreAPICredentialsSet(b) && response.Status != order.New {
		t.Error("Order not placed")
	}
	if !sharedtestvalues.AreAPICredentialsSet(b) && err == nil {
		t.Error("Expecting an error when no keys are set")
	}
}

func TestCancelExchangeOrder(t *testing.T) {
	t.Parallel()
	sharedtestvalues.SkipTestIfCannotManipulateOrders(t, b, canManipulateRealOrders)

	currencyPair := currency.NewPair(currency.LTC, currency.BTC)
	var orderCancellation = &order.Cancel{
		OrderID:       "1",
		WalletAddress: core.BitcoinDonationAddress,
		AccountID:     "1",
		Pair:          currencyPair,
		AssetType:     asset.Spot,
	}

	err := b.CancelOrder(context.Background(), orderCancellation)
	if !sharedtestvalues.AreAPICredentialsSet(b) && err == nil {
		t.Error("Expecting an error when no keys are set")
	}
	if sharedtestvalues.AreAPICredentialsSet(b) && err != nil {
		t.Errorf("Could not cancel orders: %v", err)
	}
}

func TestCancelAllExchangeOrders(t *testing.T) {
	t.Parallel()
	sharedtestvalues.SkipTestIfCannotManipulateOrders(t, b, canManipulateRealOrders)

	currencyPair := currency.NewPair(currency.LTC, currency.BTC)
	var orderCancellation = &order.Cancel{
		OrderID:       "1",
		WalletAddress: core.BitcoinDonationAddress,
		AccountID:     "1",
		Pair:          currencyPair,
		AssetType:     asset.Spot,
	}

	resp, err := b.CancelAllOrders(context.Background(), orderCancellation)

	if !sharedtestvalues.AreAPICredentialsSet(b) && err == nil {
		t.Error("Expecting an error when no keys are set")
	}
	if sharedtestvalues.AreAPICredentialsSet(b) && err != nil {
		t.Errorf("Could not cancel orders: %v", err)
	}

	if len(resp.Status) > 0 {
		t.Errorf("%v orders failed to cancel", len(resp.Status))
	}
}

func TestModifyOrder(t *testing.T) {
	t.Parallel()
	sharedtestvalues.SkipTestIfCredentialsUnset(t, b, canManipulateRealOrders)
	_, err := b.ModifyOrder(
		context.Background(),
		&order.Modify{
			OrderID:   "1337",
			AssetType: asset.Spot,
			Pair:      currency.NewPair(currency.BTC, currency.USD),
		})
	if err != nil {
		t.Error(err)
	}
}

func TestWithdraw(t *testing.T) {
	t.Parallel()
	sharedtestvalues.SkipTestIfCannotManipulateOrders(t, b, canManipulateRealOrders)

	withdrawCryptoRequest := withdraw.Request{
		Exchange:    b.Name,
		Amount:      -1,
		Currency:    currency.USDT,
		Description: "WITHDRAW IT ALL",
		Crypto: withdraw.CryptoRequest{
			Address: "0x1nv4l1d",
			Chain:   "tetheruse",
		},
	}

	_, err := b.WithdrawCryptocurrencyFunds(context.Background(),
		&withdrawCryptoRequest)
	if !sharedtestvalues.AreAPICredentialsSet(b) && err == nil {
		t.Error("Expecting an error when no keys are set")
	}
	if sharedtestvalues.AreAPICredentialsSet(b) && err != nil {
		t.Errorf("Withdraw failed to be placed: %v", err)
	}
}

func TestWithdrawFiat(t *testing.T) {
	t.Parallel()
	sharedtestvalues.SkipTestIfCannotManipulateOrders(t, b, canManipulateRealOrders)

	var withdrawFiatRequest = withdraw.Request{
		Amount:      -1,
		Currency:    currency.USD,
		Description: "WITHDRAW IT ALL",
		Fiat: withdraw.FiatRequest{
			WireCurrency: currency.USD.String(),
		},
	}

	_, err := b.WithdrawFiatFunds(context.Background(), &withdrawFiatRequest)
	if !sharedtestvalues.AreAPICredentialsSet(b) && err == nil {
		t.Error("Expecting an error when no keys are set")
	}
	if sharedtestvalues.AreAPICredentialsSet(b) && err != nil {
		t.Errorf("Withdraw failed to be placed: %v", err)
	}
}

func TestWithdrawInternationalBank(t *testing.T) {
	t.Parallel()
	sharedtestvalues.SkipTestIfCannotManipulateOrders(t, b, canManipulateRealOrders)

	var withdrawFiatRequest = withdraw.Request{
		Amount:      -1,
		Currency:    currency.BTC,
		Description: "WITHDRAW IT ALL",
		Fiat: withdraw.FiatRequest{
			WireCurrency:                  currency.USD.String(),
			RequiresIntermediaryBank:      true,
			IsExpressWire:                 false,
			IntermediaryBankAccountNumber: 12345,
			IntermediaryBankAddress:       "123 Fake St",
			IntermediaryBankCity:          "Tarry Town",
			IntermediaryBankCountry:       "Hyrule",
			IntermediaryBankName:          "Federal Reserve Bank",
			IntermediarySwiftCode:         "Taylor",
		},
	}

	_, err := b.WithdrawFiatFundsToInternationalBank(context.Background(),
		&withdrawFiatRequest)
	if !sharedtestvalues.AreAPICredentialsSet(b) && err == nil {
		t.Error("Expecting an error when no keys are set")
	}
	if sharedtestvalues.AreAPICredentialsSet(b) && err != nil {
		t.Errorf("Withdraw failed to be placed: %v", err)
	}
}

func TestGetDepositAddress(t *testing.T) {
	t.Parallel()
	if sharedtestvalues.AreAPICredentialsSet(b) {
		_, err := b.GetDepositAddress(context.Background(), currency.USDT, "", "TETHERUSE")
		if err != nil {
			t.Error("GetDepositAddress() error", err)
		}
	} else {
		_, err := b.GetDepositAddress(context.Background(), currency.BTC, "deposit", "")
		if err == nil {
			t.Error("GetDepositAddress() error cannot be nil")
		}
	}
}

<<<<<<< HEAD
func setupWs() {
	var dialer websocket.Dialer
	err := b.Websocket.AuthConn.Dial(&dialer, http.Header{})
	if err != nil {
		log.Fatal(err)
	}
	go b.wsReadData(b.Websocket.AuthConn)
	go b.WsDataHandler(context.Background())
}

=======
>>>>>>> 0dd37b25
// TestWsAuth dials websocket, sends login request.
func TestWsAuth(t *testing.T) {
	if !b.Websocket.IsEnabled() {
		t.Skip(stream.WebsocketNotEnabled)
	}
	sharedtestvalues.SkipTestIfCredentialsUnset(t, b)
	if !b.API.AuthenticatedWebsocketSupport {
		t.Skip("Authentecated API support not enabled")
	}
	setupWs(t)
	assert.True(t, b.Websocket.CanUseAuthenticatedEndpoints(), "CanUseAuthenticatedEndpoints should be turned on")

	var resp map[string]interface{}
	catcher := func() (ok bool) {
		select {
		case v := <-b.Websocket.DataHandler:
			resp, ok = v.(map[string]interface{})
		default:
		}
		return
	}

	if assert.Eventually(t, catcher, sharedtestvalues.WebsocketResponseDefaultTimeout, time.Millisecond*10, "Auth response should arrive") {
		assert.Equal(t, "auth", resp["event"], "event should be correct")
		assert.Equal(t, "OK", resp["status"], "status should be correct")
		assert.NotEmpty(t, resp["auth_id"], "status should be correct")
	}
}

// TestWsSubscribe tests Subscribe and Unsubscribe functionality
// See also TestSubscribeReq which covers key and symbol conversion
func TestWsSubscribe(t *testing.T) {
	setupWs(t)
	err := b.Subscribe([]stream.ChannelSubscription{{Channel: wsTicker, Currency: currency.NewPair(currency.BTC, currency.USD), Asset: asset.Spot}})
	assert.NoError(t, err, "Subrcribe should not error")
	catcher := func() (ok bool) {
		i := <-b.Websocket.DataHandler
		_, ok = i.(*ticker.Price)
		return
	}
	assert.Eventually(t, catcher, sharedtestvalues.WebsocketResponseDefaultTimeout, time.Millisecond*10, "Ticker response should arrive")

	subs, err := b.GetSubscriptions()
	assert.NoError(t, err, "GetSubscriptions should not error")
	assert.Len(t, subs, 1, "We should only have 1 subscription; subID subscription should have been Removed by subscribeToChan")

	err = b.Subscribe([]stream.ChannelSubscription{{Channel: wsTicker, Currency: currency.NewPair(currency.BTC, currency.USD), Asset: asset.Spot}})
	assert.ErrorIs(t, err, stream.ErrSubscriptionFailure, "Duplicate subscription should error correctly")
	catcher = func() bool {
		i := <-b.Websocket.DataHandler
		if e, ok := i.(error); ok {
			if assert.ErrorIs(t, e, stream.ErrSubscriptionFailure, "Error should go to DataHandler") {
				assert.ErrorContains(t, e, "subscribe: dup (code: 10301)", "Error should contain message and code")
				return true
			}
		}
		return false
	}
	assert.Eventually(t, catcher, sharedtestvalues.WebsocketResponseDefaultTimeout, time.Millisecond*10, "error response should arrive")

	subs, err = b.GetSubscriptions()
	assert.NoError(t, err, "GetSubscriptions should not error")
	assert.Len(t, subs, 1, "We should only have one subscription after an error attempt")

	err = b.Unsubscribe(subs)
	assert.NoError(t, err, "Unsubscribing should not error")

	chanID, ok := subs[0].Key.(int)
	assert.True(t, ok, "sub.Key should be an int")

	err = b.Unsubscribe(subs)
	assert.ErrorIs(t, err, stream.ErrUnsubscribeFailure, "Unsubscribe should error")
	assert.ErrorContains(t, err, strconv.Itoa(chanID), "Unsubscribe should contain correct chanId")
	assert.ErrorContains(t, err, "unsubscribe: invalid (code: 10400)", "Unsubscribe should contain correct upstream error")

	err = b.Subscribe([]stream.ChannelSubscription{{
		Channel:  wsTicker,
		Currency: currency.NewPair(currency.BTC, currency.USD),
		Asset:    asset.Spot,
		Params:   map[string]interface{}{"key": "tBTCUSD"},
	}})
	assert.ErrorIs(t, err, stream.ErrSubscriptionFailure, "Trying to use a 'key' param should error ErrSubscriptionFailure")
	assert.ErrorIs(t, err, errParamNotAllowed, "Trying to use a 'key' param should error errParamNotAllowed")
}

// TestSubscribeReq tests the channel to request map marshalling
func TestSubscribeReq(t *testing.T) {
	c := &stream.ChannelSubscription{
		Channel:  wsCandles,
		Currency: currency.NewPair(currency.BTC, currency.USD),
		Asset:    asset.MarginFunding,
		Params: map[string]interface{}{
			CandlesPeriodKey: "30",
		},
	}
	r, err := subscribeReq(c)
	assert.NoError(t, err, "subscribeReq should not error")
	assert.Equal(t, "trade:1m:fBTCUSD:p30", r["key"], "key contain period and default timeframe")

	c.Params = map[string]interface{}{
		CandlesTimeframeKey: "15m",
	}
	r, err = subscribeReq(c)
	assert.NoError(t, err, "subscribeReq should not error")
	assert.Equal(t, "trade:15m:fBTCUSD", r["key"], "key should be contain specific timeframe and no period")

	c = &stream.ChannelSubscription{
		Channel:  wsBook,
		Currency: currency.NewPair(currency.BTC, currency.DOGE),
		Asset:    asset.Spot,
	}
	r, err = subscribeReq(c)
	assert.NoError(t, err, "subscribeReq should not error")
	assert.Equal(t, "tBTC:DOGE", r["symbol"], "symbol should use colon delimiter if a currency is > 3 chars")

	c.Currency = currency.NewPair(currency.BTC, currency.LTC)
	r, err = subscribeReq(c)
	assert.NoError(t, err, "subscribeReq should not error")
	assert.Equal(t, "tBTCLTC", r["symbol"], "symbol should not use colon delimiter if both currencies < 3 chars")
}

// TestWsPlaceOrder dials websocket, sends order request.
func TestWsPlaceOrder(t *testing.T) {
	sharedtestvalues.SkipTestIfCredentialsUnset(t, b, canManipulateRealOrders)
	setupWs(t)

	_, err := b.WsNewOrder(&WsNewOrderRequest{
		GroupID: 1,
		Type:    "EXCHANGE LIMIT",
		Symbol:  "tXRPUSD",
		Amount:  -20,
		Price:   1000,
	})
	if err != nil {
		t.Error(err)
	}
}

// TestWsCancelOrder dials websocket, sends cancel request.
func TestWsCancelOrder(t *testing.T) {
	sharedtestvalues.SkipTestIfCredentialsUnset(t, b, canManipulateRealOrders)
	setupWs(t)
	if err := b.WsCancelOrder(1234); err != nil {
		t.Error(err)
	}
}

// TestWsCancelOrder dials websocket, sends modify request.
func TestWsUpdateOrder(t *testing.T) {
	sharedtestvalues.SkipTestIfCredentialsUnset(t, b, canManipulateRealOrders)
	setupWs(t)
	err := b.WsModifyOrder(&WsUpdateOrderRequest{
		OrderID: 1234,
		Price:   -111,
		Amount:  111,
	})
	if err != nil {
		t.Error(err)
	}
}

// TestWsCancelAllOrders dials websocket, sends cancel all request.
func TestWsCancelAllOrders(t *testing.T) {
	sharedtestvalues.SkipTestIfCredentialsUnset(t, b, canManipulateRealOrders)
	setupWs(t)
	if err := b.WsCancelAllOrders(); err != nil {
		t.Error(err)
	}
}

// TestWsCancelAllOrders dials websocket, sends cancel all request.
func TestWsCancelMultiOrders(t *testing.T) {
	sharedtestvalues.SkipTestIfCredentialsUnset(t, b, canManipulateRealOrders)
	setupWs(t)
	err := b.WsCancelMultiOrders([]int64{1, 2, 3, 4})
	if err != nil {
		t.Error(err)
	}
}

// TestWsNewOffer dials websocket, sends new offer request.
func TestWsNewOffer(t *testing.T) {
	sharedtestvalues.SkipTestIfCredentialsUnset(t, b, canManipulateRealOrders)
	setupWs(t)
	err := b.WsNewOffer(&WsNewOfferRequest{
		Type:   order.Limit.String(),
		Symbol: "fBTC",
		Amount: -10,
		Rate:   10,
		Period: 30,
	})
	if err != nil {
		t.Error(err)
	}
}

// TestWsCancelOffer dials websocket, sends cancel offer request.
func TestWsCancelOffer(t *testing.T) {
	sharedtestvalues.SkipTestIfCredentialsUnset(t, b, canManipulateRealOrders)
	setupWs(t)
	if err := b.WsCancelOffer(1234); err != nil {
		t.Error(err)
	}
}

func TestWsSubscribedResponse(t *testing.T) {
<<<<<<< HEAD
	b.Websocket.AddSuccessfulSubscriptions(stream.ChannelSubscription{Asset: asset.Spot, Currency: btcusdPair, Channel: wsTicker, Params: map[string]interface{}{"chanId": 224555}})
	if err := b.wsHandleData(context.Background(), []byte(`{"event":"subscribed","channel":"ticker","chanId":224555,"symbol":"tBTCUSD","pair":"BTCUSD"}`)); err != nil {
		t.Error(err)
	}

	// Spot Candles
	b.Websocket.AddSuccessfulSubscriptions(stream.ChannelSubscription{Asset: asset.Spot, Currency: btcusdPair, Channel: wsCandles, Params: map[string]interface{}{"chanId": 224556}})
	if err := b.wsHandleData(context.Background(), []byte(`{"event":"subscribed","channel":"candles","chanId":224556,"key":"trade:1m:tBTCUSD"}`)); err != nil {
		t.Error(err)
	}

	pair, err := currency.NewPairFromString("BTC:CNHT")
	if err != nil {
		t.Error(err)
	}
	b.Websocket.AddSuccessfulSubscriptions(stream.ChannelSubscription{Asset: asset.Spot, Currency: pair, Channel: wsCandles, Params: map[string]interface{}{"chanId": 224557}})
	pressXToJSON := `{"event":"subscribed","channel":"candles","chanId":224557,"key":"trade:1m:tBTC:CNHT"}`
	if err = b.wsHandleData(context.Background(), []byte(pressXToJSON)); err != nil {
		t.Error(err)
	}

	// Margin Candles
	pair, err = currency.NewPairFromString("BTC")
	if err != nil {
		t.Error(err)
	}
	b.Websocket.AddSuccessfulSubscriptions(stream.ChannelSubscription{Asset: asset.MarginFunding, Currency: pair, Channel: wsCandles, Params: map[string]interface{}{"chanId": 224558}})
	if e2 := b.wsHandleData(context.Background(), []byte(`{"event":"subscribed","channel":"candles","chanId":224558,"key":"trade:1m:fBTC:a30:p2:p30"}`)); e2 != nil {
		t.Error(e2)
	}

	pair, err = currency.NewPairFromString("USD")
	if err != nil {
		t.Error(err)
	}
	b.Websocket.AddSuccessfulSubscriptions(stream.ChannelSubscription{Asset: asset.MarginFunding, Currency: pair, Channel: wsCandles, Params: map[string]interface{}{"chanId": 224559}})
	if e2 := b.wsHandleData(context.Background(), []byte(`{"event":"subscribed","channel":"candles","chanId":224559,"key":"trade:1m:fUSD:p30"}`)); e2 != nil {
		t.Error(e2)
=======
	m, err := b.Websocket.Match.Set("subscribe:waiter1")
	assert.NoError(t, err, "Setting a matcher should not error")
	err = b.wsHandleData([]byte(`{"event":"subscribed","channel":"ticker","chanId":224555,"subId":"waiter1","symbol":"tBTCUSD","pair":"BTCUSD"}`))
	if assert.Error(t, err, "Should error if sub is not registered yet") {
		assert.ErrorIs(t, err, stream.ErrSubscriptionFailure, "Should error SubFailure if sub isn't registered yet")
		assert.ErrorIs(t, err, stream.ErrSubscriptionFailure, "Should error SubNotFound if sub isn't registered yet")
		assert.ErrorContains(t, err, "waiter1", "Should error containing subID if")
	}

	b.Websocket.AddSuccessfulSubscriptions(stream.ChannelSubscription{Key: "waiter1"})
	err = b.wsHandleData([]byte(`{"event":"subscribed","channel":"ticker","chanId":224555,"subId":"waiter1","symbol":"tBTCUSD","pair":"BTCUSD"}`))
	assert.NoError(t, err, "wsHandleData should not error")
	if assert.NotEmpty(t, m.C, "Matcher should have received a sub notification") {
		msg := <-m.C
		cID, err := jsonparser.GetInt(msg, "chanId")
		assert.NoError(t, err, "Should get chanId from sub notification without error")
		assert.EqualValues(t, 224555, cID, "Should get the correct chanId through the matcher notification")
>>>>>>> 0dd37b25
	}
	m.Cleanup()
}

func TestWsOrderBook(t *testing.T) {
	b.Websocket.AddSuccessfulSubscriptions(stream.ChannelSubscription{Key: 23405, Asset: asset.Spot, Currency: btcusdPair, Channel: wsBook})
	pressXToJSON := `[23405,[[38334303613,9348.8,0.53],[38334308111,9348.8,5.98979404],[38331335157,9344.1,1.28965787],[38334302803,9343.8,0.08230094],[38334279092,9343,0.8],[38334307036,9342.938663676,0.8],[38332749107,9342.9,0.2],[38332277330,9342.8,0.85],[38329406786,9342,0.1432012],[38332841570,9341.947288638,0.3],[38332163238,9341.7,0.3],[38334303384,9341.6,0.324],[38332464840,9341.4,0.5],[38331935870,9341.2,0.5],[38334312082,9340.9,0.02126899],[38334261292,9340.8,0.26763],[38334138680,9340.625455254,0.12],[38333896802,9339.8,0.85],[38331627527,9338.9,1.57863959],[38334186713,9338.9,0.26769],[38334305819,9338.8,2.999],[38334211180,9338.75285796,3.999],[38334310699,9337.8,0.10679883],[38334307414,9337.5,1],[38334179822,9337.1,0.26773],[38334306600,9336.659955102,1.79],[38334299667,9336.6,1.1],[38334306452,9336.6,0.13979771],[38325672859,9336.3,1.25],[38334311646,9336.2,1],[38334258509,9336.1,0.37],[38334310592,9336,1.79],[38334310378,9335.6,1.43],[38334132444,9335.2,0.26777],[38331367325,9335,0.07],[38334310703,9335,0.10680562],[38334298209,9334.7,0.08757301],[38334304857,9334.456899462,0.291],[38334309940,9334.088390727,0.0725],[38334310377,9333.7,1.2868],[38334297615,9333.607784,0.1108],[38334095188,9333.3,0.26785],[38334228913,9332.7,0.40861186],[38334300526,9332.363996604,0.3884],[38334310701,9332.2,0.10680562],[38334303548,9332.005382871,0.07],[38334311798,9331.8,0.41285228],[38334301012,9331.7,1.7952],[38334089877,9331.4,0.2679],[38321942150,9331.2,0.2],[38334310670,9330,1.069],[38334063096,9329.6,0.26796],[38334310700,9329.4,0.10680562],[38334310404,9329.3,1],[38334281630,9329.1,6.57150597],[38334036864,9327.7,0.26801],[38334310702,9326.6,0.10680562],[38334311799,9326.1,0.50220625],[38334164163,9326,0.219638],[38334309722,9326,1.5],[38333051682,9325.8,0.26807],[38334302027,9325.7,0.75],[38334203435,9325.366592,0.32397696],[38321967613,9325,0.05],[38334298787,9324.9,0.3],[38334301719,9324.8,3.6227592],[38331316716,9324.763454646,0.71442],[38334310698,9323.8,0.10680562],[38334035499,9323.7,0.23431017],[38334223472,9322.670551788,0.42150603],[38334163459,9322.560399006,0.143967],[38321825171,9320.8,2],[38334075805,9320.467496148,0.30772633],[38334075800,9319.916732238,0.61457592],[38333682302,9319.7,0.0011],[38331323088,9319.116771762,0.12913],[38333677480,9319,0.0199],[38334277797,9318.6,0.89],[38325235155,9318.041088,1.20249],[38334310910,9317.82382938,1.79],[38334311811,9317.2,0.61079138],[38334311812,9317.2,0.71937652],[38333298214,9317.1,50],[38334306359,9317,1.79],[38325531545,9316.382823951,0.21263],[38333727253,9316.3,0.02316372],[38333298213,9316.1,45],[38333836479,9316,2.135],[38324520465,9315.9,2.7681],[38334307411,9315.5,1],[38330313617,9315.3,0.84455],[38334077770,9315.294024,0.01248397],[38334286663,9315.294024,1],[38325533762,9315.290315394,2.40498],[38334310018,9315.2,3],[38333682617,9314.6,0.0011],[38334304794,9314.6,0.76364676],[38334304798,9314.3,0.69242113],[38332915733,9313.8,0.0199],[38334084411,9312.8,1],[38334311893,9350.1,-1.015],[38334302734,9350.3,-0.26737],[38334300732,9350.8,-5.2],[38333957619,9351,-0.90677089],[38334300521,9351,-1.6457],[38334301600,9351.012829557,-0.0523],[38334308878,9351.7,-2.5],[38334299570,9351.921544,-0.1015],[38334279367,9352.1,-0.26732],[38334299569,9352.411802928,-0.4036],[38334202773,9353.4,-0.02139404],[38333918472,9353.7,-1.96412776],[38334278782,9354,-0.26731],[38334278606,9355,-1.2785],[38334302105,9355.439221251,-0.79191542],[38313897370,9355.569409242,-0.43363],[38334292995,9355.584296,-0.0979],[38334216989,9355.8,-0.03686414],[38333894025,9355.9,-0.26721],[38334293798,9355.936691952,-0.4311],[38331159479,9356,-0.4204022],[38333918888,9356.1,-1.10885563],[38334298205,9356.4,-0.20124428],[38328427481,9356.5,-0.1],[38333343289,9356.6,-0.41034213],[38334297205,9356.6,-0.08835018],[38334277927,9356.741101161,-0.0737],[38334311645,9356.8,-0.5],[38334309002,9356.9,-5],[38334309736,9357,-0.10680107],[38334306448,9357.4,-0.18645275],[38333693302,9357.7,-0.2672],[38332815159,9357.8,-0.0011],[38331239824,9358.2,-0.02],[38334271608,9358.3,-2.999],[38334311971,9358.4,-0.55],[38333919260,9358.5,-1.9972841],[38334265365,9358.5,-1.7841],[38334277960,9359,-3],[38334274601,9359.020969848,-3],[38326848839,9359.1,-0.84],[38334291080,9359.247048,-0.16199869],[38326848844,9359.4,-1.84],[38333680200,9359.6,-0.26713],[38331326606,9359.8,-0.84454],[38334309738,9359.8,-0.10680107],[38331314707,9359.9,-0.2],[38333919803,9360.9,-1.41177599],[38323651149,9361.33417827,-0.71442],[38333656906,9361.5,-0.26705],[38334035500,9361.5,-0.40861586],[38334091886,9362.4,-6.85940815],[38334269617,9362.5,-4],[38323629409,9362.545858872,-2.40497],[38334309737,9362.7,-0.10680107],[38334312380,9362.7,-3],[38325280830,9362.8,-1.75123],[38326622800,9362.8,-1.05145],[38333175230,9363,-0.0011],[38326848745,9363.2,-0.79],[38334308960,9363.206775564,-0.12],[38333920234,9363.3,-1.25318113],[38326848843,9363.4,-1.29],[38331239823,9363.4,-0.02],[38333209613,9363.4,-0.26719],[38334299964,9364,-0.05583123],[38323470224,9364.161816648,-0.12912],[38334284711,9365,-0.21346019],[38334299594,9365,-2.6757062],[38323211816,9365.073132585,-0.21262],[38334312456,9365.1,-0.11167861],[38333209612,9365.2,-0.26719],[38327770474,9365.3,-0.0073],[38334298788,9365.3,-0.3],[38334075803,9365.409831204,-0.30772637],[38334309740,9365.5,-0.10680107],[38326608767,9365.7,-2.76809],[38333920657,9365.7,-1.25848083],[38329594226,9366.6,-0.02587],[38334311813,9366.7,-4.72290945],[38316386301,9367.39258128,-2.37581],[38334302026,9367.4,-4.5],[38334228915,9367.9,-0.81725458],[38333921381,9368.1,-1.72213641],[38333175678,9368.2,-0.0011],[38334301150,9368.2,-2.654604],[38334297208,9368.3,-0.78036466],[38334309739,9368.3,-0.10680107],[38331227515,9368.7,-0.02],[38331184470,9369,-0.003975],[38334203436,9369.319616,-0.32397695],[38334269964,9369.7,-0.5],[38328386732,9370,-4.11759935],[38332719555,9370,-0.025],[38333921935,9370.5,-1.2224398],[38334258511,9370.5,-0.35],[38326848842,9370.8,-0.34],[38333985038,9370.9,-0.8551502],[38334283018,9370.9,-1],[38326848744,9371,-1.34]],5]`
	err := b.wsHandleData(context.Background(), []byte(pressXToJSON))
	if err != nil {
		t.Error(err)
	}
	pressXToJSON = `[23405,[7617,52.98726298,7617.1,53.601795929999994,-550.9,-0.0674,7617,8318.92961981,8257.8,7500],6]`
	err = b.wsHandleData(context.Background(), []byte(pressXToJSON))
	if err != nil {
		t.Error(err)
	}
	pressXToJSON = `[23405,[7617,52.98726298,7617.1,53.601795929999994,-550.9,-0.0674,7617,8318.92961981,8257.8,7500]]`
	assert.NotPanics(t, func() { err = b.wsHandleData(context.Background(), []byte(pressXToJSON)) }, "handleWSBookUpdate should not panic when seqNo is not configured to be sent")
	assert.ErrorIs(t, err, errNoSeqNo, "handleWSBookUpdate should send correct error")
}

func TestWsTradeResponse(t *testing.T) {
	b.Websocket.AddSuccessfulSubscriptions(stream.ChannelSubscription{Asset: asset.Spot, Currency: btcusdPair, Channel: wsTrades, Key: 18788})
	pressXToJSON := `[18788,[[412685577,1580268444802,11.1998,176.3],[412685575,1580268444802,5,176.29952759],[412685574,1580268374717,1.99069999,176.41],[412685573,1580268374717,1.00930001,176.41],[412685572,1580268358760,0.9907,176.47],[412685571,1580268324362,0.5505,176.44],[412685570,1580268297270,-0.39040819,176.39],[412685568,1580268297270,-0.39780162,176.46475676],[412685567,1580268283470,-0.09,176.41],[412685566,1580268256536,-2.31310783,176.48],[412685565,1580268256536,-0.59669217,176.49],[412685564,1580268256536,-0.9902,176.49],[412685562,1580268194474,0.9902,176.55],[412685561,1580268186215,0.1,176.6],[412685560,1580268185964,-2.17096773,176.5],[412685559,1580268185964,-1.82903227,176.51],[412685558,1580268181215,2.098914,176.53],[412685557,1580268169844,16.7302,176.55],[412685556,1580268169844,3.25,176.54],[412685555,1580268155725,0.23576115,176.45],[412685553,1580268155725,3,176.44596249],[412685552,1580268155725,3.25,176.44],[412685551,1580268155725,5,176.44],[412685550,1580268155725,0.65830078,176.41],[412685549,1580268155725,0.45063807,176.41],[412685548,1580268153825,-0.67604704,176.39],[412685547,1580268145713,2.5883,176.41],[412685543,1580268087513,12.92927,176.33],[412685542,1580268087513,0.40083,176.33],[412685533,1580268005756,-0.17096773,176.32]]]`
	err := b.wsHandleData(context.Background(), []byte(pressXToJSON))
	if err != nil {
		t.Error(err)
	}
}

func TestWsTickerResponse(t *testing.T) {
	b.Websocket.AddSuccessfulSubscriptions(stream.ChannelSubscription{Asset: asset.Spot, Currency: btcusdPair, Channel: wsTicker, Key: 11534})
	pressXToJSON := `[11534,[61.304,2228.36155358,61.305,1323.2442970500003,0.395,0.0065,61.371,50973.3020771,62.5,57.421]]`
	err := b.wsHandleData(context.Background(), []byte(pressXToJSON))
	if err != nil {
		t.Error(err)
	}
	pair, err := currency.NewPairFromString("XAUTF0:USTF0")
	if err != nil {
		t.Error(err)
	}
	b.Websocket.AddSuccessfulSubscriptions(stream.ChannelSubscription{Asset: asset.Spot, Currency: pair, Channel: wsTicker, Key: 123412})
	pressXToJSON = `[123412,[61.304,2228.36155358,61.305,1323.2442970500003,0.395,0.0065,61.371,50973.3020771,62.5,57.421]]`
	err = b.wsHandleData(context.Background(), []byte(pressXToJSON))
	if err != nil {
		t.Error(err)
	}
	pair, err = currency.NewPairFromString("trade:1m:tXRPUSD")
	if err != nil {
		t.Error(err)
	}
	b.Websocket.AddSuccessfulSubscriptions(stream.ChannelSubscription{Asset: asset.Spot, Currency: pair, Channel: wsTicker, Key: 123413})
	pressXToJSON = `[123413,[61.304,2228.36155358,61.305,1323.2442970500003,0.395,0.0065,61.371,50973.3020771,62.5,57.421]]`
	err = b.wsHandleData(context.Background(), []byte(pressXToJSON))
	if err != nil {
		t.Error(err)
	}
	pair, err = currency.NewPairFromString("trade:1m:fZRX:p30")
	if err != nil {
		t.Error(err)
	}
	b.Websocket.AddSuccessfulSubscriptions(stream.ChannelSubscription{Asset: asset.Spot, Currency: pair, Channel: wsTicker, Key: 123414})
	pressXToJSON = `[123414,[61.304,2228.36155358,61.305,1323.2442970500003,0.395,0.0065,61.371,50973.3020771,62.5,57.421]]`
	err = b.wsHandleData(context.Background(), []byte(pressXToJSON))
	if err != nil {
		t.Error(err)
	}
}

func TestWsCandleResponse(t *testing.T) {
	b.Websocket.AddSuccessfulSubscriptions(stream.ChannelSubscription{Asset: asset.Spot, Currency: btcusdPair, Channel: wsCandles, Key: 343351})
	pressXToJSON := `[343351,[[1574698260000,7379.785503,7383.8,7388.3,7379.785503,1.68829482]]]`
	err := b.wsHandleData(context.Background(), []byte(pressXToJSON))
	if err != nil {
		t.Error(err)
	}
	pressXToJSON = `[343351,[1574698200000,7399.9,7379.7,7399.9,7371.8,41.63633658]]`
	err = b.wsHandleData(context.Background(), []byte(pressXToJSON))
	if err != nil {
		t.Error(err)
	}
}

func TestWsOrderSnapshot(t *testing.T) {
	pressXToJSON := `[0,"os",[[34930659963,null,1574955083558,"tETHUSD",1574955083558,1574955083573,0.201104,0.201104,"EXCHANGE LIMIT",null,null,null,0,"ACTIVE",null,null,120,0,0,0,null,null,null,0,0,null,null,null,"BFX",null,null,null]]]`
	err := b.wsHandleData(context.Background(), []byte(pressXToJSON))
	if err != nil {
		t.Error(err)
	}
	pressXToJSON = `[0,"oc",[34930659963,null,1574955083558,"tETHUSD",1574955083558,1574955354487,0.201104,0.201104,"EXCHANGE LIMIT",null,null,null,0,"CANCELED",null,null,120,0,0,0,null,null,null,0,0,null,null,null,"BFX",null,null,null]]`
	err = b.wsHandleData(context.Background(), []byte(pressXToJSON))
	if err != nil {
		t.Error(err)
	}
}

func TestWsNotifications(t *testing.T) {
	pressXToJSON := `[0,"n",[1575282446099,"fon-req",null,null,[41238905,null,null,null,-1000,null,null,null,null,null,null,null,null,null,0.002,2,null,null,null,null,null],null,"SUCCESS","Submitting funding bid of 1000.0 USD at 0.2000 for 2 days."]]`
	err := b.wsHandleData(context.Background(), []byte(pressXToJSON))
	if err != nil {
		t.Error(err)
	}

	pressXToJSON = `[0,"n",[1575287438.515,"on-req",null,null,[1185815098,null,1575287436979,"tETHUSD",1575287438515,1575287438515,-2.5,-2.5,"LIMIT",null,null,null,0,"ACTIVE",null,null,230,0,0,0,null,null,null,0,null,null,null,null,"API>BFX",null,null,null],null,"SUCCESS","Submitting limit sell order for -2.5 ETH."]]`
	err = b.wsHandleData(context.Background(), []byte(pressXToJSON))
	if err != nil {
		t.Error(err)
	}
}

func TestWsFundingOfferSnapshotAndUpdate(t *testing.T) {
	pressXToJSON := `[0,"fos",[[41237920,"fETH",1573912039000,1573912039000,0.5,0.5,"LIMIT",null,null,0,"ACTIVE",null,null,null,0.0024,2,0,0,null,0,null]]]`
	if err := b.wsHandleData(context.Background(), []byte(pressXToJSON)); err != nil {
		t.Error(err)
	}

	pressXToJSON = `[0,"fon",[41238747,"fUST",1575026670000,1575026670000,5000,5000,"LIMIT",null,null,0,"ACTIVE",null,null,null,0.006000000000000001,30,0,0,null,0,null]]`
	if err := b.wsHandleData(context.Background(), []byte(pressXToJSON)); err != nil {
		t.Error(err)
	}
}

func TestWsFundingCreditSnapshotAndUpdate(t *testing.T) {
	pressXToJSON := `[0,"fcs",[[26223578,"fUST",1,1575052261000,1575296187000,350,0,"ACTIVE",null,null,null,0,30,1575052261000,1575293487000,0,0,null,0,null,0,"tBTCUST"],[26223711,"fUSD",-1,1575291961000,1575296187000,180,0,"ACTIVE",null,null,null,0.002,7,1575282446000,1575295587000,0,0,null,0,null,0,"tETHUSD"]]]`
	if err := b.wsHandleData(context.Background(), []byte(pressXToJSON)); err != nil {
		t.Error(err)
	}

	pressXToJSON = `[0,"fcu",[26223578,"fUST",1,1575052261000,1575296787000,350,0,"ACTIVE",null,null,null,0,30,1575052261000,1575293487000,0,0,null,0,null,0,"tBTCUST"]]`
	if err := b.wsHandleData(context.Background(), []byte(pressXToJSON)); err != nil {
		t.Error(err)
	}
}

func TestWsFundingLoanSnapshotAndUpdate(t *testing.T) {
	pressXToJSON := `[0,"fls",[[2995442,"fUSD",-1,1575291961000,1575295850000,820,0,"ACTIVE",null,null,null,0.002,7,1575282446000,1575295850000,0,0,null,0,null,0]]]`
	if err := b.wsHandleData(context.Background(), []byte(pressXToJSON)); err != nil {
		t.Error(err)
	}

	pressXToJSON = `[0,"fln",[2995444,"fUSD",-1,1575298742000,1575298742000,1000,0,"ACTIVE",null,null,null,0.002,7,1575298742000,1575298742000,0,0,null,0,null,0]]`
	if err := b.wsHandleData(context.Background(), []byte(pressXToJSON)); err != nil {
		t.Error(err)
	}
}

func TestWsWalletSnapshot(t *testing.T) {
	pressXToJSON := `[0,"ws",[["exchange","SAN",19.76,0,null,null,null]]]`
	if err := b.wsHandleData(context.Background(), []byte(pressXToJSON)); err != nil {
		t.Error(err)
	}
}

func TestWsBalanceUpdate(t *testing.T) {
	const pressXToJSON = `[0,"bu",[4131.85,4131.85]]`
	if err := b.wsHandleData(context.Background(), []byte(pressXToJSON)); err != nil {
		t.Error(err)
	}
}

func TestWsMarginInfoUpdate(t *testing.T) {
	const pressXToJSON = `[0,"miu",["base",[-13.014640000000007,0,49331.70267297,49318.68803297,27]]]`
	if err := b.wsHandleData(context.Background(), []byte(pressXToJSON)); err != nil {
		t.Error(err)
	}
}

func TestWsFundingInfoUpdate(t *testing.T) {
	const pressXToJSON = `[0,"fiu",["sym","tETHUSD",[149361.09689202666,149639.26293509,830.0182168075556,895.0658432466332]]]`
	if err := b.wsHandleData(context.Background(), []byte(pressXToJSON)); err != nil {
		t.Error(err)
	}
}

func TestWsFundingTrade(t *testing.T) {
	pressXToJSON := `[0,"fte",[636854,"fUSD",1575282446000,41238905,-1000,0.002,7,null]]`
	if err := b.wsHandleData(context.Background(), []byte(pressXToJSON)); err != nil {
		t.Error(err)
	}

	pressXToJSON = `[0,"ftu",[636854,"fUSD",1575282446000,41238905,-1000,0.002,7,null]]`
	if err := b.wsHandleData(context.Background(), []byte(pressXToJSON)); err != nil {
		t.Error(err)
	}
}

func TestGetHistoricCandles(t *testing.T) {
	startTime := time.Now().Add(-time.Hour * 24)
	endTime := time.Now().Add(-time.Hour * 20)

	if _, err := b.GetHistoricCandles(context.Background(), btcusdPair, asset.Spot, kline.OneHour, startTime, endTime); err != nil {
		t.Fatal(err)
	}
}

func TestGetHistoricCandlesExtended(t *testing.T) {
	startTime := time.Now().Add(-time.Hour * 24)
	endTime := time.Now().Add(-time.Hour * 20)

	if _, err := b.GetHistoricCandlesExtended(context.Background(), btcusdPair, asset.Spot, kline.OneHour, startTime, endTime); err != nil {
		t.Fatal(err)
	}
}

func TestFixCasing(t *testing.T) {
	ret, err := b.fixCasing(btcusdPair, asset.Spot)
	if err != nil {
		t.Fatal(err)
	}
	if ret != "tBTCUSD" {
		t.Errorf("unexpected result: %v", ret)
	}
	pair, err := currency.NewPairFromString("TBTCUSD")
	if err != nil {
		t.Fatal(err)
	}
	ret, err = b.fixCasing(pair, asset.Spot)
	if err != nil {
		t.Fatal(err)
	}
	if ret != "tBTCUSD" {
		t.Errorf("unexpected result: %v", ret)
	}
	pair, err = currency.NewPairFromString("tBTCUSD")
	if err != nil {
		t.Fatal(err)
	}
	ret, err = b.fixCasing(pair, asset.Spot)
	if err != nil {
		t.Fatal(err)
	}
	if err != nil {
		t.Fatal(err)
	}
	if ret != "tBTCUSD" {
		t.Errorf("unexpected result: %v", ret)
	}
	ret, err = b.fixCasing(btcusdPair, asset.Margin)
	if err != nil {
		t.Fatal(err)
	}
	if ret != "tBTCUSD" {
		t.Errorf("unexpected result: %v", ret)
	}
	ret, err = b.fixCasing(btcusdPair, asset.Spot)
	if err != nil {
		t.Fatal(err)
	}
	if ret != "tBTCUSD" {
		t.Errorf("unexpected result: %v", ret)
	}
	pair, err = currency.NewPairFromString("FUNETH")
	if err != nil {
		t.Fatal(err)
	}
	ret, err = b.fixCasing(pair, asset.Spot)
	if err != nil {
		t.Fatal(err)
	}
	if ret != "tFUNETH" {
		t.Errorf("unexpected result: %v", ret)
	}
	pair, err = currency.NewPairFromString("TNBUSD")
	if err != nil {
		t.Fatal(err)
	}
	ret, err = b.fixCasing(pair, asset.Spot)
	if err != nil {
		t.Fatal(err)
	}
	if ret != "tTNBUSD" {
		t.Errorf("unexpected result: %v", ret)
	}

	pair, err = currency.NewPairFromString("tTNBUSD")
	if err != nil {
		t.Fatal(err)
	}
	ret, err = b.fixCasing(pair, asset.Spot)
	if err != nil {
		t.Fatal(err)
	}
	if ret != "tTNBUSD" {
		t.Errorf("unexpected result: %v", ret)
	}
	pair, err = currency.NewPairFromStrings("fUSD", "")
	if err != nil {
		t.Fatal(err)
	}
	ret, err = b.fixCasing(pair, asset.MarginFunding)
	if err != nil {
		t.Fatal(err)
	}
	if ret != "fUSD" {
		t.Errorf("unexpected result: %v", ret)
	}
	pair, err = currency.NewPairFromStrings("USD", "")
	if err != nil {
		t.Fatal(err)
	}
	ret, err = b.fixCasing(pair, asset.MarginFunding)
	if err != nil {
		t.Fatal(err)
	}
	if ret != "fUSD" {
		t.Errorf("unexpected result: %v", ret)
	}

	pair, err = currency.NewPairFromStrings("FUSD", "")
	if err != nil {
		t.Fatal(err)
	}
	ret, err = b.fixCasing(pair, asset.MarginFunding)
	if err != nil {
		t.Fatal(err)
	}
	if ret != "fUSD" {
		t.Errorf("unexpected result: %v", ret)
	}

	_, err = b.fixCasing(currency.NewPair(currency.EMPTYCODE, currency.BTC), asset.MarginFunding)
	if !errors.Is(err, currency.ErrCurrencyPairEmpty) {
		t.Fatalf("received: '%v' but expected: '%v'", err, currency.ErrCurrencyPairEmpty)
	}

	_, err = b.fixCasing(currency.NewPair(currency.BTC, currency.EMPTYCODE), asset.MarginFunding)
	if !errors.Is(err, nil) {
		t.Fatalf("received: '%v' but expected: '%v'", err, nil)
	}

	_, err = b.fixCasing(currency.EMPTYPAIR, asset.MarginFunding)
	if !errors.Is(err, currency.ErrCurrencyPairEmpty) {
		t.Fatalf("received: '%v' but expected: '%v'", err, currency.ErrCurrencyPairEmpty)
	}
}

func Test_FormatExchangeKlineInterval(t *testing.T) {
	testCases := []struct {
		name     string
		interval kline.Interval
		output   string
	}{
		{
			"OneMin",
			kline.OneMin,
			"1m",
		},
		{
			"OneDay",
			kline.OneDay,
			"1D",
		},
		{
			"OneWeek",
			kline.OneWeek,
			"7D",
		},
		{
			"TwoWeeks",
			kline.OneWeek * 2,
			"14D",
		},
	}

	for x := range testCases {
		test := testCases[x]
		t.Run(test.name, func(t *testing.T) {
			ret, err := b.FormatExchangeKlineInterval(test.interval)
			if err != nil {
				t.Error(err)
			}
			if ret != test.output {
				t.Fatalf("unexpected result return expected: %v received: %v", test.output, ret)
			}
		})
	}
}

func TestGetRecentTrades(t *testing.T) {
	t.Parallel()
	if _, err := b.GetRecentTrades(context.Background(), btcusdPair, asset.Spot); err != nil {
		t.Error(err)
	}

	currencyPair, err := currency.NewPairFromString("USD")
	if err != nil {
		t.Fatal(err)
	}
	_, err = b.GetRecentTrades(context.Background(), currencyPair, asset.Margin)
	if err != nil {
		t.Error(err)
	}
}

func TestGetHistoricTrades(t *testing.T) {
	t.Parallel()
	if _, err := b.GetHistoricTrades(context.Background(),
		btcusdPair, asset.Spot, time.Now().Add(-time.Minute*15), time.Now()); err != nil {
		t.Error(err)
	}

	// longer term test
	if _, err := b.GetHistoricTrades(context.Background(),
		btcusdPair, asset.Spot,
		time.Now().Add(-time.Hour*100),
		time.Now().Add(-time.Hour*99)); err != nil {
		t.Error(err)
	}
}

var testOb = orderbook.Base{
	Asks: []orderbook.Item{
		{Price: 0.05005, Amount: 0.00000500},
		{Price: 0.05010, Amount: 0.00000500},
		{Price: 0.05015, Amount: 0.00000500},
		{Price: 0.05020, Amount: 0.00000500},
		{Price: 0.05025, Amount: 0.00000500},
		{Price: 0.05030, Amount: 0.00000500},
		{Price: 0.05035, Amount: 0.00000500},
		{Price: 0.05040, Amount: 0.00000500},
		{Price: 0.05045, Amount: 0.00000500},
		{Price: 0.05050, Amount: 0.00000500},
	},
	Bids: []orderbook.Item{
		{Price: 0.05000, Amount: 0.00000500},
		{Price: 0.04995, Amount: 0.00000500},
		{Price: 0.04990, Amount: 0.00000500},
		{Price: 0.04980, Amount: 0.00000500},
		{Price: 0.04975, Amount: 0.00000500},
		{Price: 0.04970, Amount: 0.00000500},
		{Price: 0.04965, Amount: 0.00000500},
		{Price: 0.04960, Amount: 0.00000500},
		{Price: 0.04955, Amount: 0.00000500},
		{Price: 0.04950, Amount: 0.00000500},
	},
}

func TestChecksum(t *testing.T) {
	err := validateCRC32(&testOb, 190468240)
	if err != nil {
		t.Fatal(err)
	}
}

func TestReOrderbyID(t *testing.T) {
	asks := []orderbook.Item{
		{ID: 4, Price: 100, Amount: 0.00000500},
		{ID: 3, Price: 100, Amount: 0.00000500},
		{ID: 2, Price: 100, Amount: 0.00000500},
		{ID: 1, Price: 100, Amount: 0.00000500},
		{ID: 5, Price: 101, Amount: 0.00000500},
		{ID: 6, Price: 102, Amount: 0.00000500},
		{ID: 8, Price: 103, Amount: 0.00000500},
		{ID: 7, Price: 103, Amount: 0.00000500},
		{ID: 9, Price: 104, Amount: 0.00000500},
		{ID: 10, Price: 105, Amount: 0.00000500},
	}
	reOrderByID(asks)

	for i := range asks {
		if asks[i].ID != int64(i+1) {
			t.Fatal("order by ID failure")
		}
	}

	bids := []orderbook.Item{
		{ID: 4, Price: 100, Amount: 0.00000500},
		{ID: 3, Price: 100, Amount: 0.00000500},
		{ID: 2, Price: 100, Amount: 0.00000500},
		{ID: 1, Price: 100, Amount: 0.00000500},
		{ID: 5, Price: 99, Amount: 0.00000500},
		{ID: 6, Price: 98, Amount: 0.00000500},
		{ID: 8, Price: 97, Amount: 0.00000500},
		{ID: 7, Price: 97, Amount: 0.00000500},
		{ID: 9, Price: 96, Amount: 0.00000500},
		{ID: 10, Price: 95, Amount: 0.00000500},
	}
	reOrderByID(bids)

	for i := range bids {
		if bids[i].ID != int64(i+1) {
			t.Fatal("order by ID failure")
		}
	}
}

func TestPopulateAcceptableMethods(t *testing.T) {
	t.Parallel()
	if acceptableMethods.loaded() {
		// we may have been loaded from another test, so reset
		acceptableMethods.m.Lock()
		acceptableMethods.a = make(map[string][]string)
		acceptableMethods.m.Unlock()
		if acceptableMethods.loaded() {
			t.Error("expected false")
		}
	}
	if err := b.PopulateAcceptableMethods(context.Background()); err != nil {
		t.Fatal(err)
	}
	if !acceptableMethods.loaded() {
		t.Error("acceptable method store should be loaded")
	}
	if methods := acceptableMethods.lookup(currency.NewCode("UST")); len(methods) == 0 {
		t.Error("USDT should have many available methods")
	}
	if methods := acceptableMethods.lookup(currency.NewCode("ASdasdasdasd")); len(methods) != 0 {
		t.Error("non-existent code should return no methods")
	}
	// since we're already loaded, this will return nil
	if err := b.PopulateAcceptableMethods(context.Background()); err != nil {
		t.Fatal(err)
	}
}

func TestGetAvailableTransferChains(t *testing.T) {
	t.Parallel()
	r, err := b.GetAvailableTransferChains(context.Background(), currency.USDT)
	if err != nil {
		t.Fatal(err)
	}
	if len(r) < 2 {
		t.Error("there should be many available USDT transfer chains")
	}
}

func TestAccetableMethodStore(t *testing.T) {
	t.Parallel()
	var a acceptableMethodStore
	if a.loaded() {
		t.Error("should be empty")
	}
	data := map[string][]string{
		"BITCOIN": {"BTC"},
		"TETHER1": {"UST"},
		"TETHER2": {"UST"},
	}
	a.load(data)
	if !a.loaded() {
		t.Error("data should be loaded")
	}
	if name := a.lookup(currency.NewCode("BTC")); len(name) != 1 && name[1] != "BITCOIN" {
		t.Error("incorrect values")
	}
	if name := a.lookup(currency.NewCode("UST")); (name[0] != "TETHER1" && name[1] != "TETHER2") &&
		(name[0] != "TETHER2" && name[1] != "TETHER1") {
		t.Errorf("incorrect values")
	}
	if name := a.lookup(currency.NewCode("PANDA_HORSE")); len(name) != 0 {
		t.Error("incorrect values")
	}
}

func TestGetSiteListConfigData(t *testing.T) {
	t.Parallel()

	_, err := b.GetSiteListConfigData(context.Background(), "")
	if !errors.Is(err, errSetCannotBeEmpty) {
		t.Fatalf("received: %v, expected: %v", err, errSetCannotBeEmpty)
	}

	pairs, err := b.GetSiteListConfigData(context.Background(), bitfinexSecuritiesPairs)
	if !errors.Is(err, nil) {
		t.Fatalf("received: %v, expected: %v", err, nil)
	}

	if len(pairs) == 0 {
		t.Fatal("expected pairs")
	}
}

func TestGetSiteInfoConfigData(t *testing.T) {
	t.Parallel()
	for _, assetType := range []asset.Item{asset.Spot, asset.Futures} {
		pairs, err := b.GetSiteInfoConfigData(context.Background(), assetType)
		if !errors.Is(err, nil) {
			t.Errorf("Error from GetSiteInfoConfigData for %s type received: %v, expected: %v", assetType, err, nil)
		}
		if len(pairs) == 0 {
			t.Errorf("GetSiteInfoConfigData returned no pairs for %s", assetType)
		}
	}
}

func TestOrderUpdate(t *testing.T) {
	t.Parallel()
	sharedtestvalues.SkipTestIfCredentialsUnset(t, b, canManipulateRealOrders)
	_, err := b.OrderUpdate(context.Background(), "1234", "", "", 1, 1, 1)
	if err != nil {
		t.Error(err)
	}
}

func TestGetInactiveOrders(t *testing.T) {
	t.Parallel()
	sharedtestvalues.SkipTestIfCredentialsUnset(t, b)
	_, err := b.GetInactiveOrders(context.Background(), "tBTCUSD")
	if err != nil {
		t.Error(err)
	}

	_, err = b.GetInactiveOrders(context.Background(), "tBTCUSD", 1, 2, 3, 4)
	if err != nil {
		t.Error(err)
	}
}

func TestCancelMultipleOrdersV2(t *testing.T) {
	t.Parallel()
	sharedtestvalues.SkipTestIfCredentialsUnset(t, b, canManipulateRealOrders)
	_, err := b.CancelMultipleOrdersV2(context.Background(), 1337, 0, 0, time.Time{}, false)
	if err != nil {
		t.Error(err)
	}
}

// TestGetErrResp unit tests the helper func getErrResp
func TestGetErrResp(t *testing.T) {
	t.Parallel()
	fixture, err := os.Open("testdata/getErrResp.json")
	if !assert.NoError(t, err, "Opening fixture should not error") {
		t.FailNow()
	}
	s := bufio.NewScanner(fixture)
	seen := 0
	for s.Scan() {
		testErr := b.getErrResp(s.Bytes())
		seen++
		switch seen {
		case 1: // no event
			assert.ErrorIs(t, testErr, errParsingWSField, "Message with no event Should get correct error type")
			assert.ErrorContains(t, testErr, "'event'", "Message with no event error should contain missing field name")
			assert.ErrorContains(t, testErr, "nightjar", "Message with no event error should contain the message")
		case 2: // with {} for event
			assert.NoError(t, testErr, "Message with '{}' for event field should not error")
		case 3: // event != 'error'
			assert.NoError(t, testErr, "Message with non-'error' event field should not error")
		case 4: // event="error"
			assert.ErrorIs(t, testErr, errUnknownError, "error without a message should throw unknown error")
			assert.ErrorContains(t, testErr, "code: 0", "error without a code should throw code 0")
		case 5: // Fully formatted
			assert.ErrorContains(t, testErr, "redcoats", "message field should be in the error")
			assert.ErrorContains(t, testErr, "code: 42", "code field should be in the error")
		}
	}
	assert.NoError(t, s.Err(), "Fixture Scanner should not error")
	assert.NoError(t, fixture.Close(), "Closing the fixture file should not error")
}

// TestParallelChanOp unit tests the helper func parallelChanOp
func TestParallelChanOp(t *testing.T) {
	t.Parallel()
	c := []stream.ChannelSubscription{
		{Channel: "red"},
		{Channel: "blue"},
		{Channel: "violent"},
		{Channel: "spin"},
		{Channel: "charm"},
	}
	run := make(chan struct{}, len(c)*2)
	errC := make(chan error, 1)
	go func() {
		errC <- b.parallelChanOp(c, func(c *stream.ChannelSubscription) error {
			time.Sleep(300 * time.Millisecond)
			run <- struct{}{}
			switch c.Channel {
			case "spin", "violent":
				return errors.New(c.Channel)
			}
			return nil
		})
	}()
	f := func(ct *assert.CollectT) {
		if assert.Len(ct, errC, 1, "Should eventually have an error") {
			err := <-errC
			assert.ErrorContains(ct, err, "violent", "Should get a violent error")
			assert.ErrorContains(ct, err, "spin", "Should get a spin error")
		}
	}
	assert.EventuallyWithT(t, f, 500*time.Millisecond, 50*time.Millisecond, "ParallelChanOp should complete within 500ms not 5*300ms")
	assert.Len(t, run, len(c), "Every channel was run to completion")
}

// setupWs is a helper function to connect both auth and normal websockets
// It will skip the test if websockets are not enabled
// It's up to the test to skip if it requires creds, though
func setupWs(tb testing.TB) {
	tb.Helper()
	if !b.Websocket.IsEnabled() {
		tb.Skip("Websocket not enabled")
	}
	if b.Websocket.IsConnected() {
		return
	}
	if wsConnected {
		return
	}
	// We don't use b.websocket.Connect() because it'd subscribe to channels
	err := b.WsConnect()
	if !assert.NoError(tb, err, "WsConnect should not error") {
		tb.FailNow()
	}

	wsConnected = true
}<|MERGE_RESOLUTION|>--- conflicted
+++ resolved
@@ -1046,19 +1046,6 @@
 	}
 }
 
-<<<<<<< HEAD
-func setupWs() {
-	var dialer websocket.Dialer
-	err := b.Websocket.AuthConn.Dial(&dialer, http.Header{})
-	if err != nil {
-		log.Fatal(err)
-	}
-	go b.wsReadData(b.Websocket.AuthConn)
-	go b.WsDataHandler(context.Background())
-}
-
-=======
->>>>>>> 0dd37b25
 // TestWsAuth dials websocket, sends login request.
 func TestWsAuth(t *testing.T) {
 	if !b.Websocket.IsEnabled() {
@@ -1092,7 +1079,7 @@
 // See also TestSubscribeReq which covers key and symbol conversion
 func TestWsSubscribe(t *testing.T) {
 	setupWs(t)
-	err := b.Subscribe([]stream.ChannelSubscription{{Channel: wsTicker, Currency: currency.NewPair(currency.BTC, currency.USD), Asset: asset.Spot}})
+	err := b.Subscribe(context.Background(), []stream.ChannelSubscription{{Channel: wsTicker, Currency: currency.NewPair(currency.BTC, currency.USD), Asset: asset.Spot}})
 	assert.NoError(t, err, "Subrcribe should not error")
 	catcher := func() (ok bool) {
 		i := <-b.Websocket.DataHandler
@@ -1105,7 +1092,7 @@
 	assert.NoError(t, err, "GetSubscriptions should not error")
 	assert.Len(t, subs, 1, "We should only have 1 subscription; subID subscription should have been Removed by subscribeToChan")
 
-	err = b.Subscribe([]stream.ChannelSubscription{{Channel: wsTicker, Currency: currency.NewPair(currency.BTC, currency.USD), Asset: asset.Spot}})
+	err = b.Subscribe(context.Background(), []stream.ChannelSubscription{{Channel: wsTicker, Currency: currency.NewPair(currency.BTC, currency.USD), Asset: asset.Spot}})
 	assert.ErrorIs(t, err, stream.ErrSubscriptionFailure, "Duplicate subscription should error correctly")
 	catcher = func() bool {
 		i := <-b.Websocket.DataHandler
@@ -1123,18 +1110,18 @@
 	assert.NoError(t, err, "GetSubscriptions should not error")
 	assert.Len(t, subs, 1, "We should only have one subscription after an error attempt")
 
-	err = b.Unsubscribe(subs)
+	err = b.Unsubscribe(context.Background(), subs)
 	assert.NoError(t, err, "Unsubscribing should not error")
 
 	chanID, ok := subs[0].Key.(int)
 	assert.True(t, ok, "sub.Key should be an int")
 
-	err = b.Unsubscribe(subs)
+	err = b.Unsubscribe(context.Background(), subs)
 	assert.ErrorIs(t, err, stream.ErrUnsubscribeFailure, "Unsubscribe should error")
 	assert.ErrorContains(t, err, strconv.Itoa(chanID), "Unsubscribe should contain correct chanId")
 	assert.ErrorContains(t, err, "unsubscribe: invalid (code: 10400)", "Unsubscribe should contain correct upstream error")
 
-	err = b.Subscribe([]stream.ChannelSubscription{{
+	err = b.Subscribe(context.Background(), []stream.ChannelSubscription{{
 		Channel:  wsTicker,
 		Currency: currency.NewPair(currency.BTC, currency.USD),
 		Asset:    asset.Spot,
@@ -1265,49 +1252,9 @@
 }
 
 func TestWsSubscribedResponse(t *testing.T) {
-<<<<<<< HEAD
-	b.Websocket.AddSuccessfulSubscriptions(stream.ChannelSubscription{Asset: asset.Spot, Currency: btcusdPair, Channel: wsTicker, Params: map[string]interface{}{"chanId": 224555}})
-	if err := b.wsHandleData(context.Background(), []byte(`{"event":"subscribed","channel":"ticker","chanId":224555,"symbol":"tBTCUSD","pair":"BTCUSD"}`)); err != nil {
-		t.Error(err)
-	}
-
-	// Spot Candles
-	b.Websocket.AddSuccessfulSubscriptions(stream.ChannelSubscription{Asset: asset.Spot, Currency: btcusdPair, Channel: wsCandles, Params: map[string]interface{}{"chanId": 224556}})
-	if err := b.wsHandleData(context.Background(), []byte(`{"event":"subscribed","channel":"candles","chanId":224556,"key":"trade:1m:tBTCUSD"}`)); err != nil {
-		t.Error(err)
-	}
-
-	pair, err := currency.NewPairFromString("BTC:CNHT")
-	if err != nil {
-		t.Error(err)
-	}
-	b.Websocket.AddSuccessfulSubscriptions(stream.ChannelSubscription{Asset: asset.Spot, Currency: pair, Channel: wsCandles, Params: map[string]interface{}{"chanId": 224557}})
-	pressXToJSON := `{"event":"subscribed","channel":"candles","chanId":224557,"key":"trade:1m:tBTC:CNHT"}`
-	if err = b.wsHandleData(context.Background(), []byte(pressXToJSON)); err != nil {
-		t.Error(err)
-	}
-
-	// Margin Candles
-	pair, err = currency.NewPairFromString("BTC")
-	if err != nil {
-		t.Error(err)
-	}
-	b.Websocket.AddSuccessfulSubscriptions(stream.ChannelSubscription{Asset: asset.MarginFunding, Currency: pair, Channel: wsCandles, Params: map[string]interface{}{"chanId": 224558}})
-	if e2 := b.wsHandleData(context.Background(), []byte(`{"event":"subscribed","channel":"candles","chanId":224558,"key":"trade:1m:fBTC:a30:p2:p30"}`)); e2 != nil {
-		t.Error(e2)
-	}
-
-	pair, err = currency.NewPairFromString("USD")
-	if err != nil {
-		t.Error(err)
-	}
-	b.Websocket.AddSuccessfulSubscriptions(stream.ChannelSubscription{Asset: asset.MarginFunding, Currency: pair, Channel: wsCandles, Params: map[string]interface{}{"chanId": 224559}})
-	if e2 := b.wsHandleData(context.Background(), []byte(`{"event":"subscribed","channel":"candles","chanId":224559,"key":"trade:1m:fUSD:p30"}`)); e2 != nil {
-		t.Error(e2)
-=======
 	m, err := b.Websocket.Match.Set("subscribe:waiter1")
 	assert.NoError(t, err, "Setting a matcher should not error")
-	err = b.wsHandleData([]byte(`{"event":"subscribed","channel":"ticker","chanId":224555,"subId":"waiter1","symbol":"tBTCUSD","pair":"BTCUSD"}`))
+	err = b.wsHandleData(context.Background(), []byte(`{"event":"subscribed","channel":"ticker","chanId":224555,"subId":"waiter1","symbol":"tBTCUSD","pair":"BTCUSD"}`))
 	if assert.Error(t, err, "Should error if sub is not registered yet") {
 		assert.ErrorIs(t, err, stream.ErrSubscriptionFailure, "Should error SubFailure if sub isn't registered yet")
 		assert.ErrorIs(t, err, stream.ErrSubscriptionFailure, "Should error SubNotFound if sub isn't registered yet")
@@ -1315,14 +1262,13 @@
 	}
 
 	b.Websocket.AddSuccessfulSubscriptions(stream.ChannelSubscription{Key: "waiter1"})
-	err = b.wsHandleData([]byte(`{"event":"subscribed","channel":"ticker","chanId":224555,"subId":"waiter1","symbol":"tBTCUSD","pair":"BTCUSD"}`))
+	err = b.wsHandleData(context.Background(), []byte(`{"event":"subscribed","channel":"ticker","chanId":224555,"subId":"waiter1","symbol":"tBTCUSD","pair":"BTCUSD"}`))
 	assert.NoError(t, err, "wsHandleData should not error")
 	if assert.NotEmpty(t, m.C, "Matcher should have received a sub notification") {
 		msg := <-m.C
 		cID, err := jsonparser.GetInt(msg, "chanId")
 		assert.NoError(t, err, "Should get chanId from sub notification without error")
 		assert.EqualValues(t, 224555, cID, "Should get the correct chanId through the matcher notification")
->>>>>>> 0dd37b25
 	}
 	m.Cleanup()
 }
@@ -2021,7 +1967,7 @@
 		return
 	}
 	// We don't use b.websocket.Connect() because it'd subscribe to channels
-	err := b.WsConnect()
+	err := b.WsConnect(context.Background())
 	if !assert.NoError(tb, err, "WsConnect should not error") {
 		tb.FailNow()
 	}
