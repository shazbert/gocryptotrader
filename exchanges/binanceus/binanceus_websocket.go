--- conflicted
+++ resolved
@@ -570,14 +570,8 @@
 }
 
 // Subscribe subscribes to a set of channels
-<<<<<<< HEAD
-func (bi *Binanceus) Subscribe(_ context.Context, channelsToSubscribe []stream.ChannelSubscription) error {
-=======
-func (bi *Binanceus) Subscribe(channelsToSubscribe []subscription.Subscription) error {
->>>>>>> e0c6e118
-	payload := WebsocketPayload{
-		Method: "SUBSCRIBE",
-	}
+func (bi *Binanceus) Subscribe(_ context.Context, channelsToSubscribe []subscription.Subscription) error {
+	payload := WebsocketPayload{Method: "SUBSCRIBE"}
 	for i := range channelsToSubscribe {
 		payload.Params = append(payload.Params, channelsToSubscribe[i].Channel)
 		if i%50 == 0 && i != 0 {
@@ -599,14 +593,8 @@
 }
 
 // Unsubscribe unsubscribes from a set of channels
-<<<<<<< HEAD
-func (bi *Binanceus) Unsubscribe(_ context.Context, channelsToUnsubscribe []stream.ChannelSubscription) error {
-=======
-func (bi *Binanceus) Unsubscribe(channelsToUnsubscribe []subscription.Subscription) error {
->>>>>>> e0c6e118
-	payload := WebsocketPayload{
-		Method: "UNSUBSCRIBE",
-	}
+func (bi *Binanceus) Unsubscribe(_ context.Context, channelsToUnsubscribe []subscription.Subscription) error {
+	payload := WebsocketPayload{Method: "UNSUBSCRIBE"}
 	for i := range channelsToUnsubscribe {
 		payload.Params = append(payload.Params, channelsToUnsubscribe[i].Channel)
 		if i%50 == 0 && i != 0 {
