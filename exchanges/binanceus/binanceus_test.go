--- conflicted
+++ resolved
@@ -1,11 +1,7 @@
 package binanceus
 
 import (
-<<<<<<< HEAD
 	"context"
-	"errors"
-=======
->>>>>>> ce134a0a
 	"log"
 	"os"
 	reflects "reflect"
