package kucoin

import (
	"context"
	"errors"
	"fmt"
	"net/http"
	"slices"
	"strconv"
	"strings"
	"sync"
	"text/template"
	"time"

	"github.com/buger/jsonparser"
	gws "github.com/gorilla/websocket"
	"github.com/thrasher-corp/gocryptotrader/common"
	"github.com/thrasher-corp/gocryptotrader/currency"
	"github.com/thrasher-corp/gocryptotrader/encoding/json"
	"github.com/thrasher-corp/gocryptotrader/exchange/websocket"
	exchange "github.com/thrasher-corp/gocryptotrader/exchanges"
	"github.com/thrasher-corp/gocryptotrader/exchanges/account"
	"github.com/thrasher-corp/gocryptotrader/exchanges/asset"
	"github.com/thrasher-corp/gocryptotrader/exchanges/kline"
	"github.com/thrasher-corp/gocryptotrader/exchanges/order"
	"github.com/thrasher-corp/gocryptotrader/exchanges/orderbook"
	"github.com/thrasher-corp/gocryptotrader/exchanges/request"
	"github.com/thrasher-corp/gocryptotrader/exchanges/subscription"
	"github.com/thrasher-corp/gocryptotrader/exchanges/ticker"
	"github.com/thrasher-corp/gocryptotrader/exchanges/trade"
	"github.com/thrasher-corp/gocryptotrader/log"
)

var (
	fetchedFuturesOrderbookMutex sync.Mutex
	fetchedFuturesOrderbook      map[string]bool
)

const (
	publicBullets  = "/v1/bullet-public"
	privateBullets = "/v1/bullet-private"

	// Spot channels
	marketTickerChannel           = "/market/ticker"            // /market/ticker:{symbol},...
	marketSnapshotChannel         = "/market/snapshot"          // /market/snapshot:{symbol},...
	marketOrderbookChannel        = "/market/level2"            // /market/level2:{symbol},...
	marketOrderbookDepth5Channel  = "/spotMarket/level2Depth5"  // /spotMarket/level2Depth5:{symbol},...
	marketOrderbookDepth50Channel = "/spotMarket/level2Depth50" // /spotMarket/level2Depth50:{symbol},...
	marketCandlesChannel          = "/market/candles"           // /market/candles:{symbol}_{interval},...
	marketMatchChannel            = "/market/match"             // /market/match:{symbol},...
	indexPriceIndicatorChannel    = "/indicator/index"          // /indicator/index:{symbol},...
	markPriceIndicatorChannel     = "/indicator/markPrice"      // /indicator/markPrice:{symbol},...

	// Private channels
	privateSpotTradeOrders    = "/spotMarket/tradeOrders"
	accountBalanceChannel     = "/account/balance"
	marginPositionChannel     = "/margin/position"
	marginLoanChannel         = "/margin/loan" // /margin/loan:{currency}
	spotMarketAdvancedChannel = "/spotMarket/advancedOrders"

	// Futures channels
	futuresTransactionStatisticsTimerEventChannel = "/contractMarket/snapshot"      // /contractMarket/snapshot:{symbol}
	futuresTickerChannel                          = "/contractMarket/tickerV2"      // /contractMarket/tickerV2:{symbol},...
	futuresOrderbookChannel                       = "/contractMarket/level2"        // /contractMarket/level2:{symbol},...
	futuresOrderbookDepth5Channel                 = "/contractMarket/level2Depth5"  // /contractMarket/level2Depth5:{symbol},...
	futuresOrderbookDepth50Channel                = "/contractMarket/level2Depth50" // /contractMarket/level2Depth50:{symbol},...
	futuresExecutionDataChannel                   = "/contractMarket/execution"     // /contractMarket/execution:{symbol},...
	futuresContractMarketDataChannel              = "/contract/instrument"          // /contract/instrument:{symbol},...
	futuresSystemAnnouncementChannel              = "/contract/announcement"
	futuresTrasactionStatisticsTimerEventChannel  = "/contractMarket/snapshot" // /contractMarket/snapshot:{symbol},...

	// futures private channels
	futuresTradeOrderChannel               = "/contractMarket/tradeOrders" // /contractMarket/tradeOrders:{symbol},...
	futuresPositionChangeEventChannel      = "/contract/position"          // /contract/position:{symbol},...
	futuresStopOrdersLifecycleEventChannel = "/contractMarket/advancedOrders"
	futuresAccountBalanceEventChannel      = "/contractAccount/wallet"

	futuresLimitCandles = "/contractMarket/limitCandle"
)

var (
	// maxWSUpdateBuffer defines max websocket updates to apply when an
	// orderbook is initially fetched
	maxWSUpdateBuffer = 150
	// maxWSOrderbookJobs defines max websocket orderbook jobs in queue to fetch
	// an orderbook snapshot via REST
	maxWSOrderbookJobs = 2000
	// maxWSOrderbookWorkers defines a max amount of workers allowed to execute
	// jobs from the job channel
	maxWSOrderbookWorkers = 10
)

var subscriptionNames = map[asset.Item]map[string]string{
	asset.Futures: {
		subscription.TickerChannel:    futuresTickerChannel,
		subscription.OrderbookChannel: futuresOrderbookDepth5Channel, // This does not require a REST request to get the orderbook.
	},
	asset.All: {
		subscription.TickerChannel:    marketTickerChannel,
		subscription.OrderbookChannel: marketOrderbookDepth5Channel, // This does not require a REST request to get the orderbook.
		subscription.CandlesChannel:   marketCandlesChannel,
		subscription.AllTradesChannel: marketMatchChannel,
	},
}

var defaultSubscriptions = subscription.List{
	{Enabled: true, Asset: asset.All, Channel: subscription.TickerChannel},
	{Enabled: true, Asset: asset.All, Channel: subscription.OrderbookChannel, Interval: kline.HundredMilliseconds},
	{Enabled: true, Asset: asset.Spot, Channel: subscription.AllTradesChannel},
	{Enabled: true, Asset: asset.Margin, Channel: subscription.AllTradesChannel},
	{Enabled: true, Asset: asset.Futures, Channel: futuresTradeOrderChannel, Authenticated: true},
	{Enabled: true, Asset: asset.Futures, Channel: futuresStopOrdersLifecycleEventChannel, Authenticated: true},
	{Enabled: true, Asset: asset.Futures, Channel: futuresAccountBalanceEventChannel, Authenticated: true},
	{Enabled: true, Asset: asset.Margin, Channel: marginPositionChannel, Authenticated: true},
	{Enabled: true, Asset: asset.Margin, Channel: marginLoanChannel, Authenticated: true},
	{Enabled: true, Channel: accountBalanceChannel, Authenticated: true},
}

// WsConnect creates a new websocket connection.
func (ku *Kucoin) WsConnect() error {
	if !ku.Websocket.IsEnabled() || !ku.IsEnabled() {
		return websocket.ErrWebsocketNotEnabled
	}
	fetchedFuturesOrderbookMutex.Lock()
	fetchedFuturesOrderbook = map[string]bool{}
	fetchedFuturesOrderbookMutex.Unlock()
	var dialer gws.Dialer
	dialer.HandshakeTimeout = ku.Config.HTTPTimeout
	dialer.Proxy = http.ProxyFromEnvironment
	var instances *WSInstanceServers
	_, err := ku.GetCredentials(context.Background())
	if err != nil {
		ku.Websocket.SetCanUseAuthenticatedEndpoints(false)
	}
	if ku.Websocket.CanUseAuthenticatedEndpoints() {
		instances, err = ku.GetAuthenticatedInstanceServers(context.Background())
		if err != nil {
			ku.Websocket.DataHandler <- err
			ku.Websocket.SetCanUseAuthenticatedEndpoints(false)
		}
	}
	if instances == nil {
		instances, err = ku.GetInstanceServers(context.Background())
		if err != nil {
			return err
		}
	}
	if len(instances.InstanceServers) == 0 {
		return errors.New("no websocket instance server found")
	}
	ku.Websocket.Conn.SetURL(instances.InstanceServers[0].Endpoint + "?token=" + instances.Token)
	err = ku.Websocket.Conn.Dial(&dialer, http.Header{})
	if err != nil {
		return fmt.Errorf("%v - Unable to connect to Websocket. Error: %s", ku.Name, err)
	}
	ku.Websocket.Wg.Add(1)
	go ku.wsReadData()
	ku.Websocket.Conn.SetupPingHandler(request.Unset, websocket.PingHandler{
		Delay:       time.Millisecond * time.Duration(instances.InstanceServers[0].PingTimeout),
		Message:     []byte(`{"type":"ping"}`),
		MessageType: gws.TextMessage,
	})

	ku.setupOrderbookManager()
	return nil
}

// GetInstanceServers retrieves the server list and temporary public token
func (ku *Kucoin) GetInstanceServers(ctx context.Context) (*WSInstanceServers, error) {
	response := struct {
		Data WSInstanceServers `json:"data"`
		Error
	}{}
	return &(response.Data), ku.SendPayload(ctx, request.Unset, func() (*request.Item, error) {
		endpointPath, err := ku.API.Endpoints.GetURL(exchange.RestSpot)
		if err != nil {
			return nil, err
		}
		return &request.Item{
			Method:        http.MethodPost,
			Path:          endpointPath + publicBullets,
			Result:        &response,
			Verbose:       ku.Verbose,
			HTTPDebugging: ku.HTTPDebugging,
			HTTPRecording: ku.HTTPRecording,
		}, nil
	}, request.UnauthenticatedRequest)
}

// GetAuthenticatedInstanceServers retrieves server instances for authenticated users.
func (ku *Kucoin) GetAuthenticatedInstanceServers(ctx context.Context) (*WSInstanceServers, error) {
	response := struct {
		Data *WSInstanceServers `json:"data"`
		Error
	}{}
	err := ku.SendAuthHTTPRequest(ctx, exchange.RestSpot, spotAuthenticationEPL, http.MethodPost, privateBullets, nil, &response)
	if err != nil && strings.Contains(err.Error(), "400003") {
		return response.Data, ku.SendAuthHTTPRequest(ctx, exchange.RestFutures, futuresAuthenticationEPL, http.MethodPost, privateBullets, nil, &response)
	}
	return response.Data, err
}

// wsReadData receives and passes on websocket messages for processing
func (ku *Kucoin) wsReadData() {
	defer ku.Websocket.Wg.Done()
	for {
		resp := ku.Websocket.Conn.ReadMessage()
		if resp.Raw == nil {
			return
		}
		err := ku.wsHandleData(resp.Raw)
		if err != nil {
			ku.Websocket.DataHandler <- err
		}
	}
}

// wsHandleData processes a websocket incoming data.
func (ku *Kucoin) wsHandleData(respData []byte) error {
	resp := WsPushData{}
	if err := json.Unmarshal(respData, &resp); err != nil {
		return err
	}
	if resp.Type == "pong" || resp.Type == "welcome" {
		return nil
	}
	if resp.ID != "" {
		return ku.Websocket.Match.RequireMatchWithData("msgID:"+resp.ID, respData)
	}
	topicInfo := strings.Split(resp.Topic, ":")
	switch topicInfo[0] {
	case marketTickerChannel:
		var instruments string
		if topicInfo[1] == "all" {
			instruments = resp.Subject
		} else {
			instruments = topicInfo[1]
		}
		return ku.processTicker(resp.Data, instruments, topicInfo[0])
	case marketSnapshotChannel:
		return ku.processMarketSnapshot(resp.Data, topicInfo[0])
	case marketOrderbookChannel:
		return ku.processOrderbookWithDepth(respData, topicInfo[1], topicInfo[0])
	case marketOrderbookDepth5Channel, marketOrderbookDepth50Channel:
		return ku.processOrderbook(resp.Data, topicInfo[1], topicInfo[0])
	case marketCandlesChannel:
		symbolAndInterval := strings.Split(topicInfo[1], currency.UnderscoreDelimiter)
		if len(symbolAndInterval) != 2 {
			return errMalformedData
		}
		return ku.processCandlesticks(resp.Data, symbolAndInterval[0], symbolAndInterval[1], topicInfo[0])
	case marketMatchChannel:
		return ku.processTradeData(resp.Data, topicInfo[1], topicInfo[0])
	case indexPriceIndicatorChannel, markPriceIndicatorChannel:
		var response WsPriceIndicator
		return ku.processData(resp.Data, &response)
	case privateSpotTradeOrders:
		return ku.processOrderChangeEvent(resp.Data, topicInfo[0])
	case accountBalanceChannel:
		return ku.processAccountBalanceChange(resp.Data)
	case marginPositionChannel:
		if resp.Subject == "debt.ratio" {
			var response WsDebtRatioChange
			return ku.processData(resp.Data, &response)
		}
		var response WsPositionStatus
		return ku.processData(resp.Data, &response)
	case marginLoanChannel:
		if resp.Subject == "order.done" {
			var response WsMarginTradeOrderDoneEvent
			return ku.processData(resp.Data, &response)
		}
		return ku.processMarginLendingTradeOrderEvent(resp.Data)
	case spotMarketAdvancedChannel:
		return ku.processStopOrderEvent(resp.Data)
	case futuresTickerChannel:
		return ku.processFuturesTickerV2(resp.Data)
	case futuresExecutionDataChannel:
		var response WsFuturesExecutionData
		return ku.processData(resp.Data, &response)
	case futuresOrderbookChannel:
		if err := ku.ensureFuturesOrderbookSnapshotLoaded(topicInfo[1]); err != nil {
			return err
		}
		return ku.processFuturesOrderbookLevel2(resp.Data, topicInfo[1])
	case futuresOrderbookDepth5Channel,
		futuresOrderbookDepth50Channel:
		if err := ku.ensureFuturesOrderbookSnapshotLoaded(topicInfo[1]); err != nil {
			return err
		}
		return ku.processFuturesOrderbookSnapshot(resp.Data, topicInfo[1])
	case futuresContractMarketDataChannel:
		switch resp.Subject {
		case "mark.index.price":
			return ku.processFuturesMarkPriceAndIndexPrice(resp.Data, topicInfo[1])
		case "funding.rate":
			return ku.processFuturesFundingData(resp.Data, topicInfo[1])
		}
	case futuresSystemAnnouncementChannel:
		return ku.processFuturesSystemAnnouncement(resp.Data, resp.Subject)
	case futuresTransactionStatisticsTimerEventChannel:
		return ku.processFuturesTransactionStatistics(resp.Data, topicInfo[1])
	case futuresTradeOrderChannel:
		return ku.processFuturesPrivateTradeOrders(resp.Data)
	case futuresStopOrdersLifecycleEventChannel:
		return ku.processFuturesStopOrderLifecycleEvent(resp.Data)
	case futuresAccountBalanceEventChannel:
		switch resp.Subject {
		case "orderMargin.change":
			var response WsFuturesOrderMarginEvent
			return ku.processData(resp.Data, &response)
		case "availableBalance.change":
			return ku.processFuturesAccountBalanceEvent(resp.Data)
		case "withdrawHold.change":
			var response WsFuturesWithdrawalAmountAndTransferOutAmountEvent
			return ku.processData(resp.Data, &response)
		}
	case futuresPositionChangeEventChannel:
		switch resp.Subject {
		case "position.change":
			if resp.ChannelType == "private" {
				var response WsFuturesPosition
				return ku.processData(resp.Data, &response)
			}
			var response WsFuturesMarkPricePositionChanges
			return ku.processData(resp.Data, &response)
		case "position.settlement":
			var response WsFuturesPositionFundingSettlement
			return ku.processData(resp.Data, &response)
		}
	case futuresLimitCandles:
		instrumentInfos := strings.Split(topicInfo[1], "_")
		if len(instrumentInfos) != 2 {
			return errors.New("invalid instrument information")
		}
		return ku.processFuturesKline(resp.Data, instrumentInfos[1])
	default:
		ku.Websocket.DataHandler <- websocket.UnhandledMessageWarning{
			Message: ku.Name + websocket.UnhandledMessage + string(respData),
		}
		return errors.New("push data not handled")
	}
	return nil
}

// processData used to deserialize and forward the data to DataHandler.
func (ku *Kucoin) processData(respData []byte, resp any) error {
	if err := json.Unmarshal(respData, &resp); err != nil {
		return err
	}
	ku.Websocket.DataHandler <- resp
	return nil
}

// processFuturesAccountBalanceEvent used to process futures account balance change incoming data.
func (ku *Kucoin) processFuturesAccountBalanceEvent(respData []byte) error {
	resp := WsFuturesAvailableBalance{}
	if err := json.Unmarshal(respData, &resp); err != nil {
		return err
	}
	creds, err := ku.GetCredentials(context.TODO())
	if err != nil {
		return err
	}
	changes := []account.Change{
		{
			AssetType: asset.Futures,
			Balance: &account.Balance{
				Currency:  currency.NewCode(resp.Currency),
				Total:     resp.AvailableBalance + resp.HoldBalance,
				Hold:      resp.HoldBalance,
				Free:      resp.AvailableBalance,
				UpdatedAt: resp.Timestamp.Time(),
			},
		},
	}
	ku.Websocket.DataHandler <- changes
	return account.ProcessChange(ku.Name, changes, creds)
}

// processFuturesStopOrderLifecycleEvent processes futures stop orders lifecycle events.
func (ku *Kucoin) processFuturesStopOrderLifecycleEvent(respData []byte) error {
	resp := WsStopOrderLifecycleEvent{}
	err := json.Unmarshal(respData, &resp)
	if err != nil {
		return err
	}
	var enabledPairs currency.Pairs
	enabledPairs, err = ku.GetEnabledPairs(asset.Futures)
	if err != nil {
		return err
	}
	pair, err := enabledPairs.DeriveFrom(resp.Symbol)
	if err != nil {
		return err
	}
	oType, err := order.StringToOrderType(resp.OrderType)
	if err != nil {
		return err
	}
	side, err := order.StringToOrderSide(resp.Side)
	if err != nil {
		return err
	}
	ku.Websocket.DataHandler <- &order.Detail{
		Price:        resp.OrderPrice,
		TriggerPrice: resp.StopPrice,
		Amount:       resp.Size,
		Exchange:     ku.Name,
		OrderID:      resp.OrderID,
		Type:         oType,
		Side:         side,
		AssetType:    asset.Futures,
		Date:         resp.CreatedAt.Time(),
		LastUpdated:  resp.Timestamp.Time(),
		Pair:         pair,
	}
	return nil
}

// processFuturesPrivateTradeOrders processes futures private trade orders updates.
func (ku *Kucoin) processFuturesPrivateTradeOrders(respData []byte) error {
	resp := WsFuturesTradeOrder{}
	if err := json.Unmarshal(respData, &resp); err != nil {
		return err
	}
	oType, err := order.StringToOrderType(resp.OrderType)
	if err != nil {
		return err
	}
	oStatus, err := ku.StringToOrderStatus(resp.Status)
	if err != nil {
		return err
	}
	var enabledPairs currency.Pairs
	enabledPairs, err = ku.GetEnabledPairs(asset.Futures)
	if err != nil {
		return err
	}
	pair, err := enabledPairs.DeriveFrom(resp.Symbol)
	if err != nil {
		return err
	}
	side, err := order.StringToOrderSide(resp.Side)
	if err != nil {
		return err
	}
	ku.Websocket.DataHandler <- &order.Detail{
		Type:            oType,
		Status:          oStatus,
		Pair:            pair,
		Side:            side,
		Amount:          resp.OrderSize,
		Price:           resp.OrderPrice,
		Exchange:        ku.Name,
		ExecutedAmount:  resp.FilledSize,
		RemainingAmount: resp.RemainSize,
		ClientOrderID:   resp.ClientOid,
		OrderID:         resp.TradeID,
		AssetType:       asset.Futures,
		LastUpdated:     resp.OrderTime.Time(),
	}
	return nil
}

// processFuturesTransactionStatistics processes a futures transaction statistics
func (ku *Kucoin) processFuturesTransactionStatistics(respData []byte, instrument string) error {
	resp := WsFuturesTransactionStatisticsTimeEvent{}
	if err := json.Unmarshal(respData, &resp); err != nil {
		return err
	}
	resp.Symbol = instrument
	return nil
}

// processFuturesSystemAnnouncement processes a system announcement.
func (ku *Kucoin) processFuturesSystemAnnouncement(respData []byte, subject string) error {
	resp := WsFuturesFundingBegin{}
	if err := json.Unmarshal(respData, &resp); err != nil {
		return err
	}
	resp.Subject = subject
	ku.Websocket.DataHandler <- &resp
	return nil
}

// processFuturesFundingData processes a futures account funding data.
func (ku *Kucoin) processFuturesFundingData(respData []byte, instrument string) error {
	resp := WsFundingRate{}
	if err := json.Unmarshal(respData, &resp); err != nil {
		return err
	}
	resp.Symbol = instrument
	ku.Websocket.DataHandler <- &resp
	return nil
}

// processFuturesMarkPriceAndIndexPrice processes a futures account mark price and index price changes.
func (ku *Kucoin) processFuturesMarkPriceAndIndexPrice(respData []byte, instrument string) error {
	resp := WsFuturesMarkPriceAndIndexPrice{}
	if err := json.Unmarshal(respData, &resp); err != nil {
		return err
	}
	resp.Symbol = instrument
	ku.Websocket.DataHandler <- &resp
	return nil
}

// ensureFuturesOrderbookSnapshotLoaded makes sure an initial futures orderbook snapshot is loaded
func (ku *Kucoin) ensureFuturesOrderbookSnapshotLoaded(symbol string) error {
	fetchedFuturesOrderbookMutex.Lock()
	defer fetchedFuturesOrderbookMutex.Unlock()
	if fetchedFuturesOrderbook[symbol] {
		return nil
	}
	fetchedFuturesOrderbook[symbol] = true
	enabledPairs, err := ku.GetEnabledPairs(asset.Futures)
	if err != nil {
		return err
	}
	cp, err := enabledPairs.DeriveFrom(symbol)
	if err != nil {
		return err
	}
	orderbooks, err := ku.UpdateOrderbook(context.Background(), cp, asset.Futures)
	if err != nil {
		return err
	}
	return ku.Websocket.Orderbook.LoadSnapshot(orderbooks)
}

// processFuturesOrderbookSnapshot processes a futures account orderbook websocket update.
func (ku *Kucoin) processFuturesOrderbookSnapshot(respData []byte, instrument string) error {
	response := WsOrderbookLevel5Response{}
	if err := json.Unmarshal(respData, &response); err != nil {
		return err
	}
	resp := response.ExtractOrderbookItems()
	enabledPairs, err := ku.GetEnabledPairs(asset.Futures)
	if err != nil {
		return err
	}
	cp, err := enabledPairs.DeriveFrom(instrument)
	if err != nil {
		return err
	}
	return ku.Websocket.Orderbook.Update(&orderbook.Update{
		UpdateID:   resp.Sequence,
		UpdateTime: resp.Timestamp.Time(),
		Asset:      asset.Futures,
		Bids:       resp.Bids,
		Asks:       resp.Asks,
		Pair:       cp,
	})
}

// ProcessFuturesOrderbookLevel2 processes a V2 futures account orderbook data.
func (ku *Kucoin) processFuturesOrderbookLevel2(respData []byte, instrument string) error {
	resp := WsFuturesOrderbookInfo{}
	if err := json.Unmarshal(respData, &resp); err != nil {
		return err
	}
	detail, err := ku.GetFuturesPartOrderbook100(context.Background(), instrument)
	if err != nil {
		return err
	}
	enabledPairs, err := ku.GetEnabledPairs(asset.Futures)
	if err != nil {
		return err
	}
	pair, err := enabledPairs.DeriveFrom(instrument)
	if err != nil {
		return err
	}
	base := orderbook.Update{
		UpdateTime: detail.Time,
		Pair:       pair,
		Asset:      asset.Futures,
		Asks:       detail.Asks,
		Bids:       detail.Bids,
	}
	return ku.Websocket.Orderbook.Update(&base)
}

// processFuturesTickerV2 processes a futures account ticker data.
func (ku *Kucoin) processFuturesTickerV2(respData []byte) error {
	resp := WsFuturesTicker{}
	if err := json.Unmarshal(respData, &resp); err != nil {
		return err
	}
	enabledPairs, err := ku.GetEnabledPairs(asset.Futures)
	if err != nil {
		return err
	}
	pair, err := enabledPairs.DeriveFrom(resp.Symbol)
	if err != nil {
		return err
	}
	ku.Websocket.DataHandler <- &ticker.Price{
		AssetType:    asset.Futures,
		Last:         resp.FilledPrice.Float64(),
		Volume:       resp.FilledSize.Float64(),
		LastUpdated:  resp.FilledTime.Time(),
		ExchangeName: ku.Name,
		Pair:         pair,
		Ask:          resp.BestAskPrice.Float64(),
		Bid:          resp.BestBidPrice.Float64(),
		AskSize:      resp.BestAskSize.Float64(),
		BidSize:      resp.BestBidSize.Float64(),
	}
	return nil
}

// processFuturesKline represents a futures instrument kline data update.
func (ku *Kucoin) processFuturesKline(respData []byte, intervalStr string) error {
	resp := WsFuturesKline{}
	err := json.Unmarshal(respData, &resp)
	if err != nil {
		return err
	}
	var pair currency.Pair
	pair, err = currency.NewPairFromString(resp.Symbol)
	if err != nil {
		return err
	}
	ku.Websocket.DataHandler <- &websocket.KlineData{
		Timestamp:  resp.Time.Time(),
		AssetType:  asset.Futures,
		Exchange:   ku.Name,
		StartTime:  time.Unix(resp.Candles[0].Int64(), 0),
		Interval:   intervalStr,
		OpenPrice:  resp.Candles[1].Float64(),
		ClosePrice: resp.Candles[2].Float64(),
		HighPrice:  resp.Candles[3].Float64(),
		LowPrice:   resp.Candles[4].Float64(),
		Volume:     resp.Candles[6].Float64(),
		Pair:       pair,
	}
	return nil
}

// processStopOrderEvent represents a stop order update event.
func (ku *Kucoin) processStopOrderEvent(respData []byte) error {
	resp := WsStopOrder{}
	err := json.Unmarshal(respData, &resp)
	if err != nil {
		return err
	}
	var pair currency.Pair
	pair, err = currency.NewPairFromString(resp.Symbol)
	if err != nil {
		return err
	}
	oType, err := order.StringToOrderType(resp.OrderType)
	if err != nil {
		return err
	}
	side, err := order.StringToOrderSide(resp.Side)
	if err != nil {
		return err
	}
	ku.Websocket.DataHandler <- &order.Detail{
		Price:        resp.OrderPrice,
		TriggerPrice: resp.StopPrice,
		Amount:       resp.Size,
		Exchange:     ku.Name,
		OrderID:      resp.OrderID,
		Type:         oType,
		Side:         side,
		AssetType:    asset.Spot,
		Date:         resp.CreatedAt.Time(),
		LastUpdated:  resp.Timestamp.Time(),
		Pair:         pair,
	}
	return nil
}

// processMarginLendingTradeOrderEvent represents a margin lending trade order event.
func (ku *Kucoin) processMarginLendingTradeOrderEvent(respData []byte) error {
	resp := WsMarginTradeOrderEntersEvent{}
	if err := json.Unmarshal(respData, &resp); err != nil {
		return err
	}
	ku.Websocket.DataHandler <- resp
	return nil
}

// processAccountBalanceChange processes an account balance change
func (ku *Kucoin) processAccountBalanceChange(respData []byte) error {
	response := WsAccountBalance{}
	err := json.Unmarshal(respData, &response)
	if err != nil {
		return err
	}
	creds, err := ku.GetCredentials(context.TODO())
	if err != nil {
		return err
	}
	changes := []account.Change{
		{
			AssetType: asset.Futures,
			Balance: &account.Balance{
				Currency:  currency.NewCode(response.Currency),
				Total:     response.Total,
				Hold:      response.Hold,
				Free:      response.Available,
				UpdatedAt: response.Time.Time(),
			},
		},
	}
	ku.Websocket.DataHandler <- changes
	return account.ProcessChange(ku.Name, changes, creds)
}

// processOrderChangeEvent processes order update events.
func (ku *Kucoin) processOrderChangeEvent(respData []byte, topic string) error {
	response := WsTradeOrder{}
	err := json.Unmarshal(respData, &response)
	if err != nil {
		return err
	}
	oType, err := order.StringToOrderType(response.OrderType)
	if err != nil {
		return err
	}
	oStatus, err := ku.StringToOrderStatus(response.Status)
	if err != nil {
		return err
	}
	pair, err := currency.NewPairFromString(response.Symbol)
	if err != nil {
		return err
	}
	side, err := order.StringToOrderSide(response.Side)
	if err != nil {
		return err
	}
	// TODO: should amend this function as we need to know the order asset type when we call it
	assets, err := ku.CalculateAssets(topic, pair)
	if err != nil {
		return err
	}
	for x := range assets {
		ku.Websocket.DataHandler <- &order.Detail{
			Price:           response.Price,
			Amount:          response.Size,
			ExecutedAmount:  response.FilledSize,
			RemainingAmount: response.RemainSize,
			Exchange:        ku.Name,
			OrderID:         response.OrderID,
			ClientOrderID:   response.ClientOid,
			Type:            oType,
			Side:            side,
			Status:          oStatus,
			AssetType:       assets[x],
			Date:            response.OrderTime.Time(),
			LastUpdated:     response.Timestamp.Time(),
			Pair:            pair,
		}
	}
	return nil
}

// processTradeData processes a websocket trade data and instruments.
func (ku *Kucoin) processTradeData(respData []byte, instrument, topic string) error {
	response := WsTrade{}
	err := json.Unmarshal(respData, &response)
	if err != nil {
		return err
	}
	saveTradeData := ku.IsSaveTradeDataEnabled()
	if !saveTradeData &&
		!ku.IsTradeFeedEnabled() {
		return nil
	}
	pair, err := currency.NewPairFromString(instrument)
	if err != nil {
		return err
	}
	side, err := order.StringToOrderSide(response.Side)
	if err != nil {
		return err
	}
	assets, err := ku.CalculateAssets(topic, pair)
	if err != nil {
		return err
	}
	for x := range assets {
		err = ku.Websocket.Trade.Update(saveTradeData, trade.Data{
			CurrencyPair: pair,
			Timestamp:    response.Time.Time(),
			Price:        response.Price,
			Amount:       response.Size,
			Side:         side,
			Exchange:     ku.Name,
			TID:          response.TradeID,
			AssetType:    assets[x],
		})
		if err != nil {
			return err
		}
	}
	return nil
}

// processTicker processes a ticker data for an instrument.
func (ku *Kucoin) processTicker(respData []byte, instrument, topic string) error {
	response := WsTicker{}
	err := json.Unmarshal(respData, &response)
	if err != nil {
		return err
	}
	pair, err := currency.NewPairFromString(instrument)
	if err != nil {
		return err
	}
	assets, err := ku.CalculateAssets(topic, pair)
	if err != nil {
		return err
	}
	for x := range assets {
		if !ku.AssetWebsocketSupport.IsAssetWebsocketSupported(assets[x]) {
			continue
		}
		ku.Websocket.DataHandler <- &ticker.Price{
			AssetType:    assets[x],
			Last:         response.Price,
			LastUpdated:  response.Timestamp.Time(),
			ExchangeName: ku.Name,
			Pair:         pair,
			Ask:          response.BestAsk,
			Bid:          response.BestBid,
			AskSize:      response.BestAskSize,
			BidSize:      response.BestBidSize,
			Volume:       response.Size,
		}
	}
	return nil
}

// processCandlesticks processes a candlestick data for an instrument with a particular interval
func (ku *Kucoin) processCandlesticks(respData []byte, instrument, intervalString, topic string) error {
	pair, err := currency.NewPairFromString(instrument)
	if err != nil {
		return err
	}
	response := WsCandlestickData{}
	err = json.Unmarshal(respData, &response)
	if err != nil {
		return err
	}
	resp, err := response.getCandlestickData()
	if err != nil {
		return err
	}
	assets, err := ku.CalculateAssets(topic, pair)
	if err != nil {
		return err
	}
	for x := range assets {
		if !ku.AssetWebsocketSupport.IsAssetWebsocketSupported(assets[x]) {
			continue
		}
		ku.Websocket.DataHandler <- &websocket.KlineData{
			Timestamp:  response.Time.Time(),
			Pair:       pair,
			AssetType:  assets[x],
			Exchange:   ku.Name,
			StartTime:  resp.Candles.StartTime,
			Interval:   intervalString,
			OpenPrice:  resp.Candles.OpenPrice,
			ClosePrice: resp.Candles.ClosePrice,
			HighPrice:  resp.Candles.HighPrice,
			LowPrice:   resp.Candles.LowPrice,
			Volume:     resp.Candles.TransactionVolume,
		}
	}
	return nil
}

// processOrderbookWithDepth processes order book data with a specified depth for a particular symbol.
func (ku *Kucoin) processOrderbookWithDepth(respData []byte, instrument, topic string) error {
	pair, err := currency.NewPairFromString(instrument)
	if err != nil {
		return err
	}
	result := struct {
		Result *WsOrderbook `json:"data"`
	}{}
	err = json.Unmarshal(respData, &result)
	if err != nil {
		return err
	}
	assets, err := ku.CalculateAssets(topic, pair)
	if err != nil {
		return err
	}
	for x := range assets {
		var init bool
		init, err = ku.updateLocalBuffer(result.Result, assets[x])
		if err != nil {
			if init {
				return nil
			}
			return fmt.Errorf("%v - UpdateLocalCache for asset type: %v error: %s", ku.Name, assets[x], err)
		}
	}
	return nil
}

// updateLocalBuffer updates orderbook buffer and checks status if the book is Initial Sync being via the REST
// protocol.
func (ku *Kucoin) updateLocalBuffer(wsdp *WsOrderbook, assetType asset.Item) (bool, error) {
	enabledPairs, err := ku.GetEnabledPairs(assetType)
	if err != nil {
		return false, err
	}

	format, err := ku.GetPairFormat(assetType, true)
	if err != nil {
		return false, err
	}

	currencyPair, err := currency.NewPairFromFormattedPairs(wsdp.Symbol,
		enabledPairs,
		format)
	if err != nil {
		return false, err
	}
	err = ku.obm.StageWsUpdate(wsdp, currencyPair, assetType)
	if err != nil {
		init, err2 := ku.obm.CheckIsInitialSync(currencyPair, assetType)
		if err2 != nil {
			return false, err2
		}
		return init, err
	}

	err = ku.applyBufferUpdate(currencyPair, assetType)
	if err != nil {
		ku.FlushAndCleanup(currencyPair, assetType)
	}

	return false, err
}

// processOrderbook processes orderbook data for a specific symbol.
func (ku *Kucoin) processOrderbook(respData []byte, symbol, topic string) error {
	var response Level2Depth5Or20
	err := json.Unmarshal(respData, &response)
	if err != nil {
		return err
	}

	pair, err := currency.NewPairFromString(symbol)
	if err != nil {
		return err
	}

	asks := make([]orderbook.Level, len(response.Asks))
	for x := range response.Asks {
		asks[x].Price = response.Asks[x][0].Float64()
		asks[x].Amount = response.Asks[x][1].Float64()
	}

	bids := make([]orderbook.Level, len(response.Bids))
	for x := range response.Bids {
		bids[x].Price = response.Bids[x][0].Float64()
		bids[x].Amount = response.Bids[x][1].Float64()
	}

	assets, err := ku.CalculateAssets(topic, pair)
	if err != nil {
		return err
	}

	lastUpdatedTime := response.Timestamp.Time()
	if response.Timestamp.Time().IsZero() {
		lastUpdatedTime = time.Now()
	}
	for x := range assets {
		err = ku.Websocket.Orderbook.LoadSnapshot(&orderbook.Book{
			Exchange:    ku.Name,
			Asks:        asks,
			Bids:        bids,
			Pair:        pair,
			Asset:       assets[x],
			LastUpdated: lastUpdatedTime,
		})
		if err != nil {
			return err
		}
	}
	return nil
}

// processMarketSnapshot processes a price ticker information for a symbol.
func (ku *Kucoin) processMarketSnapshot(respData []byte, topic string) error {
	response := WsSnapshot{}
	err := json.Unmarshal(respData, &response)
	if err != nil {
		return err
	}
	pair, err := currency.NewPairFromString(response.Data.Symbol)
	if err != nil {
		return err
	}
	assets, err := ku.CalculateAssets(topic, pair)
	if err != nil {
		return err
	}
	for x := range assets {
		if !ku.AssetWebsocketSupport.IsAssetWebsocketSupported(assets[x]) {
			continue
		}
		ku.Websocket.DataHandler <- &ticker.Price{
			ExchangeName: ku.Name,
			AssetType:    assets[x],
			Last:         response.Data.LastTradedPrice,
			Pair:         pair,
			Low:          response.Data.Low,
			High:         response.Data.High,
			QuoteVolume:  response.Data.VolValue,
			Volume:       response.Data.Vol,
			Open:         response.Data.Open,
			Close:        response.Data.Close,
			LastUpdated:  response.Data.Datetime.Time(),
		}
	}
	return nil
}

// Subscribe sends a websocket message to receive data from the channel
func (ku *Kucoin) Subscribe(subscriptions subscription.List) error {
	return ku.manageSubscriptions(subscriptions, "subscribe")
}

// Unsubscribe sends a websocket message to stop receiving data from the channel
func (ku *Kucoin) Unsubscribe(subscriptions subscription.List) error {
	return ku.manageSubscriptions(subscriptions, "unsubscribe")
}

func (ku *Kucoin) manageSubscriptions(subs subscription.List, operation string) error {
	var errs error
	for _, s := range subs {
		msgID := strconv.FormatInt(ku.Websocket.Conn.GenerateMessageID(false), 10)
		req := WsSubscriptionInput{
			ID:             msgID,
			Type:           operation,
			Topic:          s.QualifiedChannel,
			PrivateChannel: s.Authenticated,
			Response:       true,
		}
		if respRaw, err := ku.Websocket.Conn.SendMessageReturnResponse(context.TODO(), request.Unset, "msgID:"+msgID, req); err != nil {
			errs = common.AppendError(errs, err)
		} else {
			rType, err := jsonparser.GetUnsafeString(respRaw, "type")
			switch {
			case err != nil:
				errs = common.AppendError(errs, err)
			case rType == "error":
				code, _ := jsonparser.GetUnsafeString(respRaw, "code")
				msg, msgErr := jsonparser.GetUnsafeString(respRaw, "data")
				if msgErr != nil {
					msg = "unknown error"
				}
				errs = common.AppendError(errs, fmt.Errorf("%s (%s)", msg, code))
			case rType != "ack":
				errs = common.AppendError(errs, fmt.Errorf("%w: %s from %s", errInvalidMsgType, rType, respRaw))
			default:
				if operation == "unsubscribe" {
					err = ku.Websocket.RemoveSubscriptions(ku.Websocket.Conn, s)
				} else {
					err = ku.Websocket.AddSuccessfulSubscriptions(ku.Websocket.Conn, s)
					if ku.Verbose {
						log.Debugf(log.ExchangeSys, "%s Subscribed to Channel: %s", ku.Name, s.Channel)
					}
				}
				if err != nil {
					errs = common.AppendError(errs, err)
				}
			}
		}
	}
	return errs
}

// generateSubscriptions returns a list of subscriptions from the configured subscriptions feature
func (ku *Kucoin) generateSubscriptions() (subscription.List, error) {
	return ku.Features.Subscriptions.ExpandTemplates(ku)
}

// GetSubscriptionTemplate returns a subscription channel template
func (ku *Kucoin) GetSubscriptionTemplate(_ *subscription.Subscription) (*template.Template, error) {
	return template.New("master.tmpl").
		Funcs(template.FuncMap{
			"channelName":           channelName,
			"mergeMarginPairs":      ku.mergeMarginPairs,
			"isCurrencyChannel":     isCurrencyChannel,
			"isSymbolChannel":       isSymbolChannel,
			"channelInterval":       channelInterval,
			"assetCurrencies":       assetCurrencies,
			"joinPairsWithInterval": joinPairsWithInterval,
			"batch":                 common.Batch[currency.Pairs],
		}).
		Parse(subTplText)
}

// orderbookManager defines a way of managing and maintaining synchronisation
// across connections and assets.
type orderbookManager struct {
	state map[currency.Code]map[currency.Code]map[asset.Item]*update
	sync.Mutex

	jobs chan job
}

type update struct {
	buffer            chan *WsOrderbook
	fetchingBook      bool
	initialSync       bool
	needsFetchingBook bool
	lastUpdateID      int64
}

// job defines a synchronisation job that tells a go routine to fetch an
// orderbook via the REST protocol
type job struct {
	Pair      currency.Pair
	AssetType asset.Item
}

// setupOrderbookManager sets up the orderbook manager for websocket orderbook data handling.
func (ku *Kucoin) setupOrderbookManager() {
	locker.Lock()
	defer locker.Unlock()
	if ku.obm == nil {
		ku.obm = &orderbookManager{
			state: make(map[currency.Code]map[currency.Code]map[asset.Item]*update),
			jobs:  make(chan job, maxWSOrderbookJobs),
		}
	} else {
		// Change state on reconnect for initial sync.
		ku.obm.Mutex.Lock()
		for _, m1 := range ku.obm.state {
			for _, m2 := range m1 {
				for _, idk := range m2 {
					idk.initialSync = true
					idk.needsFetchingBook = true
					idk.lastUpdateID = 0
				}
			}
		}
		ku.obm.Mutex.Unlock()
	}
	for range maxWSOrderbookWorkers {
		// 10 workers for synchronising book
		ku.SynchroniseWebsocketOrderbook()
	}
}

<<<<<<< HEAD
// processUpdate processes the websocket orderbook update
func (ku *Kucoin) processUpdate(cp currency.Pair, a asset.Item, ws *WsOrderbook) error {
	updateBid := make([]orderbook.Level, len(ws.Changes.Bids))
=======
// processOrderbookUpdate processes the websocket orderbook update
func (ku *Kucoin) processOrderbookUpdate(cp currency.Pair, a asset.Item, ws *WsOrderbook) error {
	updateBid := make([]orderbook.Tranche, len(ws.Changes.Bids))
>>>>>>> d5ba674f
	for i := range ws.Changes.Bids {
		var sequence int64
		if len(ws.Changes.Bids[i]) > 2 {
			sequence = ws.Changes.Bids[i][2].Int64()
		}
		updateBid[i] = orderbook.Level{Price: ws.Changes.Bids[i][0].Float64(), Amount: ws.Changes.Bids[i][1].Float64(), ID: sequence}
	}
	updateAsk := make([]orderbook.Level, len(ws.Changes.Asks))
	for i := range ws.Changes.Asks {
		var sequence int64
		if len(ws.Changes.Asks[i]) > 2 {
			sequence = ws.Changes.Asks[i][2].Int64()
		}
		updateAsk[i] = orderbook.Level{Price: ws.Changes.Asks[i][0].Float64(), Amount: ws.Changes.Asks[i][1].Float64(), ID: sequence}
	}

	return ku.Websocket.Orderbook.Update(&orderbook.Update{
		Bids:       updateBid,
		Asks:       updateAsk,
		Pair:       cp,
		UpdateID:   ws.SequenceEnd,
		UpdateTime: ws.TimeMS.Time(),
		Asset:      a,
	})
}

// applyBufferUpdate applies the buffer to the orderbook or initiates a new
// orderbook sync by the REST protocol which is off handed to go routine.
func (ku *Kucoin) applyBufferUpdate(pair currency.Pair, assetType asset.Item) error {
	fetching, needsFetching, err := ku.obm.HandleFetchingBook(pair, assetType)
	if err != nil {
		return err
	}
	if fetching {
		return nil
	}
	if needsFetching {
		if ku.Verbose {
			log.Debugf(log.WebsocketMgr, "%s Orderbook: Fetching via REST\n", ku.Name)
		}
		return ku.obm.FetchBookViaREST(pair, assetType)
	}

	recent, err := ku.Websocket.Orderbook.GetOrderbook(pair, assetType)
	if err != nil {
		log.Errorf(
			log.WebsocketMgr,
			"%s error fetching recent orderbook when applying updates: %s\n",
			ku.Name,
			err)
	}

	if recent != nil {
		err = ku.obm.checkAndProcessOrderbookUpdate(ku.processOrderbookUpdate, pair, assetType, recent)
		if err != nil {
			log.Errorf(
				log.WebsocketMgr,
				"%s error processing update - initiating new orderbook sync via REST: %s\n",
				ku.Name,
				err)
			err = ku.obm.setNeedsFetchingBook(pair, assetType)
			if err != nil {
				return err
			}
		}
	}

	return nil
}

// setNeedsFetchingBook completes the book fetching initiation.
func (o *orderbookManager) setNeedsFetchingBook(pair currency.Pair, assetType asset.Item) error {
	o.Lock()
	defer o.Unlock()
	state, ok := o.state[pair.Base][pair.Quote][assetType]
	if !ok {
		return fmt.Errorf("could not match pair %s and asset type %s in hash table",
			pair,
			assetType)
	}
	state.needsFetchingBook = true
	return nil
}

// SynchroniseWebsocketOrderbook synchronises full orderbook for currency pair
// asset
func (ku *Kucoin) SynchroniseWebsocketOrderbook() {
	ku.Websocket.Wg.Add(1)
	go func() {
		defer ku.Websocket.Wg.Done()
		for {
			select {
			case <-ku.Websocket.ShutdownC:
				for {
					select {
					case <-ku.obm.jobs:
					default:
						return
					}
				}
			case j := <-ku.obm.jobs:
				err := ku.processJob(j.Pair, j.AssetType)
				if err != nil {
					log.Errorf(log.WebsocketMgr,
						"%s processing websocket orderbook error %v",
						ku.Name, err)
				}
			}
		}
	}()
}

// SeedLocalCache seeds depth data
func (ku *Kucoin) SeedLocalCache(ctx context.Context, p currency.Pair, assetType asset.Item) error {
	var ob *Orderbook
	var err error
	ob, err = ku.GetPartOrderbook100(ctx, p.String())
	if err != nil {
		return err
	}
	if ob.Sequence <= 0 {
		return fmt.Errorf("%w p", errMissingOrderbookSequence)
	}
	return ku.SeedLocalCacheWithBook(p, ob, assetType)
}

// SeedLocalCacheWithBook seeds the local orderbook cache
func (ku *Kucoin) SeedLocalCacheWithBook(p currency.Pair, orderbookNew *Orderbook, assetType asset.Item) error {
	newOrderBook := orderbook.Book{
		Pair:            p,
		Asset:           assetType,
		Exchange:        ku.Name,
		LastUpdated:     time.Now(),
		LastUpdateID:    orderbookNew.Sequence,
		VerifyOrderbook: ku.CanVerifyOrderbook,
		Bids:            make(orderbook.Levels, len(orderbookNew.Bids)),
		Asks:            make(orderbook.Levels, len(orderbookNew.Asks)),
	}
	for i := range orderbookNew.Bids {
		newOrderBook.Bids[i] = orderbook.Level{
			Amount: orderbookNew.Bids[i].Amount,
			Price:  orderbookNew.Bids[i].Price,
		}
	}
	for i := range orderbookNew.Asks {
		newOrderBook.Asks[i] = orderbook.Level{
			Amount: orderbookNew.Asks[i].Amount,
			Price:  orderbookNew.Asks[i].Price,
		}
	}
	return ku.Websocket.Orderbook.LoadSnapshot(&newOrderBook)
}

// processJob fetches and processes orderbook updates
func (ku *Kucoin) processJob(p currency.Pair, assetType asset.Item) error {
	err := ku.SeedLocalCache(context.TODO(), p, assetType)
	if err != nil {
		err = ku.obm.StopFetchingBook(p, assetType)
		if err != nil {
			return err
		}
		return fmt.Errorf("%s %s seeding local cache for orderbook error: %v",
			p, assetType, err)
	}

	err = ku.obm.StopFetchingBook(p, assetType)
	if err != nil {
		return err
	}

	// Immediately apply the buffer updates so we don't wait for a
	// new update to initiate this.
	err = ku.applyBufferUpdate(p, assetType)
	if err != nil {
		ku.FlushAndCleanup(p, assetType)
		return err
	}
	return nil
}

// FlushAndCleanup flushes orderbook and clean local cache
func (ku *Kucoin) FlushAndCleanup(p currency.Pair, assetType asset.Item) {
	errClean := ku.Websocket.Orderbook.FlushOrderbook(p, assetType)
	if errClean != nil {
		log.Errorf(log.WebsocketMgr,
			"%s flushing websocket error: %v",
			ku.Name,
			errClean)
	}
	errClean = ku.obm.Cleanup(p, assetType)
	if errClean != nil {
		log.Errorf(log.WebsocketMgr, "%s cleanup websocket error: %v",
			ku.Name,
			errClean)
	}
}

// StageWsUpdate stages websocket update to roll through updates that need to
// be applied to a fetched orderbook via REST.
func (o *orderbookManager) StageWsUpdate(u *WsOrderbook, pair currency.Pair, a asset.Item) error {
	o.Lock()
	defer o.Unlock()
	m1, ok := o.state[pair.Base]
	if !ok {
		m1 = make(map[currency.Code]map[asset.Item]*update)
		o.state[pair.Base] = m1
	}

	m2, ok := m1[pair.Quote]
	if !ok {
		m2 = make(map[asset.Item]*update)
		m1[pair.Quote] = m2
	}

	state, ok := m2[a]
	if !ok {
		state = &update{
			// 100ms update assuming we might have up to a 10 second delay.
			// There could be a potential 100 updates for the currency.
			buffer:            make(chan *WsOrderbook, maxWSUpdateBuffer),
			fetchingBook:      false,
			initialSync:       true,
			needsFetchingBook: true,
		}
		m2[a] = state
	}

	if state.lastUpdateID != 0 && u.SequenceStart > state.lastUpdateID+1 {
		// Apply the new Level 2 data flow to the local snapshot to ensure that sequenceStart(new)<=sequenceEnd+1(old) and sequenceEnd(new) > sequenceEnd(old)
		return fmt.Errorf("websocket orderbook synchronisation failure for pair %s and asset %s", pair, a)
	}
	state.lastUpdateID = u.SequenceEnd
	select {
	// Put update in the channel buffer to be processed
	case state.buffer <- u:
		return nil
	default:
		<-state.buffer    // pop one element
		state.buffer <- u // to shift buffer on fail
		return fmt.Errorf("channel blockage for %s, asset %s and connection",
			pair, a)
	}
}

// HandleFetchingBook checks if a full book is being fetched or needs to be
// fetched
func (o *orderbookManager) HandleFetchingBook(pair currency.Pair, assetType asset.Item) (fetching, needsFetching bool, err error) {
	o.Lock()
	defer o.Unlock()
	state, ok := o.state[pair.Base][pair.Quote][assetType]
	if !ok {
		return false,
			false,
			fmt.Errorf("check is fetching book cannot match currency pair %s asset type %s",
				pair,
				assetType)
	}

	if state.fetchingBook {
		return true, false, nil
	}

	if state.needsFetchingBook {
		state.needsFetchingBook = false
		state.fetchingBook = true
		return false, true, nil
	}
	return false, false, nil
}

// StopFetchingBook completes the book fetching.
func (o *orderbookManager) StopFetchingBook(pair currency.Pair, assetType asset.Item) error {
	o.Lock()
	defer o.Unlock()
	state, ok := o.state[pair.Base][pair.Quote][assetType]
	if !ok {
		return fmt.Errorf("could not match pair %s and asset type %s in hash table",
			pair,
			assetType)
	}
	if !state.fetchingBook {
		return fmt.Errorf("fetching book already set to false for %s %s",
			pair,
			assetType)
	}
	state.fetchingBook = false
	return nil
}

// CompleteInitialSync sets if an asset type has completed its initial sync
func (o *orderbookManager) CompleteInitialSync(pair currency.Pair, assetType asset.Item) error {
	o.Lock()
	defer o.Unlock()
	state, ok := o.state[pair.Base][pair.Quote][assetType]
	if !ok {
		return fmt.Errorf("complete initial sync cannot match currency pair %s asset type %s",
			pair,
			assetType)
	}
	if !state.initialSync {
		return fmt.Errorf("initial sync already set to false for %s %s",
			pair,
			assetType)
	}
	state.initialSync = false
	return nil
}

// CheckIsInitialSync checks status if the book is Initial Sync being via the REST
// protocol.
func (o *orderbookManager) CheckIsInitialSync(pair currency.Pair, assetType asset.Item) (bool, error) {
	o.Lock()
	defer o.Unlock()
	state, ok := o.state[pair.Base][pair.Quote][assetType]
	if !ok {
		return false,
			fmt.Errorf("checkIsInitialSync of orderbook cannot match currency pair %s asset type %s",
				pair,
				assetType)
	}
	return state.initialSync, nil
}

// FetchBookViaREST pushes a job of fetching the orderbook via the REST protocol
// to get an initial full book that we can apply our buffered updates too.
func (o *orderbookManager) FetchBookViaREST(pair currency.Pair, assetType asset.Item) error {
	o.Lock()
	defer o.Unlock()

	state, ok := o.state[pair.Base][pair.Quote][assetType]
	if !ok {
		return fmt.Errorf("fetch book via rest cannot match currency pair %s asset type %s",
			pair,
			assetType)
	}

	state.initialSync = true
	state.fetchingBook = true

	select {
	case o.jobs <- job{pair, assetType}:
		return nil
	default:
		return fmt.Errorf("%s %s book synchronisation channel blocked up",
			pair,
			assetType)
	}
}

<<<<<<< HEAD
func (o *orderbookManager) CheckAndProcessUpdate(processor func(currency.Pair, asset.Item, *WsOrderbook) error, pair currency.Pair, assetType asset.Item, recent *orderbook.Book) error {
=======
func (o *orderbookManager) checkAndProcessOrderbookUpdate(processor func(currency.Pair, asset.Item, *WsOrderbook) error, pair currency.Pair, assetType asset.Item, recent *orderbook.Base) error {
>>>>>>> d5ba674f
	o.Lock()
	defer o.Unlock()
	state, ok := o.state[pair.Base][pair.Quote][assetType]
	if !ok {
		return fmt.Errorf("could not match pair [%s] asset type [%s] in hash table to process websocket orderbook update",
			pair, assetType)
	}

	// This will continuously remove updates from the buffered channel and
	// apply them to the current orderbook.
buffer:
	for {
		select {
		case d := <-state.buffer:
			process, err := state.Validate(d, recent)
			if err != nil {
				return err
			}
			if process {
				err := processor(pair, assetType, d)
				if err != nil {
					return fmt.Errorf("%s %s processing update error: %w",
						pair, assetType, err)
				}
			}
		default:
			break buffer
		}
	}
	return nil
}

// Validate checks for correct update alignment
func (u *update) Validate(updt *WsOrderbook, recent *orderbook.Book) (bool, error) {
	if updt.SequenceEnd <= recent.LastUpdateID {
		// Drop any event where u is <= lastUpdateId in the snapshot.
		return false, nil
	}

	id := recent.LastUpdateID + 1
	if u.initialSync {
		// The first processed event should have U <= lastUpdateId+1 AND
		// u >= lastUpdateId+1.
		if updt.SequenceStart > id || updt.SequenceEnd < id {
			return false, fmt.Errorf("initial websocket orderbook sync failure for pair %s and asset %s",
				recent.Pair,
				recent.Asset)
		}
		u.initialSync = false
	}
	return true, nil
}

// Cleanup cleans up buffer and reset fetch and init
func (o *orderbookManager) Cleanup(pair currency.Pair, assetType asset.Item) error {
	o.Lock()
	state, ok := o.state[pair.Base][pair.Quote][assetType]
	if !ok {
		o.Unlock()
		return fmt.Errorf("cleanup cannot match %s %s to hash table",
			pair,
			assetType)
	}

bufferEmpty:
	for {
		select {
		case <-state.buffer:
			// bleed and discard buffer
		default:
			break bufferEmpty
		}
	}
	o.Unlock()
	// disable rest orderbook synchronisation
	_ = o.StopFetchingBook(pair, assetType)
	_ = o.CompleteInitialSync(pair, assetType)
	_ = o.StopNeedsFetchingBook(pair, assetType)
	return nil
}

// StopNeedsFetchingBook completes the book fetching initiation.
func (o *orderbookManager) StopNeedsFetchingBook(pair currency.Pair, assetType asset.Item) error {
	o.Lock()
	defer o.Unlock()
	state, ok := o.state[pair.Base][pair.Quote][assetType]
	if !ok {
		return fmt.Errorf("could not match pair %s and asset type %s in hash table",
			pair,
			assetType)
	}
	if !state.needsFetchingBook {
		return fmt.Errorf("needs fetching book already set to false for %s %s",
			pair,
			assetType)
	}
	state.needsFetchingBook = false
	return nil
}

// CalculateAssets returns the available asset types for a currency pair
func (ku *Kucoin) CalculateAssets(topic string, cp currency.Pair) ([]asset.Item, error) {
	switch {
	case cp.Quote.Equal(currency.USDTM), strings.HasPrefix(topic, "/contract"):
		if err := ku.CurrencyPairs.IsAssetEnabled(asset.Futures); err != nil {
			if !errors.Is(err, asset.ErrNotSupported) {
				return nil, err
			}
			return nil, nil
		}
		return []asset.Item{asset.Futures}, nil
	case strings.HasPrefix(topic, "/margin"), strings.HasPrefix(topic, "/index"):
		if err := ku.CurrencyPairs.IsAssetEnabled(asset.Margin); err != nil {
			if !errors.Is(err, asset.ErrNotSupported) {
				return nil, err
			}
			return nil, nil
		}
		return []asset.Item{asset.Margin}, nil
	default:
		resp := make([]asset.Item, 0, 2)
		spotEnabled, err := ku.IsPairEnabled(cp, asset.Spot)
		if err != nil && !errors.Is(err, currency.ErrCurrencyNotFound) {
			return nil, err
		}
		if spotEnabled {
			resp = append(resp, asset.Spot)
		}
		marginEnabled, err := ku.IsPairEnabled(cp, asset.Margin)
		if err != nil && !errors.Is(err, currency.ErrCurrencyNotFound) {
			return nil, err
		}
		if marginEnabled {
			resp = append(resp, asset.Margin)
		}
		return resp, nil
	}
}

// checkSubscriptions looks for any backwards incompatibilities with missing assets
// This should be unnecessary and removable by 2025
func (ku *Kucoin) checkSubscriptions() {
	upgraded := false
	for _, s := range ku.Config.Features.Subscriptions {
		if s.Asset != asset.Empty {
			continue
		}
		upgraded = true
		s.Channel = strings.TrimSuffix(s.Channel, ":%s")
		switch s.Channel {
		case subscription.TickerChannel, subscription.OrderbookChannel:
			s.Asset = asset.All
		case subscription.AllTradesChannel:
			for _, d := range defaultSubscriptions {
				if d.Channel == s.Channel {
					ku.Config.Features.Subscriptions = append(ku.Config.Features.Subscriptions, d)
				}
			}
		case futuresTradeOrderChannel, futuresStopOrdersLifecycleEventChannel, futuresAccountBalanceEventChannel:
			s.Asset = asset.Futures
		case marginPositionChannel, marginLoanChannel:
			s.Asset = asset.Margin
		}
	}
	ku.Config.Features.Subscriptions = slices.DeleteFunc(ku.Config.Features.Subscriptions, func(s *subscription.Subscription) bool {
		switch s.Channel {
		case "/contractMarket/level2Depth50", // Replaced by subsctiption.Orderbook for asset.All
			"/contractMarket/tickerV2", // Replaced by subscription.Ticker for asset.All
			"/margin/fundingBook":      // Deprecated and removed
			return true
		case subscription.AllTradesChannel:
			return s.Asset == asset.Empty
		}
		return false
	})
	if upgraded {
		ku.Features.Subscriptions = ku.Config.Features.Subscriptions.Enabled()
	}
}

// channelName returns the correct channel name for the asset
func channelName(s *subscription.Subscription, a asset.Item) string {
	if byAsset, hasAsset := subscriptionNames[a]; hasAsset {
		if name, ok := byAsset[s.Channel]; ok {
			return name
		}
	}
	if allAssets, hasAll := subscriptionNames[asset.All]; hasAll {
		if name, ok := allAssets[s.Channel]; ok {
			return name
		}
	}
	return s.Channel
}

// mergeMarginPairs merges margin pairs into spot pairs for shared subs (ticker, orderbook, etc) if Spot asset and sub are enabled,
// because Kucoin errors on duplicate pairs in separate subs, and doesn't have separate subs for spot and margin
func (ku *Kucoin) mergeMarginPairs(s *subscription.Subscription, ap map[asset.Item]currency.Pairs) string {
	if strings.HasPrefix(s.Channel, "/margin") {
		return ""
	}
	wantKey := &subscription.IgnoringAssetKey{Subscription: s}
	switch s.Asset {
	case asset.All:
		_, marginEnabled := ap[asset.Margin]
		_, spotEnabled := ap[asset.Spot]
		if marginEnabled && spotEnabled {
			marginPairs, _ := ku.GetEnabledPairs(asset.Margin)
			ap[asset.Spot] = common.SortStrings(ap[asset.Spot].Add(marginPairs...))
			ap[asset.Margin] = currency.Pairs{}
		}
	case asset.Spot:
		// If there's a margin sub then we should merge the pairs into spot
		hasMarginSub := slices.ContainsFunc(ku.Features.Subscriptions, func(sB *subscription.Subscription) bool {
			if sB.Asset != asset.Margin && sB.Asset != asset.All {
				return false
			}
			return wantKey.Match(&subscription.IgnoringAssetKey{Subscription: sB})
		})
		if hasMarginSub {
			marginPairs, _ := ku.GetEnabledPairs(asset.Margin)
			ap[asset.Spot] = common.SortStrings(ap[asset.Spot].Add(marginPairs...))
		}
	case asset.Margin:
		// If there's a spot sub, all margin pairs are already merged, so empty the margin pairs
		hasSpotSub := slices.ContainsFunc(ku.Features.Subscriptions, func(sB *subscription.Subscription) bool {
			if sB.Asset != asset.Spot && sB.Asset != asset.All {
				return false
			}
			return wantKey.Match(&subscription.IgnoringAssetKey{Subscription: sB})
		})
		if hasSpotSub {
			ap[asset.Margin] = currency.Pairs{}
		}
	}
	return ""
}

// isSymbolChannel returns if the channel expects receive a symbol
func isSymbolChannel(s *subscription.Subscription) bool {
	switch channelName(s, s.Asset) {
	case privateSpotTradeOrders, accountBalanceChannel, marginPositionChannel, spotMarketAdvancedChannel, futuresSystemAnnouncementChannel,
		futuresTradeOrderChannel, futuresStopOrdersLifecycleEventChannel, futuresAccountBalanceEventChannel:
		return false
	}
	return true
}

// isCurrencyChannel returns if the channel expects receive a currency
func isCurrencyChannel(s *subscription.Subscription) bool {
	return s.Channel == marginLoanChannel
}

// channelInterval returns the channel interval if it has one
func channelInterval(s *subscription.Subscription) string {
	if channelName(s, s.Asset) == marketCandlesChannel {
		if i, err := IntervalToString(s.Interval); err == nil {
			return i
		}
	}
	return ""
}

// assetCurrencies returns the currencies from all pairs in an asset
// Updates the AssetPairs map parameter to contain only those currencies as Base items for expandTemplates to see
func assetCurrencies(s *subscription.Subscription, ap map[asset.Item]currency.Pairs) currency.Currencies {
	cs := common.SortStrings(ap[s.Asset].GetCurrencies())
	p := currency.Pairs{}
	for _, c := range cs {
		p = append(p, currency.Pair{Base: c})
	}
	ap[s.Asset] = p
	return cs
}

// joinPairsWithInterval returns a list of currency pair symbols joined by comma
// If the subscription has a viable interval it's appended after each symbol
func joinPairsWithInterval(b currency.Pairs, s *subscription.Subscription) string {
	out := make([]string, len(b))
	suffix, err := IntervalToString(s.Interval)
	if err == nil {
		suffix = "_" + suffix
	}
	for i, p := range b {
		out[i] = p.String() + suffix
	}
	return strings.Join(out, ",")
}

const subTplText = `
{{- mergeMarginPairs $.S $.AssetPairs }}
{{- if isCurrencyChannel $.S }}
	{{- channelName $.S $.S.Asset -}} : {{- (assetCurrencies $.S $.AssetPairs).Join }}
{{- else if isSymbolChannel $.S }}
	{{- range $asset, $pairs := $.AssetPairs }}
		{{- with $name := channelName $.S $asset }}
			{{- if and (eq $name "/market/ticker") (gt (len $pairs) 10) }}
				{{- $name -}} :all
				{{- with $i := channelInterval $.S }}_{{ $i }}{{ end }}
				{{- $.BatchSize }} {{- len $pairs }}
			{{- else }}
				{{- range $b := batch $pairs 100 }}
					{{- $name -}} : {{- joinPairsWithInterval $b $.S }}
					{{- $.PairSeparator }}
				{{- end }}
				{{- $.BatchSize -}} 100
			{{- end }}
		{{- end }}
		{{- $.AssetSeparator }}
	{{- end }}
{{- else }}
	{{- channelName $.S $.S.Asset }}
{{- end }}
`<|MERGE_RESOLUTION|>--- conflicted
+++ resolved
@@ -1159,15 +1159,9 @@
 	}
 }
 
-<<<<<<< HEAD
-// processUpdate processes the websocket orderbook update
-func (ku *Kucoin) processUpdate(cp currency.Pair, a asset.Item, ws *WsOrderbook) error {
-	updateBid := make([]orderbook.Level, len(ws.Changes.Bids))
-=======
 // processOrderbookUpdate processes the websocket orderbook update
 func (ku *Kucoin) processOrderbookUpdate(cp currency.Pair, a asset.Item, ws *WsOrderbook) error {
-	updateBid := make([]orderbook.Tranche, len(ws.Changes.Bids))
->>>>>>> d5ba674f
+	updateBid := make([]orderbook.Level, len(ws.Changes.Bids))
 	for i := range ws.Changes.Bids {
 		var sequence int64
 		if len(ws.Changes.Bids[i]) > 2 {
@@ -1517,11 +1511,7 @@
 	}
 }
 
-<<<<<<< HEAD
-func (o *orderbookManager) CheckAndProcessUpdate(processor func(currency.Pair, asset.Item, *WsOrderbook) error, pair currency.Pair, assetType asset.Item, recent *orderbook.Book) error {
-=======
-func (o *orderbookManager) checkAndProcessOrderbookUpdate(processor func(currency.Pair, asset.Item, *WsOrderbook) error, pair currency.Pair, assetType asset.Item, recent *orderbook.Base) error {
->>>>>>> d5ba674f
+func (o *orderbookManager) checkAndProcessOrderbookUpdate(processor func(currency.Pair, asset.Item, *WsOrderbook) error, pair currency.Pair, assetType asset.Item, recent *orderbook.Book) error {
 	o.Lock()
 	defer o.Unlock()
 	state, ok := o.state[pair.Base][pair.Quote][assetType]
