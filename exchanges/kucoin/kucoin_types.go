--- conflicted
+++ resolved
@@ -32,11 +32,7 @@
 	errMissingOrderbookSequence  = errors.New("missing orderbook sequence")
 	errSizeOrFundIsRequired      = errors.New("at least one required among size and funds")
 	errInvalidLeverage           = errors.New("invalid leverage value")
-<<<<<<< HEAD
-	errInvalidClientOrderID      = errors.New("invalid client order ID")
-=======
 	errInvalidClientOrderID      = errors.New("no client order ID supplied, this endpoint requires a UUID or similar string")
->>>>>>> 88182ec4
 
 	subAccountRegExp           = regexp.MustCompile("^[a-zA-Z0-9]{7-32}$")
 	subAccountPassphraseRegExp = regexp.MustCompile("^[a-zA-Z0-9]{7-24}$")
