package kucoin

import (
	"context"
	"errors"
	"fmt"
	"sort"
	"strings"
	"time"

	"github.com/shopspring/decimal"
	"github.com/thrasher-corp/gocryptotrader/common"
	"github.com/thrasher-corp/gocryptotrader/common/key"
	"github.com/thrasher-corp/gocryptotrader/config"
	"github.com/thrasher-corp/gocryptotrader/currency"
	exchange "github.com/thrasher-corp/gocryptotrader/exchanges"
	"github.com/thrasher-corp/gocryptotrader/exchanges/account"
	"github.com/thrasher-corp/gocryptotrader/exchanges/asset"
	"github.com/thrasher-corp/gocryptotrader/exchanges/collateral"
	"github.com/thrasher-corp/gocryptotrader/exchanges/deposit"
	"github.com/thrasher-corp/gocryptotrader/exchanges/fundingrate"
	"github.com/thrasher-corp/gocryptotrader/exchanges/futures"
	"github.com/thrasher-corp/gocryptotrader/exchanges/kline"
	"github.com/thrasher-corp/gocryptotrader/exchanges/margin"
	"github.com/thrasher-corp/gocryptotrader/exchanges/order"
	"github.com/thrasher-corp/gocryptotrader/exchanges/orderbook"
	"github.com/thrasher-corp/gocryptotrader/exchanges/protocol"
	"github.com/thrasher-corp/gocryptotrader/exchanges/request"
	"github.com/thrasher-corp/gocryptotrader/exchanges/stream"
	"github.com/thrasher-corp/gocryptotrader/exchanges/stream/buffer"
	"github.com/thrasher-corp/gocryptotrader/exchanges/ticker"
	"github.com/thrasher-corp/gocryptotrader/exchanges/trade"
	"github.com/thrasher-corp/gocryptotrader/log"
	"github.com/thrasher-corp/gocryptotrader/portfolio/withdraw"
)

// SetDefaults sets the basic defaults for Kucoin
func (ku *Kucoin) SetDefaults() {
	ku.Name = "Kucoin"
	ku.Enabled = true
	ku.Verbose = false

	ku.API.CredentialsValidator.RequiresKey = true
	ku.API.CredentialsValidator.RequiresSecret = true
	ku.API.CredentialsValidator.RequiresClientID = true

	spot := currency.PairStore{
		RequestFormat: &currency.PairFormat{Uppercase: true, Delimiter: currency.DashDelimiter},
		ConfigFormat:  &currency.PairFormat{Uppercase: true, Delimiter: currency.DashDelimiter},
	}
	futures := currency.PairStore{
		RequestFormat: &currency.PairFormat{Uppercase: true},
		ConfigFormat:  &currency.PairFormat{Uppercase: true, Delimiter: currency.UnderscoreDelimiter},
	}
	err := ku.StoreAssetPairFormat(asset.Spot, spot)
	if err != nil {
		log.Errorln(log.ExchangeSys, err)
	}
	err = ku.StoreAssetPairFormat(asset.Margin, spot)
	if err != nil {
		log.Errorln(log.ExchangeSys, err)
	}
	err = ku.StoreAssetPairFormat(asset.Futures, futures)
	if err != nil {
		log.Errorln(log.ExchangeSys, err)
	}
	ku.Features = exchange.Features{
		CurrencyTranslations: currency.NewTranslations(map[currency.Code]currency.Code{
			currency.XBT:   currency.BTC,
			currency.USDTM: currency.USDT,
			currency.USDM:  currency.USD,
			currency.USDCM: currency.USDC,
		}),
		TradingRequirements: protocol.TradingRequirements{
			ClientOrderID: true,
		},
		Supports: exchange.FeaturesSupported{
			REST:      true,
			Websocket: true,
			RESTCapabilities: protocol.Features{
				TickerFetching:    true,
				TickerBatching:    true,
				OrderbookFetching: true,
				AutoPairUpdates:   true,
				AccountInfo:       true,
				CryptoWithdrawal:  true,
				SubmitOrder:       true,
				GetOrder:          true,
				GetOrders:         true,
				CancelOrder:       true,
				CancelOrders:      true,
				TradeFetching:     true,
				UserTradeHistory:  true,
				KlineFetching:     true,
				DepositHistory:    true,
				WithdrawalHistory: true,
			},
			WebsocketCapabilities: protocol.Features{
				TickerFetching:         true,
				OrderbookFetching:      true,
				Subscribe:              true,
				Unsubscribe:            true,
				AuthenticatedEndpoints: true,
				AccountInfo:            true,
				GetOrders:              true,
				TradeFetching:          true,
				KlineFetching:          true,
				GetOrder:               true,
			},
			FuturesCapabilities: exchange.FuturesCapabilities{
				Positions:                 true,
				Leverage:                  true,
				CollateralMode:            true,
				FundingRates:              true,
				MaximumFundingRateHistory: kline.ThreeMonth.Duration(),
				SupportedFundingRateFrequencies: map[kline.Interval]bool{
					kline.EightHour: true,
				},
				FundingRateBatching: map[asset.Item]bool{
					asset.Futures: true,
				},
				OpenInterest: exchange.OpenInterestSupport{
					Supported:          true,
					SupportedViaTicker: true,
					SupportsRestBatch:  true,
				},
			},
			MaximumOrderHistory: kline.OneDay.Duration() * 7,
			WithdrawPermissions: exchange.AutoWithdrawCrypto,
		},
		Enabled: exchange.FeaturesEnabled{
			AutoPairUpdates: true,
			Kline: kline.ExchangeCapabilitiesEnabled{
				Intervals: kline.DeployExchangeIntervals(
					kline.IntervalCapacity{Interval: kline.OneMin},
					kline.IntervalCapacity{Interval: kline.ThreeMin},
					kline.IntervalCapacity{Interval: kline.FiveMin},
					kline.IntervalCapacity{Interval: kline.FifteenMin},
					kline.IntervalCapacity{Interval: kline.ThirtyMin},
					kline.IntervalCapacity{Interval: kline.OneHour},
					kline.IntervalCapacity{Interval: kline.TwoHour},
					kline.IntervalCapacity{Interval: kline.FourHour},
					kline.IntervalCapacity{Interval: kline.SixHour},
					kline.IntervalCapacity{Interval: kline.EightHour},
					kline.IntervalCapacity{Interval: kline.TwelveHour},
					kline.IntervalCapacity{Interval: kline.OneDay},
					kline.IntervalCapacity{Interval: kline.OneWeek},
				),
				GlobalResultLimit: 500,
			},
		},
		Subscriptions: defaultSubscriptions.Clone(),
	}
	ku.Requester, err = request.New(ku.Name,
		common.NewHTTPClientWithTimeout(exchange.DefaultHTTPTimeout),
		request.WithLimiter(GetRateLimit()))
	if err != nil {
		log.Errorln(log.ExchangeSys, err)
	}

	ku.API.Endpoints = ku.NewEndpoints()
	err = ku.API.Endpoints.SetDefaultEndpoints(map[exchange.URL]string{
		exchange.RestSpot:      kucoinAPIURL,
		exchange.RestFutures:   kucoinFuturesAPIURL,
		exchange.WebsocketSpot: kucoinWebsocketURL,
	})
	if err != nil {
		log.Errorln(log.ExchangeSys, err)
	}
	ku.Websocket = stream.NewWebsocket()
	ku.WebsocketResponseMaxLimit = exchange.DefaultWebsocketResponseMaxLimit
	ku.WebsocketResponseCheckTimeout = exchange.DefaultWebsocketResponseCheckTimeout
	ku.WebsocketOrderbookBufferLimit = exchange.DefaultWebsocketOrderbookBufferLimit
}

// Setup takes in the supplied exchange configuration details and sets params
func (ku *Kucoin) Setup(exch *config.Exchange) error {
	err := exch.Validate()
	if err != nil {
		return err
	}
	if !exch.Enabled {
		ku.SetEnabled(false)
		return nil
	}
	err = ku.SetupDefaults(exch)
	if err != nil {
		return err
	}

	ku.checkSubscriptions()

	wsRunningEndpoint, err := ku.API.Endpoints.GetURL(exchange.WebsocketSpot)
	if err != nil {
		return err
	}
	err = ku.Websocket.Setup(
		&stream.WebsocketSetup{
			ExchangeConfig:        exch,
			DefaultURL:            kucoinWebsocketURL,
			RunningURL:            wsRunningEndpoint,
			Connector:             ku.WsConnect,
			Subscriber:            ku.Subscribe,
			Unsubscriber:          ku.Unsubscribe,
			GenerateSubscriptions: ku.generateSubscriptions,
			Features:              &ku.Features.Supports.WebsocketCapabilities,
			OrderbookBufferConfig: buffer.Config{
				SortBuffer:            true,
				SortBufferByUpdateIDs: true,
				UpdateIDProgression:   true,
			},
			TradeFeed: ku.Features.Enabled.TradeFeed,
		})
	if err != nil {
		return err
	}
	return ku.Websocket.SetupNewConnection(stream.ConnectionSetup{
		ResponseCheckTimeout: exch.WebsocketResponseCheckTimeout,
		ResponseMaxLimit:     exch.WebsocketResponseMaxLimit,
		RateLimit:            request.NewRateLimitWithWeight(time.Second, 2, 1),
	})
}

// FetchTradablePairs returns a list of the exchanges tradable pairs
func (ku *Kucoin) FetchTradablePairs(ctx context.Context, assetType asset.Item) (currency.Pairs, error) {
	var cp currency.Pair
	switch assetType {
	case asset.Futures:
		myPairs, err := ku.GetFuturesOpenContracts(ctx)
		if err != nil {
			return nil, err
		}
		pairs := make(currency.Pairs, 0, len(myPairs))
		for x := range myPairs {
			if strings.ToLower(myPairs[x].Status) != "open" { //nolint:gocritic // strings.ToLower is faster
				continue
			}
			cp, err = currency.NewPairFromStrings(myPairs[x].BaseCurrency, myPairs[x].Symbol[len(myPairs[x].BaseCurrency):])
			if err != nil {
				return nil, err
			}
			pairs = pairs.Add(cp)
		}
		configFormat, err := ku.GetPairFormat(asset.Futures, false)
		if err != nil {
			return nil, err
		}
		return pairs.Format(configFormat), nil
	case asset.Spot, asset.Margin:
		myPairs, err := ku.GetSymbols(ctx, "")
		if err != nil {
			return nil, err
		}
		pairs := make(currency.Pairs, 0, len(myPairs))
		for x := range myPairs {
			if !myPairs[x].EnableTrading || (assetType == asset.Margin && !myPairs[x].IsMarginEnabled) {
				continue
			}
			// Symbol field must be used to generate pair as this is the symbol
			// to fetch data from the API. e.g. BSV-USDT name is BCHSV-USDT as symbol.
			cp, err = currency.NewPairFromString(strings.ToUpper(myPairs[x].Symbol))
			if err != nil {
				return nil, err
			}
			pairs = pairs.Add(cp)
		}
		return pairs, nil
	default:
		return nil, fmt.Errorf("%w %v", asset.ErrNotSupported, assetType)
	}
}

// UpdateTradablePairs updates the exchanges available pairs and stores
// them in the exchanges config
func (ku *Kucoin) UpdateTradablePairs(ctx context.Context, forceUpdate bool) error {
	assets := ku.GetAssetTypes(true)
	for a := range assets {
		pairs, err := ku.FetchTradablePairs(ctx, assets[a])
		if err != nil {
			return err
		}
		if len(pairs) == 0 {
			return fmt.Errorf("%v; no tradable pairs", currency.ErrCurrencyPairsEmpty)
		}
		err = ku.UpdatePairs(pairs, assets[a], false, forceUpdate)
		if err != nil {
			return err
		}
	}
	return nil
}

// UpdateTicker updates and returns the ticker for a currency pair
func (ku *Kucoin) UpdateTicker(ctx context.Context, p currency.Pair, assetType asset.Item) (*ticker.Price, error) {
	p, err := ku.FormatExchangeCurrency(p, assetType)
	if err != nil {
		return nil, err
	}
	if err := ku.UpdateTickers(ctx, assetType); err != nil {
		return nil, err
	}
	return ticker.GetTicker(ku.Name, p, assetType)
}

// UpdateTickers updates all currency pairs of a given asset type
func (ku *Kucoin) UpdateTickers(ctx context.Context, assetType asset.Item) error {
	var errs error
	switch assetType {
	case asset.Futures:
		ticks, err := ku.GetFuturesOpenContracts(ctx)
		if err != nil {
			return err
		}
		pairs, err := ku.GetEnabledPairs(asset.Futures)
		if err != nil {
			return err
		}
		for x := range ticks {
			var pair currency.Pair
			pair, err = currency.NewPairFromStrings(ticks[x].BaseCurrency, ticks[x].Symbol[len(ticks[x].BaseCurrency):])
			if err != nil {
				return err
			}
			if !pairs.Contains(pair, true) {
				continue
			}
			err = ticker.ProcessTicker(&ticker.Price{
				Last:         ticks[x].LastTradePrice,
				High:         ticks[x].HighPrice,
				Low:          ticks[x].LowPrice,
				Volume:       ticks[x].VolumeOf24h,
				OpenInterest: ticks[x].OpenInterest.Float64(),
				Pair:         pair,
				ExchangeName: ku.Name,
				AssetType:    assetType,
			})
			if err != nil {
				errs = common.AppendError(errs, err)
			}
		}
	case asset.Spot, asset.Margin:
		ticks, err := ku.GetTickers(ctx)
		if err != nil {
			return err
		}
		for t := range ticks.Tickers {
			pair, enabled, err := ku.MatchSymbolCheckEnabled(ticks.Tickers[t].Symbol, assetType, true)
			if err != nil && !errors.Is(err, currency.ErrPairNotFound) {
				return err
			}
			if !enabled {
				continue
			}

			err = ticker.ProcessTicker(&ticker.Price{
				Last:         ticks.Tickers[t].Last,
				High:         ticks.Tickers[t].High,
				Low:          ticks.Tickers[t].Low,
				Volume:       ticks.Tickers[t].Volume,
				Ask:          ticks.Tickers[t].Sell,
				Bid:          ticks.Tickers[t].Buy,
				Pair:         pair,
				ExchangeName: ku.Name,
				AssetType:    assetType,
				LastUpdated:  ticks.Time.Time(),
			})
			if err != nil {
				errs = common.AppendError(errs, err)
			}
		}
	default:
		return fmt.Errorf("%w %v", asset.ErrNotSupported, assetType)
	}
	return errs
}

// FetchTicker returns the ticker for a currency pair
func (ku *Kucoin) FetchTicker(ctx context.Context, p currency.Pair, assetType asset.Item) (*ticker.Price, error) {
	p, err := ku.FormatExchangeCurrency(p, assetType)
	if err != nil {
		return nil, err
	}
	tickerNew, err := ticker.GetTicker(ku.Name, p, assetType)
	if err != nil {
		return ku.UpdateTicker(ctx, p, assetType)
	}
	return tickerNew, nil
}

// FetchOrderbook returns orderbook base on the currency pair
func (ku *Kucoin) FetchOrderbook(ctx context.Context, pair currency.Pair, assetType asset.Item) (*orderbook.Base, error) {
	pair, err := ku.FormatExchangeCurrency(pair, assetType)
	if err != nil {
		return nil, err
	}
	ob, err := orderbook.Get(ku.Name, pair, assetType)
	if err != nil {
		return ku.UpdateOrderbook(ctx, pair, assetType)
	}
	return ob, nil
}

// UpdateOrderbook updates and returns the orderbook for a currency pair
func (ku *Kucoin) UpdateOrderbook(ctx context.Context, pair currency.Pair, assetType asset.Item) (*orderbook.Base, error) {
	err := ku.CurrencyPairs.IsAssetEnabled(assetType)
	if err != nil {
		return nil, err
	}
	pair, err = ku.FormatExchangeCurrency(pair, assetType)
	if err != nil {
		return nil, err
	}
	var ordBook *Orderbook
	switch assetType {
	case asset.Futures:
		ordBook, err = ku.GetFuturesOrderbook(ctx, pair.String())
	case asset.Spot, asset.Margin:
		if ku.IsRESTAuthenticationSupported() && ku.AreCredentialsValid(ctx) {
			ordBook, err = ku.GetOrderbook(ctx, pair.String())
			if err != nil {
				return nil, err
			}
		} else {
			ordBook, err = ku.GetPartOrderbook100(ctx, pair.String())
		}
	default:
		return nil, fmt.Errorf("%w %v", asset.ErrNotSupported, assetType)
	}
	if err != nil {
		return nil, err
	}

	book := &orderbook.Base{
		Exchange:        ku.Name,
		Pair:            pair,
		Asset:           assetType,
		VerifyOrderbook: ku.CanVerifyOrderbook,
		Asks:            ordBook.Asks,
		Bids:            ordBook.Bids,
	}
	err = book.Process()
	if err != nil {
		return book, err
	}
	return orderbook.Get(ku.Name, pair, assetType)
}

// UpdateAccountInfo retrieves balances for all enabled currencies
func (ku *Kucoin) UpdateAccountInfo(ctx context.Context, assetType asset.Item) (account.Holdings, error) {
	holding := account.Holdings{Exchange: ku.Name}
	err := ku.CurrencyPairs.IsAssetEnabled(assetType)
	if err != nil {
		return holding, fmt.Errorf("%w %v", asset.ErrNotSupported, assetType)
	}
	switch assetType {
	case asset.Futures:
		balances := make([]account.Balance, 2)
		for i, settlement := range []string{"XBT", "USDT"} {
			accountH, err := ku.GetFuturesAccountOverview(ctx, settlement)
			if err != nil {
				return account.Holdings{}, err
			}

			balances[i] = account.Balance{
				Currency: currency.NewCode(accountH.Currency),
				Total:    accountH.AvailableBalance + accountH.FrozenFunds,
				Hold:     accountH.FrozenFunds,
				Free:     accountH.AvailableBalance,
			}
		}
		holding.Accounts = append(holding.Accounts, account.SubAccount{
			AssetType:  assetType,
			Currencies: balances,
		})
	case asset.Spot, asset.Margin:
		accountH, err := ku.GetAllAccounts(ctx, currency.EMPTYCODE, "")
		if err != nil {
			return account.Holdings{}, err
		}
		for x := range accountH {
			if accountH[x].AccountType == "margin" && assetType == asset.Spot {
				continue
			} else if accountH[x].AccountType == "trade" && assetType == asset.Margin {
				continue
			}
			holding.Accounts = append(holding.Accounts, account.SubAccount{
				AssetType: assetType,
				Currencies: []account.Balance{
					{
						Currency: currency.NewCode(accountH[x].Currency),
						Total:    accountH[x].Balance.Float64(),
						Hold:     accountH[x].Holds.Float64(),
						Free:     accountH[x].Available.Float64(),
					}},
			})
		}
	default:
		return holding, fmt.Errorf("%w %v", asset.ErrNotSupported, assetType)
	}
	return holding, nil
}

// FetchAccountInfo retrieves balances for all enabled currencies
func (ku *Kucoin) FetchAccountInfo(ctx context.Context, assetType asset.Item) (account.Holdings, error) {
	creds, err := ku.GetCredentials(ctx)
	if err != nil {
		return account.Holdings{}, err
	}
	acc, err := account.GetHoldings(ku.Name, creds, assetType)
	if err != nil {
		return ku.UpdateAccountInfo(ctx, assetType)
	}
	return acc, nil
}

// GetAccountFundingHistory returns funding history, deposits and
// withdrawals
func (ku *Kucoin) GetAccountFundingHistory(ctx context.Context) ([]exchange.FundingHistory, error) {
	withdrawalsData, err := ku.GetWithdrawalList(ctx, currency.EMPTYCODE, "", time.Time{}, time.Time{})
	if err != nil {
		return nil, err
	}
	depositsData, err := ku.GetHistoricalDepositList(ctx, currency.EMPTYCODE, "", time.Time{}, time.Time{})
	if err != nil {
		return nil, err
	}
	fundingData := make([]exchange.FundingHistory, len(withdrawalsData.Items)+len(depositsData.Items))
	for x := range depositsData.Items {
		fundingData[x] = exchange.FundingHistory{
			Timestamp:    depositsData.Items[x].CreatedAt.Time(),
			ExchangeName: ku.Name,
			TransferType: "deposit",
			CryptoTxID:   depositsData.Items[x].WalletTxID,
			Status:       depositsData.Items[x].Status,
			Amount:       depositsData.Items[x].Amount,
			Currency:     depositsData.Items[x].Currency,
		}
	}
	length := len(depositsData.Items)
	for x := range withdrawalsData.Items {
		fundingData[length+x] = exchange.FundingHistory{
			Fee:             withdrawalsData.Items[x].Fee,
			Timestamp:       withdrawalsData.Items[x].UpdatedAt.Time(),
			ExchangeName:    ku.Name,
			TransferType:    "withdrawal",
			CryptoToAddress: withdrawalsData.Items[x].Address,
			CryptoTxID:      withdrawalsData.Items[x].WalletTxID,
			Status:          withdrawalsData.Items[x].Status,
			Amount:          withdrawalsData.Items[x].Amount,
			Currency:        withdrawalsData.Items[x].Currency,
			TransferID:      withdrawalsData.Items[x].ID,
		}
	}
	return fundingData, nil
}

// GetWithdrawalsHistory returns previous withdrawals data
func (ku *Kucoin) GetWithdrawalsHistory(ctx context.Context, c currency.Code, assetType asset.Item) ([]exchange.WithdrawalHistory, error) {
	if !ku.SupportsAsset(assetType) {
		return nil, asset.ErrNotSupported
	}
	var withdrawals *HistoricalDepositWithdrawalResponse
	withdrawals, err := ku.GetHistoricalWithdrawalList(ctx, c.Upper(), "", time.Time{}, time.Time{})
	if err != nil {
		return nil, err
	}
	resp := make([]exchange.WithdrawalHistory, len(withdrawals.Items))
	for x := range withdrawals.Items {
		resp[x] = exchange.WithdrawalHistory{
			Status:       withdrawals.Items[x].Status,
			CryptoTxID:   withdrawals.Items[x].WalletTxID,
			Timestamp:    withdrawals.Items[x].CreatedAt.Time(),
			Amount:       withdrawals.Items[x].Amount,
			TransferType: "withdrawal",
			Currency:     c.String(),
		}
	}
	return resp, nil
}

// GetRecentTrades returns the most recent trades for a currency and asset
func (ku *Kucoin) GetRecentTrades(ctx context.Context, p currency.Pair, assetType asset.Item) ([]trade.Data, error) {
	p, err := ku.FormatExchangeCurrency(p, assetType)
	if err != nil {
		return nil, err
	}
	var resp []trade.Data
	switch assetType {
	case asset.Futures:
		tradeData, err := ku.GetFuturesTradeHistory(ctx, p.String())
		if err != nil {
			return nil, err
		}
		var side order.Side
		for i := range tradeData {
			side, err = order.StringToOrderSide(tradeData[0].Side)
			if err != nil {
				return nil, err
			}
			resp = append(resp, trade.Data{
				TID:          tradeData[i].TradeID,
				Exchange:     ku.Name,
				CurrencyPair: p,
				AssetType:    assetType,
				Price:        tradeData[i].Price,
				Amount:       tradeData[i].Size,
				Timestamp:    tradeData[i].FilledTime.Time(),
				Side:         side,
			})
		}
	case asset.Spot, asset.Margin:
		tradeData, err := ku.GetTradeHistory(ctx, p.String())
		if err != nil {
			return nil, err
		}
		var side order.Side
		for i := range tradeData {
			side, err = order.StringToOrderSide(tradeData[0].Side)
			if err != nil {
				return nil, err
			}
			resp = append(resp, trade.Data{
				TID:          tradeData[i].Sequence,
				Exchange:     ku.Name,
				CurrencyPair: p,
				Side:         side,
				AssetType:    assetType,
				Price:        tradeData[i].Price,
				Amount:       tradeData[i].Size,
				Timestamp:    tradeData[i].Time.Time(),
			})
		}
	default:
		return nil, fmt.Errorf("%w %v", asset.ErrNotSupported, assetType)
	}
	if ku.IsSaveTradeDataEnabled() {
		err := trade.AddTradesToBuffer(ku.Name, resp...)
		if err != nil {
			return nil, err
		}
	}
	sort.Sort(trade.ByDate(resp))
	return resp, nil
}

// GetHistoricTrades returns historic trade data within the timeframe provided
func (ku *Kucoin) GetHistoricTrades(_ context.Context, _ currency.Pair, _ asset.Item, _, _ time.Time) ([]trade.Data, error) {
	return nil, common.ErrFunctionNotSupported
}

// SubmitOrder submits a new order
// For OCO (One Cancels the Other) orders, the StopLoss parameters under the order submission argument field RiskManagementModes are treated as stop values,
// and the TakeProfit parameters are treated as limit order.
func (ku *Kucoin) SubmitOrder(ctx context.Context, s *order.Submit) (*order.SubmitResponse, error) {
	sideString, err := ku.OrderSideString(s.Side)
	if err != nil {
		return nil, err
	}
	s.Pair, err = ku.FormatExchangeCurrency(s.Pair, s.AssetType)
	if err != nil {
		return nil, err
	}
	var o string
	switch s.AssetType {
	case asset.Futures:
		if s.Leverage == 0 {
			s.Leverage = 1
		}
		var orderType, stopOrderType, stopOrderBoundary string
		switch s.Type {
		case order.Stop, order.StopLimit, order.TrailingStop:
			orderType = "limit"
			if s.TriggerPrice == 0 {
				break
			}
			switch s.TriggerPriceType {
			case order.IndexPrice:
				stopOrderType = "IP"
			case order.MarkPrice:
				stopOrderType = "MP"
			case order.LastPrice:
				stopOrderType = "TP"
			}
			switch s.Type {
			case order.StopLimit:
				switch s.Side {
				case order.Sell:
					stopOrderBoundary = "up"
				case order.Buy:
					stopOrderBoundary = "down"
				}
			case order.TrailingStop, order.Stop:
				switch s.Side {
				case order.Sell:
					// Stop-loss when order type is order.Stop
					stopOrderBoundary = "down"
				case order.Buy:
					// Take Profit when order type is order.Stop
					stopOrderBoundary = "up"
				}
			}
		case order.Market, order.Limit:
			orderType = s.Type.Lower()
		default:
			return nil, order.ErrUnsupportedOrderType
		}
		o, err = ku.PostFuturesOrder(ctx, &FuturesOrderParam{
			ClientOrderID: s.ClientOrderID,
			Side:          sideString,
			Symbol:        s.Pair,
			OrderType:     orderType,
			Size:          s.Amount,
			Price:         s.Price,
			Leverage:      s.Leverage,
			VisibleSize:   0,
			ReduceOnly:    s.ReduceOnly,
			PostOnly:      s.PostOnly,
			Hidden:        s.Hidden,
			Stop:          stopOrderBoundary,
			StopPrice:     s.TriggerPrice,
			StopPriceType: stopOrderType,
			Iceberg:       s.Iceberg,
		})
		if err != nil {
			return nil, err
		}
		return s.DeriveSubmitResponse(o)
	case asset.Spot:
		switch s.Type {
		case order.Limit, order.Market, order.StopLimit, order.StopMarket:
			var oType order.Type
			switch s.Type {
			case order.Limit, order.StopLimit:
				oType = order.Limit
			case order.Market, order.StopMarket:
				oType = order.Market
			}
			var timeInForce string
			if oType == order.Limit {
				switch {
				case s.FillOrKill:
					timeInForce = "FOK"
				case s.ImmediateOrCancel:
					timeInForce = "IOC"
				case s.PostOnly:
				default:
					timeInForce = "GTC"
				}
			}
			var stopType string
			var stopPrice float64
			switch {
			case s.RiskManagementModes.StopLoss.Enabled && s.RiskManagementModes.StopEntry.Enabled:
				return nil, errors.New("can not enable more than one risk management")
			case s.RiskManagementModes.StopEntry.Enabled:
				stopType = "entry"
				stopPrice = s.RiskManagementModes.StopEntry.Price
			case s.RiskManagementModes.StopLoss.Enabled:
				stopType = "loss"
				stopPrice = s.RiskManagementModes.StopLoss.Price
			}
			var o string
			if stopType != "" {
				o, err = ku.PostStopOrder(ctx,
					s.ClientOrderID,
					sideString,
					s.Pair.String(),
					oType.Lower(), "", stopType, "", SpotTradeType,
					timeInForce, s.Amount, s.Price, stopPrice, 0,
					0, 0, s.PostOnly, s.Hidden, s.Iceberg)
				if err != nil {
					return nil, err
				}
				return s.DeriveSubmitResponse(o)
			}
			o, err = ku.PostOrder(ctx, &SpotOrderParam{
				ClientOrderID: s.ClientOrderID,
				Side:          sideString,
				Symbol:        s.Pair,
				OrderType:     s.Type.Lower(),
				Size:          s.Amount,
				Price:         s.Price,
				PostOnly:      s.PostOnly,
				Hidden:        s.Hidden,
				TimeInForce:   timeInForce,
				Iceberg:       s.Iceberg,
				TradeType:     SpotTradeType,
				ReduceOnly:    s.ReduceOnly,
			})
			if err != nil {
				return nil, err
			}
			return s.DeriveSubmitResponse(o)
		case order.OCO:
			switch {
<<<<<<< HEAD
			case s.TimeInForce == order.FOK:
				timeInForce = "FOK"
			case s.TimeInForce == order.IOC:
				timeInForce = "IOC"
			case s.PostOnly:
			default:
				timeInForce = "GTC"
=======
			case !s.RiskManagementModes.TakeProfit.Enabled || s.RiskManagementModes.TakeProfit.Price <= 0:
				return nil, errors.New("take profit price is required")
			case !s.RiskManagementModes.StopLoss.Enabled || s.RiskManagementModes.StopLoss.Price <= 0:
				return nil, errors.New("stop loss price is required")
			}
			switch s.Side {
			case order.Sell:
				if s.RiskManagementModes.TakeProfit.Price <= s.RiskManagementModes.StopLoss.Price {
					return nil, errors.New("stop loss price must be below take profit trigger price for sell orders")
				}
			case order.Buy:
				if s.RiskManagementModes.TakeProfit.Price >= s.RiskManagementModes.StopLoss.Price {
					return nil, errors.New("stop loss price must be greater than take profit trigger price for buy orders")
				}
>>>>>>> a09fefed
			}

			limitPrice := s.RiskManagementModes.TakeProfit.Price
			stopPrice := s.RiskManagementModes.StopLoss.Price

			var o string
			o, err = ku.PlaceOCOOrder(ctx, &OCOOrderParams{
				Symbol:        s.Pair,
				Side:          sideString,
				Price:         s.Price,
				Size:          s.Amount,
				StopPrice:     stopPrice,
				LimitPrice:    limitPrice,
				ClientOrderID: s.ClientOrderID,
			})
			if err != nil {
				return nil, err
			}
			return s.DeriveSubmitResponse(o)
		default:
			return nil, order.ErrUnsupportedOrderType
		}
	case asset.Margin:
		o, err := ku.PostMarginOrder(ctx,
			&MarginOrderParam{
				ClientOrderID: s.ClientOrderID,
				Side:          sideString,
				Symbol:        s.Pair,
				OrderType:     s.Type.Lower(),
				MarginModel:   MarginModeToString(s.MarginType),
				Price:         s.Price,
				Size:          s.Amount,
				VisibleSize:   s.Amount,
				PostOnly:      s.PostOnly,
				Hidden:        s.Hidden,
				AutoBorrow:    s.AutoBorrow,
				AutoRepay:     s.AutoBorrow,
				Iceberg:       s.Iceberg,
			})
		if err != nil {
			return nil, err
		}
		ret, err := s.DeriveSubmitResponse(o.OrderID)
		if err != nil {
			return nil, err
		}
		ret.BorrowSize = o.BorrowSize
		ret.LoanApplyID = o.LoanApplyID
		return ret, nil
	default:
		return nil, fmt.Errorf("%w %v", asset.ErrNotSupported, s.AssetType)
	}
}

// MarginModeToString returns a string representation of a MarginMode
func MarginModeToString(mType margin.Type) string {
	switch mType {
	case margin.Isolated:
		return mType.String()
	case margin.Multi:
		return "cross"
	default:
		return ""
	}
}

// ModifyOrder will allow of changing orderbook placement and limit to
// market conversion
func (ku *Kucoin) ModifyOrder(_ context.Context, _ *order.Modify) (*order.ModifyResponse, error) {
	return nil, common.ErrFunctionNotSupported
}

// CancelOrder cancels an order by its corresponding ID number
func (ku *Kucoin) CancelOrder(ctx context.Context, ord *order.Cancel) error {
	if ord == nil {
		return common.ErrNilPointer
	}
	err := ku.CurrencyPairs.IsAssetEnabled(ord.AssetType)
	if err != nil {
		return err
	}
	pairFormat, err := ku.GetPairFormat(ord.AssetType, true)
	if err != nil {
		return err
	}
	ord.Pair = ord.Pair.Format(pairFormat)
	switch ord.AssetType {
	case asset.Spot, asset.Margin:
		if ord.OrderID == "" && ord.ClientOrderID == "" {
			return fmt.Errorf("%w, either clientOrderID or OrderID is required", order.ErrOrderIDNotSet)
		}
		switch ord.Type {
		case order.OCO:
			if ord.OrderID != "" {
				_, err = ku.CancelOCOOrderByOrderID(ctx, ord.OrderID)
			} else if ord.ClientOrderID != "" {
				_, err = ku.CancelOCOOrderByClientOrderID(ctx, ord.ClientOrderID)
			}
		case order.Stop, order.StopLimit:
			if ord.OrderID != "" {
				_, err = ku.CancelStopOrder(ctx, ord.OrderID)
			} else {
				_, err = ku.CancelStopOrderByClientOrderID(ctx, ord.ClientOrderID, ord.Pair.String())
			}
		default:
			if ord.OrderID != "" {
				_, err = ku.CancelSingleOrder(ctx, ord.OrderID)
			} else {
				_, err = ku.CancelOrderByClientOID(ctx, ord.ClientOrderID)
			}
		}
		return err
	case asset.Futures:
		if ord.OrderID == "" && ord.ClientOrderID == "" {
			return fmt.Errorf("%w, either clientOrderID or OrderID is required", order.ErrOrderIDNotSet)
		}
		if ord.OrderID == "" {
			if ord.Pair.IsEmpty() {
				return fmt.Errorf("%w, symbol information is required", currency.ErrCurrencyPairEmpty)
			}
			_, err = ku.CancelFuturesOrderByClientOrderID(ctx, ord.Pair.String(), ord.ClientOrderID)
		} else {
			_, err = ku.CancelFuturesOrderByOrderID(ctx, ord.OrderID)
		}
		if err != nil {
			return err
		}
	default:
		return fmt.Errorf("%w asset type: %v", asset.ErrNotSupported, ord.AssetType)
	}
	return nil
}

// CancelBatchOrders cancels orders by their corresponding ID numbers
func (ku *Kucoin) CancelBatchOrders(_ context.Context, _ []order.Cancel) (*order.CancelBatchResponse, error) {
	return nil, common.ErrFunctionNotSupported
}

// CancelAllOrders cancels all orders associated with a currency pair
func (ku *Kucoin) CancelAllOrders(ctx context.Context, orderCancellation *order.Cancel) (order.CancelAllResponse, error) {
	if orderCancellation == nil {
		return order.CancelAllResponse{}, common.ErrNilPointer
	}
	err := ku.CurrencyPairs.IsAssetEnabled(orderCancellation.AssetType)
	if err != nil {
		return order.CancelAllResponse{}, err
	}
	result := order.CancelAllResponse{}
	err = orderCancellation.Validate()
	if err != nil {
		return result, err
	}
	var pairString string
	if !orderCancellation.Pair.IsEmpty() {
		orderCancellation.Pair, err = ku.FormatExchangeCurrency(orderCancellation.Pair, orderCancellation.AssetType)
		if err != nil {
			return result, err
		}
		pairString = orderCancellation.Pair.String()
	}
	var values []string
	switch orderCancellation.AssetType {
	case asset.Margin, asset.Spot:
		var orderIDs []string
		if orderCancellation.OrderID != "" {
			orderIDs = append(orderIDs, orderCancellation.OrderID)
		}
		if orderCancellation.ClientOrderID != "" {
			orderIDs = append(orderIDs, orderCancellation.ClientOrderID)
		}
		switch orderCancellation.Type {
		case order.OCO:
			var response *OCOOrderCancellationResponse
			response, err = ku.CancelOCOMultipleOrders(ctx, orderIDs, orderCancellation.Pair.String())
			if err != nil {
				return order.CancelAllResponse{}, err
			}
			values = response.CancelledOrderIDs
		case order.Stop, order.StopLimit:
			values, err = ku.CancelStopOrders(ctx,
				orderCancellation.Pair.String(),
				ku.AccountToTradeTypeString(orderCancellation.AssetType, MarginModeToString(orderCancellation.MarginType)),
				orderIDs)
			if err != nil {
				return order.CancelAllResponse{}, err
			}
		default:
			tradeType := ku.AccountToTradeTypeString(orderCancellation.AssetType, MarginModeToString(orderCancellation.MarginType))
			values, err = ku.CancelAllOpenOrders(ctx, pairString, tradeType)
			if err != nil {
				return order.CancelAllResponse{}, err
			}
		}
	case asset.Futures:
		values, err = ku.CancelMultipleFuturesLimitOrders(ctx, orderCancellation.Pair.String())
		if err != nil {
			return result, err
		}
		stopOrders, err := ku.CancelAllFuturesStopOrders(ctx, orderCancellation.Pair.String())
		if err != nil {
			return result, err
		}
		values = append(values, stopOrders...)
	default:
		return order.CancelAllResponse{}, fmt.Errorf("%w %v", asset.ErrNotSupported, orderCancellation.AssetType)
	}
	result.Status = map[string]string{}
	for x := range values {
		result.Status[values[x]] = order.Cancelled.String()
	}
	return result, nil
}

// GetOrderInfo returns order information based on order ID
func (ku *Kucoin) GetOrderInfo(ctx context.Context, orderID string, pair currency.Pair, assetType asset.Item) (*order.Detail, error) {
	err := ku.CurrencyPairs.IsAssetEnabled(assetType)
	if err != nil {
		return nil, err
	}
	pair, err = ku.FormatExchangeCurrency(pair, assetType)
	if err != nil {
		return nil, err
	}
	switch assetType {
	case asset.Futures:
		var orderDetail *FuturesOrder
		orderDetail, err = ku.GetFuturesOrderDetails(ctx, orderID, "")
		if err != nil {
			return nil, err
		}
		var nPair currency.Pair
		nPair, err = currency.NewPairFromString(orderDetail.Symbol)
		if err != nil {
			return nil, err
		}
		var oType order.Type
		oType, err = order.StringToOrderType(orderDetail.OrderType)
		if err != nil {
			return nil, err
		}
		var side order.Side
		side, err = order.StringToOrderSide(orderDetail.Side)
		if err != nil {
			return nil, err
		}
		if side == order.Sell {
			side = order.Short
		} else if side == order.Buy {
			side = order.Long
		}
		if !pair.IsEmpty() && !nPair.Equal(pair) {
			return nil, fmt.Errorf("order with id %s and symbol %v does not exist", orderID, pair)
		}
		var oStatus order.Status
		if orderDetail.IsActive {
			oStatus = order.Active
		} else {
			oStatus = order.Closed
		}
		return &order.Detail{
			Exchange:             ku.Name,
			OrderID:              orderDetail.ID,
			Pair:                 pair,
			Type:                 oType,
			Side:                 side,
			AssetType:            assetType,
			ExecutedAmount:       orderDetail.DealSize,
			RemainingAmount:      orderDetail.Size - orderDetail.DealSize,
			Amount:               orderDetail.Size,
			Price:                orderDetail.Price,
			Date:                 orderDetail.CreatedAt.Time(),
			HiddenOrder:          orderDetail.Hidden,
			PostOnly:             orderDetail.PostOnly,
			ReduceOnly:           orderDetail.ReduceOnly,
			Leverage:             orderDetail.Leverage,
			AverageExecutedPrice: orderDetail.Price,
			QuoteAmount:          orderDetail.Size,
			ClientOrderID:        orderDetail.ClientOid,
			Status:               oStatus,
			CloseTime:            orderDetail.EndAt.Time(),
			LastUpdated:          orderDetail.UpdatedAt.Time(),
		}, nil
	case asset.Spot, asset.Margin:
		orderDetail, err := ku.GetOrderByID(ctx, orderID)
		if err != nil {
			return nil, err
		}
		nPair, err := currency.NewPairFromString(orderDetail.Symbol)
		if err != nil {
			return nil, err
		}
		oType, err := order.StringToOrderType(orderDetail.Type)
		if err != nil {
			return nil, err
		}
		side, err := order.StringToOrderSide(orderDetail.Side)
		if err != nil {
			return nil, err
		}
		if !pair.IsEmpty() && !nPair.Equal(pair) {
			return nil, fmt.Errorf("order with id %s and currency Pair %v does not exist", orderID, pair)
		}
		var oStatus order.Status
		if orderDetail.IsActive {
			oStatus = order.Active
		} else {
			oStatus = order.Closed
		}
		var orderAssetType asset.Item
		var mType margin.Type
		switch orderDetail.TradeType {
		case SpotTradeType:
			orderAssetType = asset.Spot
		case CrossMarginTradeType:
			mType = margin.Multi
			orderAssetType = asset.Margin
		case IsolatedMarginTradeType:
			mType = margin.Isolated
			orderAssetType = asset.Margin
		}
		if orderAssetType != assetType {
			return nil, fmt.Errorf("%w, expected order asset type %v, got %v", asset.ErrInvalidAsset, assetType, orderAssetType)
		}
		var remainingSize float64
		if orderDetail.RemainSize.Float64() != 0 {
			remainingSize = orderDetail.RemainSize.Float64()
		} else {
			remainingSize = orderDetail.Size.Float64() - orderDetail.DealSize.Float64()
		}
		return &order.Detail{
			Exchange:             ku.Name,
			OrderID:              orderDetail.ID,
			Pair:                 pair,
			Type:                 oType,
			Side:                 side,
			Fee:                  orderDetail.Fee.Float64(),
			AssetType:            assetType,
			ExecutedAmount:       orderDetail.DealSize.Float64(),
			RemainingAmount:      remainingSize,
			Amount:               orderDetail.Size.Float64(),
			Price:                orderDetail.Price.Float64(),
			Date:                 orderDetail.CreatedAt.Time(),
			HiddenOrder:          orderDetail.Hidden,
			PostOnly:             orderDetail.PostOnly,
			AverageExecutedPrice: orderDetail.Price.Float64(),
			FeeAsset:             currency.NewCode(orderDetail.FeeCurrency),
			ClientOrderID:        orderDetail.ClientOID,
			Status:               oStatus,
			CloseTime:            orderDetail.CreatedAt.Time(),
			MarginType:           mType,
			LastUpdated:          orderDetail.LastUpdatedAt.Time(),
		}, nil
	default:
		return nil, fmt.Errorf("%w %v", asset.ErrNotSupported, assetType)
	}
}

// GetDepositAddress returns a deposit address for a specified currency
func (ku *Kucoin) GetDepositAddress(ctx context.Context, c currency.Code, _, chain string) (*deposit.Address, error) {
	ad, err := ku.GetDepositAddressesV2(ctx, c.Upper())
	if err != nil {
		return nil, err
	}
	if chain != "" {
		// check if there is a matching chain address.
		for a := range ad {
			if strings.EqualFold(ad[a].Chain, chain) {
				return &deposit.Address{
					Address: ad[a].Address,
					Chain:   ad[a].Chain,
					Tag:     ad[a].Memo,
				}, nil
			}
		}
		return nil, fmt.Errorf("%w matching the chain name %s", errNoDepositAddress, chain)
	}
	if len(ad) > 1 {
		return nil, errMultipleDepositAddress
	} else if len(ad) == 0 {
		return nil, errNoDepositAddress
	}
	return &deposit.Address{
		Address: ad[0].Address,
		Chain:   ad[0].Chain,
		Tag:     ad[0].Memo,
	}, nil
}

// WithdrawCryptocurrencyFunds returns a withdrawal ID when a withdrawal is
// submitted
// The endpoint was deprecated for futures, please transfer assets from the FUTURES account to the MAIN account first,
// and then withdraw from the MAIN account
func (ku *Kucoin) WithdrawCryptocurrencyFunds(ctx context.Context, withdrawRequest *withdraw.Request) (*withdraw.ExchangeResponse, error) {
	if err := withdrawRequest.Validate(); err != nil {
		return nil, err
	}
	withdrawalID, err := ku.ApplyWithdrawal(ctx, withdrawRequest.Currency, withdrawRequest.Crypto.Address, withdrawRequest.Crypto.AddressTag, withdrawRequest.Description, withdrawRequest.Crypto.Chain, "INTERNAL", withdrawRequest.InternalTransfer, withdrawRequest.Amount)
	if err != nil {
		return nil, err
	}
	return &withdraw.ExchangeResponse{
		ID: withdrawalID,
	}, nil
}

// WithdrawFiatFunds returns a withdrawal ID when a withdrawal is submitted
func (ku *Kucoin) WithdrawFiatFunds(_ context.Context, _ *withdraw.Request) (*withdraw.ExchangeResponse, error) {
	return nil, common.ErrFunctionNotSupported
}

// WithdrawFiatFundsToInternationalBank returns a withdrawal ID when a withdrawal is
// submitted
func (ku *Kucoin) WithdrawFiatFundsToInternationalBank(_ context.Context, _ *withdraw.Request) (*withdraw.ExchangeResponse, error) {
	return nil, common.ErrFunctionNotSupported
}

// OrderTypeToString returns an order type instance from string.
func OrderTypeToString(oType order.Type) (string, error) {
	switch oType {
	case order.Limit:
		return "limit", nil
	case order.Market:
		return "market", nil
	case order.StopLimit:
		return "limit_stop", nil
	case order.StopMarket:
		return "market_stop", nil
	case order.AnyType, order.UnknownType:
		return "", nil
	default:
		return "", order.ErrUnsupportedOrderType
	}
}

// GetActiveOrders retrieves any orders that are active/open
func (ku *Kucoin) GetActiveOrders(ctx context.Context, getOrdersRequest *order.MultiOrderRequest) (order.FilteredOrders, error) {
	if getOrdersRequest == nil {
		return nil, common.ErrNilPointer
	}
	err := ku.CurrencyPairs.IsAssetEnabled(getOrdersRequest.AssetType)
	if err != nil {
		return nil, err
	}
	if getOrdersRequest.Validate() != nil {
		return nil, err
	}
	format, err := ku.GetPairFormat(getOrdersRequest.AssetType, true)
	if err != nil {
		return nil, err
	}
	getOrdersRequest.Pairs = getOrdersRequest.Pairs.Format(format)
	var pair string
	var orders []order.Detail
	switch getOrdersRequest.AssetType {
	case asset.Futures:
		if len(getOrdersRequest.Pairs) == 1 {
			pair = format.Format(getOrdersRequest.Pairs[0])
		}
		sideString, err := ku.OrderSideString(getOrdersRequest.Side)
		if err != nil {
			return nil, err
		}
		oType, err := OrderTypeToString(getOrdersRequest.Type)
		if err != nil {
			return nil, err
		}
		futuresOrders, err := ku.GetFuturesOrders(ctx, "active", pair, sideString, oType, getOrdersRequest.StartTime, getOrdersRequest.EndTime)
		if err != nil {
			return nil, err
		}
		for x := range futuresOrders.Items {
			if !futuresOrders.Items[x].IsActive {
				continue
			}
			var dPair currency.Pair
			var enabled bool
			dPair, enabled, err = ku.MatchSymbolCheckEnabled(futuresOrders.Items[x].Symbol, getOrdersRequest.AssetType, false)
			if err != nil {
				return nil, err
			}
			if !enabled {
				continue
			}
			side, err := order.StringToOrderSide(futuresOrders.Items[x].Side)
			if err != nil {
				return nil, err
			}
			if side == order.Sell {
				side = order.Short
			} else if side == order.Buy {
				side = order.Long
			}
			oType, err := order.StringToOrderType(futuresOrders.Items[x].OrderType)
			if err != nil {
				return nil, fmt.Errorf("asset type: %v order type: %v err: %w", getOrdersRequest.AssetType, getOrdersRequest.Type, err)
			}

			status, err := order.StringToOrderStatus(futuresOrders.Items[x].Status)
			if err != nil {
				return nil, err
			}
			orders = append(orders, order.Detail{
				OrderID:            futuresOrders.Items[x].ID,
				ClientOrderID:      futuresOrders.Items[x].ClientOid,
				Amount:             futuresOrders.Items[x].Size,
				ContractAmount:     futuresOrders.Items[x].Size,
				RemainingAmount:    futuresOrders.Items[x].Size - futuresOrders.Items[x].FilledSize,
				ExecutedAmount:     futuresOrders.Items[x].FilledSize,
				Exchange:           ku.Name,
				Date:               futuresOrders.Items[x].CreatedAt.Time(),
				LastUpdated:        futuresOrders.Items[x].UpdatedAt.Time(),
				Price:              futuresOrders.Items[x].Price,
				Side:               side,
				Type:               oType,
				Pair:               dPair,
				PostOnly:           futuresOrders.Items[x].PostOnly,
				ReduceOnly:         futuresOrders.Items[x].ReduceOnly,
				Status:             status,
				SettlementCurrency: currency.NewCode(futuresOrders.Items[x].SettleCurrency),
				Leverage:           futuresOrders.Items[x].Leverage,
				AssetType:          getOrdersRequest.AssetType,
				HiddenOrder:        futuresOrders.Items[x].Hidden,
			})
		}
	case asset.Spot, asset.Margin:
		var singlePair currency.Pair
		if len(getOrdersRequest.Pairs) == 1 {
			singlePair = getOrdersRequest.Pairs[0]
		}
		switch getOrdersRequest.Type {
		case order.OCO:
			response, err := ku.GetOCOOrderList(ctx, 500, 1, singlePair.String(), getOrdersRequest.StartTime, getOrdersRequest.EndTime, []string{})
			if err != nil {
				return nil, err
			}
			for a := range response.Items {
				if response.Items[a].Status != "NEW" {
					continue
				}
				cp, err := currency.NewPairFromString(response.Items[a].Symbol)
				if err != nil {
					return nil, err
				}
				if len(getOrdersRequest.Pairs) > 1 && !getOrdersRequest.Pairs.Contains(cp, true) {
					continue
				}
				status, err := order.StringToOrderStatus(response.Items[a].Status)
				if err != nil {
					return nil, err
				}
				orders = append(orders, order.Detail{
					OrderID:       response.Items[a].OrderID,
					ClientOrderID: response.Items[a].ClientOrderID,
					Exchange:      ku.Name,
					LastUpdated:   response.Items[a].OrderTime.Time(),
					Type:          order.OCO,
					Pair:          cp,
					Status:        status,
				})
			}
		case order.Stop, order.StopLimit, order.StopMarket, order.ConditionalStop:
			// NOTE: The orderType values 'limit', 'market', 'limit_stop', and 'market_stop' trigger an "The order type is invalid" error.
			// As a result, these options are currently unavailable.
			tradeType := SpotTradeType
			if getOrdersRequest.AssetType == asset.Margin {
				if getOrdersRequest.MarginType == margin.Multi {
					tradeType = CrossMarginTradeType
				} else {
					tradeType = IsolatedMarginTradeType
				}
			}
			response, err := ku.ListStopOrders(ctx, singlePair.String(), getOrdersRequest.Side.Lower(), "", tradeType, []string{getOrdersRequest.FromOrderID}, getOrdersRequest.StartTime, getOrdersRequest.EndTime, 0, 0)
			if err != nil {
				return nil, err
			}
			for a := range response.Items {
				if response.Items[a].Status != "New" {
					continue
				}
				var dPair currency.Pair
				var enabled bool
				dPair, enabled, err = ku.MatchSymbolCheckEnabled(response.Items[a].Symbol, getOrdersRequest.AssetType, false)
				if err != nil {
					return nil, err
				}
				if !enabled {
					continue
				}
				if len(getOrdersRequest.Pairs) > 1 && !getOrdersRequest.Pairs.Contains(dPair, true) {
					continue
				}
				side, err := order.StringToOrderSide(response.Items[a].Side)
				if err != nil {
					return nil, err
				}
				status, err := order.StringToOrderStatus(response.Items[a].Status)
				if err != nil {
					return nil, err
				}
				orders = append(orders, order.Detail{
					OrderID:        response.Items[a].ID,
					ClientOrderID:  response.Items[a].ClientOID,
					Amount:         response.Items[a].Size,
					ContractAmount: response.Items[a].Size,
					Exchange:       ku.Name,
					Date:           response.Items[a].CreatedAt.Time(),
					LastUpdated:    response.Items[a].OrderTime.Time(),
					Price:          response.Items[a].Price,
					Side:           side,
					Type:           order.Stop,
					Pair:           dPair,
					PostOnly:       response.Items[a].PostOnly,
					Status:         status,
					AssetType:      getOrdersRequest.AssetType,
					HiddenOrder:    response.Items[a].Hidden,
				})
			}
		default:
			if len(getOrdersRequest.Pairs) == 1 {
				pair = format.Format(getOrdersRequest.Pairs[0])
			}
			sideString, err := ku.OrderSideString(getOrdersRequest.Side)
			if err != nil {
				return nil, err
			}
			oType, err := OrderTypeToString(getOrdersRequest.Type)
			if err != nil {
				return nil, fmt.Errorf("asset type: %v order type: %v err: %w", getOrdersRequest.AssetType, getOrdersRequest.Type, err)
			}
			spotOrders, err := ku.ListOrders(ctx, "active", pair, sideString, oType, "", getOrdersRequest.StartTime, getOrdersRequest.EndTime)
			if err != nil {
				return nil, err
			}
			for x := range spotOrders.Items {
				if !spotOrders.Items[x].IsActive {
					continue
				}
				var dPair currency.Pair
				var isEnabled bool
				dPair, isEnabled, err = ku.MatchSymbolCheckEnabled(spotOrders.Items[x].Symbol, getOrdersRequest.AssetType, true)
				if err != nil {
					return nil, err
				}
				if !isEnabled {
					continue
				}
				if len(getOrdersRequest.Pairs) > 0 && !getOrdersRequest.Pairs.Contains(dPair, true) {
					continue
				}
				side, err := order.StringToOrderSide(spotOrders.Items[x].Side)
				if err != nil {
					return nil, err
				}
				oType, err := order.StringToOrderType(spotOrders.Items[x].TradeType)
				if err != nil {
					return nil, err
				}
				orders = append(orders, order.Detail{
					OrderID:         spotOrders.Items[x].ID,
					Amount:          spotOrders.Items[x].Size.Float64(),
					RemainingAmount: spotOrders.Items[x].Size.Float64() - spotOrders.Items[x].DealSize.Float64(),
					ExecutedAmount:  spotOrders.Items[x].DealSize.Float64(),
					Exchange:        ku.Name,
					Date:            spotOrders.Items[x].CreatedAt.Time(),
					Price:           spotOrders.Items[x].Price.Float64(),
					Side:            side,
					Type:            oType,
					Pair:            dPair,
				})
			}
		}
	default:
		return nil, fmt.Errorf("%w %v", asset.ErrNotSupported, getOrdersRequest.AssetType)
	}
	return orders, nil
}

// GetOrderHistory retrieves account order information
// Can Limit response to specific order status
func (ku *Kucoin) GetOrderHistory(ctx context.Context, getOrdersRequest *order.MultiOrderRequest) (order.FilteredOrders, error) {
	if getOrdersRequest == nil {
		return nil, common.ErrNilPointer
	}
	err := ku.CurrencyPairs.IsAssetEnabled(getOrdersRequest.AssetType)
	if err != nil {
		return nil, err
	}
	if getOrdersRequest.Validate() != nil {
		return nil, err
	}
	var sideString string
	sideString, err = ku.OrderSideString(getOrdersRequest.Side)
	if err != nil {
		return nil, err
	}
	var orders []order.Detail
	var orderSide order.Side
	var orderStatus order.Status
	var oType order.Type
	var pair currency.Pair
	switch getOrdersRequest.AssetType {
	case asset.Futures:
		var futuresOrders *FutureOrdersResponse
		var newOrders *FutureOrdersResponse
		if len(getOrdersRequest.Pairs) == 0 {
			futuresOrders, err = ku.GetFuturesOrders(ctx, "", "", sideString, getOrdersRequest.Type.Lower(), getOrdersRequest.StartTime, getOrdersRequest.EndTime)
			if err != nil {
				return nil, err
			}
		} else {
			for x := range getOrdersRequest.Pairs {
				getOrdersRequest.Pairs[x], err = ku.FormatExchangeCurrency(getOrdersRequest.Pairs[x], getOrdersRequest.AssetType)
				if err != nil {
					return nil, err
				}
				newOrders, err = ku.GetFuturesOrders(ctx, "", getOrdersRequest.Pairs[x].String(), sideString, getOrdersRequest.Type.Lower(), getOrdersRequest.StartTime, getOrdersRequest.EndTime)
				if err != nil {
					return nil, fmt.Errorf("%w while fetching for symbol %s", err, getOrdersRequest.Pairs[x].String())
				}
				if futuresOrders == nil {
					futuresOrders = newOrders
				} else {
					futuresOrders.Items = append(futuresOrders.Items, newOrders.Items...)
				}
			}
		}
		orders = make(order.FilteredOrders, 0, len(futuresOrders.Items))
		for i := range orders {
			orderSide, err = order.StringToOrderSide(futuresOrders.Items[i].Side)
			if err != nil {
				return nil, err
			}
			var isEnabled bool
			pair, isEnabled, err = ku.MatchSymbolCheckEnabled(futuresOrders.Items[i].Symbol, getOrdersRequest.AssetType, true)
			if err != nil {
				return nil, err
			}
			if !isEnabled {
				continue
			}
			oType, err = order.StringToOrderType(futuresOrders.Items[i].OrderType)
			if err != nil {
				log.Errorf(log.ExchangeSys, "%s %v", ku.Name, err)
			}
			orders = append(orders, order.Detail{
				Price:           futuresOrders.Items[i].Price,
				Amount:          futuresOrders.Items[i].Size,
				ExecutedAmount:  futuresOrders.Items[i].DealSize,
				RemainingAmount: futuresOrders.Items[i].Size - futuresOrders.Items[i].DealSize,
				Date:            futuresOrders.Items[i].CreatedAt.Time(),
				Exchange:        ku.Name,
				OrderID:         futuresOrders.Items[i].ID,
				Side:            orderSide,
				Status:          orderStatus,
				Type:            oType,
				Pair:            pair,
			})
			orders[i].InferCostsAndTimes()
		}
	case asset.Spot, asset.Margin:
		var singlePair currency.Pair
		if len(getOrdersRequest.Pairs) == 1 {
			singlePair = getOrdersRequest.Pairs[0]
		}
		switch getOrdersRequest.Type {
		case order.OCO:
			var response *OCOOrders
			response, err = ku.GetOCOOrderList(ctx, 500, 1, singlePair.String(), getOrdersRequest.StartTime, getOrdersRequest.EndTime, []string{})
			if err != nil {
				return nil, err
			}
			var cp currency.Pair
			for a := range response.Items {
				cp, err = currency.NewPairFromString(response.Items[a].Symbol)
				if err != nil {
					return nil, err
				}
				if len(getOrdersRequest.Pairs) > 1 && !getOrdersRequest.Pairs.Contains(cp, true) {
					continue
				}
				var status order.Status
				status, err = order.StringToOrderStatus(response.Items[a].Status)
				if err != nil {
					return nil, err
				}
				orders = append(orders, order.Detail{
					OrderID:       response.Items[a].OrderID,
					ClientOrderID: response.Items[a].ClientOrderID,
					Exchange:      ku.Name,
					LastUpdated:   response.Items[a].OrderTime.Time(),
					Type:          order.OCO,
					Pair:          cp,
					Status:        status,
				})
			}
		case order.Stop, order.StopLimit, order.StopMarket, order.ConditionalStop:
			// NOTE: The orderType values 'limit', 'market', 'limit_stop', and 'market_stop' trigger an "The order type is invalid" error.
			// As a result, these options are currently unavailable.
			tradeType := SpotTradeType
			if getOrdersRequest.AssetType == asset.Margin {
				if getOrdersRequest.MarginType == margin.Multi {
					tradeType = CrossMarginTradeType
				} else {
					tradeType = IsolatedMarginTradeType
				}
			}
			var response *StopOrderListResponse
			response, err = ku.ListStopOrders(ctx, singlePair.String(), sideString, "", tradeType, []string{getOrdersRequest.FromOrderID}, getOrdersRequest.StartTime, getOrdersRequest.EndTime, 0, 0)
			if err != nil {
				return nil, err
			}
			for a := range response.Items {
				var dPair currency.Pair
				var enabled bool
				dPair, enabled, err = ku.MatchSymbolCheckEnabled(response.Items[a].Symbol, getOrdersRequest.AssetType, false)
				if err != nil {
					return nil, err
				}
				if !enabled {
					continue
				}
				if len(getOrdersRequest.Pairs) > 1 && !getOrdersRequest.Pairs.Contains(dPair, true) {
					continue
				}
				var (
					side   order.Side
					status order.Status
				)
				side, err = order.StringToOrderSide(response.Items[a].Side)
				if err != nil {
					return nil, err
				}
				status, err = order.StringToOrderStatus(response.Items[a].Status)
				if err != nil {
					return nil, err
				}
				orders = append(orders, order.Detail{
					OrderID:        response.Items[a].ID,
					ClientOrderID:  response.Items[a].ClientOID,
					Amount:         response.Items[a].Size,
					ContractAmount: response.Items[a].Size,
					TriggerPrice:   response.Items[a].StopPrice,
					Exchange:       ku.Name,
					Date:           response.Items[a].CreatedAt.Time(),
					LastUpdated:    response.Items[a].OrderTime.Time(),
					Price:          response.Items[a].Price,
					Side:           side,
					Type:           order.Stop,
					Pair:           dPair,
					PostOnly:       response.Items[a].PostOnly,
					Status:         status,
					AssetType:      getOrdersRequest.AssetType,
					HiddenOrder:    response.Items[a].Hidden,
				})
			}
		default:
			var responseOrders *OrdersListResponse
			var newOrders *OrdersListResponse
			if len(getOrdersRequest.Pairs) == 0 {
				responseOrders, err = ku.ListOrders(ctx, "", "", sideString, getOrdersRequest.Type.Lower(), "", getOrdersRequest.StartTime, getOrdersRequest.EndTime)
				if err != nil {
					return nil, err
				}
			} else {
				for x := range getOrdersRequest.Pairs {
					newOrders, err = ku.ListOrders(ctx, "", getOrdersRequest.Pairs[x].String(), sideString, getOrdersRequest.Type.Lower(), "", getOrdersRequest.StartTime, getOrdersRequest.EndTime)
					if err != nil {
						return nil, fmt.Errorf("%w while fetching for symbol %s", err, getOrdersRequest.Pairs[x].String())
					}
					if responseOrders == nil {
						responseOrders = newOrders
					} else {
						responseOrders.Items = append(responseOrders.Items, newOrders.Items...)
					}
				}
			}
			orders = make([]order.Detail, len(responseOrders.Items))
			for i := range orders {
				orderSide, err = order.StringToOrderSide(responseOrders.Items[i].Side)
				if err != nil {
					return nil, err
				}
				var orderStatus order.Status
				pair, err = currency.NewPairFromString(responseOrders.Items[i].Symbol)
				if err != nil {
					return nil, err
				}
				var oType order.Type
				oType, err = order.StringToOrderType(responseOrders.Items[i].Type)
				if err != nil {
					log.Errorf(log.ExchangeSys, "%s %v", ku.Name, err)
				}
				orders[i] = order.Detail{
					Price:           responseOrders.Items[i].Price.Float64(),
					Amount:          responseOrders.Items[i].Size.Float64(),
					ExecutedAmount:  responseOrders.Items[i].DealSize.Float64(),
					RemainingAmount: responseOrders.Items[i].Size.Float64() - responseOrders.Items[i].DealSize.Float64(),
					Date:            responseOrders.Items[i].CreatedAt.Time(),
					Exchange:        ku.Name,
					OrderID:         responseOrders.Items[i].ID,
					Side:            orderSide,
					Status:          orderStatus,
					Type:            oType,
					Pair:            pair,
				}
				orders[i].InferCostsAndTimes()
			}
		}
	}
	return getOrdersRequest.Filter(ku.Name, orders), nil
}

// GetFeeByType returns an estimate of fee based on the type of transaction
func (ku *Kucoin) GetFeeByType(ctx context.Context, feeBuilder *exchange.FeeBuilder) (float64, error) {
	if feeBuilder == nil {
		return 0, fmt.Errorf("%T %w", feeBuilder, common.ErrNilPointer)
	}
	if !ku.AreCredentialsValid(ctx) &&
		feeBuilder.FeeType == exchange.CryptocurrencyTradeFee {
		feeBuilder.FeeType = exchange.OfflineTradeFee
	}
	if feeBuilder.Pair.IsEmpty() {
		return 0, currency.ErrCurrencyPairEmpty
	}
	switch feeBuilder.FeeType {
	case exchange.CryptocurrencyWithdrawalFee,
		exchange.CryptocurrencyTradeFee:
		fee, err := ku.GetTradingFee(ctx, currency.Pairs{feeBuilder.Pair})
		if err != nil {
			return 0, err
		}
		if feeBuilder.IsMaker {
			return feeBuilder.Amount * fee[0].MakerFeeRate, nil
		}
		return feeBuilder.Amount * fee[0].TakerFeeRate, nil
	case exchange.OfflineTradeFee:
		return feeBuilder.Amount * 0.001, nil
	case exchange.CryptocurrencyDepositFee:
		return 0, nil
	default:
		if !feeBuilder.FiatCurrency.IsEmpty() {
			fee, err := ku.GetBasicFee(ctx, "1")
			if err != nil {
				return 0, err
			}
			if feeBuilder.IsMaker {
				return feeBuilder.Amount * fee.MakerFeeRate, nil
			}
			return feeBuilder.Amount * fee.TakerFeeRate, nil
		}
		return 0, errors.New("can't construct fee")
	}
}

// ValidateCredentials validates current credentials used for wrapper
func (ku *Kucoin) ValidateCredentials(ctx context.Context, assetType asset.Item) error {
	err := ku.CurrencyPairs.IsAssetEnabled(assetType)
	if err != nil {
		return err
	}
	_, err = ku.UpdateAccountInfo(ctx, assetType)
	return ku.CheckTransientError(err)
}

// GetHistoricCandles returns candles between a time period for a set time interval
func (ku *Kucoin) GetHistoricCandles(ctx context.Context, pair currency.Pair, a asset.Item, interval kline.Interval, start, end time.Time) (*kline.Item, error) {
	req, err := ku.GetKlineRequest(pair, a, interval, start, end, false)
	if err != nil {
		return nil, err
	}
	var timeseries []kline.Candle
	switch a {
	case asset.Futures:
		var candles []FuturesKline
		candles, err := ku.GetFuturesKline(ctx, int64(interval.Duration().Minutes()), req.RequestFormatted.String(), req.Start, req.End)
		if err != nil {
			return nil, err
		}
		for x := range candles {
			timeseries = append(
				timeseries, kline.Candle{
					Time:   candles[x].StartTime,
					Open:   candles[x].Open,
					High:   candles[x].High,
					Low:    candles[x].Low,
					Close:  candles[x].Close,
					Volume: candles[x].Volume,
				})
		}
	case asset.Spot, asset.Margin:
		intervalString, err := IntervalToString(interval)
		if err != nil {
			return nil, err
		}
		var candles []Kline
		candles, err = ku.GetKlines(ctx, req.RequestFormatted.String(), intervalString, req.Start, req.End)
		if err != nil {
			return nil, err
		}
		for x := range candles {
			timeseries = append(
				timeseries, kline.Candle{
					Time:   candles[x].StartTime,
					Open:   candles[x].Open,
					High:   candles[x].High,
					Low:    candles[x].Low,
					Close:  candles[x].Close,
					Volume: candles[x].Volume,
				})
		}
	default:
		return nil, fmt.Errorf("%w asset type: %v", asset.ErrNotSupported, a)
	}
	return req.ProcessResponse(timeseries)
}

// GetHistoricCandlesExtended returns candles between a time period for a set time interval
func (ku *Kucoin) GetHistoricCandlesExtended(ctx context.Context, pair currency.Pair, a asset.Item, interval kline.Interval, start, end time.Time) (*kline.Item, error) {
	req, err := ku.GetKlineExtendedRequest(pair, a, interval, start, end)
	if err != nil {
		return nil, err
	}

	var timeSeries []kline.Candle
	switch a {
	case asset.Futures:
		for x := range req.RangeHolder.Ranges {
			var candles []FuturesKline
			candles, err = ku.GetFuturesKline(ctx, int64(interval.Duration().Minutes()), req.RequestFormatted.String(), req.RangeHolder.Ranges[x].Start.Time, req.RangeHolder.Ranges[x].End.Time)
			if err != nil {
				return nil, err
			}
			for y := range candles {
				timeSeries = append(
					timeSeries, kline.Candle{
						Time:   candles[y].StartTime,
						Open:   candles[y].Open,
						High:   candles[y].High,
						Low:    candles[y].Low,
						Close:  candles[y].Close,
						Volume: candles[y].Volume,
					})
			}
		}
		return req.ProcessResponse(timeSeries)
	case asset.Spot, asset.Margin:
		var intervalString string
		intervalString, err = IntervalToString(interval)
		if err != nil {
			return nil, err
		}
		var candles []Kline
		for x := range req.RangeHolder.Ranges {
			candles, err = ku.GetKlines(ctx, req.RequestFormatted.String(), intervalString, req.RangeHolder.Ranges[x].Start.Time, req.RangeHolder.Ranges[x].End.Time)
			if err != nil {
				return nil, err
			}
			for x := range candles {
				timeSeries = append(
					timeSeries, kline.Candle{
						Time:   candles[x].StartTime,
						Open:   candles[x].Open,
						High:   candles[x].High,
						Low:    candles[x].Low,
						Close:  candles[x].Close,
						Volume: candles[x].Volume,
					})
			}
		}
		return req.ProcessResponse(timeSeries)
	default:
		return nil, fmt.Errorf("%w asset type: %v", asset.ErrNotSupported, a)
	}
}

// GetServerTime returns the current exchange server time.
func (ku *Kucoin) GetServerTime(ctx context.Context, a asset.Item) (time.Time, error) {
	switch a {
	case asset.Spot, asset.Margin:
		return ku.GetCurrentServerTime(ctx)
	case asset.Futures:
		return ku.GetFuturesServerTime(ctx)
	default:
		return time.Time{}, fmt.Errorf("%w %v", asset.ErrNotSupported, a)
	}
}

// GetAvailableTransferChains returns the available transfer blockchains for the specific
// cryptocurrency
func (ku *Kucoin) GetAvailableTransferChains(ctx context.Context, cryptocurrency currency.Code) ([]string, error) {
	if cryptocurrency.IsEmpty() {
		return nil, currency.ErrCurrencyCodeEmpty
	}
	currencyDetail, err := ku.GetCurrencyDetailV3(ctx, cryptocurrency, "")
	if err != nil {
		return nil, err
	}
	chains := make([]string, len(currencyDetail.Chains))
	for x := range currencyDetail.Chains {
		chains[x] = currencyDetail.Chains[x].ChainName
	}
	return chains, nil
}

// ValidateAPICredentials validates current credentials used for wrapper
// functionality
func (ku *Kucoin) ValidateAPICredentials(ctx context.Context, assetType asset.Item) error {
	_, err := ku.UpdateAccountInfo(ctx, assetType)
	return ku.CheckTransientError(err)
}

// GetFuturesContractDetails returns details about futures contracts
func (ku *Kucoin) GetFuturesContractDetails(ctx context.Context, item asset.Item) ([]futures.Contract, error) {
	if !item.IsFutures() {
		return nil, futures.ErrNotFuturesAsset
	}
	if !ku.SupportsAsset(item) || item != asset.Futures {
		return nil, fmt.Errorf("%w %v", asset.ErrNotSupported, item)
	}

	contracts, err := ku.GetFuturesOpenContracts(ctx)
	if err != nil {
		return nil, err
	}

	resp := make([]futures.Contract, len(contracts))
	for i := range contracts {
		var cp, underlying currency.Pair
		underlying, err = currency.NewPairFromStrings(contracts[i].BaseCurrency, contracts[i].QuoteCurrency)
		if err != nil {
			return nil, err
		}
		cp, err = currency.NewPairFromStrings(contracts[i].BaseCurrency, contracts[i].Symbol[len(contracts[i].BaseCurrency):])
		if err != nil {
			return nil, err
		}
		settleCurr := currency.NewCode(contracts[i].SettleCurrency)
		var ct futures.ContractType
		if contracts[i].ContractType == "FFWCSX" {
			ct = futures.Perpetual
		} else {
			ct = futures.Quarterly
		}
		contractSettlementType := futures.Linear
		if contracts[i].IsInverse {
			contractSettlementType = futures.Inverse
		}
		var fri time.Duration
		if len(ku.Features.Supports.FuturesCapabilities.SupportedFundingRateFrequencies) == 1 {
			// can infer funding rate interval from the only funding rate frequency defined
			for k := range ku.Features.Supports.FuturesCapabilities.SupportedFundingRateFrequencies {
				fri = k.Duration()
			}
		}
		timeOfCurrentFundingRate := time.Now().Add((time.Duration(contracts[i].NextFundingRateTime) * time.Millisecond) - fri).Truncate(time.Hour).UTC()
		resp[i] = futures.Contract{
			Exchange:             ku.Name,
			Name:                 cp,
			Underlying:           underlying,
			SettlementCurrencies: currency.Currencies{settleCurr},
			MarginCurrency:       settleCurr,
			Asset:                item,
			StartDate:            contracts[i].FirstOpenDate.Time(),
			EndDate:              contracts[i].ExpireDate.Time(),
			IsActive:             !strings.EqualFold(contracts[i].Status, "closed"),
			Status:               contracts[i].Status,
			Multiplier:           contracts[i].Multiplier,
			MaxLeverage:          contracts[i].MaxLeverage,
			SettlementType:       contractSettlementType,
			LatestRate: fundingrate.Rate{
				Rate: decimal.NewFromFloat(contracts[i].FundingFeeRate),
				Time: timeOfCurrentFundingRate, // kucoin pays every 8 hours
			},
			Type: ct,
		}
	}
	return resp, nil
}

// GetLatestFundingRates returns the latest funding rates data
func (ku *Kucoin) GetLatestFundingRates(ctx context.Context, r *fundingrate.LatestRateRequest) ([]fundingrate.LatestRateResponse, error) {
	if r == nil {
		return nil, fmt.Errorf("%w LatestRateRequest", common.ErrNilPointer)
	}
	var fri time.Duration
	if len(ku.Features.Supports.FuturesCapabilities.SupportedFundingRateFrequencies) == 1 {
		// can infer funding rate interval from the only funding rate frequency defined
		for k := range ku.Features.Supports.FuturesCapabilities.SupportedFundingRateFrequencies {
			fri = k.Duration()
		}
	}
	if r.Pair.IsEmpty() {
		contracts, err := ku.GetFuturesOpenContracts(ctx)
		if err != nil {
			return nil, err
		}
		if r.IncludePredictedRate {
			log.Warnf(log.ExchangeSys, "%s predicted rate for all currencies requires an additional %v requests", ku.Name, len(contracts))
		}
		timeChecked := time.Now()
		resp := make([]fundingrate.LatestRateResponse, 0, len(contracts))
		for i := range contracts {
			timeOfNextFundingRate := time.Now().Add(time.Duration(contracts[i].NextFundingRateTime) * time.Millisecond).Truncate(time.Hour).UTC()
			var cp currency.Pair
			cp, err = currency.NewPairFromStrings(contracts[i].BaseCurrency, contracts[i].Symbol[len(contracts[i].BaseCurrency):])
			if err != nil {
				return nil, err
			}
			var isPerp bool
			isPerp, err = ku.IsPerpetualFutureCurrency(r.Asset, cp)
			if err != nil {
				return nil, err
			}
			if !isPerp {
				continue
			}

			rate := fundingrate.LatestRateResponse{
				Exchange: ku.Name,
				Asset:    r.Asset,
				Pair:     cp,
				LatestRate: fundingrate.Rate{
					Time: timeOfNextFundingRate.Add(-fri),
					Rate: decimal.NewFromFloat(contracts[i].FundingFeeRate),
				},
				TimeOfNextRate: timeOfNextFundingRate,
				TimeChecked:    timeChecked,
			}
			if r.IncludePredictedRate {
				var fr *FuturesFundingRate
				fr, err = ku.GetFuturesCurrentFundingRate(ctx, contracts[i].Symbol)
				if err != nil {
					return nil, err
				}
				rate.PredictedUpcomingRate = fundingrate.Rate{
					Time: timeOfNextFundingRate,
					Rate: decimal.NewFromFloat(fr.PredictedValue),
				}
			}
			resp = append(resp, rate)
		}
		return resp, nil
	}
	resp := make([]fundingrate.LatestRateResponse, 1)
	is, err := ku.IsPerpetualFutureCurrency(r.Asset, r.Pair)
	if err != nil {
		return nil, err
	}
	if !is {
		return nil, fmt.Errorf("%w %s %v", futures.ErrNotPerpetualFuture, r.Asset, r.Pair)
	}
	fPair, err := ku.FormatExchangeCurrency(r.Pair, r.Asset)
	if err != nil {
		return nil, err
	}
	var fr *FuturesFundingRate
	fr, err = ku.GetFuturesCurrentFundingRate(ctx, fPair.String())
	if err != nil {
		return nil, err
	}
	rate := fundingrate.LatestRateResponse{
		Exchange: ku.Name,
		Asset:    r.Asset,
		Pair:     r.Pair,
		LatestRate: fundingrate.Rate{
			Time: fr.TimePoint.Time(),
			Rate: decimal.NewFromFloat(fr.Value),
		},
		TimeOfNextRate: fr.TimePoint.Time().Add(fri).Truncate(time.Hour).UTC(),
		TimeChecked:    time.Now(),
	}
	if r.IncludePredictedRate {
		rate.PredictedUpcomingRate = fundingrate.Rate{
			Time: rate.TimeOfNextRate,
			Rate: decimal.NewFromFloat(fr.PredictedValue),
		}
	}
	resp[0] = rate
	return resp, nil
}

// IsPerpetualFutureCurrency ensures a given asset and currency is a perpetual future
func (ku *Kucoin) IsPerpetualFutureCurrency(a asset.Item, cp currency.Pair) (bool, error) {
	return a == asset.Futures && (cp.Quote.Equal(currency.USDTM) || cp.Quote.Equal(currency.USDM)), nil
}

// GetHistoricalFundingRates returns funding rates for a given asset and currency for a time period
func (ku *Kucoin) GetHistoricalFundingRates(ctx context.Context, r *fundingrate.HistoricalRatesRequest) (*fundingrate.HistoricalRates, error) {
	if r == nil {
		return nil, fmt.Errorf("%w LatestRateRequest", common.ErrNilPointer)
	}
	if r.Asset != asset.Futures {
		return nil, fmt.Errorf("%w %v", asset.ErrNotSupported, r.Asset)
	}

	if r.Pair.IsEmpty() {
		return nil, currency.ErrCurrencyPairEmpty
	}

	if !r.StartDate.IsZero() && !r.EndDate.IsZero() {
		err := common.StartEndTimeCheck(r.StartDate, r.EndDate)
		if err != nil {
			return nil, err
		}
	}
	var err error
	r.Pair, err = ku.FormatExchangeCurrency(r.Pair, r.Asset)
	if err != nil {
		return nil, err
	}

	records, err := ku.GetPublicFundingRate(ctx, r.Pair.String(), r.StartDate, r.EndDate)
	if err != nil {
		return nil, err
	}

	if len(records) == 0 {
		return nil, fundingrate.ErrNoFundingRatesFound
	}
	fundingRates := make([]fundingrate.Rate, 0, len(records))
	for i := range records {
		if (!r.EndDate.IsZero() && r.EndDate.Before(records[i].Timepoint.Time())) ||
			(!r.StartDate.IsZero() && r.StartDate.After(records[i].Timepoint.Time())) {
			continue
		}

		fundingRates = append(fundingRates, fundingrate.Rate{
			Rate: decimal.NewFromFloat(records[i].FundingRate),
			Time: records[i].Timepoint.Time(),
		})
	}

	if len(fundingRates) == 0 {
		return nil, fundingrate.ErrNoFundingRatesFound
	}

	return &fundingrate.HistoricalRates{
		Exchange:        ku.Name,
		Asset:           r.Asset,
		Pair:            r.Pair,
		FundingRates:    fundingRates,
		StartDate:       fundingRates[len(fundingRates)-1].Time,
		EndDate:         fundingRates[0].Time,
		LatestRate:      fundingRates[0],
		PaymentCurrency: r.PaymentCurrency,
	}, nil
}

// GetLeverage gets the account's initial leverage for the asset type and pair
func (ku *Kucoin) GetLeverage(_ context.Context, _ asset.Item, _ currency.Pair, _ margin.Type, _ order.Side) (float64, error) {
	return -1, fmt.Errorf("%w leverage is set during order placement, view orders to view leverage", common.ErrFunctionNotSupported)
}

// SetLeverage sets the account's initial leverage for the asset type and pair
func (ku *Kucoin) SetLeverage(_ context.Context, _ asset.Item, _ currency.Pair, _ margin.Type, _ float64, _ order.Side) error {
	return fmt.Errorf("%w leverage is set during order placement", common.ErrFunctionNotSupported)
}

// SetMarginType sets the default margin type for when opening a new position
func (ku *Kucoin) SetMarginType(_ context.Context, _ asset.Item, _ currency.Pair, _ margin.Type) error {
	return fmt.Errorf("%w must be set via website", common.ErrFunctionNotSupported)
}

// SetCollateralMode sets the collateral type for your account
func (ku *Kucoin) SetCollateralMode(_ context.Context, _ asset.Item, _ collateral.Mode) error {
	return fmt.Errorf("%w must be set via website", common.ErrFunctionNotSupported)
}

// GetCollateralMode returns the collateral type for your account
func (ku *Kucoin) GetCollateralMode(_ context.Context, _ asset.Item) (collateral.Mode, error) {
	return collateral.UnknownMode, fmt.Errorf("%w only via website", common.ErrFunctionNotSupported)
}

// ChangePositionMargin will modify a position/currencies margin parameters
func (ku *Kucoin) ChangePositionMargin(ctx context.Context, r *margin.PositionChangeRequest) (*margin.PositionChangeResponse, error) {
	if r == nil {
		return nil, fmt.Errorf("%w HistoricalRatesRequest", common.ErrNilPointer)
	}
	if r.Asset != asset.Futures {
		return nil, fmt.Errorf("%w %v", futures.ErrNotFuturesAsset, r.Asset)
	}
	if r.Pair.IsEmpty() {
		return nil, currency.ErrCurrencyPairEmpty
	}
	if r.MarginType != margin.Isolated {
		return nil, fmt.Errorf("%w %v", margin.ErrMarginTypeUnsupported, r.MarginType)
	}
	fPair, err := ku.FormatExchangeCurrency(r.Pair, r.Asset)
	if err != nil {
		return nil, err
	}

	resp, err := ku.AddMargin(ctx, fPair.String(), fmt.Sprintf("%s%v%v", r.Pair, r.NewAllocatedMargin, time.Now().Unix()), r.NewAllocatedMargin)
	if err != nil {
		return nil, err
	}
	if resp == nil {
		return nil, fmt.Errorf("%s - %s", ku.Name, "no response received")
	}
	return &margin.PositionChangeResponse{
		Exchange:        ku.Name,
		Pair:            r.Pair,
		Asset:           r.Asset,
		AllocatedMargin: resp.PosMargin,
		MarginType:      r.MarginType,
	}, nil
}

// GetFuturesPositionSummary returns position summary details for an active position
func (ku *Kucoin) GetFuturesPositionSummary(ctx context.Context, r *futures.PositionSummaryRequest) (*futures.PositionSummary, error) {
	if r == nil {
		return nil, fmt.Errorf("%w HistoricalRatesRequest", common.ErrNilPointer)
	}
	if r.Asset != asset.Futures {
		return nil, fmt.Errorf("%w %v", futures.ErrNotPerpetualFuture, r.Asset)
	}
	if r.Pair.IsEmpty() {
		return nil, currency.ErrCurrencyPairEmpty
	}
	fPair, err := ku.FormatExchangeCurrency(r.Pair, r.Asset)
	if err != nil {
		return nil, err
	}
	pos, err := ku.GetFuturesPosition(ctx, fPair.String())
	if err != nil {
		return nil, err
	}
	marginType := margin.Isolated
	if pos.CrossMode {
		marginType = margin.Multi
	}
	contracts, err := ku.GetFuturesContractDetails(ctx, r.Asset)
	if err != nil {
		return nil, err
	}
	var multiplier, contractSize float64
	var settlementType futures.ContractSettlementType
	for i := range contracts {
		if !contracts[i].Name.Equal(fPair) {
			continue
		}
		multiplier = contracts[i].Multiplier
		contractSize = multiplier * pos.CurrentQty
		settlementType = contracts[i].SettlementType
	}

	ao, err := ku.GetFuturesAccountOverview(ctx, fPair.Base.String())
	if err != nil {
		return nil, err
	}

	return &futures.PositionSummary{
		Pair:                         r.Pair,
		Asset:                        r.Asset,
		MarginType:                   marginType,
		CollateralMode:               collateral.MultiMode,
		Currency:                     currency.NewCode(pos.SettleCurrency),
		StartDate:                    pos.OpeningTimestamp.Time(),
		AvailableEquity:              decimal.NewFromFloat(ao.AccountEquity),
		MarginBalance:                decimal.NewFromFloat(ao.MarginBalance),
		NotionalSize:                 decimal.NewFromFloat(pos.MarkValue),
		Leverage:                     decimal.NewFromFloat(pos.RealLeverage),
		MaintenanceMarginRequirement: decimal.NewFromFloat(pos.MaintMarginReq),
		InitialMarginRequirement:     decimal.NewFromFloat(pos.PosInit),
		EstimatedLiquidationPrice:    decimal.NewFromFloat(pos.LiquidationPrice),
		CollateralUsed:               decimal.NewFromFloat(pos.PosCost),
		MarkPrice:                    decimal.NewFromFloat(pos.MarkPrice),
		CurrentSize:                  decimal.NewFromFloat(pos.CurrentQty),
		ContractSize:                 decimal.NewFromFloat(contractSize),
		ContractMultiplier:           decimal.NewFromFloat(multiplier),
		ContractSettlementType:       settlementType,
		AverageOpenPrice:             decimal.NewFromFloat(pos.AvgEntryPrice),
		UnrealisedPNL:                decimal.NewFromFloat(pos.UnrealisedPnl),
		RealisedPNL:                  decimal.NewFromFloat(pos.RealisedPnl),
		MaintenanceMarginFraction:    decimal.NewFromFloat(pos.MaintMarginReq),
		FreeCollateral:               decimal.NewFromFloat(ao.AvailableBalance),
		TotalCollateral:              decimal.NewFromFloat(ao.AccountEquity),
		FrozenBalance:                decimal.NewFromFloat(ao.FrozenFunds),
	}, nil
}

// GetFuturesPositionOrders returns the orders for futures positions
func (ku *Kucoin) GetFuturesPositionOrders(ctx context.Context, r *futures.PositionsRequest) ([]futures.PositionResponse, error) {
	if r == nil {
		return nil, fmt.Errorf("%w HistoricalRatesRequest", common.ErrNilPointer)
	}
	if r.Asset != asset.Futures {
		return nil, fmt.Errorf("%w %v", futures.ErrNotPerpetualFuture, r.Asset)
	}
	if len(r.Pairs) == 0 {
		return nil, currency.ErrCurrencyPairEmpty
	}
	err := common.StartEndTimeCheck(r.StartDate, r.EndDate)
	if err != nil {
		return nil, err
	}
	if !r.EndDate.IsZero() && r.EndDate.Sub(r.StartDate) > ku.Features.Supports.MaximumOrderHistory {
		if r.RespectOrderHistoryLimits {
			r.StartDate = time.Now().Add(-ku.Features.Supports.MaximumOrderHistory)
		} else {
			return nil, fmt.Errorf("%w max lookup %v", futures.ErrOrderHistoryTooLarge, time.Now().Add(-ku.Features.Supports.MaximumOrderHistory))
		}
	}
	contracts, err := ku.GetFuturesContractDetails(ctx, r.Asset)
	if err != nil {
		return nil, err
	}
	resp := make([]futures.PositionResponse, len(r.Pairs))
	for x := range r.Pairs {
		var multiplier float64
		fPair, err := ku.FormatExchangeCurrency(r.Pairs[x], r.Asset)
		if err != nil {
			return nil, err
		}
		for i := range contracts {
			if !contracts[i].Name.Equal(fPair) {
				continue
			}
			multiplier = contracts[i].Multiplier
		}

		positionOrders, err := ku.GetFuturesOrders(ctx, "", fPair.String(), "", "", r.StartDate, r.EndDate)
		if err != nil {
			return nil, err
		}
		resp[x].Orders = make([]order.Detail, len(positionOrders.Items))
		for y := range positionOrders.Items {
			side, err := order.StringToOrderSide(positionOrders.Items[y].Side)
			if err != nil {
				return nil, err
			}
			oType, err := order.StringToOrderType(positionOrders.Items[y].OrderType)
			if err != nil {
				return nil, fmt.Errorf("asset type: %v err: %w", r.Asset, err)
			}
			oStatus, err := order.StringToOrderStatus(positionOrders.Items[y].Status)
			if err != nil {
				return nil, fmt.Errorf("asset type: %v err: %w", r.Asset, err)
			}
			resp[x].Orders[y] = order.Detail{
				Leverage:        positionOrders.Items[y].Leverage,
				Price:           positionOrders.Items[y].Price,
				Amount:          positionOrders.Items[y].Size * multiplier,
				ContractAmount:  positionOrders.Items[y].Size,
				ExecutedAmount:  positionOrders.Items[y].FilledSize,
				RemainingAmount: positionOrders.Items[y].Size - positionOrders.Items[y].FilledSize,
				CostAsset:       currency.NewCode(positionOrders.Items[y].SettleCurrency),
				Exchange:        ku.Name,
				OrderID:         positionOrders.Items[y].ID,
				ClientOrderID:   positionOrders.Items[y].ClientOid,
				Type:            oType,
				Side:            side,
				Status:          oStatus,
				AssetType:       asset.Futures,
				Date:            positionOrders.Items[y].CreatedAt.Time(),
				CloseTime:       positionOrders.Items[y].EndAt.Time(),
				LastUpdated:     positionOrders.Items[y].UpdatedAt.Time(),
				Pair:            fPair,
			}
		}
	}
	return resp, nil
}

// UpdateOrderExecutionLimits updates order execution limits
func (ku *Kucoin) UpdateOrderExecutionLimits(ctx context.Context, a asset.Item) error {
	if !ku.SupportsAsset(a) {
		return fmt.Errorf("%w %v", asset.ErrNotSupported, a)
	}

	var limits []order.MinMaxLevel
	switch a {
	case asset.Spot, asset.Margin:
		symbols, err := ku.GetSymbols(ctx, "")
		if err != nil {
			return err
		}
		limits = make([]order.MinMaxLevel, 0, len(symbols))
		for x := range symbols {
			if a == asset.Margin && !symbols[x].IsMarginEnabled {
				continue
			}
			pair, enabled, err := ku.MatchSymbolCheckEnabled(symbols[x].Symbol, a, true)
			if err != nil && !errors.Is(err, currency.ErrPairNotFound) {
				return err
			}
			if !enabled {
				continue
			}
			limits = append(limits, order.MinMaxLevel{
				Pair:                    pair,
				Asset:                   a,
				AmountStepIncrementSize: symbols[x].BaseIncrement,
				QuoteStepIncrementSize:  symbols[x].QuoteIncrement,
				PriceStepIncrementSize:  symbols[x].PriceIncrement,
				MinimumBaseAmount:       symbols[x].BaseMinSize,
				MaximumBaseAmount:       symbols[x].BaseMaxSize,
				MinimumQuoteAmount:      symbols[x].QuoteMinSize,
				MaximumQuoteAmount:      symbols[x].QuoteMaxSize,
			})
		}
	case asset.Futures:
		contract, err := ku.GetFuturesOpenContracts(ctx)
		if err != nil {
			return err
		}
		limits = make([]order.MinMaxLevel, 0, len(contract))
		for x := range contract {
			pair, enabled, err := ku.MatchSymbolCheckEnabled(contract[x].Symbol, a, false)
			if err != nil && !errors.Is(err, currency.ErrPairNotFound) {
				return err
			}
			if !enabled {
				continue
			}
			limits = append(limits, order.MinMaxLevel{
				Pair:                    pair,
				Asset:                   a,
				AmountStepIncrementSize: contract[x].LotSize,
				QuoteStepIncrementSize:  contract[x].TickSize,
				MaximumBaseAmount:       contract[x].MaxOrderQty,
				MaximumQuoteAmount:      contract[x].MaxPrice,
			})
		}
	}

	return ku.LoadLimits(limits)
}

// GetOpenInterest returns the open interest rate for a given asset pair
func (ku *Kucoin) GetOpenInterest(ctx context.Context, k ...key.PairAsset) ([]futures.OpenInterest, error) {
	for i := range k {
		if k[i].Asset != asset.Futures {
			// avoid API calls or returning errors after a successful retrieval
			return nil, fmt.Errorf("%w %v %v", asset.ErrNotSupported, k[i].Asset, k[i].Pair())
		}
	}
	contracts, err := ku.GetFuturesOpenContracts(ctx)
	if err != nil {
		return nil, err
	}
	resp := make([]futures.OpenInterest, 0, len(contracts))
	for i := range contracts {
		var symbol currency.Pair
		var enabled bool
		symbol, enabled, err = ku.MatchSymbolCheckEnabled(contracts[i].Symbol, asset.Futures, true)
		if err != nil && !errors.Is(err, currency.ErrPairNotFound) {
			return nil, err
		}
		if !enabled {
			continue
		}
		var appendData bool
		for j := range k {
			if k[j].Pair().Equal(symbol) {
				appendData = true
				break
			}
		}
		if len(k) > 0 && !appendData {
			continue
		}
		resp = append(resp, futures.OpenInterest{
			Key: key.ExchangePairAsset{
				Exchange: ku.Name,
				Base:     symbol.Base.Item,
				Quote:    symbol.Quote.Item,
				Asset:    asset.Futures,
			},
			OpenInterest: contracts[i].OpenInterest.Float64(),
		})
	}
	return resp, nil
}

// GetCurrencyTradeURL returns the URL to the exchange's trade page for the given asset and currency pair
func (ku *Kucoin) GetCurrencyTradeURL(_ context.Context, a asset.Item, cp currency.Pair) (string, error) {
	_, err := ku.CurrencyPairs.IsPairEnabled(cp, a)
	if err != nil {
		return "", err
	}
	cp.Delimiter = currency.DashDelimiter
	switch a {
	case asset.Spot:
		return tradeBaseURL + tradeSpot + cp.Upper().String(), nil
	case asset.Margin:
		return tradeBaseURL + tradeSpot + tradeMargin + cp.Upper().String(), nil
	case asset.Futures:
		cp.Delimiter = ""
		return tradeBaseURL + tradeFutures + tradeSpot + cp.Upper().String(), nil
	default:
		return "", fmt.Errorf("%w %v", asset.ErrNotSupported, a)
	}
}<|MERGE_RESOLUTION|>--- conflicted
+++ resolved
@@ -738,9 +738,9 @@
 			var timeInForce string
 			if oType == order.Limit {
 				switch {
-				case s.FillOrKill:
+				case s.TimeInForce == order.FOK:
 					timeInForce = "FOK"
-				case s.ImmediateOrCancel:
+				case s.TimeInForce == order.IOC:
 					timeInForce = "IOC"
 				case s.PostOnly:
 				default:
@@ -793,15 +793,6 @@
 			return s.DeriveSubmitResponse(o)
 		case order.OCO:
 			switch {
-<<<<<<< HEAD
-			case s.TimeInForce == order.FOK:
-				timeInForce = "FOK"
-			case s.TimeInForce == order.IOC:
-				timeInForce = "IOC"
-			case s.PostOnly:
-			default:
-				timeInForce = "GTC"
-=======
 			case !s.RiskManagementModes.TakeProfit.Enabled || s.RiskManagementModes.TakeProfit.Price <= 0:
 				return nil, errors.New("take profit price is required")
 			case !s.RiskManagementModes.StopLoss.Enabled || s.RiskManagementModes.StopLoss.Price <= 0:
@@ -816,7 +807,6 @@
 				if s.RiskManagementModes.TakeProfit.Price >= s.RiskManagementModes.StopLoss.Price {
 					return nil, errors.New("stop loss price must be greater than take profit trigger price for buy orders")
 				}
->>>>>>> a09fefed
 			}
 
 			limitPrice := s.RiskManagementModes.TakeProfit.Price
