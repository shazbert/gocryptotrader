--- conflicted
+++ resolved
@@ -1596,62 +1596,6 @@
 	return resp, nil
 }
 
-<<<<<<< HEAD
-// SynchroniseFees updates the fee schedule for the exchange
-func (ku *Kucoin) SynchroniseFees(ctx context.Context, a asset.Item) error {
-	const defaultFeeRequestWindow = 10
-
-	if !ku.SupportsAsset(a) {
-		return fmt.Errorf("%w %v", asset.ErrNotSupported, a)
-	}
-
-	if a != asset.Spot {
-		return common.ErrNotYetImplemented
-	}
-
-	enabled, err := ku.Base.GetEnabledPairs(a)
-	if err != nil {
-		return err
-	}
-
-	var fees []Fees
-	for left := 0; left < len(enabled); left += defaultFeeRequestWindow {
-		right := left + defaultFeeRequestWindow
-		if right > len(enabled) {
-			right = len(enabled)
-		}
-
-		if len(enabled[left:right]) == 0 {
-			break
-		}
-
-		batch, err := ku.GetTradingFee(ctx, enabled[left:right])
-		if err != nil {
-			return err
-		}
-
-		fees = append(fees, batch...)
-	}
-
-	for x := range fees {
-		var pair currency.Pair
-		pair, err = currency.NewPairFromString(fees[x].Symbol)
-		if err != nil {
-			return err
-		}
-		if !enabled.Contains(pair, true) {
-			continue
-		}
-		fee.Load(ku.Name, pair, a, fees[x].MakerFeeRate, fees[x].TakerFeeRate)
-	}
-	return nil
-}
-
-// GetPercentageFeeRates returns the maker and taker percentage fee rates for
-// the asset.
-func (ku *Kucoin) GetPercentageFeeRates(pair currency.Pair, a asset.Item) (fee.Rates, error) {
-	return fee.RetrievePercentageRates(ku.Name, pair, a)
-=======
 // GetLatestFundingRates returns the latest funding rates data
 func (ku *Kucoin) GetLatestFundingRates(ctx context.Context, r *fundingrate.LatestRateRequest) ([]fundingrate.LatestRateResponse, error) {
 	if r == nil {
@@ -2043,5 +1987,60 @@
 	}
 
 	return ku.LoadLimits(limits)
->>>>>>> 88182ec4
+}
+
+// SynchroniseFees updates the fee schedule for the exchange
+func (ku *Kucoin) SynchroniseFees(ctx context.Context, a asset.Item) error {
+	const defaultFeeRequestWindow = 10
+
+	if !ku.SupportsAsset(a) {
+		return fmt.Errorf("%w %v", asset.ErrNotSupported, a)
+	}
+
+	if a != asset.Spot {
+		return common.ErrNotYetImplemented
+	}
+
+	enabled, err := ku.Base.GetEnabledPairs(a)
+	if err != nil {
+		return err
+	}
+
+	var fees []Fees
+	for left := 0; left < len(enabled); left += defaultFeeRequestWindow {
+		right := left + defaultFeeRequestWindow
+		if right > len(enabled) {
+			right = len(enabled)
+		}
+
+		if len(enabled[left:right]) == 0 {
+			break
+		}
+
+		batch, err := ku.GetTradingFee(ctx, enabled[left:right])
+		if err != nil {
+			return err
+		}
+
+		fees = append(fees, batch...)
+	}
+
+	for x := range fees {
+		var pair currency.Pair
+		pair, err = currency.NewPairFromString(fees[x].Symbol)
+		if err != nil {
+			return err
+		}
+		if !enabled.Contains(pair, true) {
+			continue
+		}
+		fee.Load(ku.Name, pair, a, fees[x].MakerFeeRate, fees[x].TakerFeeRate)
+	}
+	return nil
+}
+
+// GetPercentageFeeRates returns the maker and taker percentage fee rates for
+// the asset.
+func (ku *Kucoin) GetPercentageFeeRates(pair currency.Pair, a asset.Item) (fee.Rates, error) {
+	return fee.RetrievePercentageRates(ku.Name, pair, a)
 }