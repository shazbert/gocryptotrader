--- conflicted
+++ resolved
@@ -114,19 +114,9 @@
 
 func TestCalculateTotalBids(t *testing.T) {
 	t.Parallel()
-<<<<<<< HEAD
-	curr, err := currency.NewPairFromStrings("BTC", "USD")
-	if err != nil {
-		t.Fatal(err)
-	}
 	base := Book{
-		Pair:        curr,
+		Pair:        currency.NewBTCUSD(),
 		Bids:        []Level{{Price: 100, Amount: 10}},
-=======
-	base := Base{
-		Pair:        currency.NewBTCUSD(),
-		Bids:        []Tranche{{Price: 100, Amount: 10}},
->>>>>>> d5ba674f
 		LastUpdated: time.Now(),
 	}
 
@@ -138,19 +128,9 @@
 
 func TestCalculateTotalAsks(t *testing.T) {
 	t.Parallel()
-<<<<<<< HEAD
-	curr, err := currency.NewPairFromStrings("BTC", "USD")
-	if err != nil {
-		t.Fatal(err)
-	}
 	base := Book{
-		Pair: curr,
+		Pair: currency.NewBTCUSD(),
 		Asks: []Level{{Price: 100, Amount: 10}},
-=======
-	base := Base{
-		Pair: currency.NewBTCUSD(),
-		Asks: []Tranche{{Price: 100, Amount: 10}},
->>>>>>> d5ba674f
 	}
 
 	a, b := base.TotalAsksAmount()
@@ -162,15 +142,8 @@
 func TestGetOrderbook(t *testing.T) {
 	t.Parallel()
 
-<<<<<<< HEAD
-	c, err := currency.NewPairFromStrings("BTC", "USD")
-	require.NoError(t, err, "NewPairFromStrings must not error")
-
+	c := currency.NewBTCUSD()
 	base := &Book{
-=======
-	c := currency.NewBTCUSD()
-	base := &Base{
->>>>>>> d5ba674f
 		Pair:     c,
 		Asks:     []Level{{Price: 100, Amount: 10}},
 		Bids:     []Level{{Price: 200, Amount: 10}},
@@ -206,15 +179,8 @@
 func TestGetDepth(t *testing.T) {
 	t.Parallel()
 
-<<<<<<< HEAD
-	c, err := currency.NewPairFromStrings("BTC", "USD")
-	require.NoError(t, err, "NewPairFromStrings must not error")
-
+	c := currency.NewBTCUSD()
 	base := &Book{
-=======
-	c := currency.NewBTCUSD()
-	base := &Base{
->>>>>>> d5ba674f
 		Pair:     c,
 		Asks:     []Level{{Price: 100, Amount: 10}},
 		Bids:     []Level{{Price: 200, Amount: 10}},
@@ -249,15 +215,8 @@
 func TestBaseGetDepth(t *testing.T) {
 	t.Parallel()
 
-<<<<<<< HEAD
-	c, err := currency.NewPairFromStrings("BTC", "UST")
-	require.NoError(t, err, "NewPairFromStrings must not error")
-
+	c := currency.NewPair(currency.BTC, currency.UST)
 	base := &Book{
-=======
-	c := currency.NewPair(currency.BTC, currency.UST)
-	base := &Base{
->>>>>>> d5ba674f
 		Pair:     c,
 		Asks:     []Level{{Price: 100, Amount: 10}},
 		Bids:     []Level{{Price: 200, Amount: 10}},
@@ -291,16 +250,8 @@
 }
 
 func TestCreateNewOrderbook(t *testing.T) {
-<<<<<<< HEAD
-	c, err := currency.NewPairFromStrings("BTC", "USD")
-	if err != nil {
-		t.Fatal(err)
-	}
+	c := currency.NewBTCUSD()
 	base := &Book{
-=======
-	c := currency.NewBTCUSD()
-	base := &Base{
->>>>>>> d5ba674f
 		Pair:     c,
 		Asks:     []Level{{Price: 100, Amount: 10}},
 		Bids:     []Level{{Price: 200, Amount: 10}},
@@ -332,19 +283,9 @@
 }
 
 func TestProcessOrderbook(t *testing.T) {
-<<<<<<< HEAD
-	c, err := currency.NewPairFromStrings("BTC", "USD")
-	if err != nil {
-		t.Fatal(err)
-	}
 	base := Book{
 		Asks:     []Level{{Price: 100, Amount: 10}},
 		Bids:     []Level{{Price: 200, Amount: 10}},
-=======
-	base := Base{
-		Asks:     []Tranche{{Price: 100, Amount: 10}},
-		Bids:     []Tranche{{Price: 200, Amount: 10}},
->>>>>>> d5ba674f
 		Exchange: "ProcessOrderbook",
 	}
 
