--- conflicted
+++ resolved
@@ -79,13 +79,8 @@
 		m3[b.Pair.Quote.Item] = book
 	}
 	book.LoadSnapshot(b.Bids, b.Asks, b.LastUpdateID, b.LastUpdated, true)
-<<<<<<< HEAD
-	s.Unlock()
+	s.mu.Unlock()
 	return s.Mux.Publish(book, m1.ID)
-=======
-	s.mu.Unlock()
-	return s.Mux.Publish([]uuid.UUID{m1.ID}, book.Retrieve())
->>>>>>> b45fbb80
 }
 
 // DeployDepth used for subsystem deployment creates a depth item in the struct
