--- conflicted
+++ resolved
@@ -1580,7 +1580,6 @@
 
 	ll.load(ask, newStack())
 
-<<<<<<< HEAD
 	_, err = ll.getVolumeBySlippage(-1)
 	if !errors.Is(err, errInvalidSlippage) {
 		t.Fatalf("received: '%v' but expected: '%v'", err, errInvalidSlippage)
@@ -1591,10 +1590,7 @@
 		t.Fatalf("received: '%v' but expected: '%v'", err, errInvalidSlippage)
 	}
 
-	amount, err := ll.getVolumeBySlippage(0) // Top head retreival amount
-=======
 	amount, err := ll.getVolumeBySlippage(0) // Top head retrieval amount
->>>>>>> d5c0ee14
 	if !errors.Is(err, nil) {
 		t.Fatalf("received: '%v' but expected: '%v'", err, nil)
 	}
