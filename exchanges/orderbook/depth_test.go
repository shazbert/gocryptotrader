package orderbook

import (
	"errors"
	"math"
	"reflect"
	"strings"
	"testing"
	"time"

	"github.com/gofrs/uuid"
	"github.com/stretchr/testify/assert"
	"github.com/thrasher-corp/gocryptotrader/currency"
	"github.com/thrasher-corp/gocryptotrader/exchanges/asset"
)

var (
	id           = uuid.Must(uuid.NewV4())
	accuracy10dp = 1 / math.Pow10(10)
)

func TestGetLength(t *testing.T) {
	t.Parallel()
	d := NewDepth(id)
	err := d.Invalidate(nil)
	assert.ErrorIs(t, err, ErrOrderbookInvalid, "Invalidate should error correctly")

	_, err = d.GetAskLength()
	assert.ErrorIs(t, err, ErrOrderbookInvalid, "GetAskLength should error with invalid depth")

	err = d.LoadSnapshot([]Tranche{{Price: 1337}}, nil, 0, time.Now(), true)
	assert.NoError(t, err, "LoadSnapshot should not error")

	askLen, err := d.GetAskLength()
	assert.NoError(t, err, "GetAskLength should not error")
	assert.Zero(t, askLen, "ask length should be zero")

	d.askTranches.load([]Tranche{{Price: 1337}})

	askLen, err = d.GetAskLength()
	assert.NoError(t, err, "GetAskLength should not error")
	assert.Equal(t, 1, askLen, "Ask Length should be correct")

	d = NewDepth(id)
	err = d.Invalidate(nil)
	assert.ErrorIs(t, err, ErrOrderbookInvalid, "Invalidate should error correctly")

	_, err = d.GetBidLength()
	assert.ErrorIs(t, err, ErrOrderbookInvalid, "GetBidLength should error with invalid depth")

	err = d.LoadSnapshot(nil, []Tranche{{Price: 1337}}, 0, time.Now(), true)
	assert.NoError(t, err, "LoadSnapshot should not error")

	bidLen, err := d.GetBidLength()
	assert.NoError(t, err, "GetBidLength should not error")
	assert.Zero(t, bidLen, "bid length should be zero")

	d.bidTranches.load([]Tranche{{Price: 1337}})

	bidLen, err = d.GetBidLength()
	assert.NoError(t, err, "GetBidLength should not error")
	assert.Equal(t, 1, bidLen, "Bid Length should be correct")
}

func TestRetrieve(t *testing.T) {
	t.Parallel()
	d := NewDepth(id)
	d.askTranches.load([]Tranche{{Price: 1337}})
	d.bidTranches.load([]Tranche{{Price: 1337}})
	d.options = options{
		exchange:               "THE BIG ONE!!!!!!",
		pair:                   currency.NewPair(currency.THETA, currency.USD),
		asset:                  asset.DownsideProfitContract,
		lastUpdated:            time.Now(),
		lastUpdateID:           1337,
		priceDuplication:       true,
		isFundingRate:          true,
		VerifyOrderbook:        true,
		restSnapshot:           true,
		idAligned:              true,
		maxDepth:               10,
		checksumStringRequired: true,
	}

	// If we add anymore options to the options struct later this will complain
	// generally want to return a full carbon copy
	mirrored := reflect.Indirect(reflect.ValueOf(d.options))
	for n := 0; n < mirrored.NumField(); n++ {
		structVal := mirrored.Field(n)
		assert.Falsef(t, structVal.IsZero(), "struct field '%s' not tested", mirrored.Type().Field(n).Name)
	}

	ob, err := d.Retrieve()
	assert.NoError(t, err, "Retrieve should not error")
	assert.Len(t, ob.Asks, 1, "Should have correct Asks")
	assert.Len(t, ob.Bids, 1, "Should have correct Bids")
	assert.Equal(t, 10, ob.MaxDepth, "Should have correct MaxDepth")
}

func TestTotalAmounts(t *testing.T) {
	t.Parallel()
	d := NewDepth(id)

	err := d.Invalidate(nil)
	assert.ErrorIs(t, err, ErrOrderbookInvalid, "Invalidate should error correctly")
	_, _, err = d.TotalBidAmounts()
	assert.ErrorIs(t, err, ErrOrderbookInvalid, "TotalBidAmounts should error correctly")

	d.validationError = nil
	liquidity, value, err := d.TotalBidAmounts()
	assert.NoError(t, err, "TotalBidAmounts should not error")
	assert.Zero(t, liquidity, "total bid liquidity should be zero")
	assert.Zero(t, value, "total bid value should be zero")

	err = d.Invalidate(nil)
	assert.ErrorIs(t, err, ErrOrderbookInvalid, "Invalidate should error correctly")

	_, _, err = d.TotalAskAmounts()
	assert.ErrorIs(t, err, ErrOrderbookInvalid, "TotalAskAmounts should error correctly")

	d.validationError = nil

	liquidity, value, err = d.TotalAskAmounts()
	assert.NoError(t, err, "TotalAskAmounts should not error")
	assert.Zero(t, liquidity, "total ask liquidity should be zero")
	assert.Zero(t, value, "total ask value should be zero")

	d.askTranches.load([]Tranche{{Price: 1337, Amount: 1}})
	d.bidTranches.load([]Tranche{{Price: 1337, Amount: 10}})

	liquidity, value, err = d.TotalBidAmounts()
	assert.NoError(t, err, "TotalBidAmounts should not error")
	assert.Equal(t, 10.0, liquidity, "total bid liquidity should be correct")
	assert.Equal(t, 13370.0, value, "total bid value should be correct")

	liquidity, value, err = d.TotalAskAmounts()
	assert.NoError(t, err, "TotalAskAmounts should not error")
	assert.Equal(t, 1.0, liquidity, "total ask liquidity should be correct")
	assert.Equal(t, 1337.0, value, "total ask value should be correct")
}

func TestLoadSnapshot(t *testing.T) {
	t.Parallel()
	d := NewDepth(id)
	err := d.LoadSnapshot(Tranches{{Price: 1337, Amount: 1}}, Tranches{{Price: 1337, Amount: 10}}, 0, time.Time{}, false)
	assert.ErrorIs(t, err, errLastUpdatedNotSet, "LoadSnapshot should error correctly")

	err = d.LoadSnapshot(Tranches{{Price: 1337, Amount: 2}}, Tranches{{Price: 1338, Amount: 10}}, 0, time.Now(), false)
	assert.NoError(t, err, "LoadSnapshot should not error")

	ob, err := d.Retrieve()
	assert.NoError(t, err, "Retrieve should not error")

	assert.Equal(t, 1338.0, ob.Asks[0].Price, "Top ask price should be correct")
	assert.Equal(t, 10.0, ob.Asks[0].Amount, "Top ask amount should be correct")
	assert.Equal(t, 1337.0, ob.Bids[0].Price, "Top bid price should be correct")
	assert.Equal(t, 2.0, ob.Bids[0].Amount, "Top bid amount should be correct")
}

func TestInvalidate(t *testing.T) {
	t.Parallel()
	d := NewDepth(id)
	d.exchange = "testexchange"
	d.pair = currency.NewPair(currency.BTC, currency.WABI)
	d.asset = asset.Spot

	err := d.LoadSnapshot(Tranches{{Price: 1337, Amount: 1}}, Tranches{{Price: 1337, Amount: 10}}, 0, time.Now(), false)
	assert.NoError(t, err, "LoadSnapshot should not error")

	ob, err := d.Retrieve()
	assert.NoError(t, err, "Retrieve should not error")
	assert.NotNil(t, ob, "ob should not be nil")

	testReason := errors.New("random reason")

	err = d.Invalidate(testReason)
	assert.ErrorIs(t, err, ErrOrderbookInvalid, "Invalidate should error correctly")

	_, err = d.Retrieve()
	assert.ErrorIs(t, err, ErrOrderbookInvalid, "Retrieve should error correctly")
	assert.ErrorIs(t, err, testReason, "Invalidate should error correctly")

	d.validationError = nil

	ob, err = d.Retrieve()
	assert.NoError(t, err, "Retrieve should not error")

	assert.Empty(t, ob.Asks, "Orderbook Asks should be flushed")
	assert.Empty(t, ob.Bids, "Orderbook Bids should be flushed")
}

func TestUpdateBidAskByPrice(t *testing.T) {
	t.Parallel()
	d := NewDepth(id)
	err := d.LoadSnapshot(Tranches{{Price: 1337, Amount: 1, ID: 1}}, Tranches{{Price: 1338, Amount: 10, ID: 2}}, 0, time.Now(), false)
	assert.NoError(t, err, "LoadSnapshot should not error")

	err = d.UpdateBidAskByPrice(&Update{})
	assert.ErrorIs(t, err, errLastUpdatedNotSet, "UpdateBidAskByPrice should error correctly")

	err = d.UpdateBidAskByPrice(&Update{UpdateTime: time.Now()})
	assert.NoError(t, err, "UpdateBidAskByPrice should not error")

	updates := &Update{
<<<<<<< HEAD
		Bids:         Items{{Price: 1337, Amount: 2, ID: 1}},
		Asks:         Items{{Price: 1338, Amount: 3, ID: 2}},
		LastUpdateID: 1,
		UpdateTime:   time.Now(),
=======
		Bids:       Tranches{{Price: 1337, Amount: 2, ID: 1}},
		Asks:       Tranches{{Price: 1338, Amount: 3, ID: 2}},
		UpdateID:   1,
		UpdateTime: time.Now(),
>>>>>>> 4cd4fb06
	}
	err = d.UpdateBidAskByPrice(updates)
	assert.NoError(t, err, "UpdateBidAskByPrice should not error")

	ob, err := d.Retrieve()
	assert.NoError(t, err, "Retrieve should not error")
	assert.Equal(t, 3.0, ob.Asks[0].Amount, "Asks amount should be correct")
	assert.Equal(t, 2.0, ob.Bids[0].Amount, "Bids amount should be correct")

	updates = &Update{
<<<<<<< HEAD
		Bids:         Items{{Price: 1337, Amount: 0, ID: 1}},
		Asks:         Items{{Price: 1338, Amount: 0, ID: 2}},
		LastUpdateID: 2,
		UpdateTime:   time.Now(),
=======
		Bids:       Tranches{{Price: 1337, Amount: 0, ID: 1}},
		Asks:       Tranches{{Price: 1338, Amount: 0, ID: 2}},
		UpdateID:   2,
		UpdateTime: time.Now(),
>>>>>>> 4cd4fb06
	}
	err = d.UpdateBidAskByPrice(updates)
	assert.NoError(t, err, "UpdateBidAskByPrice should not error")

	askLen, err := d.GetAskLength()
	assert.NoError(t, err, "GetAskLength should not error")
	assert.Zero(t, askLen, "Ask Length should be correct")

	bidLen, err := d.GetBidLength()
	assert.NoError(t, err, "GetBidLength should not error")
	assert.Zero(t, bidLen, "Bid Length should be correct")
}

func TestDeleteBidAskByID(t *testing.T) {
	t.Parallel()
	d := NewDepth(id)
	err := d.LoadSnapshot(Tranches{{Price: 1337, Amount: 1, ID: 1}}, Tranches{{Price: 1337, Amount: 10, ID: 2}}, 0, time.Now(), false)
	assert.NoError(t, err, "LoadSnapshot should not error")

	updates := &Update{
		Bids: Tranches{{Price: 1337, Amount: 2, ID: 1}},
		Asks: Tranches{{Price: 1337, Amount: 2, ID: 2}},
	}

	err = d.DeleteBidAskByID(updates, false)
	assert.ErrorIs(t, err, errLastUpdatedNotSet, "DeleteBidAskByID should error correctly")

	updates.UpdateTime = time.Now()
	err = d.DeleteBidAskByID(updates, false)
	assert.NoError(t, err, "DeleteBidAskByID should not error")

	ob, err := d.Retrieve()
	assert.NoError(t, err, "Retrieve should not error")
	assert.Empty(t, ob.Asks, "Asks should be empty")
	assert.Empty(t, ob.Bids, "Bids should be empty")

	updates = &Update{
		Bids:       Tranches{{Price: 1337, Amount: 2, ID: 1}},
		UpdateTime: time.Now(),
	}
	err = d.DeleteBidAskByID(updates, false)
	assert.ErrorIs(t, err, errIDCannotBeMatched, "DeleteBidAskByID should error correctly")

	updates = &Update{
		Asks:       Tranches{{Price: 1337, Amount: 2, ID: 2}},
		UpdateTime: time.Now(),
	}
	err = d.DeleteBidAskByID(updates, false)
	assert.ErrorIs(t, err, errIDCannotBeMatched, "DeleteBidAskByID should error correctly")

	updates = &Update{
		Asks:       Tranches{{Price: 1337, Amount: 2, ID: 2}},
		UpdateTime: time.Now(),
	}
	err = d.DeleteBidAskByID(updates, true)
	assert.NoError(t, err, "DeleteBidAskByID should not error")
}

func TestUpdateBidAskByID(t *testing.T) {
	t.Parallel()
	d := NewDepth(id)
	err := d.LoadSnapshot(Tranches{{Price: 1337, Amount: 1, ID: 1}}, Tranches{{Price: 1337, Amount: 10, ID: 2}}, 0, time.Now(), false)
	assert.NoError(t, err, "LoadSnapshot should not error")

	updates := &Update{
		Bids: Tranches{{Price: 1337, Amount: 2, ID: 1}},
		Asks: Tranches{{Price: 1337, Amount: 2, ID: 2}},
	}

	err = d.UpdateBidAskByID(updates)
	assert.ErrorIs(t, err, errLastUpdatedNotSet, "UpdateBidAskByID should error correctly")

	updates.UpdateTime = time.Now()
	err = d.UpdateBidAskByID(updates)
	assert.NoError(t, err, "UpdateBidAskByID should not error")

	ob, err := d.Retrieve()
	assert.NoError(t, err, "Retrieve should not error")
	assert.Equal(t, 2.0, ob.Asks[0].Amount, "First ask amount should be correct")
	assert.Equal(t, 2.0, ob.Bids[0].Amount, "First bid amount should be correct")

	updates = &Update{
		Bids:       Tranches{{Price: 1337, Amount: 2, ID: 666}},
		UpdateTime: time.Now(),
	}
	// random unmatching IDs
	err = d.UpdateBidAskByID(updates)
	assert.ErrorIs(t, err, errIDCannotBeMatched, "UpdateBidAskByID should error correctly")

	updates = &Update{
		Asks:       Tranches{{Price: 1337, Amount: 2, ID: 69}},
		UpdateTime: time.Now(),
	}
	err = d.UpdateBidAskByID(updates)
	assert.ErrorIs(t, err, errIDCannotBeMatched, "UpdateBidAskByID should error correctly")
}

func TestInsertBidAskByID(t *testing.T) {
	t.Parallel()
	d := NewDepth(id)
	err := d.LoadSnapshot(Tranches{{Price: 1337, Amount: 1, ID: 1}}, Tranches{{Price: 1337, Amount: 10, ID: 2}}, 0, time.Now(), false)
	assert.NoError(t, err, "LoadSnapshot should not error")

	updates := &Update{
		Asks: Tranches{{Price: 1337, Amount: 2, ID: 3}},
	}
	err = d.InsertBidAskByID(updates)
	assert.ErrorIs(t, err, errLastUpdatedNotSet, "InsertBidAskByID should error correctly")

	updates.UpdateTime = time.Now()

	err = d.InsertBidAskByID(updates)
	assert.ErrorIs(t, err, errCollisionDetected, "InsertBidAskByID should error correctly on collision")

	err = d.LoadSnapshot(Tranches{{Price: 1337, Amount: 1, ID: 1}}, Tranches{{Price: 1337, Amount: 10, ID: 2}}, 0, time.Now(), false)
	assert.NoError(t, err, "LoadSnapshot should not error")

	updates = &Update{
		Bids:       Tranches{{Price: 1337, Amount: 2, ID: 3}},
		UpdateTime: time.Now(),
	}

	err = d.InsertBidAskByID(updates)
	assert.ErrorIs(t, err, errCollisionDetected, "InsertBidAskByID should error correctly on collision")

	err = d.LoadSnapshot(Tranches{{Price: 1337, Amount: 1, ID: 1}}, Tranches{{Price: 1337, Amount: 10, ID: 2}}, 0, time.Now(), false)
	assert.NoError(t, err, "LoadSnapshot should not error")

	updates = &Update{
		Bids:       Tranches{{Price: 1338, Amount: 2, ID: 3}},
		Asks:       Tranches{{Price: 1336, Amount: 2, ID: 4}},
		UpdateTime: time.Now(),
	}
	err = d.InsertBidAskByID(updates)
	assert.NoError(t, err, "InsertBidAskByID should not error")

	ob, err := d.Retrieve()
	assert.NoError(t, err, "Retrieve should not error")
	assert.Len(t, ob.Asks, 2, "Should have correct Asks")
	assert.Len(t, ob.Bids, 2, "Should have correct Bids")
}

func TestUpdateInsertByID(t *testing.T) {
	t.Parallel()
	d := NewDepth(id)
	err := d.LoadSnapshot(Tranches{{Price: 1337, Amount: 1, ID: 1}}, Tranches{{Price: 1337, Amount: 10, ID: 2}}, 0, time.Now(), false)
	assert.NoError(t, err, "LoadSnapshot should not error")

	updates := &Update{
		Bids: Tranches{{Price: 1338, Amount: 0, ID: 3}},
		Asks: Tranches{{Price: 1336, Amount: 2, ID: 4}},
	}
	err = d.UpdateInsertByID(updates)
	assert.ErrorIs(t, err, errLastUpdatedNotSet, "UpdateInsertByID should error correctly")

	updates.UpdateTime = time.Now()
	err = d.UpdateInsertByID(updates)
	assert.ErrorIs(t, err, errAmountCannotBeLessOrEqualToZero, "UpdateInsertByID should error correctly")

	// Above will invalidate the book
	_, err = d.Retrieve()
	assert.ErrorIs(t, err, ErrOrderbookInvalid, "Retrieve should error correctly")

	err = d.LoadSnapshot(Tranches{{Price: 1337, Amount: 1, ID: 1}}, Tranches{{Price: 1337, Amount: 10, ID: 2}}, 0, time.Now(), false)
	assert.NoError(t, err, "LoadSnapshot should not error")

	updates = &Update{
		Bids:       Tranches{{Price: 1338, Amount: 2, ID: 3}},
		Asks:       Tranches{{Price: 1336, Amount: 0, ID: 4}},
		UpdateTime: time.Now(),
	}
	err = d.UpdateInsertByID(updates)
	assert.ErrorIs(t, err, errAmountCannotBeLessOrEqualToZero, "UpdateInsertByID should error correctly")

	// Above will invalidate the book
	_, err = d.Retrieve()
	assert.ErrorIs(t, err, ErrOrderbookInvalid, "Retrieve should error correctly")

	err = d.LoadSnapshot(Tranches{{Price: 1337, Amount: 1, ID: 1}}, Tranches{{Price: 1337, Amount: 10, ID: 2}}, 0, time.Now(), false)
	assert.NoError(t, err, "LoadSnapshot should not error")

	updates = &Update{
		Bids:       Tranches{{Price: 1338, Amount: 2, ID: 3}},
		Asks:       Tranches{{Price: 1336, Amount: 2, ID: 4}},
		UpdateTime: time.Now(),
	}
	err = d.UpdateInsertByID(updates)
	assert.NoError(t, err, "UpdateInsertByID should not error")

	ob, err := d.Retrieve()
	assert.NoError(t, err, "Retrieve should not error")
	assert.Len(t, ob.Asks, 2, "Should have correct Asks")
	assert.Len(t, ob.Bids, 2, "Should have correct Bids")
}

func TestAssignOptions(t *testing.T) {
	t.Parallel()
	d := Depth{}
	cp := currency.NewPair(currency.LINK, currency.BTC)
	tn := time.Now()
	d.AssignOptions(&Base{
		Exchange:         "test",
		Pair:             cp,
		Asset:            asset.Spot,
		LastUpdated:      tn,
		LastUpdateID:     1337,
		PriceDuplication: true,
		IsFundingRate:    true,
		VerifyOrderbook:  true,
		RestSnapshot:     true,
		IDAlignment:      true,
	})

	assert.Equal(t, "test", d.exchange, "exchange should be correct")
	assert.Equal(t, cp, d.pair, "pair should be correct")
	assert.Equal(t, asset.Spot, d.asset, "asset should be correct")
	assert.Equal(t, tn, d.lastUpdated, "lastUpdated should be correct")
	assert.EqualValues(t, 1337, d.lastUpdateID, "lastUpdatedID should be correct")
	assert.True(t, d.priceDuplication, "priceDuplication should be correct")
	assert.True(t, d.isFundingRate, "isFundingRate should be correct")
	assert.True(t, d.VerifyOrderbook, "VerifyOrderbook should be correct")
	assert.True(t, d.restSnapshot, "restSnapshot should be correct")
	assert.True(t, d.idAligned, "idAligned should be correct")
}

func TestGetName(t *testing.T) {
	t.Parallel()
	d := Depth{}
	d.exchange = "test"
	assert.Equal(t, "test", d.GetName(), "GetName should return correct value")
}

func TestIsRestSnapshot(t *testing.T) {
	t.Parallel()
	d := Depth{}
	d.restSnapshot = true
	err := d.Invalidate(nil)
	assert.ErrorIs(t, err, ErrOrderbookInvalid, "Invalidate should error correctly")
	_, err = d.IsRESTSnapshot()
	assert.ErrorIs(t, err, ErrOrderbookInvalid, "IsRESTSnapshot should error correctly")

	d.validationError = nil
	b, err := d.IsRESTSnapshot()
	assert.NoError(t, err, "IsRESTSnapshot should not error")
	assert.True(t, b, "IsRESTSnapshot should return correct value")
}

func TestLastUpdateID(t *testing.T) {
	t.Parallel()
	d := Depth{}
	err := d.Invalidate(nil)
	assert.ErrorIs(t, err, ErrOrderbookInvalid, "Invalidate should error correctly")

	_, err = d.LastUpdateID()
	assert.ErrorIs(t, err, ErrOrderbookInvalid, "LastUpdateID should error correctly")

	d.validationError = nil
	d.lastUpdateID = 1337
	id, err := d.LastUpdateID()
	assert.NoError(t, err, "LastUpdateID should not error")

	assert.EqualValues(t, 1337, id, "LastUpdateID should return correct value")
}

func TestIsFundingRate(t *testing.T) {
	t.Parallel()
	d := Depth{}
	d.isFundingRate = true
	assert.True(t, d.IsFundingRate(), "IsFundingRate should return true")
}

func TestPublish(t *testing.T) {
	t.Parallel()
	d := Depth{}
	err := d.Invalidate(nil)
	assert.ErrorIs(t, err, ErrOrderbookInvalid, "Invalidate should error correctly")
	d.Publish()
	d.validationError = nil
	d.Publish()
}

func TestIsValid(t *testing.T) {
	t.Parallel()
	d := Depth{}
	assert.True(t, d.IsValid(), "IsValid should return correct value")
	err := d.Invalidate(nil)
	assert.ErrorIs(t, err, ErrOrderbookInvalid, "Invalidate should error correctly")
	assert.False(t, d.IsValid(), "IsValid should return correct value after Invalidate")
}

func TestGetMidPrice_Depth(t *testing.T) {
	t.Parallel()
	_, err := getInvalidDepth().GetMidPrice()
	assert.ErrorIs(t, err, ErrOrderbookInvalid, "GetMidPrice should error correctly")

	depth := NewDepth(id)
	_, err = depth.GetMidPrice()
	assert.ErrorIs(t, err, errNoLiquidity, "GetMidPrice should error correctly")

	err = depth.LoadSnapshot(bid, ask, 0, time.Now(), true)
	assert.NoError(t, err, "LoadSnapshot should not error")

	mid, err := depth.GetMidPrice()
	assert.NoError(t, err, "GetMidPrice should not error")
	assert.Equal(t, 1336.5, mid, "Mid price should be correct")
}

func TestGetMidPriceNoLock_Depth(t *testing.T) {
	t.Parallel()
	depth := NewDepth(id)
	_, err := depth.getMidPriceNoLock()
	assert.ErrorIs(t, err, errNoLiquidity, "getMidPriceNoLock should error correctly")

	err = depth.LoadSnapshot(bid, nil, 0, time.Now(), true)
	assert.NoError(t, err, "LoadSnapshot should not error")

	_, err = depth.getMidPriceNoLock()
	assert.ErrorIs(t, err, errNoLiquidity, "getMidPriceNoLock should error correctly")

	err = depth.LoadSnapshot(bid, ask, 0, time.Now(), true)
	assert.NoError(t, err, "LoadSnapshot should not error")

	mid, err := depth.getMidPriceNoLock()
	assert.NoError(t, err, "getMidPriceNoLock should not error")
	assert.Equal(t, 1336.5, mid, "Mid price should be correct")
}

func TestGetBestBidASk_Depth(t *testing.T) {
	t.Parallel()
	_, err := getInvalidDepth().GetBestBid()
	assert.ErrorIs(t, err, ErrOrderbookInvalid, "getInvalidDepth should error correctly")

	_, err = getInvalidDepth().GetBestAsk()
	assert.ErrorIs(t, err, ErrOrderbookInvalid, "getInvalidDepth should error correctly")

	depth := NewDepth(id)
	_, err = depth.GetBestBid()
	assert.ErrorIs(t, err, errNoLiquidity, "GetBestBid should error correctly")

	_, err = depth.GetBestAsk()
	assert.ErrorIs(t, err, errNoLiquidity, "GetBestAsk should error correctly")

	err = depth.LoadSnapshot(bid, ask, 0, time.Now(), true)
	assert.NoError(t, err, "LoadSnapshot should not error")

	mid, err := depth.GetBestBid()
	assert.NoError(t, err, "GetBestBid should not error")
	assert.Equal(t, 1336.0, mid, "Mid price should be correct")

	mid, err = depth.GetBestAsk()
	assert.NoError(t, err, "GetBestAsk should not error")
	assert.Equal(t, 1337.0, mid, "Mid price should be correct")
}

func TestGetSpreadAmount(t *testing.T) {
	t.Parallel()
	_, err := getInvalidDepth().GetSpreadAmount()
	assert.ErrorIs(t, err, ErrOrderbookInvalid, "GetSpreadAmount should error correctly")

	depth := NewDepth(id)

	_, err = depth.GetSpreadAmount()
	assert.ErrorIs(t, err, errNoLiquidity, "GetSpreadAmount should error correctly")

	err = depth.LoadSnapshot(nil, ask, 0, time.Now(), true)
	assert.NoError(t, err, "LoadSnapshot should not error")

	_, err = depth.GetSpreadAmount()
	assert.ErrorIs(t, err, errNoLiquidity, "GetSpreadAmount should error correctly")

	err = depth.LoadSnapshot(bid, ask, 0, time.Now(), true)
	assert.NoError(t, err, "LoadSnapshot should not error")

	spread, err := depth.GetSpreadAmount()
	assert.NoError(t, err, "GetSpreadAmount should not error")
	assert.Equal(t, 1.0, spread, "spread should be correct")
}

func TestGetSpreadPercentage(t *testing.T) {
	t.Parallel()
	_, err := getInvalidDepth().GetSpreadPercentage()
	assert.ErrorIs(t, err, ErrOrderbookInvalid, "GetSpreadPercentage should error correctly")

	depth := NewDepth(id)

	_, err = depth.GetSpreadPercentage()
	assert.ErrorIs(t, err, errNoLiquidity, "GetSpreadPercentage should error correctly")

	err = depth.LoadSnapshot(nil, ask, 0, time.Now(), true)
	assert.NoError(t, err, "LoadSnapshot should not error")

	_, err = depth.GetSpreadPercentage()
	assert.ErrorIs(t, err, errNoLiquidity, "GetSpreadPercentage should error correctly")

	err = depth.LoadSnapshot(bid, ask, 0, time.Now(), true)
	assert.NoError(t, err, "LoadSnapshot should not error")

	spread, err := depth.GetSpreadPercentage()
	assert.NoError(t, err, "GetSpreadPercentage should not error")
	assert.Equal(t, 0.07479431563201197, spread, "spread should be correct")
}

func TestGetImbalance_Depth(t *testing.T) {
	t.Parallel()
	_, err := getInvalidDepth().GetImbalance()
	assert.ErrorIs(t, err, ErrOrderbookInvalid, "GetImbalance should error correctly")

	depth := NewDepth(id)

	_, err = depth.GetImbalance()
	assert.ErrorIs(t, err, errNoLiquidity, "GetImbalance should error correctly")

	err = depth.LoadSnapshot(nil, ask, 0, time.Now(), true)
	assert.NoError(t, err, "LoadSnapshot should not error")

	_, err = depth.GetImbalance()
	assert.ErrorIs(t, err, errNoLiquidity, "GetImbalance should error correctly")

	err = depth.LoadSnapshot(bid, ask, 0, time.Now(), true)
	assert.NoError(t, err, "LoadSnapshot should not error")

	imbalance, err := depth.GetImbalance()
	assert.NoError(t, err, "GetImbalance should not error")
	assert.Zero(t, imbalance, "imbalance should be correct")
}

func TestGetTranches(t *testing.T) {
	t.Parallel()
	_, _, err := getInvalidDepth().GetTranches(0)
	assert.ErrorIs(t, err, ErrOrderbookInvalid, "GetTranches should error correctly")

	depth := NewDepth(id)

	_, _, err = depth.GetTranches(-1)
	assert.ErrorIs(t, err, errInvalidBookDepth, "GetTranches should error correctly")

	askT, bidT, err := depth.GetTranches(0)
	assert.NoError(t, err, "GetTranches should not error")
	assert.Empty(t, askT, "Ask tranche should be empty")
	assert.Empty(t, bidT, "Bid tranche should be empty")

	err = depth.LoadSnapshot(bid, ask, 0, time.Now(), true)
	assert.NoError(t, err, "LoadSnapshot should not error")

	askT, bidT, err = depth.GetTranches(0)
	assert.NoError(t, err, "GetTranches should not error")
	assert.Len(t, askT, 20, "asks should have correct number of tranches")
	assert.Len(t, bidT, 20, "bids should have correct number of tranches")

	askT, bidT, err = depth.GetTranches(5)
	assert.NoError(t, err, "GetTranches should not error")
	assert.Len(t, askT, 5, "asks should have correct number of tranches")
	assert.Len(t, bidT, 5, "bids should have correct number of tranches")
}

func TestGetPair(t *testing.T) {
	t.Parallel()
	depth := NewDepth(id)

	_, err := depth.GetPair()
	assert.ErrorIs(t, err, currency.ErrCurrencyPairEmpty, "GetPair should error correctly")

	expected := currency.NewPair(currency.BTC, currency.WABI)
	depth.pair = expected

	pair, err := depth.GetPair()
	assert.NoError(t, err, "GetPair should not error")

	assert.Equal(t, expected, pair, "GetPair should return correct pair")
}

func getInvalidDepth() *Depth {
	depth := NewDepth(id)
	_ = depth.Invalidate(errors.New("invalid reasoning"))
	return depth
}

func TestMovementMethods(t *testing.T) {
	t.Parallel()

	callMethod := func(i any, name string, args []any) (*Movement, error) {
		m := reflect.ValueOf(i).MethodByName(name)
		valueArgs := []reflect.Value{}
		for _, i := range args {
			valueArgs = append(valueArgs, reflect.ValueOf(i))
		}
		r := m.Call(valueArgs)
		movement, ok := r[0].Interface().(*Movement)
		assert.True(t, ok, "Should return an Movement type")
		if err, ok := r[1].Interface().(error); ok {
			return movement, err
		}
		return movement, nil
	}

	for _, tt := range movementTests {
		tt := tt
		t.Run(tt.name, func(t *testing.T) {
			t.Parallel()
			depth := NewDepth(id)
			methodName := strings.Split(tt.name, "_")[0]

			_, err := callMethod(getInvalidDepth(), methodName, tt.tests[0].inputs)
			assert.ErrorIsf(t, err, ErrOrderbookInvalid, "should error correctly with an invalid orderbook")

			_, err = callMethod(depth, methodName, tt.tests[0].inputs)
			assert.ErrorIs(t, err, errNoLiquidity, "should error correctly with no liquidity")

			err = depth.LoadSnapshot(bid, ask, 0, time.Now(), true)
			assert.NoError(t, err, "LoadSnapshot should not error")

			for i, subT := range tt.tests {
				move, err := callMethod(depth, methodName, subT.inputs)
				assert.NoErrorf(t, err, "sub test %d should not error", i)
				meta := reflect.Indirect(reflect.ValueOf(move))
				metaExpect := reflect.Indirect(reflect.ValueOf(subT.expect))
				for j := 0; j < metaExpect.NumField(); j++ {
					field := meta.Field(j)
					expect := metaExpect.Field(j)
					if field.CanFloat() && !expect.IsZero() {
						assert.InDeltaf(t, field.Float(), expect.Float(), accuracy10dp, "sub test %d movement %s should be correct", i, meta.Type().Field(j).Name)
					}
				}
				assert.Equal(t, subT.expect.FullBookSideConsumed, move.FullBookSideConsumed, "sub test %d movement FullBookSideConsumed should be correct", i)
			}
		})
	}
}

type movementTest struct {
	inputs []any
	expect Movement
}

var zero = accuracy10dp // Hack to allow testing of 0 values when we want without testing other fields we haven't specified

var movementTests = []struct {
	name  string
	tests []movementTest
}{
	{"HitTheBidsByImpactSlippage",
		[]movementTest{
			{[]any{0.7485029940119761, 1336.0}, Movement{Sold: 10}}, // First and second price from best bid - price level target 1326 (which should be kept)
			{[]any{1.4221556886227544, 1336.0}, Movement{Sold: 19}}, // All the way up to the last price from best bid price
		}},
	{"HitTheBidsByImpactSlippageFromMid",
		[]movementTest{
			{[]any{0.7485029940119761}, Movement{Sold: 10.0}}, // First and second price from mid - price level target 1326 (which should be kept)
			{[]any{1.4221556886227544}, Movement{Sold: 19.0}}, // All the way up to the last price from best bid price
		}},
	{"HitTheBidsByNominalSlippageFromMid",
		[]movementTest{
			{[]any{0.03741114852226}, Movement{Sold: 1.0}},  // First price from mid point
			{[]any{0.74822297044519}, Movement{Sold: 20.0}}, // All the way up to the last price from mid price
		}},
	{"HitTheBidsByNominalSlippageFromBest",
		[]movementTest{
			{[]any{0.037425149700599}, Movement{Sold: 2.0}},                             // First and second price from best bid
			{[]any{0.71107784431138}, Movement{Sold: 20.0, FullBookSideConsumed: true}}, // All the way up to the last price from best bid price
		}},
	{"LiftTheAsksByNominalSlippage",
		[]movementTest{
			{[]any{0.037397157816006, 1337.0}, Movement{Sold: 2675.0}}, // First and second price
			{[]any{0.71054599850411, 1337.0}, Movement{Sold: 26930.0}}, // All the way up to the last price
		}},
	{"LiftTheAsksByNominalSlippageFromMid",
		[]movementTest{
			{[]any{0.074822297044519}, Movement{Sold: 2675.0}}, // First price from mid point
			{[]any{0.74822297044519}, Movement{Sold: 26930.0}}, // All the way up to the last price from mid price
		}},
	{"LiftTheAsksByNominalSlippageFromBest",
		[]movementTest{
			{[]any{0.037397157816006}, Movement{Sold: 2675.0}}, // First and second price from best bid
			{[]any{0.71054599850411}, Movement{Sold: 26930.0}}, // All the way up to the last price from best bid price
		}},
	{"HitTheBidsByImpactSlippageFromBest",
		[]movementTest{
			{[]any{0.7485029940119761}, Movement{Sold: 10.0}}, // First and second price from mid - price level target 1326 (which should be kept)
			{[]any{1.4221556886227544}, Movement{Sold: 19.0}}, // All the way up to the last price from best bid price
		}},
	{"LiftTheAsksByImpactSlippage",
		[]movementTest{
			{[]any{0.7479431563201197, 1337.0}, Movement{Sold: 13415.0}}, // First and second price from best bid - price level target 1326 (which should be kept)
			{[]any{1.4210919970082274, 1337.0}, Movement{Sold: 25574.0}}, // All the way up to the last price from best bid price
		}},
	{"LiftTheAsksByImpactSlippageFromMid",
		[]movementTest{
			{[]any{0.7485029940119761}, Movement{Sold: 13415.0}}, // First and second price from mid - price level target 1326 (which should be kept)
			{[]any{1.4221556886227544}, Movement{Sold: 25574.0}}, // All the way up to the last price from best bid price
		}},
	{"LiftTheAsksByImpactSlippageFromBest",
		[]movementTest{
			{[]any{0.7479431563201197}, Movement{Sold: 13415.0}}, // First and second price from mid - price level target 1326 (which should be kept)
			// All the way up to the last price from best bid price
			// This goes to price 1356, it will not count that tranches' volume as it is needed to sustain the slippage.
			{[]any{1.4210919970082274}, Movement{Sold: 25574.0}},
		}},
	{"HitTheBidsByNominalSlippage",
		[]movementTest{
			{[]any{0.0, 1336.0}, Movement{Sold: 1.0, NominalPercentage: 0.0, StartPrice: 1336.0, EndPrice: 1336.0}},                                                          // 1st
			{[]any{0.037425149700598806, 1336.0}, Movement{Sold: 2.0, NominalPercentage: 0.037425149700598806, StartPrice: 1336.0, EndPrice: 1335.0}},                        // 2nd
			{[]any{0.02495009980039353, 1336.0}, Movement{Sold: 1.5, NominalPercentage: 0.02495009980039353, StartPrice: 1336.0, EndPrice: 1335.0}},                          // 1.5ish
			{[]any{0.7110778443113772, 1336.0}, Movement{Sold: 20, NominalPercentage: 0.7110778443113772, StartPrice: 1336.0, EndPrice: 1317.0, FullBookSideConsumed: true}}, // All
		}},
	{"HitTheBids",
		[]movementTest{
			{[]any{20.1, 1336.0, false}, Movement{Sold: 20.0, FullBookSideConsumed: true}},
			{[]any{1.0, 1336.0, false}, Movement{ImpactPercentage: 0.07485029940119761, NominalPercentage: zero, SlippageCost: zero}},
			{[]any{19.5, 1336.0, false}, Movement{NominalPercentage: 0.692845079072617, ImpactPercentage: 1.4221556886227544, SlippageCost: 180.5}},
			{[]any{20.0, 1336.0, false}, Movement{NominalPercentage: 0.7110778443113772, ImpactPercentage: FullLiquidityExhaustedPercentage, SlippageCost: 190.0, FullBookSideConsumed: true}},
		}},
	{"HitTheBids_QuotationRequired",
		[]movementTest{
			{[]any{26531.0, 1336.0, true}, Movement{Sold: 20.0, FullBookSideConsumed: true}},
			{[]any{1336.0, 1336.0, true}, Movement{ImpactPercentage: 0.07485029940119761, NominalPercentage: zero, SlippageCost: zero}},
			{[]any{25871.5, 1336.0, true}, Movement{NominalPercentage: 0.692845079072617, ImpactPercentage: 1.4221556886227544, SlippageCost: 180.5}},
			{[]any{26530.0, 1336.0, true}, Movement{NominalPercentage: 0.7110778443113772, ImpactPercentage: FullLiquidityExhaustedPercentage, SlippageCost: 190.0, FullBookSideConsumed: true}},
		}},
	{"HitTheBidsFromMid",
		[]movementTest{
			{[]any{20.1, false}, Movement{Sold: 20.0, FullBookSideConsumed: true}},
			{[]any{1.0, false}, Movement{ImpactPercentage: 0.11223344556677892, NominalPercentage: 0.03741114852225963, SlippageCost: zero}}, // mid price 1336.5 -> 1335
			{[]any{19.5, false}, Movement{NominalPercentage: 0.7299970262933156, ImpactPercentage: 1.4590347923681257, SlippageCost: 180.5}},
			{[]any{20.0, false}, Movement{NominalPercentage: 0.7482229704451926, ImpactPercentage: FullLiquidityExhaustedPercentage, SlippageCost: 190.0, FullBookSideConsumed: true}},
		}},
	{"HitTheBidsFromMid_QuotationRequired",
		[]movementTest{
			{[]any{26531.0, true}, Movement{Sold: 20.0, FullBookSideConsumed: true}},
			{[]any{1336.0, true}, Movement{ImpactPercentage: 0.11223344556677892, NominalPercentage: 0.03741114852225963, SlippageCost: zero}}, // mid price 1336.5 -> 1335
			{[]any{25871.5, true}, Movement{NominalPercentage: 0.7299970262933156, ImpactPercentage: 1.4590347923681257, SlippageCost: 180.5}},
			{[]any{26530.0, true}, Movement{NominalPercentage: 0.7482229704451926, ImpactPercentage: FullLiquidityExhaustedPercentage, SlippageCost: 190.0, FullBookSideConsumed: true}},
		}},
	{"HitTheBidsFromBest",
		[]movementTest{
			{[]any{20.1, false}, Movement{Sold: 20.0, FullBookSideConsumed: true}},
			{[]any{1.0, false}, Movement{ImpactPercentage: 0.07485029940119761, NominalPercentage: zero, SlippageCost: zero}},
			{[]any{19.5, false}, Movement{NominalPercentage: 0.692845079072617, ImpactPercentage: 1.4221556886227544, SlippageCost: 180.5}},
			{[]any{20.0, false}, Movement{NominalPercentage: 0.7110778443113772, ImpactPercentage: FullLiquidityExhaustedPercentage, SlippageCost: 190.0, FullBookSideConsumed: true}},
		}},
	{"HitTheBidsFromBest_QuotationRequired",
		[]movementTest{
			{[]any{26531.0, true}, Movement{Sold: 20.0, FullBookSideConsumed: true}},
			{[]any{1336.0, true}, Movement{ImpactPercentage: 0.07485029940119761, NominalPercentage: zero, SlippageCost: zero}},
			{[]any{25871.5, true}, Movement{NominalPercentage: 0.692845079072617, ImpactPercentage: 1.4221556886227544, SlippageCost: 180.5}},
			{[]any{26530.0, true}, Movement{NominalPercentage: 0.7110778443113772, ImpactPercentage: FullLiquidityExhaustedPercentage, SlippageCost: 190.0, FullBookSideConsumed: true}},
		}},
	{"LiftTheAsks",
		[]movementTest{
			{[]any{26931.0, 1337.0, false}, Movement{Sold: 26930.0, FullBookSideConsumed: true}},
			{[]any{1337.0, 1337.0, false}, Movement{ImpactPercentage: 0.07479431563201197, NominalPercentage: zero, SlippageCost: zero}},
			{[]any{26900.0, 1337.0, false}, Movement{NominalPercentage: 0.7097591258590459, ImpactPercentage: 1.4210919970082274, SlippageCost: 189.57964601770072}},
			{[]any{26930.0, 1336.0, false}, Movement{NominalPercentage: 0.7859281437125748, ImpactPercentage: FullLiquidityExhaustedPercentage, SlippageCost: 190.0, FullBookSideConsumed: true}},
		}},
	{"LiftTheAsks_BaseRequired",
		[]movementTest{
			{[]any{21.0, 1337.0, true}, Movement{Sold: 26930.0, FullBookSideConsumed: true}},
			{[]any{1.0, 1337.0, true}, Movement{ImpactPercentage: 0.07479431563201197, NominalPercentage: zero, SlippageCost: zero}},
			{[]any{19.97787610619469, 1337.0, true}, Movement{NominalPercentage: 0.7097591258590459, ImpactPercentage: 1.4210919970082274, SlippageCost: 189.57964601770072}},
			{[]any{20.0, 1336.0, true}, Movement{NominalPercentage: 0.7859281437125748, ImpactPercentage: FullLiquidityExhaustedPercentage, SlippageCost: 190.0, FullBookSideConsumed: true}},
		}},
	{"LiftTheAsksFromMid",
		[]movementTest{
			{[]any{26931.0, false}, Movement{Sold: 26930.0, FullBookSideConsumed: true}},
			{[]any{1337.0, false}, Movement{NominalPercentage: 0.03741114852225963, ImpactPercentage: 0.11223344556677892, SlippageCost: zero}},
			{[]any{26900.0, false}, Movement{NominalPercentage: 0.747435803422031, ImpactPercentage: 1.4590347923681257, SlippageCost: 189.57964601770072}},
			{[]any{26930.0, false}, Movement{NominalPercentage: 0.7482229704451926, ImpactPercentage: FullLiquidityExhaustedPercentage, SlippageCost: 190.0, FullBookSideConsumed: true}},
		}},
	{"LiftTheAsksFromMid_BaseRequired",
		[]movementTest{
			{[]any{21.0, true}, Movement{Sold: 26930.0, FullBookSideConsumed: true}},
			{[]any{1.0, true}, Movement{NominalPercentage: 0.03741114852225963, ImpactPercentage: 0.11223344556677892, SlippageCost: zero}},
			{[]any{19.97787610619469, true}, Movement{NominalPercentage: 0.7474358034220139, ImpactPercentage: 1.4590347923681257, SlippageCost: 189.5796460176971}},
			{[]any{20.0, true}, Movement{NominalPercentage: 0.7482229704451926, ImpactPercentage: FullLiquidityExhaustedPercentage, SlippageCost: 190.0, FullBookSideConsumed: true}},
		}},
	{"LiftTheAsksFromBest",
		[]movementTest{
			{[]any{26931.0, false}, Movement{Sold: 26930.0, FullBookSideConsumed: true}},
			{[]any{1337.0, false}, Movement{NominalPercentage: zero, ImpactPercentage: 0.07479431563201197, SlippageCost: zero}},
			{[]any{26900.0, false}, Movement{NominalPercentage: 0.7097591258590459, ImpactPercentage: 1.4210919970082274, SlippageCost: 189.579646017701}},
			{[]any{26930.0, false}, Movement{NominalPercentage: 0.7105459985041137, ImpactPercentage: FullLiquidityExhaustedPercentage, SlippageCost: 190.0, FullBookSideConsumed: true}},
		}},
	{"LiftTheAsksFromBest_BaseRequired",
		[]movementTest{
			{[]any{21.0, true}, Movement{Sold: 26930.0, FullBookSideConsumed: true}},
			{[]any{1.0, true}, Movement{NominalPercentage: zero, ImpactPercentage: 0.07479431563201197, SlippageCost: zero}},
			{[]any{19.97787610619469, true}, Movement{NominalPercentage: 0.7097591258590459, ImpactPercentage: 1.4210919970082274, SlippageCost: 189.579646017701}},
			{[]any{20.0, true}, Movement{NominalPercentage: 0.7105459985041137, ImpactPercentage: FullLiquidityExhaustedPercentage, SlippageCost: 190.0, FullBookSideConsumed: true}},
		}},
}<|MERGE_RESOLUTION|>--- conflicted
+++ resolved
@@ -202,17 +202,10 @@
 	assert.NoError(t, err, "UpdateBidAskByPrice should not error")
 
 	updates := &Update{
-<<<<<<< HEAD
-		Bids:         Items{{Price: 1337, Amount: 2, ID: 1}},
-		Asks:         Items{{Price: 1338, Amount: 3, ID: 2}},
+		Bids:         Tranches{{Price: 1337, Amount: 2, ID: 1}},
+		Asks:         Tranches{{Price: 1338, Amount: 3, ID: 2}},
 		LastUpdateID: 1,
 		UpdateTime:   time.Now(),
-=======
-		Bids:       Tranches{{Price: 1337, Amount: 2, ID: 1}},
-		Asks:       Tranches{{Price: 1338, Amount: 3, ID: 2}},
-		UpdateID:   1,
-		UpdateTime: time.Now(),
->>>>>>> 4cd4fb06
 	}
 	err = d.UpdateBidAskByPrice(updates)
 	assert.NoError(t, err, "UpdateBidAskByPrice should not error")
@@ -223,17 +216,10 @@
 	assert.Equal(t, 2.0, ob.Bids[0].Amount, "Bids amount should be correct")
 
 	updates = &Update{
-<<<<<<< HEAD
-		Bids:         Items{{Price: 1337, Amount: 0, ID: 1}},
-		Asks:         Items{{Price: 1338, Amount: 0, ID: 2}},
+		Bids:         Tranches{{Price: 1337, Amount: 0, ID: 1}},
+		Asks:         Tranches{{Price: 1338, Amount: 0, ID: 2}},
 		LastUpdateID: 2,
 		UpdateTime:   time.Now(),
-=======
-		Bids:       Tranches{{Price: 1337, Amount: 0, ID: 1}},
-		Asks:       Tranches{{Price: 1338, Amount: 0, ID: 2}},
-		UpdateID:   2,
-		UpdateTime: time.Now(),
->>>>>>> 4cd4fb06
 	}
 	err = d.UpdateBidAskByPrice(updates)
 	assert.NoError(t, err, "UpdateBidAskByPrice should not error")
