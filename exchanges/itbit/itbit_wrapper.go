--- conflicted
+++ resolved
@@ -492,11 +492,7 @@
 			ExecutedAmount:  allOrders[j].AmountFilled,
 			RemainingAmount: (allOrders[j].Amount - allOrders[j].AmountFilled),
 			Exchange:        i.Name,
-<<<<<<< HEAD
-			OrderDate:       orderDate,
-=======
 			Date:            orderDate,
->>>>>>> 1deeca99
 			Pair:            symbol,
 		})
 	}
@@ -556,11 +552,7 @@
 			ExecutedAmount:  allOrders[j].AmountFilled,
 			RemainingAmount: (allOrders[j].Amount - allOrders[j].AmountFilled),
 			Exchange:        i.Name,
-<<<<<<< HEAD
-			OrderDate:       orderDate,
-=======
 			Date:            orderDate,
->>>>>>> 1deeca99
 			Pair:            symbol,
 		})
 	}
