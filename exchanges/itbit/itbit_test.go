package itbit

import (
	"context"
	"log"
	"net/url"
	"os"
	"testing"
	"time"

	"github.com/thrasher-corp/gocryptotrader/common"
	"github.com/thrasher-corp/gocryptotrader/config"
	"github.com/thrasher-corp/gocryptotrader/core"
	"github.com/thrasher-corp/gocryptotrader/currency"
	exchange "github.com/thrasher-corp/gocryptotrader/exchanges"
	"github.com/thrasher-corp/gocryptotrader/exchanges/asset"
	"github.com/thrasher-corp/gocryptotrader/exchanges/order"
	"github.com/thrasher-corp/gocryptotrader/portfolio/withdraw"
)

var i ItBit

// Please provide your own keys to do proper testing
const (
	apiKey                  = ""
	apiSecret               = ""
	clientID                = ""
	canManipulateRealOrders = false
)

func TestMain(m *testing.M) {
	i.SetDefaults()
	cfg := config.GetConfig()
	err := cfg.LoadConfig("../../testdata/configtest.json", true)
	if err != nil {
		log.Fatal("Itbit load config error", err)
	}
	itbitConfig, err := cfg.GetExchangeConfig("ITBIT")
	if err != nil {
		log.Fatal("Itbit Setup() init error")
	}
	itbitConfig.API.AuthenticatedSupport = true
	itbitConfig.API.Credentials.Key = apiKey
	itbitConfig.API.Credentials.Secret = apiSecret
	itbitConfig.API.Credentials.ClientID = clientID

	err = i.Setup(itbitConfig)
	if err != nil {
		log.Fatal("Itbit setup error", err)
	}

	os.Exit(m.Run())
}

func TestGetTicker(t *testing.T) {
	t.Parallel()
	_, err := i.GetTicker(context.Background(), "XBTUSD")
	if err != nil {
		t.Error("GetTicker() error", err)
	}
}

func TestGetOrderbook(t *testing.T) {
	t.Parallel()
	_, err := i.GetOrderbook(context.Background(), "XBTUSD")
	if err != nil {
		t.Error("GetOrderbook() error", err)
	}
}

func TestGetTradeHistory(t *testing.T) {
	t.Parallel()
	_, err := i.GetTradeHistory(context.Background(), "XBTUSD", "0")
	if err != nil {
		t.Error("GetTradeHistory() error", err)
	}
}

func TestGetWallets(t *testing.T) {
	_, err := i.GetWallets(context.Background(), url.Values{})
	if err == nil {
		t.Error("GetWallets() Expected error")
	}
}

func TestCreateWallet(t *testing.T) {
	_, err := i.CreateWallet(context.Background(), "test")
	if err == nil {
		t.Error("CreateWallet() Expected error")
	}
}

func TestGetWallet(t *testing.T) {
	_, err := i.GetWallet(context.Background(), "1337")
	if err == nil {
		t.Error("GetWallet() Expected error")
	}
}

func TestGetWalletBalance(t *testing.T) {
	_, err := i.GetWalletBalance(context.Background(), "1337", "XRT")
	if err == nil {
		t.Error("GetWalletBalance() Expected error")
	}
}

func TestGetWalletTrades(t *testing.T) {
	_, err := i.GetWalletTrades(context.Background(), "1337", url.Values{})
	if err == nil {
		t.Error("GetWalletTrades() Expected error")
	}
}

func TestGetFundingHistory(t *testing.T) {
	_, err := i.GetFundingHistoryForWallet(context.Background(), "1337", url.Values{})
	if err == nil {
		t.Error("GetFundingHistory() Expected error")
	}
}

func TestPlaceOrder(t *testing.T) {
	_, err := i.PlaceOrder(context.Background(),
		"1337", order.Buy.Lower(),
		order.Limit.Lower(), "USD", 1, 0.2, "banjo",
		"sauce")
	if err == nil {
		t.Error("PlaceOrder() Expected error")
	}
}

func TestGetOrder(t *testing.T) {
	_, err := i.GetOrder(context.Background(), "1337", url.Values{})
	if err == nil {
		t.Error("GetOrder() Expected error")
	}
}

func TestCancelExistingOrder(t *testing.T) {
	t.Skip()
	err := i.CancelExistingOrder(context.Background(), "1337", "1337order")
	if err == nil {
		t.Error("CancelOrder() Expected error")
	}
}

func TestGetCryptoDepositAddress(t *testing.T) {
	_, err := i.GetCryptoDepositAddress(context.Background(), "1337", "AUD")
	if err == nil {
		t.Error("GetCryptoDepositAddress() Expected error")
	}
}

func TestWalletTransfer(t *testing.T) {
	_, err := i.WalletTransfer(context.Background(),
		"1337", "mywallet", "anotherwallet", 200, "USD")
	if err == nil {
		t.Error("WalletTransfer() Expected error")
	}
}

func setFeeBuilder() *exchange.FeeBuilder {
	return &exchange.FeeBuilder{
		Amount:  1,
		FeeType: exchange.CryptocurrencyTradeFee,
		Pair: currency.NewPairWithDelimiter(currency.BTC.String(),
			currency.LTC.String(),
			"_"),
		PurchasePrice:       1,
		FiatCurrency:        currency.USD,
		BankTransactionType: exchange.WireTransfer,
	}
}

// TestGetFeeByTypeOfflineTradeFee logic test
func TestGetFeeByTypeOfflineTradeFee(t *testing.T) {
	var feeBuilder = setFeeBuilder()
<<<<<<< HEAD
	i.GetFeeByType(context.Background(), feeBuilder)
=======
	_, err := i.GetFeeByType(feeBuilder)
	if err != nil {
		t.Fatal(err)
	}
>>>>>>> 1e79384b
	if !areTestAPIKeysSet() {
		if feeBuilder.FeeType != exchange.OfflineTradeFee {
			t.Errorf("Expected %v, received %v", exchange.OfflineTradeFee, feeBuilder.FeeType)
		}
	} else {
		if feeBuilder.FeeType != exchange.CryptocurrencyTradeFee {
			t.Errorf("Expected %v, received %v", exchange.CryptocurrencyTradeFee, feeBuilder.FeeType)
		}
	}
}

func TestGetFee(t *testing.T) {
	t.Parallel()
	var feeBuilder = setFeeBuilder()
	// CryptocurrencyTradeFee Basic
	if _, err := i.GetFee(feeBuilder); err != nil {
		t.Error(err)
	}

	// CryptocurrencyTradeFee High quantity
	feeBuilder = setFeeBuilder()
	feeBuilder.Amount = 1000
	feeBuilder.PurchasePrice = 1000
	if _, err := i.GetFee(feeBuilder); err != nil {
		t.Error(err)
	}

	// CryptocurrencyTradeFee IsMaker
	feeBuilder = setFeeBuilder()
	feeBuilder.IsMaker = true
	if _, err := i.GetFee(feeBuilder); err != nil {
		t.Error(err)
	}

	// CryptocurrencyTradeFee Negative purchase price
	feeBuilder = setFeeBuilder()
	feeBuilder.PurchasePrice = -1000
	if _, err := i.GetFee(feeBuilder); err != nil {
		t.Error(err)
	}
	// CryptocurrencyWithdrawalFee Basic
	feeBuilder = setFeeBuilder()
	feeBuilder.FeeType = exchange.CryptocurrencyWithdrawalFee
	if _, err := i.GetFee(feeBuilder); err != nil {
		t.Error(err)
	}

	// CryptocurrencyWithdrawalFee Invalid currency
	feeBuilder = setFeeBuilder()
	feeBuilder.Pair.Base = currency.NewCode("hello")
	feeBuilder.FeeType = exchange.CryptocurrencyWithdrawalFee
	if _, err := i.GetFee(feeBuilder); err != nil {
		t.Error(err)
	}

	// CryptocurrencyDepositFee Basic
	feeBuilder = setFeeBuilder()
	feeBuilder.FeeType = exchange.CryptocurrencyDepositFee
	if _, err := i.GetFee(feeBuilder); err != nil {
		t.Error(err)
	}

	// InternationalBankDepositFee Basic
	feeBuilder = setFeeBuilder()
	feeBuilder.FeeType = exchange.InternationalBankDepositFee
	if _, err := i.GetFee(feeBuilder); err != nil {
		t.Error(err)
	}

	// InternationalBankWithdrawalFee Basic
	feeBuilder = setFeeBuilder()
	feeBuilder.FeeType = exchange.InternationalBankWithdrawalFee
	feeBuilder.FiatCurrency = currency.USD
	if _, err := i.GetFee(feeBuilder); err != nil {
		t.Error(err)
	}
}

func TestFormatWithdrawPermissions(t *testing.T) {
	expectedResult := exchange.WithdrawCryptoViaWebsiteOnlyText + " & " + exchange.WithdrawFiatViaWebsiteOnlyText
	withdrawPermissions := i.FormatWithdrawPermissions()
	if withdrawPermissions != expectedResult {
		t.Errorf("Expected: %s, Received: %s", expectedResult, withdrawPermissions)
	}
}

func TestGetActiveOrders(t *testing.T) {
	var getOrdersRequest = order.GetOrdersRequest{
		Type:      order.AnyType,
		AssetType: asset.Spot,
	}

	_, err := i.GetActiveOrders(context.Background(), &getOrdersRequest)
	if areTestAPIKeysSet() && err != nil {
		t.Errorf("Could not get open orders: %s", err)
	} else if !areTestAPIKeysSet() && err == nil {
		t.Error("Expecting an error when no keys are set")
	}
}

func TestGetOrderHistory(t *testing.T) {
	var getOrdersRequest = order.GetOrdersRequest{
		Type:      order.AnyType,
		AssetType: asset.Spot,
	}

	_, err := i.GetOrderHistory(context.Background(), &getOrdersRequest)
	if areTestAPIKeysSet() && err != nil {
		t.Errorf("Could not get order history: %s", err)
	} else if !areTestAPIKeysSet() && err == nil {
		t.Error("Expecting an error when no keys are set")
	}
}

// Any tests below this line have the ability to impact your orders on the exchange. Enable canManipulateRealOrders to run them
// ----------------------------------------------------------------------------------------------------------------------------
func areTestAPIKeysSet() bool {
	return i.ValidateAPICredentials()
}

func TestSubmitOrder(t *testing.T) {
	if areTestAPIKeysSet() && !canManipulateRealOrders {
		t.Skip("API keys set, canManipulateRealOrders false, skipping test")
	}

	var orderSubmission = &order.Submit{
		Pair: currency.Pair{
			Base:  currency.BTC,
			Quote: currency.USD,
		},
		Side:      order.Buy,
		Type:      order.Limit,
		Price:     1,
		Amount:    1,
		ClientID:  "meowOrder",
		AssetType: asset.Spot,
	}
	response, err := i.SubmitOrder(context.Background(), orderSubmission)
	if areTestAPIKeysSet() && (err != nil || !response.IsOrderPlaced) {
		t.Errorf("Order failed to be placed: %v", err)
	} else if !areTestAPIKeysSet() && err == nil {
		t.Error("Expecting an error when no keys are set")
	}
}

func TestCancelExchangeOrder(t *testing.T) {
	if areTestAPIKeysSet() && !canManipulateRealOrders {
		t.Skip("API keys set, canManipulateRealOrders false, skipping test")
	}

	currencyPair := currency.NewPair(currency.LTC, currency.BTC)
	var orderCancellation = &order.Cancel{
		ID:            "1",
		WalletAddress: core.BitcoinDonationAddress,
		AccountID:     "1",
		Pair:          currencyPair,
		AssetType:     asset.Spot,
	}

	err := i.CancelOrder(context.Background(), orderCancellation)

	if !areTestAPIKeysSet() && err == nil {
		t.Error("Expecting an error when no keys are set")
	}
	if areTestAPIKeysSet() && err != nil {
		t.Errorf("Could not cancel orders: %v", err)
	}
}

func TestCancelAllExchangeOrders(t *testing.T) {
	if areTestAPIKeysSet() && !canManipulateRealOrders {
		t.Skip("API keys set, canManipulateRealOrders false, skipping test")
	}

	currencyPair := currency.NewPair(currency.LTC, currency.BTC)
	var orderCancellation = &order.Cancel{
		ID:            "1",
		WalletAddress: core.BitcoinDonationAddress,
		AccountID:     "1",
		Pair:          currencyPair,
		AssetType:     asset.Spot,
	}

	resp, err := i.CancelAllOrders(context.Background(), orderCancellation)

	if !areTestAPIKeysSet() && err == nil {
		t.Error("Expecting an error when no keys are set")
	}
	if areTestAPIKeysSet() && err != nil {
		t.Errorf("Could not cancel orders: %v", err)
	}

	if len(resp.Status) > 0 {
		t.Errorf("%v orders failed to cancel", len(resp.Status))
	}
}

func TestGetAccountInfo(t *testing.T) {
	if areTestAPIKeysSet() {
		_, err := i.UpdateAccountInfo(context.Background(), asset.Spot)
		if err == nil {
			t.Error("GetAccountInfo() Expected error")
		}
	}
}

func TestModifyOrder(t *testing.T) {
	if areTestAPIKeysSet() && !canManipulateRealOrders {
		t.Skip("API keys set, canManipulateRealOrders false, skipping test")
	}
	_, err := i.ModifyOrder(context.Background(), &order.Modify{AssetType: asset.Spot})
	if err == nil {
		t.Error("ModifyOrder() Expected error")
	}
}

func TestWithdraw(t *testing.T) {
	withdrawCryptoRequest := withdraw.Request{
		Amount:      -1,
		Currency:    currency.BTC,
		Description: "WITHDRAW IT ALL",
		Crypto: withdraw.CryptoRequest{
			Address: core.BitcoinDonationAddress,
		},
	}

	if areTestAPIKeysSet() && !canManipulateRealOrders {
		t.Skip("API keys set, canManipulateRealOrders false, skipping test")
	}

	_, err := i.WithdrawCryptocurrencyFunds(context.Background(),
		&withdrawCryptoRequest)
	if err != common.ErrFunctionNotSupported {
		t.Errorf("Expected 'Not supported', received %v", err)
	}
}

func TestWithdrawFiat(t *testing.T) {
	if areTestAPIKeysSet() && !canManipulateRealOrders {
		t.Skip("API keys set, canManipulateRealOrders false, skipping test")
	}

	var withdrawFiatRequest = withdraw.Request{}
	_, err := i.WithdrawFiatFunds(context.Background(),
		&withdrawFiatRequest)
	if err != common.ErrFunctionNotSupported {
		t.Errorf("Expected '%v', received: '%v'", common.ErrFunctionNotSupported, err)
	}
}

func TestWithdrawInternationalBank(t *testing.T) {
	if areTestAPIKeysSet() && !canManipulateRealOrders {
		t.Skip("API keys set, canManipulateRealOrders false, skipping test")
	}

	var withdrawFiatRequest = withdraw.Request{}
	_, err := i.WithdrawFiatFundsToInternationalBank(context.Background(),
		&withdrawFiatRequest)
	if err != common.ErrFunctionNotSupported {
		t.Errorf("Expected '%v', received: '%v'", common.ErrFunctionNotSupported, err)
	}
}

func TestGetDepositAddress(t *testing.T) {
	_, err := i.GetDepositAddress(context.Background(), currency.BTC, "")
	if err == nil {
		t.Error("GetDepositAddress() error cannot be nil")
	}
}

func TestGetRecentTrades(t *testing.T) {
	t.Parallel()
	currencyPair, err := currency.NewPairFromString("XBTUSD")
	if err != nil {
		t.Fatal(err)
	}
	_, err = i.GetRecentTrades(context.Background(), currencyPair, asset.Spot)
	if err != nil {
		t.Error(err)
	}
}

func TestGetHistoricTrades(t *testing.T) {
	t.Parallel()
	currencyPair, err := currency.NewPairFromString("XBTUSD")
	if err != nil {
		t.Fatal(err)
	}
	_, err = i.GetHistoricTrades(context.Background(),
		currencyPair, asset.Spot, time.Now().Add(-time.Minute*15), time.Now())
	if err != nil && err != common.ErrFunctionNotSupported {
		t.Error(err)
	}
}<|MERGE_RESOLUTION|>--- conflicted
+++ resolved
@@ -174,14 +174,10 @@
 // TestGetFeeByTypeOfflineTradeFee logic test
 func TestGetFeeByTypeOfflineTradeFee(t *testing.T) {
 	var feeBuilder = setFeeBuilder()
-<<<<<<< HEAD
-	i.GetFeeByType(context.Background(), feeBuilder)
-=======
-	_, err := i.GetFeeByType(feeBuilder)
+	_, err := i.GetFeeByType(context.Background(), feeBuilder)
 	if err != nil {
 		t.Fatal(err)
 	}
->>>>>>> 1e79384b
 	if !areTestAPIKeysSet() {
 		if feeBuilder.FeeType != exchange.OfflineTradeFee {
 			t.Errorf("Expected %v, received %v", exchange.OfflineTradeFee, feeBuilder.FeeType)
