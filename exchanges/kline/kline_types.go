package kline

import (
	"errors"
	"time"

	"github.com/gofrs/uuid"
	"github.com/thrasher-corp/gocryptotrader/currency"
	"github.com/thrasher-corp/gocryptotrader/exchanges/asset"
)

// Consts here define basic time intervals
const (
	FifteenSecond = Interval(15 * time.Second)
	OneMin        = Interval(time.Minute)
	ThreeMin      = 3 * OneMin
	FiveMin       = 5 * OneMin
	TenMin        = 10 * OneMin
	FifteenMin    = 15 * OneMin
	ThirtyMin     = 30 * OneMin
	OneHour       = Interval(time.Hour)
	TwoHour       = 2 * OneHour
	FourHour      = 4 * OneHour
	SixHour       = 6 * OneHour
	EightHour     = 8 * OneHour
	TwelveHour    = 12 * OneHour
	OneDay        = 24 * OneHour
	TwoDay        = 2 * OneDay
	ThreeDay      = 3 * OneDay
	SevenDay      = 7 * OneDay
	FifteenDay    = 15 * OneDay
	OneWeek       = 7 * OneDay
	TwoWeek       = 2 * OneWeek
<<<<<<< HEAD
	OneMonth      = 30 * OneDay
=======
	OneMonth      = 31 * OneDay
	ThreeMonth    = 3 * OneMonth
	SixMonth      = 6 * OneMonth
>>>>>>> 2ac165a4
	OneYear       = 365 * OneDay
)

var (
	// ErrRequestExceedsExchangeLimits locale for exceeding rate limits message
	ErrRequestExceedsExchangeLimits = errors.New("request will exceed exchange limits, please reduce start-end time window or use GetHistoricCandlesExtended")
	// ErrUnsetInterval is an error for date range calculation
	ErrUnsetInterval = errors.New("cannot calculate range, interval unset")
	// ErrUnsupportedInterval returns when the provided interval is not supported by an exchange
	ErrUnsupportedInterval = errors.New("interval unsupported by exchange")
	// ErrCanOnlyDownscaleCandles returns when attempting to upscale candles
	ErrCanOnlyDownscaleCandles = errors.New("interval must be a longer duration to scale")
	// ErrWholeNumberScaling returns when old interval data cannot neatly fit into new interval size
	ErrWholeNumberScaling = errors.New("new interval must scale properly into new candle")
	errNilKline           = errors.New("kline item is nil")
	// ErrNotFoundAtTime returned when looking up a candle at a specific time
	ErrNotFoundAtTime = errors.New("candle not found at time")

	// ErrValidatingParams defines an error when the kline params are either not
	// enabled or are invalid.
	ErrValidatingParams = errors.New("kline param(s) are invalid")

	// SupportedIntervals is a list of all supported intervals
	SupportedIntervals = []Interval{
		FifteenSecond,
		OneMin,
		ThreeMin,
		FiveMin,
		TenMin,
		FifteenMin,
		ThirtyMin,
		OneHour,
		TwoHour,
		FourHour,
		SixHour,
		EightHour,
		TwelveHour,
		OneDay,
		ThreeDay,
		SevenDay,
		FifteenDay,
		OneWeek,
		TwoWeek,
		OneMonth,
		OneYear,
	}
)

// Item holds all the relevant information for internal kline elements
type Item struct {
	Exchange        string
	Pair            currency.Pair
	UnderlyingPair  currency.Pair
	Asset           asset.Item
	Interval        Interval
	Candles         []Candle
	SourceJobID     uuid.UUID
	ValidationJobID uuid.UUID
}

// Candle holds historic rate information.
type Candle struct {
	Time             time.Time
	Open             float64
	High             float64
	Low              float64
	Close            float64
	Volume           float64
	ValidationIssues string
}

// ByDate allows for sorting candle entries by date
type ByDate []Candle

func (b ByDate) Len() int {
	return len(b)
}

func (b ByDate) Less(i, j int) bool {
	return b[i].Time.Before(b[j].Time)
}

func (b ByDate) Swap(i, j int) {
	b[i], b[j] = b[j], b[i]
}

// ExchangeCapabilitiesSupported all kline related exchange supported options
type ExchangeCapabilitiesSupported struct {
	Intervals  bool
	DateRanges bool
}

// ExchangeCapabilitiesEnabled all kline related exchange enabled options
type ExchangeCapabilitiesEnabled struct {
	Intervals   ExchangeIntervals
	ResultLimit uint32
}

// ExchangeIntervals stores the supported intervals in an optimized lookup table
// with a supplementary aligned retrieval list
type ExchangeIntervals struct {
	supported map[Interval]bool
	aligned   []Interval
}

// Interval type for kline Interval usage
type Interval time.Duration

// IntervalRangeHolder holds the entire range of intervals
// and the start end dates of everything
type IntervalRangeHolder struct {
	Start  IntervalTime
	End    IntervalTime
	Ranges []IntervalRange
}

// IntervalRange is a subset of candles based on exchange API request limits
type IntervalRange struct {
	Start     IntervalTime
	End       IntervalTime
	Intervals []IntervalData
}

// IntervalData is used to monitor which candles contain data
// to determine if any data is missing
type IntervalData struct {
	Start   IntervalTime
	End     IntervalTime
	HasData bool
}

// IntervalTime benchmarks demonstrate, see
// BenchmarkJustifyIntervalTimeStoringUnixValues1 &&
// BenchmarkJustifyIntervalTimeStoringUnixValues2
type IntervalTime struct {
	Time  time.Time
	Ticks int64
}<|MERGE_RESOLUTION|>--- conflicted
+++ resolved
@@ -31,13 +31,9 @@
 	FifteenDay    = 15 * OneDay
 	OneWeek       = 7 * OneDay
 	TwoWeek       = 2 * OneWeek
-<<<<<<< HEAD
 	OneMonth      = 30 * OneDay
-=======
-	OneMonth      = 31 * OneDay
 	ThreeMonth    = 3 * OneMonth
 	SixMonth      = 6 * OneMonth
->>>>>>> 2ac165a4
 	OneYear       = 365 * OneDay
 )
 
@@ -82,6 +78,8 @@
 		OneWeek,
 		TwoWeek,
 		OneMonth,
+		ThreeMonth,
+		SixMonth,
 		OneYear,
 	}
 )
