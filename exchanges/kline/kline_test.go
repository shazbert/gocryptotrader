--- conflicted
+++ resolved
@@ -870,12 +870,7 @@
 }
 
 func TestConvertToNewInterval(t *testing.T) {
-<<<<<<< HEAD
 	_, err := (*Item)(nil).ConvertToNewInterval(OneMin)
-=======
-	t.Parallel()
-	_, err := ConvertToNewInterval(nil, OneMin)
->>>>>>> 017cdf13
 	if !errors.Is(err, errNilKline) {
 		t.Errorf("received '%v' expected '%v'", err, errNilKline)
 	}
@@ -1175,7 +1170,6 @@
 	}
 }
 
-<<<<<<< HEAD
 func TestDeployExchangeIntervals(t *testing.T) {
 	t.Parallel()
 	exchangeIntervals := DeployExchangeIntervals()
@@ -1216,35 +1210,5 @@
 
 	if request != OneDay {
 		t.Errorf("received '%v' expected '%v'", request, OneDay)
-=======
-func TestRemoveDuplicateCandlesByTime(t *testing.T) {
-	t.Parallel()
-	tt := time.Now()
-	k := Item{
-		Candles: []Candle{
-			{
-				// out of order duplicate time
-				Time:  tt.Add(time.Hour),
-				Close: 1337,
-			},
-			{
-				Time:  tt,
-				Close: 1337,
-			},
-			{
-				Time:  tt.Add(time.Hour),
-				Close: 1338,
-			},
-		},
-	}
-	k.RemoveDuplicateCandlesByTime()
-	if len(k.Candles) != 2 {
-		t.Errorf("received '%v' expected '%v'", len(k.Candles), 2)
-	}
-	k.Candles[0].Time = tt
-	k.RemoveDuplicateCandlesByTime()
-	if len(k.Candles) != 1 {
-		t.Errorf("received '%v' expected '%v'", len(k.Candles), 1)
->>>>>>> 017cdf13
 	}
 }