--- conflicted
+++ resolved
@@ -113,58 +113,6 @@
 		return trades[i].Timestamp.Before(trades[j].Timestamp)
 	})
 	return nil
-}
-
-<<<<<<< HEAD
-// FillMissingDataWithEmptyEntries amends a kline item to have candle entries
-// for every interval between its start and end dates derived from ranges
-func (k *Item) FillMissingDataWithEmptyEntries(i *IntervalRangeHolder) {
-	var anyChanges bool
-	for x := range i.Ranges {
-		for y := range i.Ranges[x].Intervals {
-			if !i.Ranges[x].Intervals[y].HasData {
-				for z := range k.Candles {
-					if i.Ranges[x].Intervals[y].Start.Equal(k.Candles[z].Time) {
-						break
-					}
-				}
-				anyChanges = true
-				k.Candles = append(k.Candles, Candle{
-					Time: i.Ranges[x].Intervals[y].Start.Time,
-				})
-			}
-		}
-	}
-	if anyChanges {
-		k.SortCandlesByTimestamp(false)
-	}
-=======
-// String returns numeric string
-func (i Interval) String() string {
-	return i.Duration().String()
-}
-
-// Word returns text version of Interval
-func (i Interval) Word() string {
-	return durationToWord(i)
-}
-
-// Duration returns interval casted as time.Duration for compatibility
-func (i Interval) Duration() time.Duration {
-	return time.Duration(i)
-}
-
-// Short returns short string version of interval
-func (i Interval) Short() string {
-	s := i.String()
-	if strings.HasSuffix(s, "m0s") {
-		s = s[:len(s)-2]
-	}
-	if strings.HasSuffix(s, "h0m") {
-		s = s[:len(s)-2]
-	}
-	return s
->>>>>>> 5df48760
 }
 
 // addPadding inserts padding time aligned when exchanges do not supply all data
