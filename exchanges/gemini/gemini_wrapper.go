package gemini

import (
	"context"
	"errors"
	"fmt"
	"net/url"
	"sort"
	"strconv"
	"strings"
	"sync"
	"time"

	"github.com/thrasher-corp/gocryptotrader/common"
	"github.com/thrasher-corp/gocryptotrader/config"
	"github.com/thrasher-corp/gocryptotrader/currency"
	exchange "github.com/thrasher-corp/gocryptotrader/exchanges"
	"github.com/thrasher-corp/gocryptotrader/exchanges/account"
	"github.com/thrasher-corp/gocryptotrader/exchanges/asset"
	"github.com/thrasher-corp/gocryptotrader/exchanges/kline"
	"github.com/thrasher-corp/gocryptotrader/exchanges/order"
	"github.com/thrasher-corp/gocryptotrader/exchanges/orderbook"
	"github.com/thrasher-corp/gocryptotrader/exchanges/protocol"
	"github.com/thrasher-corp/gocryptotrader/exchanges/request"
	"github.com/thrasher-corp/gocryptotrader/exchanges/stream"
	"github.com/thrasher-corp/gocryptotrader/exchanges/ticker"
	"github.com/thrasher-corp/gocryptotrader/exchanges/trade"
	"github.com/thrasher-corp/gocryptotrader/log"
	"github.com/thrasher-corp/gocryptotrader/portfolio/withdraw"
)

// GetDefaultConfig returns a default exchange config
func (g *Gemini) GetDefaultConfig() (*config.ExchangeConfig, error) {
	g.SetDefaults()
	exchCfg := new(config.ExchangeConfig)
	exchCfg.Name = g.Name
	exchCfg.HTTPTimeout = exchange.DefaultHTTPTimeout
	exchCfg.BaseCurrencies = g.BaseCurrencies

	err := g.SetupDefaults(exchCfg)
	if err != nil {
		return nil, err
	}

	if g.Features.Supports.RESTCapabilities.AutoPairUpdates {
		err := g.UpdateTradablePairs(context.TODO(), true)
		if err != nil {
			return nil, err
		}
	}

	return exchCfg, nil
}

// SetDefaults sets package defaults for gemini exchange
func (g *Gemini) SetDefaults() {
	g.Name = "Gemini"
	g.Enabled = true
	g.Verbose = true
	g.API.CredentialsValidator.RequiresKey = true
	g.API.CredentialsValidator.RequiresSecret = true

	requestFmt := &currency.PairFormat{
		Uppercase: true,
		Separator: ",",
	}
	configFmt := &currency.PairFormat{
		Uppercase: true,
		Delimiter: currency.DashDelimiter,
	}
	err := g.SetGlobalPairsManager(requestFmt, configFmt, asset.Spot)
	if err != nil {
		log.Errorln(log.ExchangeSys, err)
	}

	g.Features = exchange.Features{
		Supports: exchange.FeaturesSupported{
			REST:      true,
			Websocket: true,
			RESTCapabilities: protocol.Features{
				TickerFetching:      true,
				TradeFetching:       true,
				OrderbookFetching:   true,
				AutoPairUpdates:     true,
				AccountInfo:         true,
				GetOrder:            true,
				CancelOrders:        true,
				CancelOrder:         true,
				SubmitOrder:         true,
				UserTradeHistory:    true,
				CryptoDeposit:       true,
				CryptoWithdrawal:    true,
				TradeFee:            true,
				FiatWithdrawalFee:   true,
				CryptoWithdrawalFee: true,
			},
			WebsocketCapabilities: protocol.Features{
				OrderbookFetching:      true,
				TradeFetching:          true,
				AuthenticatedEndpoints: true,
				MessageSequenceNumbers: true,
				KlineFetching:          true,
				Subscribe:              true,
				Unsubscribe:            true,
			},
			WithdrawPermissions: exchange.AutoWithdrawCryptoWithAPIPermission |
				exchange.AutoWithdrawCryptoWithSetup |
				exchange.WithdrawFiatViaWebsiteOnly,
		},
		Enabled: exchange.FeaturesEnabled{
			AutoPairUpdates: true,
		},
	}

	g.Requester = request.New(g.Name,
		common.NewHTTPClientWithTimeout(exchange.DefaultHTTPTimeout),
		request.WithLimiter(SetRateLimit()))
	g.API.Endpoints = g.NewEndpoints()
	err = g.API.Endpoints.SetDefaultEndpoints(map[exchange.URL]string{
		exchange.RestSpot:      geminiAPIURL,
		exchange.WebsocketSpot: geminiWebsocketEndpoint,
	})
	if err != nil {
		log.Errorln(log.ExchangeSys, err)
	}
	g.Websocket = stream.New()
	g.WebsocketResponseMaxLimit = exchange.DefaultWebsocketResponseMaxLimit
	g.WebsocketResponseCheckTimeout = exchange.DefaultWebsocketResponseCheckTimeout
	g.WebsocketOrderbookBufferLimit = exchange.DefaultWebsocketOrderbookBufferLimit
}

// Setup sets exchange configuration parameters
func (g *Gemini) Setup(exch *config.ExchangeConfig) error {
	if !exch.Enabled {
		g.SetEnabled(false)
		return nil
	}

	err := g.SetupDefaults(exch)
	if err != nil {
		return err
	}

	if exch.UseSandbox {
		err = g.API.Endpoints.SetRunning(exchange.RestSpot.String(), geminiSandboxAPIURL)
		if err != nil {
			log.Error(log.ExchangeSys, err)
		}
	}

	wsRunningURL, err := g.API.Endpoints.GetURL(exchange.WebsocketSpot)
	if err != nil {
		return err
	}

	err = g.Websocket.Setup(&stream.WebsocketSetup{
		Enabled:                          exch.Features.Enabled.Websocket,
		Verbose:                          exch.Verbose,
		AuthenticatedWebsocketAPISupport: exch.API.AuthenticatedWebsocketSupport,
		WebsocketTimeout:                 exch.WebsocketTrafficTimeout,
		DefaultURL:                       geminiWebsocketEndpoint,
		ExchangeName:                     exch.Name,
		RunningURL:                       wsRunningURL,
		Connector:                        g.WsConnect,
		Subscriber:                       g.Subscribe,
		UnSubscriber:                     g.Unsubscribe,
		GenerateSubscriptions:            g.GenerateDefaultSubscriptions,
		Features:                         &g.Features.Supports.WebsocketCapabilities,
		OrderbookBufferLimit:             exch.OrderbookConfig.WebsocketBufferLimit,
		BufferEnabled:                    exch.OrderbookConfig.WebsocketBufferEnabled,
	})
	if err != nil {
		return err
	}

	err = g.Websocket.SetupNewConnection(stream.ConnectionSetup{
		ResponseCheckTimeout: exch.WebsocketResponseCheckTimeout,
		ResponseMaxLimit:     exch.WebsocketResponseMaxLimit,
		URL:                  geminiWebsocketEndpoint + "/v2/" + geminiWsMarketData,
	})
	if err != nil {
		return err
	}

	return g.Websocket.SetupNewConnection(stream.ConnectionSetup{
		ResponseCheckTimeout: exch.WebsocketResponseCheckTimeout,
		ResponseMaxLimit:     exch.WebsocketResponseMaxLimit,
		URL:                  geminiWebsocketEndpoint + "/v1/" + geminiWsOrderEvents,
		Authenticated:        true,
	})
}

// Start starts the Gemini go routine
func (g *Gemini) Start(wg *sync.WaitGroup) {
	wg.Add(1)
	go func() {
		g.Run()
		wg.Done()
	}()
}

// Run implements the Gemini wrapper
func (g *Gemini) Run() {
	if g.Verbose {
		g.PrintEnabledPairs()
	}

	forceUpdate := false
	format, err := g.GetPairFormat(asset.Spot, false)
	if err != nil {
		log.Errorf(log.ExchangeSys, "%s failed to get enabled currencies. Err %s\n",
			g.Name,
			err)
		return
	}

	enabled, err := g.CurrencyPairs.GetPairs(asset.Spot, true)
	if err != nil {
		log.Errorf(log.ExchangeSys, "%s failed to get enabled currencies. Err %s\n",
			g.Name,
			err)
		return
	}

	avail, err := g.CurrencyPairs.GetPairs(asset.Spot, false)
	if err != nil {
		log.Errorf(log.ExchangeSys, "%s failed to get available currencies. Err %s\n",
			g.Name,
			err)
		return
	}

	if !common.StringDataContains(enabled.Strings(), format.Delimiter) ||
		!common.StringDataContains(avail.Strings(), format.Delimiter) {
		var enabledPairs currency.Pairs
		enabledPairs, err = currency.NewPairsFromStrings([]string{
			currency.BTC.String() + format.Delimiter + currency.USD.String()})
		if err != nil {
			log.Errorf(log.ExchangeSys, "%s failed to update currencies. Err %s\n",
				g.Name,
				err)
		} else {
			log.Warn(log.ExchangeSys,
				"Available pairs for Gemini reset due to config upgrade, please enable the ones you would like to use again")
			forceUpdate = true

			err = g.UpdatePairs(enabledPairs, asset.Spot, true, true)
			if err != nil {
				log.Errorf(log.ExchangeSys,
					"%s failed to update currencies. Err: %s\n",
					g.Name,
					err)
			}
		}
	}

	if !g.GetEnabledFeatures().AutoPairUpdates && !forceUpdate {
		return
	}
	err = g.UpdateTradablePairs(context.TODO(), forceUpdate)
	if err != nil {
		log.Errorf(log.ExchangeSys,
			"%s failed to update tradable pairs. Err: %s",
			g.Name,
			err)
	}
}

// FetchTradablePairs returns a list of the exchanges tradable pairs
func (g *Gemini) FetchTradablePairs(ctx context.Context, asset asset.Item) ([]string, error) {
	pairs, err := g.GetSymbols(ctx)
	if err != nil {
		return nil, err
	}

	var tradablePairs []string
	for x := range pairs {
		switch len(pairs[x]) {
		case 8:
			tradablePairs = append(tradablePairs, pairs[x][0:5]+currency.DashDelimiter+pairs[x][5:])
		case 7:
			tradablePairs = append(tradablePairs, pairs[x][0:4]+currency.DashDelimiter+pairs[x][4:])
		default:
			tradablePairs = append(tradablePairs, pairs[x][0:3]+currency.DashDelimiter+pairs[x][3:])
		}
	}
	return tradablePairs, nil
}

// UpdateTradablePairs updates the exchanges available pairs and stores
// them in the exchanges config
func (g *Gemini) UpdateTradablePairs(ctx context.Context, forceUpdate bool) error {
	pairs, err := g.FetchTradablePairs(ctx, asset.Spot)
	if err != nil {
		return err
	}

	p, err := currency.NewPairsFromStrings(pairs)
	if err != nil {
		return err
	}

	return g.UpdatePairs(p, asset.Spot, false, forceUpdate)
}

// UpdateAccountInfo Retrieves balances for all enabled currencies for the
// Gemini exchange
func (g *Gemini) UpdateAccountInfo(ctx context.Context, assetType asset.Item) (account.Holdings, error) {
	var response account.Holdings
	response.Exchange = g.Name
	accountBalance, err := g.GetBalances(ctx)
	if err != nil {
		return response, err
	}

	var currencies []account.Balance
	for i := range accountBalance {
		var exchangeCurrency account.Balance
		exchangeCurrency.CurrencyName = currency.NewCode(accountBalance[i].Currency)
		exchangeCurrency.TotalValue = accountBalance[i].Amount
		exchangeCurrency.Hold = accountBalance[i].Amount - accountBalance[i].Available
		currencies = append(currencies, exchangeCurrency)
	}

	response.Accounts = append(response.Accounts, account.SubAccount{
		Currencies: currencies,
	})

	err = account.Process(&response)
	if err != nil {
		return account.Holdings{}, err
	}

	return response, nil
}

// FetchAccountInfo retrieves balances for all enabled currencies
func (g *Gemini) FetchAccountInfo(ctx context.Context, assetType asset.Item) (account.Holdings, error) {
	acc, err := account.GetHoldings(g.Name, assetType)
	if err != nil {
		return g.UpdateAccountInfo(ctx, assetType)
	}

	return acc, nil
}

// UpdateTickers updates the ticker for all currency pairs of a given asset type
func (g *Gemini) UpdateTickers(a asset.Item) error {
	return common.ErrFunctionNotSupported
}

// UpdateTicker updates and returns the ticker for a currency pair
<<<<<<< HEAD
func (g *Gemini) UpdateTicker(ctx context.Context, p currency.Pair, assetType asset.Item) (*ticker.Price, error) {
	fPair, err := g.FormatExchangeCurrency(p, assetType)
=======
func (g *Gemini) UpdateTicker(p currency.Pair, a asset.Item) (*ticker.Price, error) {
	fPair, err := g.FormatExchangeCurrency(p, a)
>>>>>>> c9ab0b11
	if err != nil {
		return nil, err
	}

	tick, err := g.GetTicker(ctx, fPair.String())
	if err != nil {
		return nil, err
	}

	err = ticker.ProcessTicker(&ticker.Price{
		High:         tick.High,
		Low:          tick.Low,
		Bid:          tick.Bid,
		Ask:          tick.Ask,
		Open:         tick.Open,
		Close:        tick.Close,
		Pair:         fPair,
		ExchangeName: g.Name,
		AssetType:    a})
	if err != nil {
		return nil, err
	}

	return ticker.GetTicker(g.Name, fPair, a)
}

// FetchTicker returns the ticker for a currency pair
func (g *Gemini) FetchTicker(ctx context.Context, p currency.Pair, assetType asset.Item) (*ticker.Price, error) {
	fPair, err := g.FormatExchangeCurrency(p, assetType)
	if err != nil {
		return nil, err
	}

	tickerNew, err := ticker.GetTicker(g.Name, fPair, assetType)
	if err != nil {
		return g.UpdateTicker(ctx, fPair, assetType)
	}
	return tickerNew, nil
}

// FetchOrderbook returns orderbook base on the currency pair
func (g *Gemini) FetchOrderbook(ctx context.Context, p currency.Pair, assetType asset.Item) (*orderbook.Base, error) {
	fPair, err := g.FormatExchangeCurrency(p, assetType)
	if err != nil {
		return nil, err
	}

	ob, err := orderbook.Get(g.Name, fPair, assetType)
	if err != nil {
		return g.UpdateOrderbook(ctx, fPair, assetType)
	}
	return ob, nil
}

// UpdateOrderbook updates and returns the orderbook for a currency pair
func (g *Gemini) UpdateOrderbook(ctx context.Context, p currency.Pair, assetType asset.Item) (*orderbook.Base, error) {
	book := &orderbook.Base{
		Exchange:        g.Name,
		Pair:            p,
		Asset:           assetType,
		VerifyOrderbook: g.CanVerifyOrderbook,
	}
	fPair, err := g.FormatExchangeCurrency(p, assetType)
	if err != nil {
		return book, err
	}

	orderbookNew, err := g.GetOrderbook(ctx, fPair.String(), url.Values{})
	if err != nil {
		return book, err
	}

	for x := range orderbookNew.Bids {
		book.Bids = append(book.Bids, orderbook.Item{
			Amount: orderbookNew.Bids[x].Amount,
			Price:  orderbookNew.Bids[x].Price})
	}

	for x := range orderbookNew.Asks {
		book.Asks = append(book.Asks, orderbook.Item{
			Amount: orderbookNew.Asks[x].Amount,
			Price:  orderbookNew.Asks[x].Price})
	}
	err = book.Process()
	if err != nil {
		return book, err
	}
	return orderbook.Get(g.Name, fPair, assetType)
}

// GetFundingHistory returns funding history, deposits and
// withdrawals
func (g *Gemini) GetFundingHistory(ctx context.Context) ([]exchange.FundHistory, error) {
	return nil, common.ErrFunctionNotSupported
}

// GetWithdrawalsHistory returns previous withdrawals data
func (g *Gemini) GetWithdrawalsHistory(ctx context.Context, c currency.Code) (resp []exchange.WithdrawalHistory, err error) {
	return nil, common.ErrNotYetImplemented
}

// GetRecentTrades returns the most recent trades for a currency and asset
func (g *Gemini) GetRecentTrades(ctx context.Context, pair currency.Pair, assetType asset.Item) ([]trade.Data, error) {
	return g.GetHistoricTrades(ctx, pair, assetType, time.Time{}, time.Time{})
}

// GetHistoricTrades returns historic trade data within the timeframe provided
func (g *Gemini) GetHistoricTrades(ctx context.Context, p currency.Pair, assetType asset.Item, timestampStart, timestampEnd time.Time) ([]trade.Data, error) {
	if err := common.StartEndTimeCheck(timestampStart, timestampEnd); err != nil && !errors.Is(err, common.ErrDateUnset) {
		return nil, fmt.Errorf("invalid time range supplied. Start: %v End %v %w", timestampStart, timestampEnd, err)
	}
	var err error
	p, err = g.FormatExchangeCurrency(p, assetType)
	if err != nil {
		return nil, err
	}
	var resp []trade.Data
	ts := timestampStart
	limit := 500
allTrades:
	for {
		var tradeData []Trade
		tradeData, err = g.GetTrades(ctx,
			p.String(),
			ts.Unix(),
			int64(limit),
			false)
		if err != nil {
			return nil, err
		}
		for i := range tradeData {
			tradeTS := time.Unix(tradeData[i].Timestamp, 0)
			if tradeTS.After(timestampEnd) && !timestampEnd.IsZero() {
				break allTrades
			}

			var side order.Side
			side, err = order.StringToOrderSide(tradeData[i].Type)
			if err != nil {
				return nil, err
			}
			resp = append(resp, trade.Data{
				Exchange:     g.Name,
				TID:          strconv.FormatInt(tradeData[i].TID, 10),
				CurrencyPair: p,
				AssetType:    assetType,
				Side:         side,
				Price:        tradeData[i].Price,
				Amount:       tradeData[i].Amount,
				Timestamp:    tradeTS,
			})
			if i == len(tradeData)-1 {
				if ts == tradeTS {
					break allTrades
				}
				ts = tradeTS
			}
		}
		if len(tradeData) != limit {
			break allTrades
		}
	}

	err = g.AddTradesToBuffer(resp...)
	if err != nil {
		return nil, err
	}
	resp = trade.FilterTradesByTime(resp, timestampStart, timestampEnd)

	sort.Sort(trade.ByDate(resp))
	return resp, nil
}

// SubmitOrder submits a new order
func (g *Gemini) SubmitOrder(ctx context.Context, s *order.Submit) (order.SubmitResponse, error) {
	var submitOrderResponse order.SubmitResponse
	if err := s.Validate(); err != nil {
		return submitOrderResponse, err
	}

	if s.Type != order.Limit {
		return submitOrderResponse,
			errors.New("only limit orders are enabled through this exchange")
	}

	fpair, err := g.FormatExchangeCurrency(s.Pair, asset.Spot)
	if err != nil {
		return submitOrderResponse, err
	}

	response, err := g.NewOrder(ctx,
		fpair.String(),
		s.Amount,
		s.Price,
		s.Side.String(),
		"exchange limit")
	if err != nil {
		return submitOrderResponse, err
	}
	if response > 0 {
		submitOrderResponse.OrderID = strconv.FormatInt(response, 10)
	}

	submitOrderResponse.IsOrderPlaced = true

	return submitOrderResponse, nil
}

// ModifyOrder will allow of changing orderbook placement and limit to
// market conversion
func (g *Gemini) ModifyOrder(ctx context.Context, action *order.Modify) (order.Modify, error) {
	return order.Modify{}, common.ErrFunctionNotSupported
}

// CancelOrder cancels an order by its corresponding ID number
func (g *Gemini) CancelOrder(ctx context.Context, o *order.Cancel) error {
	if err := o.Validate(o.StandardCancel()); err != nil {
		return err
	}

	orderIDInt, err := strconv.ParseInt(o.ID, 10, 64)
	if err != nil {
		return err
	}

	_, err = g.CancelExistingOrder(ctx, orderIDInt)
	return err
}

// CancelBatchOrders cancels an orders by their corresponding ID numbers
func (g *Gemini) CancelBatchOrders(ctx context.Context, o []order.Cancel) (order.CancelBatchResponse, error) {
	return order.CancelBatchResponse{}, common.ErrNotYetImplemented
}

// CancelAllOrders cancels all orders associated with a currency pair
func (g *Gemini) CancelAllOrders(ctx context.Context, _ *order.Cancel) (order.CancelAllResponse, error) {
	cancelAllOrdersResponse := order.CancelAllResponse{
		Status: make(map[string]string),
	}
	resp, err := g.CancelExistingOrders(ctx, false)
	if err != nil {
		return cancelAllOrdersResponse, err
	}

	for i := range resp.Details.CancelRejects {
		cancelAllOrdersResponse.Status[resp.Details.CancelRejects[i]] = "Could not cancel order"
	}

	return cancelAllOrdersResponse, nil
}

// GetOrderInfo returns order information based on order ID
func (g *Gemini) GetOrderInfo(ctx context.Context, orderID string, pair currency.Pair, assetType asset.Item) (order.Detail, error) {
	var orderDetail order.Detail
	return orderDetail, common.ErrNotYetImplemented
}

// GetDepositAddress returns a deposit address for a specified currency
func (g *Gemini) GetDepositAddress(ctx context.Context, cryptocurrency currency.Code, _ string) (string, error) {
	addr, err := g.GetCryptoDepositAddress(ctx, "", cryptocurrency.String())
	if err != nil {
		return "", err
	}
	return addr.Address, nil
}

// WithdrawCryptocurrencyFunds returns a withdrawal ID when a withdrawal is
// submitted
func (g *Gemini) WithdrawCryptocurrencyFunds(ctx context.Context, withdrawRequest *withdraw.Request) (*withdraw.ExchangeResponse, error) {
	if err := withdrawRequest.Validate(); err != nil {
		return nil, err
	}
	resp, err := g.WithdrawCrypto(ctx,
		withdrawRequest.Crypto.Address,
		withdrawRequest.Currency.String(),
		withdrawRequest.Amount)
	if err != nil {
		return nil, err
	}
	if resp.Result == "error" {
		return nil, errors.New(resp.Message)
	}

	return &withdraw.ExchangeResponse{
		ID: resp.TXHash,
	}, err
}

// WithdrawFiatFunds returns a withdrawal ID when a
// withdrawal is submitted
func (g *Gemini) WithdrawFiatFunds(_ context.Context, _ *withdraw.Request) (*withdraw.ExchangeResponse, error) {
	return nil, common.ErrFunctionNotSupported
}

// WithdrawFiatFundsToInternationalBank returns a withdrawal ID when a
// withdrawal is submitted
func (g *Gemini) WithdrawFiatFundsToInternationalBank(_ context.Context, _ *withdraw.Request) (*withdraw.ExchangeResponse, error) {
	return nil, common.ErrFunctionNotSupported
}

// GetFeeByType returns an estimate of fee based on type of transaction
func (g *Gemini) GetFeeByType(ctx context.Context, feeBuilder *exchange.FeeBuilder) (float64, error) {
	if (!g.AllowAuthenticatedRequest() || g.SkipAuthCheck) && // Todo check connection status
		feeBuilder.FeeType == exchange.CryptocurrencyTradeFee {
		feeBuilder.FeeType = exchange.OfflineTradeFee
	}
	return g.GetFee(ctx, feeBuilder)
}

// GetActiveOrders retrieves any orders that are active/open
func (g *Gemini) GetActiveOrders(ctx context.Context, req *order.GetOrdersRequest) ([]order.Detail, error) {
	if err := req.Validate(); err != nil {
		return nil, err
	}

	resp, err := g.GetOrders(ctx)
	if err != nil {
		return nil, err
	}

	availPairs, err := g.GetAvailablePairs(asset.Spot)
	if err != nil {
		return nil, err
	}

	format, err := g.GetPairFormat(asset.Spot, true)
	if err != nil {
		return nil, err
	}

	var orders []order.Detail
	for i := range resp {
		var symbol currency.Pair
		symbol, err = currency.NewPairFromFormattedPairs(resp[i].Symbol, availPairs, format)
		if err != nil {
			return nil, err
		}
		var orderType order.Type
		if resp[i].Type == "exchange limit" {
			orderType = order.Limit
		} else if resp[i].Type == "market buy" || resp[i].Type == "market sell" {
			orderType = order.Market
		}

		side := order.Side(strings.ToUpper(resp[i].Type))
		orderDate := time.Unix(resp[i].Timestamp, 0)

		orders = append(orders, order.Detail{
			Amount:          resp[i].OriginalAmount,
			RemainingAmount: resp[i].RemainingAmount,
			ID:              strconv.FormatInt(resp[i].OrderID, 10),
			ExecutedAmount:  resp[i].ExecutedAmount,
			Exchange:        g.Name,
			Type:            orderType,
			Side:            side,
			Price:           resp[i].Price,
			Pair:            symbol,
			Date:            orderDate,
		})
	}

	order.FilterOrdersByTimeRange(&orders, req.StartTime, req.EndTime)
	order.FilterOrdersBySide(&orders, req.Side)
	order.FilterOrdersByType(&orders, req.Type)
	order.FilterOrdersByCurrencies(&orders, req.Pairs)
	return orders, nil
}

// GetOrderHistory retrieves account order information
// Can Limit response to specific order status
func (g *Gemini) GetOrderHistory(ctx context.Context, req *order.GetOrdersRequest) ([]order.Detail, error) {
	if err := req.Validate(); err != nil {
		return nil, err
	}

	if len(req.Pairs) == 0 {
		return nil, errors.New("currency must be supplied")
	}

	var trades []TradeHistory
	for j := range req.Pairs {
		fpair, err := g.FormatExchangeCurrency(req.Pairs[j], asset.Spot)
		if err != nil {
			return nil, err
		}

		resp, err := g.GetTradeHistory(ctx,
			fpair.String(),
			req.StartTime.Unix())
		if err != nil {
			return nil, err
		}

		for i := range resp {
			resp[i].BaseCurrency = req.Pairs[j].Base.String()
			resp[i].QuoteCurrency = req.Pairs[j].Quote.String()
			trades = append(trades, resp[i])
		}
	}

	format, err := g.GetPairFormat(asset.Spot, false)
	if err != nil {
		return nil, err
	}

	var orders []order.Detail
	for i := range trades {
		side := order.Side(strings.ToUpper(trades[i].Type))
		orderDate := time.Unix(trades[i].Timestamp, 0)

		orders = append(orders, order.Detail{
			Amount:   trades[i].Amount,
			ID:       strconv.FormatInt(trades[i].OrderID, 10),
			Exchange: g.Name,
			Date:     orderDate,
			Side:     side,
			Fee:      trades[i].FeeAmount,
			Price:    trades[i].Price,
			Pair: currency.NewPairWithDelimiter(trades[i].BaseCurrency,
				trades[i].QuoteCurrency,
				format.Delimiter),
		})
	}

	order.FilterOrdersByTimeRange(&orders, req.StartTime, req.EndTime)
	order.FilterOrdersBySide(&orders, req.Side)
	return orders, nil
}

// ValidateCredentials validates current credentials used for wrapper
// functionality
func (g *Gemini) ValidateCredentials(ctx context.Context, assetType asset.Item) error {
	_, err := g.UpdateAccountInfo(ctx, assetType)
	return g.CheckTransientError(err)
}

// GetHistoricCandles returns candles between a time period for a set time interval
func (g *Gemini) GetHistoricCandles(ctx context.Context, pair currency.Pair, a asset.Item, start, end time.Time, interval kline.Interval) (kline.Item, error) {
	return kline.Item{}, common.ErrFunctionNotSupported
}

// GetHistoricCandlesExtended returns candles between a time period for a set time interval
func (g *Gemini) GetHistoricCandlesExtended(ctx context.Context, pair currency.Pair, a asset.Item, start, end time.Time, interval kline.Interval) (kline.Item, error) {
	return kline.Item{}, common.ErrFunctionNotSupported
}<|MERGE_RESOLUTION|>--- conflicted
+++ resolved
@@ -345,18 +345,13 @@
 }
 
 // UpdateTickers updates the ticker for all currency pairs of a given asset type
-func (g *Gemini) UpdateTickers(a asset.Item) error {
+func (g *Gemini) UpdateTickers(ctx context.Context, a asset.Item) error {
 	return common.ErrFunctionNotSupported
 }
 
 // UpdateTicker updates and returns the ticker for a currency pair
-<<<<<<< HEAD
-func (g *Gemini) UpdateTicker(ctx context.Context, p currency.Pair, assetType asset.Item) (*ticker.Price, error) {
-	fPair, err := g.FormatExchangeCurrency(p, assetType)
-=======
-func (g *Gemini) UpdateTicker(p currency.Pair, a asset.Item) (*ticker.Price, error) {
+func (g *Gemini) UpdateTicker(ctx context.Context, p currency.Pair, a asset.Item) (*ticker.Price, error) {
 	fPair, err := g.FormatExchangeCurrency(p, a)
->>>>>>> c9ab0b11
 	if err != nil {
 		return nil, err
 	}
