package gemini

import (
	"context"
	"net/url"
	"strings"
	"testing"
	"time"

	"github.com/gorilla/websocket"
	"github.com/thrasher-corp/gocryptotrader/common"
	"github.com/thrasher-corp/gocryptotrader/core"
	"github.com/thrasher-corp/gocryptotrader/currency"
	exchange "github.com/thrasher-corp/gocryptotrader/exchanges"
	"github.com/thrasher-corp/gocryptotrader/exchanges/asset"
	"github.com/thrasher-corp/gocryptotrader/exchanges/order"
	"github.com/thrasher-corp/gocryptotrader/exchanges/sharedtestvalues"
	"github.com/thrasher-corp/gocryptotrader/exchanges/stream"
	"github.com/thrasher-corp/gocryptotrader/portfolio/withdraw"
)

// Please enter sandbox API keys & assigned roles for better testing procedures
const (
	apiKey                  = ""
	apiSecret               = ""
	apiKeyRole              = ""
	sessionHeartBeat        = false
	canManipulateRealOrders = false
)

const testCurrency = "btcusd"

var g Gemini

func TestGetSymbols(t *testing.T) {
	t.Parallel()
	_, err := g.GetSymbols(context.Background())
	if err != nil {
		t.Error("GetSymbols() error", err)
	}
}

func TestFetchTradablePairs(t *testing.T) {
	t.Parallel()
	r, err := g.FetchTradablePairs(context.Background(), asset.Spot)
	if err != nil {
		t.Fatal(err)
	}
	pairs, err := currency.NewPairsFromStrings(r)
	if err != nil {
		t.Fatal(err)
	}
	if !pairs.Contains(currency.NewPair(currency.STORJ, currency.USD), false) {
		t.Error("expected pair STORJ-USD")
	}
	if !pairs.Contains(currency.NewPair(currency.BTC, currency.USD), false) {
		t.Error("expected pair BTC-USD")
	}
	if !pairs.Contains(currency.NewPair(currency.AAVE, currency.USD), false) {
		t.Error("expected pair AAVE-BTC")
	}
}

func TestGetTicker(t *testing.T) {
	t.Parallel()
	_, err := g.GetTicker(context.Background(), "BTCUSD")
	if err != nil {
		t.Error("GetTicker() error", err)
	}
	_, err = g.GetTicker(context.Background(), "bla")
	if err == nil {
		t.Error("GetTicker() Expected error")
	}
}

func TestGetOrderbook(t *testing.T) {
	t.Parallel()
	_, err := g.GetOrderbook(context.Background(), testCurrency, url.Values{})
	if err != nil {
		t.Error("GetOrderbook() error", err)
	}
}

func TestGetTrades(t *testing.T) {
	t.Parallel()
	_, err := g.GetTrades(context.Background(), testCurrency, 0, 0, false)
	if err != nil {
		t.Error("GetTrades() error", err)
	}
}

func TestGetNotionalVolume(t *testing.T) {
	t.Parallel()
	_, err := g.GetNotionalVolume(context.Background())
	if err != nil && mockTests {
		t.Error("GetNotionalVolume() error", err)
	} else if err == nil && !mockTests {
		t.Error("GetNotionalVolume() error cannot be nil")
	}
}

func TestGetAuction(t *testing.T) {
	t.Parallel()
	_, err := g.GetAuction(context.Background(), testCurrency)
	if err != nil {
		t.Error("GetAuction() error", err)
	}
}

func TestGetAuctionHistory(t *testing.T) {
	t.Parallel()
	_, err := g.GetAuctionHistory(context.Background(), testCurrency, url.Values{})
	if err != nil {
		t.Error("GetAuctionHistory() error", err)
	}
}

func TestNewOrder(t *testing.T) {
	t.Parallel()
	_, err := g.NewOrder(context.Background(),
		testCurrency,
		1,
		9000000,
		order.Sell.Lower(),
		"exchange limit")
	if err != nil && mockTests {
		t.Error("NewOrder() error", err)
	} else if err == nil && !mockTests {
		t.Error("NewOrder() error cannot be nil")
	}
}

func TestCancelExistingOrder(t *testing.T) {
	t.Parallel()
	_, err := g.CancelExistingOrder(context.Background(), 265555413)
	if err != nil && mockTests {
		t.Error("CancelExistingOrder() error", err)
	} else if err == nil && !mockTests {
		t.Error("CancelExistingOrder() error cannot be nil")
	}
}

func TestCancelExistingOrders(t *testing.T) {
	t.Parallel()
	_, err := g.CancelExistingOrders(context.Background(), false)
	if err != nil && mockTests {
		t.Error("CancelExistingOrders() error", err)
	} else if err == nil && !mockTests {
		t.Error("CancelExistingOrders() error cannot be nil")
	}
}

func TestGetOrderStatus(t *testing.T) {
	t.Parallel()
	_, err := g.GetOrderStatus(context.Background(), 265563260)
	if err != nil && mockTests {
		t.Error("GetOrderStatus() error", err)
	} else if err == nil && !mockTests {
		t.Error("GetOrderStatus() error cannot be nil")
	}
}

func TestGetOrders(t *testing.T) {
	t.Parallel()
	_, err := g.GetOrders(context.Background())
	if err != nil && mockTests {
		t.Error("GetOrders() error", err)
	} else if err == nil && !mockTests {
		t.Error("GetOrders() error cannot be nil")
	}
}

func TestGetTradeHistory(t *testing.T) {
	t.Parallel()
	_, err := g.GetTradeHistory(context.Background(), testCurrency, 0)
	if err != nil && mockTests {
		t.Error("GetTradeHistory() error", err)
	} else if err == nil && !mockTests {
		t.Error("GetTradeHistory() error cannot be nil")
	}
}

func TestGetTradeVolume(t *testing.T) {
	t.Parallel()
	_, err := g.GetTradeVolume(context.Background())
	if err != nil && mockTests {
		t.Error("GetTradeVolume() error", err)
	} else if err == nil && !mockTests {
		t.Error("GetTradeVolume() error cannot be nil")
	}
}

func TestGetBalances(t *testing.T) {
	t.Parallel()
	_, err := g.GetBalances(context.Background())
	if err != nil && mockTests {
		t.Error("GetBalances() error", err)
	} else if err == nil && !mockTests {
		t.Error("GetBalances() error cannot be nil")
	}
}

func TestGetCryptoDepositAddress(t *testing.T) {
	t.Parallel()
	_, err := g.GetCryptoDepositAddress(context.Background(), "LOL123", "btc")
	if err == nil {
		t.Error("GetCryptoDepositAddress() Expected error")
	}
}

func TestWithdrawCrypto(t *testing.T) {
	t.Parallel()
	_, err := g.WithdrawCrypto(context.Background(), "LOL123", "btc", 1)
	if err == nil {
		t.Error("WithdrawCrypto() Expected error")
	}
}

func TestPostHeartbeat(t *testing.T) {
	t.Parallel()
	_, err := g.PostHeartbeat(context.Background())
	if err != nil && mockTests {
		t.Error("PostHeartbeat() error", err)
	} else if err == nil && !mockTests {
		t.Error("PostHeartbeat() error cannot be nil")
	}
}

func setFeeBuilder() *exchange.FeeBuilder {
	return &exchange.FeeBuilder{
		Amount:  1,
		FeeType: exchange.CryptocurrencyTradeFee,
		Pair: currency.NewPairWithDelimiter(currency.BTC.String(),
			currency.LTC.String(),
			"_"),
		PurchasePrice:       1,
		FiatCurrency:        currency.USD,
		BankTransactionType: exchange.WireTransfer,
	}
}

// TestGetFeeByTypeOfflineTradeFee logic test
func TestGetFeeByTypeOfflineTradeFee(t *testing.T) {
	t.Parallel()
	var feeBuilder = setFeeBuilder()
<<<<<<< HEAD
	g.GetFeeByType(context.Background(), feeBuilder)

=======
	_, err := g.GetFeeByType(feeBuilder)
	if err != nil {
		t.Fatal(err)
	}
>>>>>>> 1e79384b
	if !areTestAPIKeysSet() {
		if feeBuilder.FeeType != exchange.OfflineTradeFee {
			t.Errorf("Expected %v, received %v",
				exchange.OfflineTradeFee,
				feeBuilder.FeeType)
		}
	} else {
		if feeBuilder.FeeType != exchange.CryptocurrencyTradeFee {
			t.Errorf("Expected %v, received %v",
				exchange.CryptocurrencyTradeFee,
				feeBuilder.FeeType)
		}
	}
}

func TestGetFee(t *testing.T) {
	t.Parallel()
	var feeBuilder = setFeeBuilder()
	if areTestAPIKeysSet() || mockTests {
		// CryptocurrencyTradeFee Basic
		if _, err := g.GetFee(context.Background(), feeBuilder); err != nil {
			t.Error(err)
		}

		// CryptocurrencyTradeFee High quantity
		feeBuilder = setFeeBuilder()
		feeBuilder.Amount = 1000
		feeBuilder.PurchasePrice = 1000
		if _, err := g.GetFee(context.Background(), feeBuilder); err != nil {
			t.Error(err)
		}

		// CryptocurrencyTradeFee IsMaker
		feeBuilder = setFeeBuilder()
		feeBuilder.IsMaker = true
		if _, err := g.GetFee(context.Background(), feeBuilder); err != nil {
			t.Error(err)
		}

		// CryptocurrencyTradeFee Negative purchase price
		feeBuilder = setFeeBuilder()
		feeBuilder.PurchasePrice = -1000
		if _, err := g.GetFee(context.Background(), feeBuilder); err != nil {
			t.Error(err)
		}
	}
	// CryptocurrencyWithdrawalFee Basic
	feeBuilder = setFeeBuilder()
	feeBuilder.FeeType = exchange.CryptocurrencyWithdrawalFee
	if _, err := g.GetFee(context.Background(), feeBuilder); err != nil {
		t.Error(err)
	}

	// CryptocurrencyWithdrawalFee Invalid currency
	feeBuilder = setFeeBuilder()
	feeBuilder.Pair.Base = currency.NewCode("hello")
	feeBuilder.FeeType = exchange.CryptocurrencyWithdrawalFee
	if _, err := g.GetFee(context.Background(), feeBuilder); err != nil {
		t.Error(err)
	}

	// CryptocurrencyDepositFee Basic
	feeBuilder = setFeeBuilder()
	feeBuilder.FeeType = exchange.CryptocurrencyDepositFee
	if _, err := g.GetFee(context.Background(), feeBuilder); err != nil {
		t.Error(err)
	}

	// InternationalBankDepositFee Basic
	feeBuilder = setFeeBuilder()
	feeBuilder.FeeType = exchange.InternationalBankDepositFee
	if _, err := g.GetFee(context.Background(), feeBuilder); err != nil {
		t.Error(err)
	}

	// InternationalBankWithdrawalFee Basic
	feeBuilder = setFeeBuilder()
	feeBuilder.FeeType = exchange.InternationalBankWithdrawalFee
	feeBuilder.FiatCurrency = currency.USD
	if _, err := g.GetFee(context.Background(), feeBuilder); err != nil {
		t.Error(err)
	}
}

func TestFormatWithdrawPermissions(t *testing.T) {
	t.Parallel()
	expectedResult := exchange.AutoWithdrawCryptoWithAPIPermissionText +
		" & " +
		exchange.AutoWithdrawCryptoWithSetupText +
		" & " +
		exchange.WithdrawFiatViaWebsiteOnlyText
	withdrawPermissions := g.FormatWithdrawPermissions()
	if withdrawPermissions != expectedResult {
		t.Errorf("Expected: %s, Received: %s",
			expectedResult,
			withdrawPermissions)
	}
}

func TestGetActiveOrders(t *testing.T) {
	t.Parallel()
	var getOrdersRequest = order.GetOrdersRequest{
		Type: order.AnyType,
		Pairs: []currency.Pair{
			currency.NewPair(currency.LTC, currency.BTC),
		},
		AssetType: asset.Spot,
	}

	_, err := g.GetActiveOrders(context.Background(), &getOrdersRequest)
	switch {
	case areTestAPIKeysSet() && err != nil && !mockTests:
		t.Errorf("Could not get open orders: %s", err)
	case !areTestAPIKeysSet() && err == nil && !mockTests:
		t.Error("Expecting an error when no keys are set")
	case mockTests && err != nil:
		t.Errorf("Could not get open orders: %s", err)
	}
}

func TestGetOrderHistory(t *testing.T) {
	t.Parallel()
	var getOrdersRequest = order.GetOrdersRequest{
		Type:      order.AnyType,
		Pairs:     []currency.Pair{currency.NewPair(currency.LTC, currency.BTC)},
		AssetType: asset.Spot,
	}

	_, err := g.GetOrderHistory(context.Background(), &getOrdersRequest)
	switch {
	case areTestAPIKeysSet() && err != nil:
		t.Errorf("Could not get order history: %s", err)
	case !areTestAPIKeysSet() && err == nil && !mockTests:
		t.Error("Expecting an error when no keys are set")
	case err != nil && mockTests:
		t.Errorf("Could not get order history: %s", err)
	}
}

// Any tests below this line have the ability to impact your orders on the exchange. Enable canManipulateRealOrders to run them
// ----------------------------------------------------------------------------------------------------------------------------
func areTestAPIKeysSet() bool {
	return g.ValidateAPICredentials()
}

func TestSubmitOrder(t *testing.T) {
	t.Parallel()
	if areTestAPIKeysSet() && !canManipulateRealOrders && !mockTests {
		t.Skip("API keys set, canManipulateRealOrders false, skipping test")
	}

	var orderSubmission = &order.Submit{
		Pair: currency.Pair{
			Delimiter: "_",
			Base:      currency.LTC,
			Quote:     currency.BTC,
		},
		Side:      order.Buy,
		Type:      order.Limit,
		Price:     10,
		Amount:    1,
		ClientID:  "1234234",
		AssetType: asset.Spot,
	}

	response, err := g.SubmitOrder(context.Background(), orderSubmission)
	switch {
	case areTestAPIKeysSet() && (err != nil || !response.IsOrderPlaced):
		t.Errorf("Order failed to be placed: %v", err)
	case !areTestAPIKeysSet() && err == nil && !mockTests:
		t.Error("Expecting an error when no keys are set")
	case mockTests && err != nil:
		t.Errorf("Order failed to be placed: %v", err)
	}
}

func TestCancelExchangeOrder(t *testing.T) {
	t.Parallel()
	if areTestAPIKeysSet() && !canManipulateRealOrders && !mockTests {
		t.Skip("API keys set, canManipulateRealOrders false, skipping test")
	}
	var orderCancellation = &order.Cancel{
		ID:        "266029865",
		AssetType: asset.Spot,
		Pair:      currency.NewPair(currency.BTC, currency.USDT),
	}

	err := g.CancelOrder(context.Background(), orderCancellation)
	switch {
	case !areTestAPIKeysSet() && err == nil && !mockTests:
		t.Error("Expecting an error when no keys are set")
	case areTestAPIKeysSet() && err != nil:
		t.Errorf("Could not cancel orders: %v", err)
	case err != nil && mockTests:
		t.Errorf("Could not cancel orders: %v", err)
	}
}

func TestCancelAllExchangeOrders(t *testing.T) {
	t.Parallel()
	if areTestAPIKeysSet() && !canManipulateRealOrders && !mockTests {
		t.Skip("API keys set, canManipulateRealOrders false, skipping test")
	}

	currencyPair := currency.NewPair(currency.LTC, currency.BTC)
	var orderCancellation = &order.Cancel{
		ID:            "1",
		WalletAddress: core.BitcoinDonationAddress,
		AccountID:     "1",
		Pair:          currencyPair,
		AssetType:     asset.Spot,
	}

	resp, err := g.CancelAllOrders(context.Background(), orderCancellation)
	switch {
	case !areTestAPIKeysSet() && err == nil && !mockTests:
		t.Error("Expecting an error when no keys are set")
	case areTestAPIKeysSet() && err != nil:
		t.Errorf("Could not cancel orders: %v", err)
	case mockTests && err != nil:
		t.Errorf("Could not cancel orders: %v", err)
	}

	if len(resp.Status) > 0 {
		t.Errorf("%v orders failed to cancel", len(resp.Status))
	}
}

func TestModifyOrder(t *testing.T) {
	t.Parallel()
	_, err := g.ModifyOrder(context.Background(),
		&order.Modify{AssetType: asset.Spot})
	if err == nil {
		t.Error("ModifyOrder() Expected error")
	}
}

func TestWithdraw(t *testing.T) {
	t.Parallel()
	withdrawCryptoRequest := withdraw.Request{
		Amount:      -1,
		Currency:    currency.BTC,
		Description: "WITHDRAW IT ALL",
		Crypto: withdraw.CryptoRequest{
			Address: core.BitcoinDonationAddress,
		},
	}

	if areTestAPIKeysSet() && !canManipulateRealOrders && !mockTests {
		t.Skip("API keys set, canManipulateRealOrders false, skipping test")
	}

	_, err := g.WithdrawCryptocurrencyFunds(context.Background(),
		&withdrawCryptoRequest)
	if !areTestAPIKeysSet() && err == nil {
		t.Error("Expecting an error when no keys are set")
	}
	if areTestAPIKeysSet() && err != nil && !mockTests {
		t.Errorf("Withdraw failed to be placed: %v", err)
	}
	if areTestAPIKeysSet() && err == nil && mockTests {
		t.Errorf("Withdraw failed to be placed: %v", err)
	}
}

func TestWithdrawFiat(t *testing.T) {
	t.Parallel()
	if areTestAPIKeysSet() && !canManipulateRealOrders && !mockTests {
		t.Skip("API keys set, canManipulateRealOrders false, skipping test")
	}

	var withdrawFiatRequest = withdraw.Request{}
	_, err := g.WithdrawFiatFunds(context.Background(), &withdrawFiatRequest)
	if err != common.ErrFunctionNotSupported {
		t.Errorf("Expected '%v', received: '%v'",
			common.ErrFunctionNotSupported,
			err)
	}
}

func TestWithdrawInternationalBank(t *testing.T) {
	t.Parallel()
	if areTestAPIKeysSet() && !canManipulateRealOrders && !mockTests {
		t.Skip("API keys set, canManipulateRealOrders false, skipping test")
	}

	var withdrawFiatRequest = withdraw.Request{}
	_, err := g.WithdrawFiatFundsToInternationalBank(context.Background(),
		&withdrawFiatRequest)
	if err != common.ErrFunctionNotSupported {
		t.Errorf("Expected '%v', received: '%v'",
			common.ErrFunctionNotSupported,
			err)
	}
}

func TestGetDepositAddress(t *testing.T) {
	t.Parallel()
	_, err := g.GetDepositAddress(context.Background(), currency.BTC, "")
	if err == nil {
		t.Error("GetDepositAddress error cannot be nil")
	}
}

// TestWsAuth dials websocket, sends login request.
func TestWsAuth(t *testing.T) {
	t.Parallel()
	err := g.API.Endpoints.SetRunning(exchange.WebsocketSpot.String(), geminiWebsocketSandboxEndpoint)
	if err != nil {
		t.Error(err)
	}
	if !g.Websocket.IsEnabled() &&
		!g.API.AuthenticatedWebsocketSupport ||
		!areTestAPIKeysSet() {
		t.Skip(stream.WebsocketNotEnabled)
	}
	var dialer websocket.Dialer
	go g.wsReadData()
	err = g.WsAuth(&dialer)
	if err != nil {
		t.Error(err)
	}
	timer := time.NewTimer(sharedtestvalues.WebsocketResponseDefaultTimeout)
	select {
	case resp := <-g.Websocket.DataHandler:
		if resp.(WsSubscriptionAcknowledgementResponse).Type != "subscription_ack" {
			t.Error("Login failed")
		}
	case <-timer.C:
		t.Error("Expected response")
	}
	timer.Stop()
}

func TestWsMissingRole(t *testing.T) {
	pressXToJSON := []byte(`{
		"result":"error",
		"reason":"MissingRole",
		"message":"To access this endpoint, you need to log in to the website and go to the settings page to assign one of these roles [FundManager] to API key wujB3szN54gtJ4QDhqRJ which currently has roles [Trader]"
	}`)
	if err := g.wsHandleData(pressXToJSON); err == nil {
		t.Error("Expected error")
	}
}

func TestWsOrderEventSubscriptionResponse(t *testing.T) {
	pressXToJSON := []byte(`[ {
  "type" : "accepted",
  "order_id" : "372456298",
  "event_id" : "372456299",
  "client_order_id": "20170208_example", 
  "api_session" : "AeRLptFXoYEqLaNiRwv8",
  "symbol" : "btcusd",
  "side" : "buy",
  "order_type" : "exchange limit",
  "timestamp" : "1478203017",
  "timestampms" : 1478203017455,
  "is_live" : true,
  "is_cancelled" : false,
  "is_hidden" : false,
  "avg_execution_price" : "0", 
  "original_amount" : "14.0296",
  "price" : "1059.54"
} ]`)
	err := g.wsHandleData(pressXToJSON)
	if err != nil {
		t.Error(err)
	}

	pressXToJSON = []byte(`[{
    "type": "accepted",
    "order_id": "109535951",
    "event_id": "109535952",
    "api_session": "UI",
    "symbol": "btcusd",
    "side": "buy",
    "order_type": "exchange limit",
    "timestamp": "1547742904",
    "timestampms": 1547742904989,
    "is_live": true,
    "is_cancelled": false,
    "is_hidden": false,
    "original_amount": "1",
    "price": "3592.00",
    "socket_sequence": 13
}]`)
	err = g.wsHandleData(pressXToJSON)
	if err != nil {
		t.Error(err)
	}

	pressXToJSON = []byte(`[{
    "type": "accepted",
    "order_id": "109964529",
    "event_id": "109964530",
    "api_session": "UI",
    "symbol": "btcusd",
    "side": "buy",
    "order_type": "market buy",
    "timestamp": "1547756076",
    "timestampms": 1547756076644,
    "is_live": false,
    "is_cancelled": false,
    "is_hidden": false,
    "total_spend": "200.00",
    "socket_sequence": 29
}]`)
	err = g.wsHandleData(pressXToJSON)
	if err != nil {
		t.Error(err)
	}

	pressXToJSON = []byte(`[{
    "type": "accepted",
    "order_id": "109964616",
    "event_id": "109964617",
    "api_session": "UI",
    "symbol": "btcusd",
    "side": "sell",
    "order_type": "market sell",
    "timestamp": "1547756893",
    "timestampms": 1547756893937,
    "is_live": true,
    "is_cancelled": false,
    "is_hidden": false,
    "original_amount": "25",
    "socket_sequence": 26
}]`)
	err = g.wsHandleData(pressXToJSON)
	if err != nil {
		t.Error(err)
	}

	pressXToJSON = []byte(`[ {
  "type" : "accepted",
  "order_id" : "6321",
  "event_id" : "6322",
  "api_session" : "UI",
  "symbol" : "btcusd",
  "side" : "sell",
  "order_type" : "block_trade",
  "timestamp" : "1478204198",
  "timestampms" : 1478204198989,
  "is_live" : true,
  "is_cancelled" : false,
  "is_hidden" : true,
  "avg_execution_price" : "0",
  "original_amount" : "500",
  "socket_sequence" : 32307
} ]`)
	err = g.wsHandleData(pressXToJSON)
	if err != nil {
		t.Error(err)
	}
}

func TestWsSubAck(t *testing.T) {
	pressXToJSON := []byte(`{
  "type": "subscription_ack",
  "accountId": 5365,
  "subscriptionId": "ws-order-events-5365-b8bk32clqeb13g9tk8p0",
  "symbolFilter": [
    "btcusd"
  ],
  "apiSessionFilter": [
    "UI"
  ],
  "eventTypeFilter": [
    "fill",
    "closed"
  ]
}`)
	if err := g.wsHandleData(pressXToJSON); err != nil {
		t.Error(err)
	}
}

func TestWsHeartbeat(t *testing.T) {
	pressXToJSON := []byte(`{
  "type": "heartbeat",
  "timestampms": 1547742998508,
  "sequence": 31,
  "trace_id": "b8biknoqppr32kc7gfgg",
  "socket_sequence": 37
}`)
	if err := g.wsHandleData(pressXToJSON); err != nil {
		t.Error(err)
	}
}

func TestWsUnsubscribe(t *testing.T) {
	pressXToJSON := []byte(`{
    "type": "unsubscribe",
    "subscriptions": [{
        "name": "l2",
        "symbols": [
            "BTCUSD",
            "ETHBTC"
        ]},
        {"name": "candles_1m",
        "symbols": [
            "BTCUSD",
            "ETHBTC"
        ]}
    ]
}`)
	err := g.wsHandleData(pressXToJSON)
	if err != nil {
		t.Error(err)
	}
}

func TestWsTradeData(t *testing.T) {
	pressXToJSON := []byte(`{
  "type": "update",
  "eventId": 5375547515,
  "timestamp": 1547760288,
  "timestampms": 1547760288001,
  "socket_sequence": 15,
  "events": [
    {
      "type": "trade",
      "tid": 5375547515,
      "price": "3632.54",
      "amount": "0.1362819142",
      "makerSide": "ask"
    }
  ]
}`)
	if err := g.wsHandleData(pressXToJSON); err != nil {
		t.Error(err)
	}
}

func TestWsAuctionData(t *testing.T) {
	pressXToJSON := []byte(`{
    "eventId": 371469414,
    "socket_sequence":4009, 
    "timestamp":1486501200,
    "timestampms":1486501200000,
    "events": [
        {
            "amount": "1406",
            "makerSide": "auction",
            "price": "1048.75",
            "tid": 371469414,
            "type": "trade"
        },
        {
            "auction_price": "1048.75",
            "auction_quantity": "1406",
            "eid": 371469414,
            "highest_bid_price": "1050.98",
            "lowest_ask_price": "1050.99",
            "result": "success",
            "time_ms": 1486501200000,
            "type": "auction_result"
        }
    ],
    "type": "update"
}`)
	if err := g.wsHandleData(pressXToJSON); err != nil {
		t.Error(err)
	}
}

func TestWsBlockTrade(t *testing.T) {
	pressXToJSON := []byte(`{
   "type":"update",
   "eventId":1111597035,
   "socket_sequence":8,
   "timestamp":1501175027,
   "timestampms":1501175027304,
   "events":[
      {
         "type":"block_trade",
         "tid":1111597035,
         "price":"10100.00",
         "amount":"1000"
      }
   ]
}`)
	if err := g.wsHandleData(pressXToJSON); err != nil {
		t.Error(err)
	}
}

func TestWSTrade(t *testing.T) {
	pressXToJSON := []byte(`{
		"type": "trade",
		"symbol": "BTCUSD",
		"event_id": 3575573053,
		"timestamp": 151231241,
		"price": "9004.21000000",
		"quantity": "0.09110000",
		"side": "buy"
	}`)
	if err := g.wsHandleData(pressXToJSON); err != nil {
		t.Error(err)
	}
}

func TestWsCandles(t *testing.T) {
	pressXToJSON := []byte(`{
  "type": "candles_15m_updates",
  "symbol": "BTCUSD",
  "changes": [
    [
        1561054500000,
        9350.18,
        9358.35,
        9350.18,
        9355.51,
        2.07
    ],
    [
        1561053600000,
        9357.33,
        9357.33,
        9350.18,
        9350.18,
        1.5900161
    ]
  ]
}`)
	if err := g.wsHandleData(pressXToJSON); err != nil {
		t.Error(err)
	}
}

func TestWsAuctions(t *testing.T) {
	pressXToJSON := []byte(`{
    "eventId": 372481811,
    "socket_sequence":23,
    "timestamp": 1486591200,
    "timestampms": 1486591200000,  
    "events": [
        {
            "auction_open_ms": 1486591200000,
            "auction_time_ms": 1486674000000,
            "first_indicative_ms": 1486673400000,
            "last_cancel_time_ms": 1486673985000,
            "type": "auction_open"
        }
    ],
    "type": "update"
}`)
	if err := g.wsHandleData(pressXToJSON); err != nil {
		t.Error(err)
	}

	pressXToJSON = []byte(`{
    "type": "update",
    "eventId": 2248762586,
    "timestamp": 1510865640,
    "timestampms": 1510865640122,
    "socket_sequence": 177,
    "events": [
        {
            "type": "auction_indicative",
            "eid": 2248762586,
            "result": "success",
            "time_ms": 1510865640000,
            "highest_bid_price": "7730.69",
            "lowest_ask_price": "7730.7",
            "collar_price": "7730.695",
            "indicative_price": "7750",
            "indicative_quantity": "45.43325086"
        }
    ]
}`)
	if err := g.wsHandleData(pressXToJSON); err != nil {
		t.Error(err)
	}

	pressXToJSON = []byte(`{
    "type": "update",
    "eventId": 2248795680,
    "timestamp": 1510866000,
    "timestampms": 1510866000095,
    "socket_sequence": 2920,
    "events": [
        {
            "type": "trade",
            "tid": 2248795680,
            "price": "7763.23",
            "amount": "55.95",
            "makerSide": "auction"
        },
        {
            "type": "auction_result",
            "eid": 2248795680,
            "result": "success",
            "time_ms": 1510866000000,
            "highest_bid_price": "7769",
            "lowest_ask_price": "7769.01",
            "collar_price": "7769.005",
            "auction_price": "7763.23",
            "auction_quantity": "55.95"
        }
    ]
}`)
	if err := g.wsHandleData(pressXToJSON); err != nil {
		t.Error(err)
	}
}

func TestWsMarketData(t *testing.T) {
	pressXToJSON := []byte(`{
  "type": "update",
  "eventId": 5375461993,
  "socket_sequence": 0,
  "events": [
    {
      "type": "change",
      "reason": "initial",
      "price": "3641.61",
      "delta": "0.83372051",
      "remaining": "0.83372051",
      "side": "bid"
    },
    {
      "type": "change",
      "reason": "initial",
      "price": "3641.62",
      "delta": "4.072",
      "remaining": "4.072",
      "side": "ask"
    }
  ]
}    `)
	err := g.wsHandleData(pressXToJSON)
	if err != nil {
		t.Error(err)
	}

	pressXToJSON = []byte(`{
  "type": "update",
  "eventId": 5375461993,
  "socket_sequence": 0,
  "events": [
    {
      "type": "change",
      "reason": "initial",
      "price": "3641.61",
      "delta": "0.83372051",
      "remaining": "0.83372051",
      "side": "bid"
    },
    {
      "type": "change",
      "reason": "initial",
      "price": "3641.62",
      "delta": "4.072",
      "remaining": "4.072",
      "side": "ask"
    }
  ]
}    `)
	err = g.wsHandleData(pressXToJSON)
	if err != nil {
		t.Error(err)
	}

	pressXToJSON = []byte(`{
  "type": "update",
  "eventId": 5375503736,
  "timestamp": 1547759964,
  "timestampms": 1547759964051,
  "socket_sequence": 2,
  "events": [
    {
      "type": "change",
      "side": "bid",
      "price": "3628.01",
      "remaining": "0",
      "delta": "-2",
      "reason": "cancel"
    }
  ]
}  `)
	err = g.wsHandleData(pressXToJSON)
	if err != nil {
		t.Error(err)
	}
}

func TestWsError(t *testing.T) {
	tt := []struct {
		Data               []byte
		ErrorExpected      bool
		ErrorShouldContain string
	}{
		{
			Data:          []byte(`{"type": "test"}`),
			ErrorExpected: false,
		},
		{
			Data:          []byte(`{"result": "bla"}`),
			ErrorExpected: false,
		},
		{
			Data:               []byte(`{"result": "error"}`),
			ErrorExpected:      true,
			ErrorShouldContain: "Unhandled websocket error",
		},
		{
			Data:               []byte(`{"result": "error","reason": "InvalidJson"}`),
			ErrorExpected:      true,
			ErrorShouldContain: "InvalidJson",
		},
		{
			Data:               []byte(`{"result": "error","reason": "InvalidJson", "message": "WeAreGoingToTheMoonKirby"}`),
			ErrorExpected:      true,
			ErrorShouldContain: "InvalidJson - WeAreGoingToTheMoonKirby",
		},
	}

	for x := range tt {
		err := g.wsHandleData(tt[x].Data)
		if tt[x].ErrorExpected && err != nil && !strings.Contains(err.Error(), tt[x].ErrorShouldContain) {
			t.Errorf("expected error to contain: %s, got: %s",
				tt[x].ErrorShouldContain, err.Error(),
			)
		} else if !tt[x].ErrorExpected && err != nil {
			t.Errorf("unexpected error: %s", err)
		}
	}
}

func TestWsLevel2Update(t *testing.T) {
	pressXToJSON := []byte(`{
		"type": "l2_updates",
		"symbol": "BTCUSD",
		"changes": [
			[
				"buy",
				"9122.04",
				"0.00121425"
			],
			[
				"sell",
				"9122.07",
				"0.98942292"
			]
		],
		"trades": [{
			"type": "trade",
			"symbol": "BTCUSD",
			"event_id": 169841458,
			"timestamp": 1560976400428,
			"price": "9122.04",
			"quantity": "0.0073173",
			"side": "sell"
		}],
		"auction_events": [{
				"type": "auction_result",
				"symbol": "BTCUSD",
				"time_ms": 1560974400000,
				"result": "success",
				"highest_bid_price": "9150.80",
				"lowest_ask_price": "9150.81",
				"collar_price": "9146.93",
				"auction_price": "9145.00",
				"auction_quantity": "470.10390845"
			},
			{
				"type": "auction_indicative",
				"symbol": "BTCUSD",
				"time_ms": 1560974385000,
				"result": "success",
				"highest_bid_price": "9150.80",
				"lowest_ask_price": "9150.81",
				"collar_price": "9146.84",
				"auction_price": "9134.04",
				"auction_quantity": "389.3094317"
			}
		]
	}`)
	if err := g.wsHandleData(pressXToJSON); err != nil {
		t.Error(err)
	}
}

func TestResponseToStatus(t *testing.T) {
	type TestCases struct {
		Case   string
		Result order.Status
	}
	testCases := []TestCases{
		{Case: "accepted", Result: order.New},
		{Case: "booked", Result: order.Active},
		{Case: "fill", Result: order.Filled},
		{Case: "cancelled", Result: order.Cancelled},
		{Case: "cancel_rejected", Result: order.Rejected},
		{Case: "closed", Result: order.Filled},
		{Case: "LOL", Result: order.UnknownStatus},
	}
	for i := range testCases {
		result, _ := stringToOrderStatus(testCases[i].Case)
		if result != testCases[i].Result {
			t.Errorf("Exepcted: %v, received: %v", testCases[i].Result, result)
		}
	}
}

func TestResponseToOrderType(t *testing.T) {
	type TestCases struct {
		Case   string
		Result order.Type
	}
	testCases := []TestCases{
		{Case: "exchange limit", Result: order.Limit},
		{Case: "auction-only limit", Result: order.Limit},
		{Case: "indication-of-interest limit", Result: order.Limit},
		{Case: "market buy", Result: order.Market},
		{Case: "market sell", Result: order.Market},
		{Case: "block_trade", Result: order.Market},
		{Case: "LOL", Result: order.UnknownType},
	}
	for i := range testCases {
		result, _ := stringToOrderType(testCases[i].Case)
		if result != testCases[i].Result {
			t.Errorf("Exepcted: %v, received: %v", testCases[i].Result, result)
		}
	}
}

func TestGetRecentTrades(t *testing.T) {
	t.Parallel()
	currencyPair, err := currency.NewPairFromString(testCurrency)
	if err != nil {
		t.Fatal(err)
	}
	_, err = g.GetRecentTrades(context.Background(), currencyPair, asset.Spot)
	if err != nil {
		t.Error(err)
	}
}

func TestGetHistoricTrades(t *testing.T) {
	t.Parallel()
	currencyPair, err := currency.NewPairFromString(testCurrency)
	if err != nil {
		t.Fatal(err)
	}
	tStart := time.Date(2020, 6, 6, 0, 0, 0, 0, time.UTC)
	tEnd := time.Date(2020, 6, 7, 0, 0, 0, 0, time.UTC)
	if !mockTests {
		tStart = time.Date(time.Now().Year(), time.Now().Month(), 1, 0, 0, 0, 0, time.UTC)
		tEnd = time.Date(time.Now().Year(), time.Now().Month(), 1, 0, 15, 0, 0, time.UTC)
	}
	_, err = g.GetHistoricTrades(context.Background(),
		currencyPair, asset.Spot, tStart, tEnd)
	if err != nil {
		t.Error(err)
	}
}<|MERGE_RESOLUTION|>--- conflicted
+++ resolved
@@ -243,15 +243,10 @@
 func TestGetFeeByTypeOfflineTradeFee(t *testing.T) {
 	t.Parallel()
 	var feeBuilder = setFeeBuilder()
-<<<<<<< HEAD
-	g.GetFeeByType(context.Background(), feeBuilder)
-
-=======
-	_, err := g.GetFeeByType(feeBuilder)
+	_, err := g.GetFeeByType(context.Background(), feeBuilder)
 	if err != nil {
 		t.Fatal(err)
 	}
->>>>>>> 1e79384b
 	if !areTestAPIKeysSet() {
 		if feeBuilder.FeeType != exchange.OfflineTradeFee {
 			t.Errorf("Expected %v, received %v",
