--- conflicted
+++ resolved
@@ -425,16 +425,9 @@
 	return nil
 }
 
-<<<<<<< HEAD
-// UpdateTicker updates and returns the ticker for a currency pair
-func (o *OKEX) UpdateTicker(ctx context.Context, p currency.Pair, assetType asset.Item) (*ticker.Price, error) {
-	tickerPrice := new(ticker.Price)
-	switch assetType {
-=======
 // UpdateTickers updates the ticker for all currency pairs of a given asset type
-func (o *OKEX) UpdateTickers(a asset.Item) error {
+func (o *OKEX) UpdateTickers(ctx context.Context, a asset.Item) error {
 	switch a {
->>>>>>> c9ab0b11
 	case asset.Spot:
 		resp, err := o.GetSpotAllTokenPairsInformation(ctx)
 		if err != nil {
@@ -546,8 +539,8 @@
 }
 
 // UpdateTicker updates and returns the ticker for a currency pair
-func (o *OKEX) UpdateTicker(p currency.Pair, a asset.Item) (*ticker.Price, error) {
-	err := o.UpdateTickers(a)
+func (o *OKEX) UpdateTicker(ctx context.Context, p currency.Pair, a asset.Item) (*ticker.Price, error) {
+	err := o.UpdateTickers(ctx, a)
 	if err != nil {
 		return nil, err
 	}
