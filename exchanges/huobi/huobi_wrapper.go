--- conflicted
+++ resolved
@@ -433,20 +433,14 @@
 }
 
 // UpdateTickers updates the ticker for all currency pairs of a given asset type
-func (h *HUOBI) UpdateTickers(a asset.Item) error {
+func (h *HUOBI) UpdateTickers(ctx context.Context, a asset.Item) error {
 	return common.ErrFunctionNotSupported
 }
 
 // UpdateTicker updates and returns the ticker for a currency pair
-<<<<<<< HEAD
-func (h *HUOBI) UpdateTicker(ctx context.Context, p currency.Pair, assetType asset.Item) (*ticker.Price, error) {
-	if !h.SupportsAsset(assetType) {
-		return nil, fmt.Errorf("asset type of %s is not supported by %s", assetType, h.Name)
-=======
-func (h *HUOBI) UpdateTicker(p currency.Pair, a asset.Item) (*ticker.Price, error) {
+func (h *HUOBI) UpdateTicker(ctx context.Context, p currency.Pair, a asset.Item) (*ticker.Price, error) {
 	if !h.SupportsAsset(a) {
 		return nil, fmt.Errorf("asset type of %s is not supported by %s", a, h.Name)
->>>>>>> c9ab0b11
 	}
 	switch a {
 	case asset.Spot:
