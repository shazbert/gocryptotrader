--- conflicted
+++ resolved
@@ -13,6 +13,7 @@
 
 	"github.com/gorilla/websocket"
 	"github.com/thrasher-/gocryptotrader/common"
+	"github.com/thrasher-/gocryptotrader/common/crypto"
 	"github.com/thrasher-/gocryptotrader/currency"
 	exchange "github.com/thrasher-/gocryptotrader/exchanges"
 	"github.com/thrasher-/gocryptotrader/exchanges/asset"
@@ -157,66 +158,11 @@
 			if h.Verbose {
 				log.Debugf("%v: %v: %v", h.Name, resp.URL, string(resp.Raw))
 			}
-<<<<<<< HEAD
-
-			switch {
-			case strings.Contains(init.Channel, "depth"):
-				var depth WsDepth
-				err := common.JSONDecode(resp.Raw, &depth)
-				if err != nil {
-					h.Websocket.DataHandler <- err
-					continue
-				}
-
-				data := strings.Split(depth.Channel, ".")
-
-				h.WsProcessOrderbook(&depth, data[1])
-
-			case strings.Contains(init.Channel, "kline"):
-				var kline WsKline
-				err := common.JSONDecode(resp.Raw, &kline)
-				if err != nil {
-					h.Websocket.DataHandler <- err
-					continue
-				}
-
-				data := strings.Split(kline.Channel, ".")
-
-				h.Websocket.DataHandler <- exchange.KlineData{
-					Timestamp:  time.Unix(0, kline.Timestamp),
-					Exchange:   h.GetName(),
-					AssetType:  asset.Spot,
-					Pair:       currency.NewPairFromString(data[1]),
-					OpenPrice:  kline.Tick.Open,
-					ClosePrice: kline.Tick.Close,
-					HighPrice:  kline.Tick.High,
-					LowPrice:   kline.Tick.Low,
-					Volume:     kline.Tick.Volume,
-				}
-
-			case strings.Contains(init.Channel, "trade"):
-				var trade WsTrade
-				err := common.JSONDecode(resp.Raw, &trade)
-				if err != nil {
-					h.Websocket.DataHandler <- err
-					continue
-				}
-
-				data := strings.Split(trade.Channel, ".")
-
-				h.Websocket.DataHandler <- exchange.TradeData{
-					Exchange:     h.GetName(),
-					AssetType:    asset.Spot,
-					CurrencyPair: currency.NewPairFromString(data[1]),
-					Timestamp:    time.Unix(0, trade.Tick.Timestamp),
-				}
-=======
 			switch resp.URL {
 			case wsMarketURL:
 				h.wsHandleMarketData(resp)
 			case wsAccountsOrdersURL:
 				h.wsHandleAuthenticatedData(resp)
->>>>>>> 3a66e998
 			}
 		}
 	}
@@ -271,15 +217,15 @@
 			h.Websocket.DataHandler <- err
 		}
 		h.Websocket.DataHandler <- response
-	case common.StringContains(init.Topic, "orders") &&
-		common.StringContains(init.Topic, "update"):
+	case strings.Contains(init.Topic, "orders") &&
+		strings.Contains(init.Topic, "update"):
 		var response WsAuthenticatedOrdersUpdateResponse
 		err := common.JSONDecode(resp.Raw, &response)
 		if err != nil {
 			h.Websocket.DataHandler <- err
 		}
 		h.Websocket.DataHandler <- response
-	case common.StringContains(init.Topic, "orders"):
+	case strings.Contains(init.Topic, "orders"):
 		var response WsAuthenticatedOrdersResponse
 		err := common.JSONDecode(resp.Raw, &response)
 		if err != nil {
@@ -337,23 +283,23 @@
 	}
 
 	switch {
-	case common.StringContains(init.Channel, "depth"):
+	case strings.Contains(init.Channel, "depth"):
 		var depth WsDepth
 		err := common.JSONDecode(resp.Raw, &depth)
 		if err != nil {
 			h.Websocket.DataHandler <- err
 			return
 		}
-		data := common.SplitStrings(depth.Channel, ".")
+		data := strings.Split(depth.Channel, ".")
 		h.WsProcessOrderbook(&depth, data[1])
-	case common.StringContains(init.Channel, "kline"):
+	case strings.Contains(init.Channel, "kline"):
 		var kline WsKline
 		err := common.JSONDecode(resp.Raw, &kline)
 		if err != nil {
 			h.Websocket.DataHandler <- err
 			return
 		}
-		data := common.SplitStrings(kline.Channel, ".")
+		data := strings.Split(kline.Channel, ".")
 		h.Websocket.DataHandler <- exchange.KlineData{
 			Timestamp:  time.Unix(0, kline.Timestamp),
 			Exchange:   h.GetName(),
@@ -365,14 +311,14 @@
 			LowPrice:   kline.Tick.Low,
 			Volume:     kline.Tick.Volume,
 		}
-	case common.StringContains(init.Channel, "trade"):
+	case strings.Contains(init.Channel, "trade"):
 		var trade WsTrade
 		err := common.JSONDecode(resp.Raw, &trade)
 		if err != nil {
 			h.Websocket.DataHandler <- err
 			return
 		}
-		data := common.SplitStrings(trade.Channel, ".")
+		data := strings.Split(trade.Channel, ".")
 		h.Websocket.DataHandler <- exchange.TradeData{
 			Exchange:     h.GetName(),
 			AssetType:    "SPOT",
@@ -422,10 +368,6 @@
 // GenerateDefaultSubscriptions Adds default subscriptions to websocket to be handled by ManageSubscriptions()
 func (h *HUOBI) GenerateDefaultSubscriptions() {
 	var channels = []string{wsMarketKline, wsMarketDepth, wsMarketTrade}
-<<<<<<< HEAD
-	enabledCurrencies := h.GetEnabledPairs(asset.Spot)
-	subscriptions := []exchange.WebsocketChannelSubscription{}
-=======
 	var subscriptions []exchange.WebsocketChannelSubscription
 	if h.Websocket.CanUseAuthenticatedEndpoints() {
 		channels = append(channels, "orders.%v", "orders.%v.update")
@@ -433,8 +375,7 @@
 			Channel: "accounts",
 		})
 	}
-	enabledCurrencies := h.GetEnabledCurrencies()
->>>>>>> 3a66e998
+	enabledCurrencies := h.GetEnabledPairs(asset.Spot)
 	for i := range channels {
 		for j := range enabledCurrencies {
 			enabledCurrencies[j].Delimiter = ""
@@ -450,8 +391,8 @@
 
 // Subscribe sends a websocket message to receive data from the channel
 func (h *HUOBI) Subscribe(channelToSubscribe exchange.WebsocketChannelSubscription) error {
-	if common.StringContains(channelToSubscribe.Channel, "orders.") ||
-		common.StringContains(channelToSubscribe.Channel, "accounts") {
+	if strings.Contains(channelToSubscribe.Channel, "orders.") ||
+		strings.Contains(channelToSubscribe.Channel, "accounts") {
 		return h.wsAuthenticatedSubscribe("sub", wsAccountsOrdersEndPoint+channelToSubscribe.Channel, channelToSubscribe.Channel)
 	}
 	subscription, err := common.JSONEncode(WsRequest{Subscribe: channelToSubscribe.Channel})
@@ -463,8 +404,8 @@
 
 // Unsubscribe sends a websocket message to stop receiving data from the channel
 func (h *HUOBI) Unsubscribe(channelToSubscribe exchange.WebsocketChannelSubscription) error {
-	if common.StringContains(channelToSubscribe.Channel, "orders.") ||
-		common.StringContains(channelToSubscribe.Channel, "accounts") {
+	if strings.Contains(channelToSubscribe.Channel, "orders.") ||
+		strings.Contains(channelToSubscribe.Channel, "accounts") {
 		return h.wsAuthenticatedSubscribe("unsub", wsAccountsOrdersEndPoint+channelToSubscribe.Channel, channelToSubscribe.Channel)
 	}
 	subscription, err := common.JSONEncode(WsRequest{Unsubscribe: channelToSubscribe.Channel})
@@ -492,13 +433,13 @@
 	timestamp := time.Now().UTC().Format(wsDateTimeFormatting)
 	request := WsAuthenticationRequest{
 		Op:               authOp,
-		AccessKeyID:      h.APIKey,
+		AccessKeyID:      h.API.Credentials.Key,
 		SignatureMethod:  signatureMethod,
 		SignatureVersion: signatureVersion,
 		Timestamp:        timestamp,
 	}
 	hmac := h.wsGenerateSignature(timestamp, wsAccountsOrdersEndPoint)
-	request.Signature = common.Base64Encode(hmac)
+	request.Signature = crypto.Base64Encode(hmac)
 	err := h.wsAuthenticatedSend(request)
 	if err != nil {
 		h.Websocket.SetCanUseAuthenticatedEndpoints(false)
@@ -522,28 +463,28 @@
 
 func (h *HUOBI) wsGenerateSignature(timestamp, endpoint string) []byte {
 	values := url.Values{}
-	values.Set("AccessKeyId", h.APIKey)
+	values.Set("AccessKeyId", h.API.Credentials.Key)
 	values.Set("SignatureMethod", signatureMethod)
 	values.Set("SignatureVersion", signatureVersion)
 	values.Set("Timestamp", timestamp)
 	host := "api.huobi.pro"
 	payload := fmt.Sprintf("%s\n%s\n%s\n%s",
 		"GET", host, endpoint, values.Encode())
-	return common.GetHMAC(common.HashSHA256, []byte(payload), []byte(h.APISecret))
+	return crypto.GetHMAC(crypto.HashSHA256, []byte(payload), []byte(h.API.Credentials.Secret))
 }
 
 func (h *HUOBI) wsAuthenticatedSubscribe(operation, endpoint, topic string) error {
 	timestamp := time.Now().UTC().Format(wsDateTimeFormatting)
 	request := WsAuthenticatedSubscriptionRequest{
 		Op:               operation,
-		AccessKeyID:      h.APIKey,
+		AccessKeyID:      h.API.Credentials.Key,
 		SignatureMethod:  signatureMethod,
 		SignatureVersion: signatureVersion,
 		Timestamp:        timestamp,
 		Topic:            topic,
 	}
 	hmac := h.wsGenerateSignature(timestamp, endpoint)
-	request.Signature = common.Base64Encode(hmac)
+	request.Signature = crypto.Base64Encode(hmac)
 	return h.wsAuthenticatedSend(request)
 }
 
@@ -554,7 +495,7 @@
 	timestamp := time.Now().UTC().Format(wsDateTimeFormatting)
 	request := WsAuthenticatedAccountsListRequest{
 		Op:               requestOp,
-		AccessKeyID:      h.APIKey,
+		AccessKeyID:      h.API.Credentials.Key,
 		SignatureMethod:  signatureMethod,
 		SignatureVersion: signatureVersion,
 		Timestamp:        timestamp,
@@ -562,7 +503,7 @@
 		Symbol:           pair,
 	}
 	hmac := h.wsGenerateSignature(timestamp, wsAccountListEndpoint)
-	request.Signature = common.Base64Encode(hmac)
+	request.Signature = crypto.Base64Encode(hmac)
 	return h.wsAuthenticatedSend(request)
 }
 
@@ -573,7 +514,7 @@
 	timestamp := time.Now().UTC().Format(wsDateTimeFormatting)
 	request := WsAuthenticatedOrdersListRequest{
 		Op:               requestOp,
-		AccessKeyID:      h.APIKey,
+		AccessKeyID:      h.API.Credentials.Key,
 		SignatureMethod:  signatureMethod,
 		SignatureVersion: signatureVersion,
 		Timestamp:        timestamp,
@@ -583,7 +524,7 @@
 		States:           "submitted,partial-filled",
 	}
 	hmac := h.wsGenerateSignature(timestamp, wsOrdersListEndpoint)
-	request.Signature = common.Base64Encode(hmac)
+	request.Signature = crypto.Base64Encode(hmac)
 	return h.wsAuthenticatedSend(request)
 }
 
@@ -594,7 +535,7 @@
 	timestamp := time.Now().UTC().Format(wsDateTimeFormatting)
 	request := WsAuthenticatedOrderDetailsRequest{
 		Op:               requestOp,
-		AccessKeyID:      h.APIKey,
+		AccessKeyID:      h.API.Credentials.Key,
 		SignatureMethod:  signatureMethod,
 		SignatureVersion: signatureVersion,
 		Timestamp:        timestamp,
@@ -602,6 +543,6 @@
 		OrderID:          orderID,
 	}
 	hmac := h.wsGenerateSignature(timestamp, wsOrdersDetailEndpoint)
-	request.Signature = common.Base64Encode(hmac)
+	request.Signature = crypto.Base64Encode(hmac)
 	return h.wsAuthenticatedSend(request)
 }