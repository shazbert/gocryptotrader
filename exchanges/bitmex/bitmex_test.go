--- conflicted
+++ resolved
@@ -1174,7 +1174,6 @@
 	}
 }
 
-<<<<<<< HEAD
 func TestGetOrderType(t *testing.T) {
 	t.Parallel()
 	if _, err := b.getOrderType(0); !errors.Is(err, order.ErrTypeIsInvalid) {
@@ -1182,7 +1181,15 @@
 	}
 
 	o, err := b.getOrderType(1)
-=======
+	if !errors.Is(err, nil) {
+		t.Fatalf("received: '%v' but expected: '%v'", err, nil)
+	}
+
+	if o != order.Market {
+		t.Fatal("unexpected value")
+	}
+}
+
 func TestGetActionFromString(t *testing.T) {
 	t.Parallel()
 	_, err := b.GetActionFromString("meow")
@@ -1191,15 +1198,10 @@
 	}
 
 	action, err := b.GetActionFromString("update")
->>>>>>> c6ad4298
 	if !errors.Is(err, nil) {
 		t.Fatalf("received: '%v' but expected: '%v'", err, nil)
 	}
 
-<<<<<<< HEAD
-	if o != order.Market {
-		t.Fatal("unexpected value")
-=======
 	if action != orderbook.Amend {
 		t.Fatalf("received: '%v' but expected: '%v'", action, orderbook.Amend)
 	}
@@ -1229,6 +1231,5 @@
 
 	if action != orderbook.UpdateInsert {
 		t.Fatalf("received: '%v' but expected: '%v'", action, orderbook.UpdateInsert)
->>>>>>> c6ad4298
 	}
 }