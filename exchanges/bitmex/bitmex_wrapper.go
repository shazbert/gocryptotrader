package bitmex

import (
	"errors"
	"math"
	"strings"
	"sync"

	"github.com/thrasher-corp/gocryptotrader/common"
	"github.com/thrasher-corp/gocryptotrader/config"
	"github.com/thrasher-corp/gocryptotrader/currency"
	exchange "github.com/thrasher-corp/gocryptotrader/exchanges"
	"github.com/thrasher-corp/gocryptotrader/exchanges/account"
	"github.com/thrasher-corp/gocryptotrader/exchanges/asset"
	"github.com/thrasher-corp/gocryptotrader/exchanges/order"
	"github.com/thrasher-corp/gocryptotrader/exchanges/orderbook"
	"github.com/thrasher-corp/gocryptotrader/exchanges/protocol"
	"github.com/thrasher-corp/gocryptotrader/exchanges/request"
	"github.com/thrasher-corp/gocryptotrader/exchanges/ticker"
	"github.com/thrasher-corp/gocryptotrader/exchanges/websocket/wshandler"
	"github.com/thrasher-corp/gocryptotrader/log"
	"github.com/thrasher-corp/gocryptotrader/portfolio/withdraw"
)

// GetDefaultConfig returns a default exchange config
func (b *Bitmex) GetDefaultConfig() (*config.ExchangeConfig, error) {
	b.SetDefaults()
	exchCfg := new(config.ExchangeConfig)
	exchCfg.Name = b.Name
	exchCfg.HTTPTimeout = exchange.DefaultHTTPTimeout
	exchCfg.BaseCurrencies = b.BaseCurrencies

	err := b.SetupDefaults(exchCfg)
	if err != nil {
		return nil, err
	}

	if b.Features.Supports.RESTCapabilities.AutoPairUpdates {
		err = b.UpdateTradablePairs(true)
		if err != nil {
			return nil, err
		}
	}

	return exchCfg, nil
}

// SetDefaults sets the basic defaults for Bitmex
func (b *Bitmex) SetDefaults() {
	b.Name = "Bitmex"
	b.Enabled = true
	b.Verbose = true
	b.API.CredentialsValidator.RequiresKey = true
	b.API.CredentialsValidator.RequiresSecret = true

	b.CurrencyPairs = currency.PairsManager{}

	// Same format used for perpetual contracts and futures
	fmt1 := currency.PairStore{
		RequestFormat: &currency.PairFormat{
			Uppercase: true,
		},
		ConfigFormat: &currency.PairFormat{
			Uppercase: true,
		},
	}
	b.CurrencyPairs.Store(asset.PerpetualContract, fmt1)
	b.CurrencyPairs.Store(asset.Futures, fmt1)
	b.CurrencyPairs.Store(asset.Index, fmt1)

	// Upside and Downside profit contracts use the same format
	fmt2 := currency.PairStore{
		RequestFormat: &currency.PairFormat{
			Delimiter: "_",
			Uppercase: true,
		},
		ConfigFormat: &currency.PairFormat{
			Delimiter: "_",
			Uppercase: true,
		},
	}
	b.CurrencyPairs.Store(asset.DownsideProfitContract, fmt2)
	b.CurrencyPairs.Store(asset.UpsideProfitContract, fmt2)

	b.Features = exchange.Features{
		Supports: exchange.FeaturesSupported{
			REST:      true,
			Websocket: true,
			RESTCapabilities: protocol.Features{
				TickerBatching:      true,
				TickerFetching:      true,
				TradeFetching:       true,
				OrderbookFetching:   true,
				AutoPairUpdates:     true,
				AccountInfo:         true,
				GetOrder:            true,
				GetOrders:           true,
				CancelOrders:        true,
				CancelOrder:         true,
				SubmitOrder:         true,
				SubmitOrders:        true,
				ModifyOrder:         true,
				DepositHistory:      true,
				WithdrawalHistory:   true,
				UserTradeHistory:    true,
				CryptoDeposit:       true,
				CryptoWithdrawal:    true,
				TradeFee:            true,
				CryptoWithdrawalFee: true,
			},
			WebsocketCapabilities: protocol.Features{
				TradeFetching:          true,
				OrderbookFetching:      true,
				Subscribe:              true,
				Unsubscribe:            true,
				AuthenticatedEndpoints: true,
				AccountInfo:            true,
				DeadMansSwitch:         true,
				GetOrders:              true,
				GetOrder:               true,
			},
			WithdrawPermissions: exchange.AutoWithdrawCryptoWithAPIPermission |
				exchange.WithdrawCryptoWithEmail |
				exchange.WithdrawCryptoWith2FA |
				exchange.NoFiatWithdrawals,
		},
		Enabled: exchange.FeaturesEnabled{
			AutoPairUpdates: true,
		},
	}

	b.Requester = request.New(b.Name,
		common.NewHTTPClientWithTimeout(exchange.DefaultHTTPTimeout),
		SetRateLimit())

	b.API.Endpoints.URLDefault = bitmexAPIURL
	b.API.Endpoints.URL = b.API.Endpoints.URLDefault
	b.API.Endpoints.WebsocketURL = bitmexWSURL
	b.Websocket = wshandler.New()
	b.WebsocketResponseMaxLimit = exchange.DefaultWebsocketResponseMaxLimit
	b.WebsocketResponseCheckTimeout = exchange.DefaultWebsocketResponseCheckTimeout
	b.WebsocketOrderbookBufferLimit = exchange.DefaultWebsocketOrderbookBufferLimit
}

// Setup takes in the supplied exchange configuration details and sets params
func (b *Bitmex) Setup(exch *config.ExchangeConfig) error {
	if !exch.Enabled {
		b.SetEnabled(false)
		return nil
	}

	err := b.SetupDefaults(exch)
	if err != nil {
		return err
	}

	err = b.Websocket.Setup(
		&wshandler.WebsocketSetup{
			Enabled:                          exch.Features.Enabled.Websocket,
			Verbose:                          exch.Verbose,
			AuthenticatedWebsocketAPISupport: exch.API.AuthenticatedWebsocketSupport,
			WebsocketTimeout:                 exch.WebsocketTrafficTimeout,
			DefaultURL:                       bitmexWSURL,
			ExchangeName:                     exch.Name,
			RunningURL:                       exch.API.Endpoints.WebsocketURL,
			Connector:                        b.WsConnect,
			Subscriber:                       b.Subscribe,
			UnSubscriber:                     b.Unsubscribe,
			Features:                         &b.Features.Supports.WebsocketCapabilities,
		})
	if err != nil {
		return err
	}

	b.WebsocketConn = &wshandler.WebsocketConnection{
		ExchangeName:         b.Name,
		URL:                  b.Websocket.GetWebsocketURL(),
		ProxyURL:             b.Websocket.GetProxyAddress(),
		Verbose:              b.Verbose,
		ResponseCheckTimeout: exch.WebsocketResponseCheckTimeout,
		ResponseMaxLimit:     exch.WebsocketResponseMaxLimit,
	}

	b.Websocket.Orderbook.Setup(
		exch.WebsocketOrderbookBufferLimit,
		false,
		false,
		false,
		true,
		exch.Name)
	return nil
}

// Start starts the Bitmex go routine
func (b *Bitmex) Start(wg *sync.WaitGroup) {
	wg.Add(1)
	go func() {
		b.Run()
		wg.Done()
	}()
}

// Run implements the Bitmex wrapper
func (b *Bitmex) Run() {
	if b.Verbose {
		log.Debugf(log.ExchangeSys, "%s Websocket: %s. (url: %s).\n", b.Name, common.IsEnabled(b.Websocket.IsEnabled()), b.API.Endpoints.WebsocketURL)
		b.PrintEnabledPairs()
	}

	if !b.GetEnabledFeatures().AutoPairUpdates {
		return
	}

	err := b.UpdateTradablePairs(false)
	if err != nil {
		log.Errorf(log.ExchangeSys, "%s failed to update tradable pairs. Err: %s", b.Name, err)
	}
}

// FetchTradablePairs returns a list of the exchanges tradable pairs
<<<<<<< HEAD
func (b *Bitmex) FetchTradablePairs(asset asset.Item) ([]string, error) {
	marketInfo, err := b.GetActiveAndIndexInstruments()
=======
func (b *Bitmex) FetchTradablePairs(_ asset.Item) ([]string, error) {
	marketInfo, err := b.GetActiveInstruments(&GenericRequestParams{})
>>>>>>> 1deeca99
	if err != nil {
		return nil, err
	}

	var products []string
	for x := range marketInfo {
		products = append(products, marketInfo[x].Symbol.String())
	}

	return products, nil
}

// UpdateTradablePairs updates the exchanges available pairs and stores
// them in the exchanges config
func (b *Bitmex) UpdateTradablePairs(forceUpdate bool) error {
	pairs, err := b.FetchTradablePairs(asset.Spot)
	if err != nil {
		return err
	}

	// Zerovalue current list which will remove old asset pairs when contract
	// types expire or become obsolete
	var assetPairs = map[asset.Item][]string{
		asset.Index:                  {},
		asset.PerpetualContract:      {},
		asset.UpsideProfitContract:   {},
		asset.DownsideProfitContract: {},
		asset.Futures:                {},
	}

	for x := range pairs {
		if strings.Contains(pairs[x], ".") {
			assetPairs[asset.Index] = append(assetPairs[asset.Index], pairs[x])
			continue
		}

		if strings.Contains(pairs[x], "USD") {
			assetPairs[asset.PerpetualContract] = append(assetPairs[asset.PerpetualContract], pairs[x])
			continue
		}

		if strings.Contains(pairs[x], "_D") {
			assetPairs[asset.DownsideProfitContract] = append(assetPairs[asset.DownsideProfitContract], pairs[x])
			continue
		}

		if strings.Contains(pairs[x], "_U") {
			assetPairs[asset.UpsideProfitContract] = append(assetPairs[asset.UpsideProfitContract], pairs[x])
			continue
		}
		assetPairs[asset.Futures] = append(assetPairs[asset.Futures], pairs[x])
	}

	for asset, values := range assetPairs {
		p, err := currency.NewPairsFromStrings(values)
		if err != nil {
			return err
		}

		err = b.UpdatePairs(p, asset, false, false)
		if err != nil {
			log.Warnf(log.ExchangeSys,
				"%s failed to update available pairs. Err: %v",
				b.Name,
				err)
		}
	}

	return nil
}

// UpdateTicker updates and returns the ticker for a currency pair
func (b *Bitmex) UpdateTicker(p currency.Pair, assetType asset.Item) (*ticker.Price, error) {
	tick, err := b.GetActiveAndIndexInstruments()
	if err != nil {
		return nil, err
	}

	pairs, err := b.GetEnabledPairs(assetType)
	if err != nil {
		return nil, err
	}

	for i := range pairs {
		for j := range tick {
			if !pairs[i].Equal(tick[j].Symbol) {
				continue
			}

			err = ticker.ProcessTicker(&ticker.Price{
				Last:         tick[j].LastPrice,
				High:         tick[j].HighPrice,
				Low:          tick[j].LowPrice,
				Bid:          tick[j].BidPrice,
				Ask:          tick[j].AskPrice,
				Volume:       tick[j].Volume24h,
				Close:        tick[j].PrevClosePrice,
				Pair:         tick[j].Symbol,
				LastUpdated:  tick[j].Timestamp,
				ExchangeName: b.Name,
				AssetType:    assetType})
			if err != nil {
				return nil, err
			}
		}
	}
	return ticker.GetTicker(b.Name, p, assetType)
}

// FetchTicker returns the ticker for a currency pair
func (b *Bitmex) FetchTicker(p currency.Pair, assetType asset.Item) (*ticker.Price, error) {
	tickerNew, err := ticker.GetTicker(b.Name, p, assetType)
	if err != nil {
		return b.UpdateTicker(p, assetType)
	}
	return tickerNew, nil
}

// FetchOrderbook returns orderbook base on the currency pair
func (b *Bitmex) FetchOrderbook(p currency.Pair, assetType asset.Item) (*orderbook.Base, error) {
	ob, err := orderbook.Get(b.Name, p, assetType)
	if err != nil {
		return b.UpdateOrderbook(p, assetType)
	}
	return ob, nil
}

// UpdateOrderbook updates and returns the orderbook for a currency pair
func (b *Bitmex) UpdateOrderbook(p currency.Pair, assetType asset.Item) (*orderbook.Base, error) {
	if assetType == asset.Index {
		return nil, common.ErrFunctionNotSupported
	}

	fpair, err := b.FormatExchangeCurrency(p, assetType)
	if err != nil {
		return nil, err
	}

	orderbookNew, err := b.GetOrderbook(OrderBookGetL2Params{
		Symbol: fpair.String(),
		Depth:  500})
	if err != nil {
		return nil, err
	}

	orderBook := new(orderbook.Base)
	for i := range orderbookNew {
		if strings.EqualFold(orderbookNew[i].Side, order.Sell.String()) {
			orderBook.Asks = append(orderBook.Asks, orderbook.Item{
				Amount: float64(orderbookNew[i].Size),
				Price:  orderbookNew[i].Price})
			continue
		}
		if strings.EqualFold(orderbookNew[i].Side, order.Buy.String()) {
			orderBook.Bids = append(orderBook.Bids, orderbook.Item{
				Amount: float64(orderbookNew[i].Size),
				Price:  orderbookNew[i].Price})
		}
	}

	orderBook.Pair = p
	orderBook.ExchangeName = b.Name
	orderBook.AssetType = assetType

	err = orderBook.Process()
	if err != nil {
		return orderBook, err
	}

	return orderbook.Get(b.Name, p, assetType)
}

// UpdateAccountInfo retrieves balances for all enabled currencies for the
// Bitmex exchange
func (b *Bitmex) UpdateAccountInfo() (account.Holdings, error) {
	var info account.Holdings

	bal, err := b.GetAllUserMargin()
	if err != nil {
		return info, err
	}

	// Need to update to add Margin/Liquidity availibilty
	var balances []account.Balance
	for i := range bal {
		balances = append(balances, account.Balance{
			CurrencyName: currency.NewCode(bal[i].Currency),
			TotalValue:   float64(bal[i].WalletBalance),
		})
	}

	info.Exchange = b.Name
	info.Accounts = append(info.Accounts, account.SubAccount{
		Currencies: balances,
	})

	err = account.Process(&info)
	if err != nil {
		return account.Holdings{}, err
	}

	return info, nil
}

// FetchAccountInfo retrieves balances for all enabled currencies
func (b *Bitmex) FetchAccountInfo() (account.Holdings, error) {
	acc, err := account.GetHoldings(b.Name)
	if err != nil {
		return b.UpdateAccountInfo()
	}

	return acc, nil
}

// GetFundingHistory returns funding history, deposits and
// withdrawals
func (b *Bitmex) GetFundingHistory() ([]exchange.FundHistory, error) {
	return nil, common.ErrNotYetImplemented
}

// GetExchangeHistory returns historic trade data since exchange opening.
func (b *Bitmex) GetExchangeHistory(p currency.Pair, assetType asset.Item) ([]exchange.TradeHistory, error) {
	return nil, common.ErrNotYetImplemented
}

// SubmitOrder submits a new order
func (b *Bitmex) SubmitOrder(s *order.Submit) (order.SubmitResponse, error) {
	var submitOrderResponse order.SubmitResponse
	if err := s.Validate(); err != nil {
		return submitOrderResponse, err
	}

	if math.Mod(s.Amount, 1) != 0 {
		return submitOrderResponse,
			errors.New("order contract amount can not have decimals")
	}

	var orderNewParams = OrderNewParams{
		OrderType:     s.Type.Title(),
		Symbol:        s.Pair.String(),
		OrderQuantity: s.Amount,
		Side:          s.Side.Title(),
	}

	if s.Type == order.Limit {
		orderNewParams.Price = s.Price
	}

	response, err := b.CreateOrder(&orderNewParams)
	if err != nil {
		return submitOrderResponse, err
	}
	if response.OrderID != "" {
		submitOrderResponse.OrderID = response.OrderID
	}
	if s.Type == order.Market {
		submitOrderResponse.FullyMatched = true
	}
	submitOrderResponse.IsOrderPlaced = true

	return submitOrderResponse, nil
}

// ModifyOrder will allow of changing orderbook placement and limit to
// market conversion
func (b *Bitmex) ModifyOrder(action *order.Modify) (string, error) {
	var params OrderAmendParams

	if math.Mod(action.Amount, 1) != 0 {
		return "", errors.New("contract amount can not have decimals")
	}

	params.OrderID = action.ID
	params.OrderQty = int32(action.Amount)
	params.Price = action.Price

	order, err := b.AmendOrder(&params)
	if err != nil {
		return "", err
	}

	return order.OrderID, nil
}

// CancelOrder cancels an order by its corresponding ID number
func (b *Bitmex) CancelOrder(order *order.Cancel) error {
	var params = OrderCancelParams{
		OrderID: order.ID,
	}
	_, err := b.CancelOrders(&params)
	return err
}

// CancelAllOrders cancels all orders associated with a currency pair
func (b *Bitmex) CancelAllOrders(_ *order.Cancel) (order.CancelAllResponse, error) {
	cancelAllOrdersResponse := order.CancelAllResponse{
		Status: make(map[string]string),
	}
	var emptyParams OrderCancelAllParams
	orders, err := b.CancelAllExistingOrders(emptyParams)
	if err != nil {
		return cancelAllOrdersResponse, err
	}

	for i := range orders {
		if orders[i].OrdRejReason != "" {
			cancelAllOrdersResponse.Status[orders[i].OrderID] = orders[i].OrdRejReason
		}
	}

	return cancelAllOrdersResponse, nil
}

// GetOrderInfo returns information on a current open order
func (b *Bitmex) GetOrderInfo(orderID string) (order.Detail, error) {
	var orderDetail order.Detail
	return orderDetail, common.ErrNotYetImplemented
}

// GetDepositAddress returns a deposit address for a specified currency
func (b *Bitmex) GetDepositAddress(cryptocurrency currency.Code, _ string) (string, error) {
	return b.GetCryptoDepositAddress(cryptocurrency.String())
}

// WithdrawCryptocurrencyFunds returns a withdrawal ID when a withdrawal is
// submitted
func (b *Bitmex) WithdrawCryptocurrencyFunds(withdrawRequest *withdraw.Request) (*withdraw.ExchangeResponse, error) {
	var request = UserRequestWithdrawalParams{
		Address:  withdrawRequest.Crypto.Address,
		Amount:   withdrawRequest.Amount,
		Currency: withdrawRequest.Currency.String(),
		OtpToken: withdrawRequest.OneTimePassword,
	}
	if withdrawRequest.Crypto.FeeAmount > 0 {
		request.Fee = withdrawRequest.Crypto.FeeAmount
	}

	resp, err := b.UserRequestWithdrawal(request)
	if err != nil {
		return nil, err
	}

	return &withdraw.ExchangeResponse{
		Status: resp.Text,
		ID:     resp.Tx,
	}, nil
}

// WithdrawFiatFunds returns a withdrawal ID when a withdrawal is
// submitted
func (b *Bitmex) WithdrawFiatFunds(withdrawRequest *withdraw.Request) (*withdraw.ExchangeResponse, error) {
	return nil, common.ErrFunctionNotSupported
}

// WithdrawFiatFundsToInternationalBank returns a withdrawal ID when a withdrawal is
// submitted
func (b *Bitmex) WithdrawFiatFundsToInternationalBank(withdrawRequest *withdraw.Request) (*withdraw.ExchangeResponse, error) {
	return nil, common.ErrFunctionNotSupported
}

// GetWebsocket returns a pointer to the exchange websocket
func (b *Bitmex) GetWebsocket() (*wshandler.Websocket, error) {
	return b.Websocket, nil
}

// GetFeeByType returns an estimate of fee based on type of transaction
func (b *Bitmex) GetFeeByType(feeBuilder *exchange.FeeBuilder) (float64, error) {
	if !b.AllowAuthenticatedRequest() && // Todo check connection status
		feeBuilder.FeeType == exchange.CryptocurrencyTradeFee {
		feeBuilder.FeeType = exchange.OfflineTradeFee
	}
	return b.GetFee(feeBuilder)
}

// GetActiveOrders retrieves any orders that are active/open
// This function is not concurrency safe due to orderSide/orderType maps
func (b *Bitmex) GetActiveOrders(req *order.GetOrdersRequest) ([]order.Detail, error) {
	var orders []order.Detail
	params := OrdersRequest{}
	params.Filter = "{\"open\":true}"

	resp, err := b.GetOrders(&params)
	if err != nil {
		return nil, err
	}

	format, err := b.GetPairFormat(asset.PerpetualContract, false)
	if err != nil {
		return nil, err
	}

	for i := range resp {
		orderSide := orderSideMap[resp[i].Side]
		orderType := orderTypeMap[resp[i].OrdType]
		if orderType == "" {
			orderType = order.UnknownType
		}

		orderDetail := order.Detail{
<<<<<<< HEAD
			Price:     resp[i].Price,
			Amount:    float64(resp[i].OrderQty),
			Exchange:  b.Name,
			ID:        resp[i].OrderID,
			OrderSide: orderSide,
			OrderType: orderType,
			Status:    order.Status(resp[i].OrdStatus),
=======
			Price:    resp[i].Price,
			Amount:   float64(resp[i].OrderQty),
			Exchange: b.Name,
			ID:       resp[i].OrderID,
			Side:     orderSide,
			Type:     orderType,
			Status:   order.Status(resp[i].OrdStatus),
>>>>>>> 1deeca99
			Pair: currency.NewPairWithDelimiter(resp[i].Symbol,
				resp[i].SettlCurrency,
				format.Delimiter),
		}

		orders = append(orders, orderDetail)
	}

	order.FilterOrdersBySide(&orders, req.Side)
	order.FilterOrdersByType(&orders, req.Type)
	order.FilterOrdersByTickRange(&orders, req.StartTicks, req.EndTicks)
	order.FilterOrdersByCurrencies(&orders, req.Pairs)
	return orders, nil
}

// GetOrderHistory retrieves account order information
// Can Limit response to specific order status
// This function is not concurrency safe due to orderSide/orderType maps
func (b *Bitmex) GetOrderHistory(req *order.GetOrdersRequest) ([]order.Detail, error) {
	var orders []order.Detail
	params := OrdersRequest{}
	resp, err := b.GetOrders(&params)
	if err != nil {
		return nil, err
	}

	format, err := b.GetPairFormat(asset.PerpetualContract, false)
	if err != nil {
		return nil, err
	}

	for i := range resp {
		orderSide := orderSideMap[resp[i].Side]
		orderType := orderTypeMap[resp[i].OrdType]
		if orderType == "" {
			orderType = order.UnknownType
		}

		orderDetail := order.Detail{
<<<<<<< HEAD
			Price:     resp[i].Price,
			Amount:    float64(resp[i].OrderQty),
			Exchange:  b.Name,
			ID:        resp[i].OrderID,
			OrderSide: orderSide,
			OrderType: orderType,
			Status:    order.Status(resp[i].OrdStatus),
=======
			Price:    resp[i].Price,
			Amount:   float64(resp[i].OrderQty),
			Exchange: b.Name,
			ID:       resp[i].OrderID,
			Side:     orderSide,
			Type:     orderType,
			Status:   order.Status(resp[i].OrdStatus),
>>>>>>> 1deeca99
			Pair: currency.NewPairWithDelimiter(resp[i].Symbol,
				resp[i].SettlCurrency,
				format.Delimiter),
		}

		orders = append(orders, orderDetail)
	}

	order.FilterOrdersBySide(&orders, req.Side)
	order.FilterOrdersByType(&orders, req.Type)
	order.FilterOrdersByTickRange(&orders, req.StartTicks, req.EndTicks)
	order.FilterOrdersByCurrencies(&orders, req.Pairs)
	return orders, nil
}

// SubscribeToWebsocketChannels appends to ChannelsToSubscribe
// which lets websocket.manageSubscriptions handle subscribing
func (b *Bitmex) SubscribeToWebsocketChannels(channels []wshandler.WebsocketChannelSubscription) error {
	b.Websocket.SubscribeToChannels(channels)
	return nil
}

// UnsubscribeToWebsocketChannels removes from ChannelsToSubscribe
// which lets websocket.manageSubscriptions handle unsubscribing
func (b *Bitmex) UnsubscribeToWebsocketChannels(channels []wshandler.WebsocketChannelSubscription) error {
	b.Websocket.RemoveSubscribedChannels(channels)
	return nil
}

// GetSubscriptions returns a copied list of subscriptions
func (b *Bitmex) GetSubscriptions() ([]wshandler.WebsocketChannelSubscription, error) {
	return b.Websocket.GetSubscriptions(), nil
}

// AuthenticateWebsocket sends an authentication message to the websocket
func (b *Bitmex) AuthenticateWebsocket() error {
	return b.websocketSendAuth()
}

// ValidateCredentials validates current credentials used for wrapper
// functionality
func (b *Bitmex) ValidateCredentials() error {
	_, err := b.UpdateAccountInfo()
	return b.CheckTransientError(err)
}<|MERGE_RESOLUTION|>--- conflicted
+++ resolved
@@ -218,13 +218,8 @@
 }
 
 // FetchTradablePairs returns a list of the exchanges tradable pairs
-<<<<<<< HEAD
 func (b *Bitmex) FetchTradablePairs(asset asset.Item) ([]string, error) {
 	marketInfo, err := b.GetActiveAndIndexInstruments()
-=======
-func (b *Bitmex) FetchTradablePairs(_ asset.Item) ([]string, error) {
-	marketInfo, err := b.GetActiveInstruments(&GenericRequestParams{})
->>>>>>> 1deeca99
 	if err != nil {
 		return nil, err
 	}
@@ -624,15 +619,6 @@
 		}
 
 		orderDetail := order.Detail{
-<<<<<<< HEAD
-			Price:     resp[i].Price,
-			Amount:    float64(resp[i].OrderQty),
-			Exchange:  b.Name,
-			ID:        resp[i].OrderID,
-			OrderSide: orderSide,
-			OrderType: orderType,
-			Status:    order.Status(resp[i].OrdStatus),
-=======
 			Price:    resp[i].Price,
 			Amount:   float64(resp[i].OrderQty),
 			Exchange: b.Name,
@@ -640,7 +626,6 @@
 			Side:     orderSide,
 			Type:     orderType,
 			Status:   order.Status(resp[i].OrdStatus),
->>>>>>> 1deeca99
 			Pair: currency.NewPairWithDelimiter(resp[i].Symbol,
 				resp[i].SettlCurrency,
 				format.Delimiter),
@@ -680,15 +665,6 @@
 		}
 
 		orderDetail := order.Detail{
-<<<<<<< HEAD
-			Price:     resp[i].Price,
-			Amount:    float64(resp[i].OrderQty),
-			Exchange:  b.Name,
-			ID:        resp[i].OrderID,
-			OrderSide: orderSide,
-			OrderType: orderType,
-			Status:    order.Status(resp[i].OrdStatus),
-=======
 			Price:    resp[i].Price,
 			Amount:   float64(resp[i].OrderQty),
 			Exchange: b.Name,
@@ -696,7 +672,6 @@
 			Side:     orderSide,
 			Type:     orderType,
 			Status:   order.Status(resp[i].OrdStatus),
->>>>>>> 1deeca99
 			Pair: currency.NewPairWithDelimiter(resp[i].Symbol,
 				resp[i].SettlCurrency,
 				format.Delimiter),
