--- conflicted
+++ resolved
@@ -280,20 +280,9 @@
 	return nil
 }
 
-<<<<<<< HEAD
-// UpdateTicker updates and returns the ticker for a currency pair
-func (b *Bitmex) UpdateTicker(ctx context.Context, p currency.Pair, assetType asset.Item) (*ticker.Price, error) {
-	fPair, err := b.FormatExchangeCurrency(p, assetType)
-	if err != nil {
-		return nil, err
-	}
-
+// UpdateTickers updates the ticker for all currency pairs of a given asset type
+func (b *Bitmex) UpdateTickers(ctx context.Context, a asset.Item) error {
 	tick, err := b.GetActiveAndIndexInstruments(ctx)
-=======
-// UpdateTickers updates the ticker for all currency pairs of a given asset type
-func (b *Bitmex) UpdateTickers(a asset.Item) error {
-	tick, err := b.GetActiveAndIndexInstruments()
->>>>>>> c9ab0b11
 	if err != nil {
 		return err
 	}
@@ -328,8 +317,8 @@
 }
 
 // UpdateTicker updates and returns the ticker for a currency pair
-func (b *Bitmex) UpdateTicker(p currency.Pair, a asset.Item) (*ticker.Price, error) {
-	err := b.UpdateTickers(a)
+func (b *Bitmex) UpdateTicker(ctx context.Context, p currency.Pair, a asset.Item) (*ticker.Price, error) {
+	err := b.UpdateTickers(ctx, a)
 	if err != nil {
 		return nil, err
 	}
