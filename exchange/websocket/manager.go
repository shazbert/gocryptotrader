package websocket

import (
	"context"
	"errors"
	"fmt"
	"net/url"
	"reflect"
	"sync"
	"sync/atomic"
	"time"

	"github.com/thrasher-corp/gocryptotrader/common"
	"github.com/thrasher-corp/gocryptotrader/config"
	"github.com/thrasher-corp/gocryptotrader/exchange/websocket/buffer"
	"github.com/thrasher-corp/gocryptotrader/exchanges/fill"
	"github.com/thrasher-corp/gocryptotrader/exchanges/protocol"
	"github.com/thrasher-corp/gocryptotrader/exchanges/request"
	"github.com/thrasher-corp/gocryptotrader/exchanges/subscription"
	"github.com/thrasher-corp/gocryptotrader/exchanges/trade"
	"github.com/thrasher-corp/gocryptotrader/log"
)

// Public websocket errors
var (
	ErrWebsocketNotEnabled  = errors.New("websocket not enabled")
	ErrAlreadyDisabled      = errors.New("websocket already disabled")
	ErrNotConnected         = errors.New("websocket is not connected")
	ErrSignatureTimeout     = errors.New("websocket timeout waiting for response with signature")
	ErrRequestRouteNotFound = errors.New("request route not found")
	ErrSignatureNotSet      = errors.New("signature not set")
)

// Private websocket errors
var (
	errWebsocketAlreadyInitialised          = errors.New("websocket already initialised")
	errWebsocketAlreadyEnabled              = errors.New("websocket already enabled")
	errDefaultURLIsEmpty                    = errors.New("default url is empty")
	errRunningURLIsEmpty                    = errors.New("running url cannot be empty")
	errInvalidWebsocketURL                  = errors.New("invalid websocket url")
	errExchangeConfigNameEmpty              = errors.New("exchange config name empty")
	errInvalidTrafficTimeout                = errors.New("invalid traffic timeout")
	errTrafficAlertNil                      = errors.New("traffic alert is nil")
	errWebsocketSubscriberUnset             = errors.New("websocket subscriber function needs to be set")
	errWebsocketUnsubscriberUnset           = errors.New("websocket unsubscriber functionality allowed but unsubscriber function not set")
	errWebsocketConnectorUnset              = errors.New("websocket connector function not set")
	errWebsocketDataHandlerUnset            = errors.New("websocket data handler not set")
	errReadMessageErrorsNil                 = errors.New("read message errors is nil")
	errWebsocketSubscriptionsGeneratorUnset = errors.New("websocket subscriptions generator function needs to be set")
	errInvalidMaxSubscriptions              = errors.New("max subscriptions cannot be less than 0")
	errSameProxyAddress                     = errors.New("cannot set proxy address to the same address")
	errNoConnectFunc                        = errors.New("websocket connect func not set")
	errAlreadyConnected                     = errors.New("websocket already connected")
	errCannotShutdown                       = errors.New("websocket cannot shutdown")
	errAlreadyReconnecting                  = errors.New("websocket in the process of reconnection")
	errConnSetup                            = errors.New("error in connection setup")
	errNoPendingConnections                 = errors.New("no pending connections, call SetupNewConnection first")
	errDuplicateConnectionSetup             = errors.New("duplicate connection setup")
	errCannotChangeConnectionURL            = errors.New("cannot change connection URL when using multi connection management")
	errExchangeConfigEmpty                  = errors.New("exchange config is empty")
	errCannotObtainOutboundConnection       = errors.New("cannot obtain outbound connection")
	errMessageFilterNotComparable           = errors.New("message filter is not comparable")
)

// Websocket functionality list and state consts
const (
	UnhandledMessage = " - Unhandled websocket message: "
	jobBuffer        = 5000
)

const (
	uninitialisedState uint32 = iota
	disconnectedState
	connectingState
	connectedState
)

// Manager provides connection and subscription management and routing
type Manager struct {
	enabled                       atomic.Bool
	state                         atomic.Uint32
	verbose                       bool
	canUseAuthenticatedEndpoints  atomic.Bool
	connectionMonitorRunning      atomic.Bool
	trafficTimeout                time.Duration
	connectionMonitorDelay        time.Duration
	proxyAddr                     string
	defaultURL                    string
	defaultURLAuth                string
	runningURL                    string
	runningURLAuth                string
	exchangeName                  string
	features                      *protocol.Features
	m                             sync.Mutex
	connections                   map[Connection]*connectionWrapper
	subscriptions                 *subscription.Store
	connector                     func() error
	rateLimitDefinitions          request.RateLimitDefinitions // rate limiters shared between Websocket and REST connections
	Subscriber                    func(subscription.List) error
	Unsubscriber                  func(subscription.List) error
	GenerateSubs                  func() (subscription.List, error)
	useMultiConnectionManagement  bool
	DataHandler                   chan any
	ToRoutine                     chan any
	Match                         *Match
	ShutdownC                     chan struct{}
	Wg                            sync.WaitGroup
	Orderbook                     buffer.Orderbook
	Trade                         trade.Trade // Trade is a notifier for trades
	Fills                         fill.Fills  // Fills is a notifier for fills
	TrafficAlert                  chan struct{}
	ReadMessageErrors             chan error
	Conn                          Connection // Public connection
	AuthConn                      Connection // Authenticated Private connection
	ExchangeLevelReporter         Reporter   // Latency reporter
	processReporter               ProcessReporterManager
	MaxSubscriptionsPerConnection int

	// connectionManager stores all *potential* connections for the exchange, organised within connectionWrapper structs.
	// Each connectionWrapper one connection (will be expanded soon) tailored for specific exchange functionalities or asset types. // TODO: Expand this to support multiple connections per connectionWrapper
	// For example, separate connections can be used for Spot, Margin, and Futures trading. This structure is especially useful
	// for exchanges that differentiate between trading pairs by using different connection endpoints or protocols for various asset classes.
	// If an exchange does not require such differentiation, all connections may be managed under a single connectionWrapper.

	connectionManager []*connectionWrapper
}

// ManagerSetup defines variables for setting up a websocket manager
type ManagerSetup struct {
	ExchangeConfig        *config.Exchange
	DefaultURL            string
	RunningURL            string
	RunningURLAuth        string
	Connector             func() error
	Subscriber            func(subscription.List) error
	Unsubscriber          func(subscription.List) error
	GenerateSubscriptions func() (subscription.List, error)
	Features              *protocol.Features
	OrderbookBufferConfig buffer.Config

	// UseMultiConnectionManagement allows the connections to be managed by the
	// connection manager. If false, this will default to the global fields
	// provided in this struct.
	UseMultiConnectionManagement bool

	TradeFeed bool
	FillsFeed bool

	MaxWebsocketSubscriptionsPerConnection int

	// RateLimitDefinitions contains the rate limiters shared between WebSocket and REST connections for all endpoints.
	// These rate limits take precedence over any rate limits specified in individual connection configurations.
	// If no connection-specific rate limit is provided and the endpoint does not match any of these definitions,
	// an error will be returned. However, if a connection configuration includes its own rate limit,
	// it will fall back to that configuration’s rate limit without raising an error.
	RateLimitDefinitions request.RateLimitDefinitions
}

// connectionWrapper contains the connection setup details to be used when
// attempting a new connection. It also contains the subscriptions that are
// associated with the specific connection.
type connectionWrapper struct {
	setup         *ConnectionSetup
	subscriptions *subscription.Store
	connection    Connection
}

var globalReporter Reporter

// SetupGlobalReporter sets a reporter interface to be used
// for all exchange requests
func SetupGlobalReporter(r Reporter) {
	globalReporter = r
}

// NewManager initialises the websocket struct
func NewManager() *Manager {
	return &Manager{
		DataHandler:  make(chan any, jobBuffer),
		ToRoutine:    make(chan any, jobBuffer),
		ShutdownC:    make(chan struct{}),
		TrafficAlert: make(chan struct{}, 1),
		// ReadMessageErrors is buffered for an edge case when `Connect` fails
		// after subscriptions are made but before the connectionMonitor has
		// started. This allows the error to be read and handled in the
		// connectionMonitor and start a connection cycle again.
		ReadMessageErrors: make(chan error, 1),
		Match:             NewMatch(),
		subscriptions:     subscription.NewStore(),
		features:          &protocol.Features{},
		Orderbook:         buffer.Orderbook{},
		connections:       make(map[Connection]*connectionWrapper),
	}
}

// Setup sets main variables for websocket connection
func (m *Manager) Setup(s *ManagerSetup) error {
	if err := common.NilGuard(m, s); err != nil {
		return err
	}
	if s.ExchangeConfig == nil {
		return fmt.Errorf("%w: ManagerSetup.ExchangeConfig", common.ErrNilPointer)
	}
	if s.ExchangeConfig.Features == nil {
		return fmt.Errorf("%w: ManagerSetup.ExchangeConfig.Features", common.ErrNilPointer)
	}
	if s.Features == nil {
		return fmt.Errorf("%w: ManagerSetup.Features", common.ErrNilPointer)
	}

	m.m.Lock()
	defer m.m.Unlock()

	if m.IsInitialised() {
		return fmt.Errorf("%s %w", m.exchangeName, errWebsocketAlreadyInitialised)
	}

	if s.ExchangeConfig.Name == "" {
		return errExchangeConfigNameEmpty
	}
	m.exchangeName = s.ExchangeConfig.Name
	m.verbose = s.ExchangeConfig.Verbose

	m.features = s.Features

	m.setEnabled(s.ExchangeConfig.Features.Enabled.Websocket)

	m.useMultiConnectionManagement = s.UseMultiConnectionManagement

	if !m.useMultiConnectionManagement {
		// TODO: Remove this block when all exchanges are updated and backwards
		// compatibility is no longer required.
		if s.Connector == nil {
			return fmt.Errorf("%w: %w", errConnSetup, errWebsocketConnectorUnset)
		}
		if s.Subscriber == nil {
			return fmt.Errorf("%w: %w", errConnSetup, errWebsocketSubscriberUnset)
		}
		if s.Unsubscriber == nil && m.features.Unsubscribe {
			return fmt.Errorf("%w: %w", errConnSetup, errWebsocketUnsubscriberUnset)
		}
		if s.GenerateSubscriptions == nil {
			return fmt.Errorf("%w: %w", errConnSetup, errWebsocketSubscriptionsGeneratorUnset)
		}
		if s.DefaultURL == "" {
			return fmt.Errorf("%s websocket %w", m.exchangeName, errDefaultURLIsEmpty)
		}
		m.defaultURL = s.DefaultURL
		if s.RunningURL == "" {
			return fmt.Errorf("%s websocket %w", m.exchangeName, errRunningURLIsEmpty)
		}

		m.connector = s.Connector
		m.Subscriber = s.Subscriber
		m.Unsubscriber = s.Unsubscriber
		m.GenerateSubs = s.GenerateSubscriptions

		err := m.SetWebsocketURL(s.RunningURL, false, false)
		if err != nil {
			return fmt.Errorf("%s %w", m.exchangeName, err)
		}

		if s.RunningURLAuth != "" {
			err = m.SetWebsocketURL(s.RunningURLAuth, true, false)
			if err != nil {
				return fmt.Errorf("%s %w", m.exchangeName, err)
			}
		}
	}

	m.connectionMonitorDelay = s.ExchangeConfig.ConnectionMonitorDelay
	if m.connectionMonitorDelay <= 0 {
		m.connectionMonitorDelay = config.DefaultConnectionMonitorDelay
	}

	if s.ExchangeConfig.WebsocketTrafficTimeout < time.Second {
		return fmt.Errorf("%s %w cannot be less than %s",
			m.exchangeName,
			errInvalidTrafficTimeout,
			time.Second)
	}
	m.trafficTimeout = s.ExchangeConfig.WebsocketTrafficTimeout

	m.SetCanUseAuthenticatedEndpoints(s.ExchangeConfig.API.AuthenticatedWebsocketSupport)

	if err := m.Orderbook.Setup(s.ExchangeConfig, &s.OrderbookBufferConfig, m.DataHandler); err != nil {
		return err
	}

	m.Trade.Setup(s.TradeFeed, m.DataHandler)
	m.Fills.Setup(s.FillsFeed, m.DataHandler)

	if s.MaxWebsocketSubscriptionsPerConnection < 0 {
		return fmt.Errorf("%s %w", m.exchangeName, errInvalidMaxSubscriptions)
	}
	m.MaxSubscriptionsPerConnection = s.MaxWebsocketSubscriptionsPerConnection
	m.setState(disconnectedState)

	m.rateLimitDefinitions = s.RateLimitDefinitions

	if s.ExchangeConfig.WebsocketMetricsLogging {
		if s.UseMultiConnectionManagement {
			m.processReporter = NewDefaultProcessReporterManager()
		} else {
			log.Warnf(log.WebsocketMgr, "%s websocket: metrics logging is only supported with multi connection management supported exchanges", m.exchangeName)
		}
	}
	return nil
}

// SetupNewConnection sets up an auth or unauth streaming connection
func (m *Manager) SetupNewConnection(c *ConnectionSetup) error {
	if err := common.NilGuard(m, c); err != nil {
		return err
	}

	if c.ResponseCheckTimeout == 0 && c.ResponseMaxLimit == 0 && c.RateLimit == nil && c.URL == "" && c.ConnectionLevelReporter == nil && c.RequestIDGenerator == nil {
		return fmt.Errorf("%w: %w", errConnSetup, errExchangeConfigEmpty)
	}

	if m.exchangeName == "" {
		return fmt.Errorf("%w: %w", errConnSetup, errExchangeConfigNameEmpty)
	}
	if m.TrafficAlert == nil {
		return fmt.Errorf("%w: %w", errConnSetup, errTrafficAlertNil)
	}
	if m.ReadMessageErrors == nil {
		return fmt.Errorf("%w: %w", errConnSetup, errReadMessageErrorsNil)
	}
	if c.ConnectionLevelReporter == nil {
		c.ConnectionLevelReporter = m.ExchangeLevelReporter
	}
	if c.ConnectionLevelReporter == nil {
		c.ConnectionLevelReporter = globalReporter
	}

	if m.useMultiConnectionManagement {
		// The connection and supporting functions are defined per connection
		// and the connection wrapper is stored in the connection manager.
		if c.URL == "" {
			return fmt.Errorf("%w: %w", errConnSetup, errDefaultURLIsEmpty)
		}
		if c.Connector == nil {
			return fmt.Errorf("%w: %w", errConnSetup, errWebsocketConnectorUnset)
		}
		if c.GenerateSubscriptions == nil {
			return fmt.Errorf("%w: %w", errConnSetup, errWebsocketSubscriptionsGeneratorUnset)
		}
		if c.Subscriber == nil {
			return fmt.Errorf("%w: %w", errConnSetup, errWebsocketSubscriberUnset)
		}
		if c.Unsubscriber == nil && m.features.Unsubscribe {
			return fmt.Errorf("%w: %w", errConnSetup, errWebsocketUnsubscriberUnset)
		}
		if c.Handler == nil {
			return fmt.Errorf("%w: %w", errConnSetup, errWebsocketDataHandlerUnset)
		}

		if c.MessageFilter != nil && !reflect.TypeOf(c.MessageFilter).Comparable() {
			return errMessageFilterNotComparable
		}

		for x := range m.connectionManager {
			// Below allows for multiple connections to the same URL with different outbound request signatures. This
			// allows for easier determination of inbound and outbound messages. e.g. Gateio cross_margin, margin on
			// a spot connection.
			if m.connectionManager[x].setup.URL == c.URL && c.MessageFilter == m.connectionManager[x].setup.MessageFilter {
				return fmt.Errorf("%w: %w", errConnSetup, errDuplicateConnectionSetup)
			}
		}
		m.connectionManager = append(m.connectionManager, &connectionWrapper{
			setup:         c,
			subscriptions: subscription.NewStore(),
		})
		return nil
	}

	if c.Authenticated {
		m.AuthConn = m.getConnectionFromSetup(c)
	} else {
		m.Conn = m.getConnectionFromSetup(c)
	}

	return nil
}

// getConnectionFromSetup returns a websocket connection from a setup
// configuration. This is used for setting up new connections on the fly.
func (m *Manager) getConnectionFromSetup(c *ConnectionSetup) *connection {
	connectionURL := m.GetWebsocketURL()
	if c.URL != "" {
		connectionURL = c.URL
	}
	match := m.Match
	if m.useMultiConnectionManagement {
		// If we are using multi connection management, we can decouple
		// the match from the global match and have a match per connection.
		match = NewMatch()
	}
	return &connection{
		ExchangeName:         m.exchangeName,
		URL:                  connectionURL,
		ProxyURL:             m.GetProxyAddress(),
		Verbose:              m.verbose,
		ResponseMaxLimit:     c.ResponseMaxLimit,
		Traffic:              m.TrafficAlert,
		readMessageErrors:    m.ReadMessageErrors,
		shutdown:             m.ShutdownC,
		Wg:                   &m.Wg,
		Match:                match,
		RateLimit:            c.RateLimit,
		Reporter:             c.ConnectionLevelReporter,
		requestIDGenerator:   c.RequestIDGenerator,
		RateLimitDefinitions: m.rateLimitDefinitions,
	}
}

// Connect initiates a websocket connection by using a package defined connection
// function
func (m *Manager) Connect() error {
	m.m.Lock()
	defer m.m.Unlock()
	return m.connect()
}

func (m *Manager) connect() error {
	if !m.IsEnabled() {
		return ErrWebsocketNotEnabled
	}
	if m.IsConnecting() {
		return fmt.Errorf("%v %w", m.exchangeName, errAlreadyReconnecting)
	}
	if m.IsConnected() {
		return fmt.Errorf("%v %w", m.exchangeName, errAlreadyConnected)
	}

	if m.subscriptions == nil {
		return fmt.Errorf("%w: subscriptions", common.ErrNilPointer)
	}
	m.subscriptions.Clear()

	m.setState(connectingState)

	m.Wg.Add(2)
	go m.monitorFrame(&m.Wg, m.monitorData)
	go m.monitorFrame(&m.Wg, m.monitorTraffic)

	if !m.useMultiConnectionManagement {
		if m.connector == nil {
			return fmt.Errorf("%v %w", m.exchangeName, errNoConnectFunc)
		}
		err := m.connector()
		if err != nil {
			m.setState(disconnectedState)
			return fmt.Errorf("%v Error connecting %w", m.exchangeName, err)
		}
		m.setState(connectedState)

		if m.connectionMonitorRunning.CompareAndSwap(false, true) {
			// This oversees all connections and does not need to be part of wait group management.
			go m.monitorFrame(nil, m.monitorConnection)
		}

		subs, err := m.GenerateSubs() // regenerate state on new connection
		if err != nil {
			return fmt.Errorf("%s websocket: %w", m.exchangeName, common.AppendError(ErrSubscriptionFailure, err))
		}
		if len(subs) != 0 {
			if err := m.SubscribeToChannels(nil, subs); err != nil {
				return err
			}

			if missing := m.subscriptions.Missing(subs); len(missing) > 0 {
				return fmt.Errorf("%v %w %q", m.exchangeName, ErrSubscriptionsNotAdded, missing)
			}
		}
		return nil
	}

	if len(m.connectionManager) == 0 {
		m.setState(disconnectedState)
		return fmt.Errorf("cannot connect: %w", errNoPendingConnections)
	}

	// multiConnectFatalError is a fatal error that will cause all connections to
	// be shutdown and the websocket to be disconnected.
	var multiConnectFatalError error

	// subscriptionError is a non-fatal error that does not shutdown connections
	var subscriptionError error

	// TODO: Implement concurrency below.
	for i := range m.connectionManager {
		if m.connectionManager[i].setup.GenerateSubscriptions == nil {
			multiConnectFatalError = fmt.Errorf("cannot connect to [conn:%d] [URL:%s]: %w ", i+1, m.connectionManager[i].setup.URL, errWebsocketSubscriptionsGeneratorUnset)
			break
		}

		subs, err := m.connectionManager[i].setup.GenerateSubscriptions() // regenerate state on new connection
		if err != nil {
			multiConnectFatalError = fmt.Errorf("%s websocket: %w", m.exchangeName, common.AppendError(ErrSubscriptionFailure, err))
			break
		}

		if len(subs) == 0 {
			// If no subscriptions are generated, we skip the connection
			if m.verbose {
				log.Warnf(log.WebsocketMgr, "%s websocket: no subscriptions generated", m.exchangeName)
			}
			continue
		}

		if m.connectionManager[i].setup.Connector == nil {
			multiConnectFatalError = fmt.Errorf("cannot connect to [conn:%d] [URL:%s]: %w ", i+1, m.connectionManager[i].setup.URL, errNoConnectFunc)
			break
		}
		if m.connectionManager[i].setup.Handler == nil {
			multiConnectFatalError = fmt.Errorf("cannot connect to [conn:%d] [URL:%s]: %w ", i+1, m.connectionManager[i].setup.URL, errWebsocketDataHandlerUnset)
			break
		}
		if m.connectionManager[i].setup.Subscriber == nil {
			multiConnectFatalError = fmt.Errorf("cannot connect to [conn:%d] [URL:%s]: %w ", i+1, m.connectionManager[i].setup.URL, errWebsocketSubscriberUnset)
			break
		}

		// TODO: Add window for max subscriptions per connection, to spawn new connections if needed.

		conn := m.getConnectionFromSetup(m.connectionManager[i].setup)

		err = m.connectionManager[i].setup.Connector(context.TODO(), conn)
		if err != nil {
			multiConnectFatalError = fmt.Errorf("%v Error connecting %w", m.exchangeName, err)
			break
		}

		if !conn.IsConnected() {
			multiConnectFatalError = fmt.Errorf("%s websocket: [conn:%d] [URL:%s] failed to connect", m.exchangeName, i+1, conn.URL)
			break
		}

		m.connections[conn] = m.connectionManager[i]
		m.connectionManager[i].connection = conn

		m.Wg.Add(1)
		go m.Reader(context.TODO(), conn, m.connectionManager[i].setup.Handler)

		if m.connectionManager[i].setup.Authenticate != nil && m.CanUseAuthenticatedEndpoints() {
			err = m.connectionManager[i].setup.Authenticate(context.TODO(), conn)
			if err != nil {
				multiConnectFatalError = fmt.Errorf("%s websocket: [conn:%d] [URL:%s] failed to authenticate %w", m.exchangeName, i+1, conn.URL, err)
				break
			}
		}

		err = m.connectionManager[i].setup.Subscriber(context.TODO(), conn, subs)
		if err != nil {
			subscriptionError = common.AppendError(subscriptionError, fmt.Errorf("%v Error subscribing %w", m.exchangeName, err))
			continue
		}

		if missing := m.connectionManager[i].subscriptions.Missing(subs); len(missing) > 0 {
			subscriptionError = common.AppendError(subscriptionError, fmt.Errorf("%v %w %q", m.exchangeName, ErrSubscriptionsNotAdded, missing))
			continue
		}

		if m.verbose {
			log.Debugf(log.WebsocketMgr, "%s websocket: [conn:%d] [URL:%s] connected. [Subscribed: %d]",
				m.exchangeName,
				i+1,
				conn.URL,
				len(subs))
		}
	}

	if multiConnectFatalError != nil {
		// Roll back any successful connections and flush subscriptions
		for x := range m.connectionManager {
			if m.connectionManager[x].connection != nil {
				if err := m.connectionManager[x].connection.Shutdown(); err != nil {
					log.Errorln(log.WebsocketMgr, err)
				}
				m.connectionManager[x].connection = nil
			}
			m.connectionManager[x].subscriptions.Clear()
		}
		clear(m.connections)
		m.setState(disconnectedState) // Flip from connecting to disconnected.

		// Drain residual error in the single buffered channel, this mitigates
		// the cycle when `Connect` is called again and the connectionMonitor
		// starts but there is an old error in the channel.
		drain(m.ReadMessageErrors)

		return multiConnectFatalError
	}

	// Assume connected state here. All connections have been established.
	// All subscriptions have been sent and stored. All data received is being
	// handled by the appropriate data handler.
	m.setState(connectedState)

	if m.connectionMonitorRunning.CompareAndSwap(false, true) {
		// This oversees all connections and does not need to be part of wait group management.
		go m.monitorFrame(nil, m.monitorConnection)
	}

	return subscriptionError
}

// Disable disables the exchange websocket protocol
// Note that connectionMonitor will be responsible for shutting down the websocket after disabling
func (m *Manager) Disable() error {
	if !m.IsEnabled() {
		return fmt.Errorf("%s %w", m.exchangeName, ErrAlreadyDisabled)
	}

	m.setEnabled(false)
	return nil
}

// Enable enables the exchange websocket protocol
func (m *Manager) Enable() error {
	if m.IsConnected() || m.IsEnabled() {
		return fmt.Errorf("%s %w", m.exchangeName, errWebsocketAlreadyEnabled)
	}

	m.setEnabled(true)
	return m.Connect()
}

// Shutdown attempts to shut down a websocket connection and associated routines
// by using a package defined shutdown function
func (m *Manager) Shutdown() error {
	m.m.Lock()
	defer m.m.Unlock()
	return m.shutdown()
}

func (m *Manager) shutdown() error {
	if !m.IsConnected() {
		return fmt.Errorf("%v %w: %w", m.exchangeName, errCannotShutdown, ErrNotConnected)
	}

	// TODO: Interrupt connection and or close connection when it is re-established.
	if m.IsConnecting() {
		return fmt.Errorf("%v %w: %w ", m.exchangeName, errCannotShutdown, errAlreadyReconnecting)
	}

	if m.verbose {
		log.Debugf(log.WebsocketMgr, "%v websocket: shutting down websocket", m.exchangeName)
	}

	defer m.Orderbook.FlushBuffer()

	// During the shutdown process, all errors are treated as non-fatal to avoid issues when the connection has already
	// been closed. In such cases, attempting to close the connection may result in a
	// "failed to send closeNotify alert (but connection was closed anyway)" error. Treating these errors as non-fatal
	// prevents the shutdown process from being interrupted, which could otherwise trigger a continuous traffic monitor
	// cycle and potentially block the initiation of a new connection.
	var nonFatalCloseConnectionErrors error

	// Shutdown managed connections
	for x := range m.connectionManager {
		if m.connectionManager[x].connection != nil {
			if err := m.connectionManager[x].connection.Shutdown(); err != nil {
				nonFatalCloseConnectionErrors = common.AppendError(nonFatalCloseConnectionErrors, err)
			}
			m.connectionManager[x].connection = nil
			// Flush any subscriptions from last connection across any managed connections
			m.connectionManager[x].subscriptions.Clear()
		}
	}
	// Clean map of old connections
	clear(m.connections)

	if m.Conn != nil {
		if err := m.Conn.Shutdown(); err != nil {
			nonFatalCloseConnectionErrors = common.AppendError(nonFatalCloseConnectionErrors, err)
		}
	}
	if m.AuthConn != nil {
		if err := m.AuthConn.Shutdown(); err != nil {
			nonFatalCloseConnectionErrors = common.AppendError(nonFatalCloseConnectionErrors, err)
		}
	}
	// flush any subscriptions from last connection if needed
	m.subscriptions.Clear()

	m.setState(disconnectedState)

	close(m.ShutdownC)
	m.Wg.Wait()
	m.ShutdownC = make(chan struct{})
	if m.verbose {
		log.Debugf(log.WebsocketMgr, "%v websocket: completed websocket shutdown", m.exchangeName)
	}

	// Drain residual error in the single buffered channel, this mitigates
	// the cycle when `Connect` is called again and the connectionMonitor
	// starts but there is an old error in the channel.
	drain(m.ReadMessageErrors)

	if nonFatalCloseConnectionErrors != nil {
		log.Warnf(log.WebsocketMgr, "%v websocket: shutdown error: %v", m.exchangeName, nonFatalCloseConnectionErrors)
	}

	return nil
}

func (m *Manager) setState(s uint32) {
	m.state.Store(s)
}

// IsInitialised returns whether the websocket has been Setup() already
func (m *Manager) IsInitialised() bool {
	return m.state.Load() != uninitialisedState
}

// IsConnected returns whether the websocket is connected
func (m *Manager) IsConnected() bool {
	return m.state.Load() == connectedState
}

// IsConnecting returns whether the websocket is connecting
func (m *Manager) IsConnecting() bool {
	return m.state.Load() == connectingState
}

func (m *Manager) setEnabled(b bool) {
	m.enabled.Store(b)
}

// IsEnabled returns whether the websocket is enabled
func (m *Manager) IsEnabled() bool {
	return m.enabled.Load()
}

// CanUseAuthenticatedWebsocketForWrapper Handles a common check to
// verify whether a wrapper can use an authenticated websocket endpoint
func (m *Manager) CanUseAuthenticatedWebsocketForWrapper() bool {
	if m.IsConnected() {
		if m.CanUseAuthenticatedEndpoints() {
			return true
		}
		log.Infof(log.WebsocketMgr, "%v - Websocket not authenticated, using REST\n", m.exchangeName)
	}
	return false
}

// SetWebsocketURL sets websocket URL and can refresh underlying connections
func (m *Manager) SetWebsocketURL(u string, auth, reconnect bool) error {
	if m.useMultiConnectionManagement {
		// TODO: Add functionality for multi-connection management to change URL
		return fmt.Errorf("%s: %w", m.exchangeName, errCannotChangeConnectionURL)
	}
	defaultVals := u == "" || u == config.WebsocketURLNonDefaultMessage
	if auth {
		if defaultVals {
			u = m.defaultURLAuth
		}

		err := checkWebsocketURL(u)
		if err != nil {
			return err
		}
		m.runningURLAuth = u

		if m.verbose {
			log.Debugf(log.WebsocketMgr, "%s websocket: setting authenticated websocket URL: %s\n", m.exchangeName, u)
		}

		if m.AuthConn != nil {
			m.AuthConn.SetURL(u)
		}
	} else {
		if defaultVals {
			u = m.defaultURL
		}
		err := checkWebsocketURL(u)
		if err != nil {
			return err
		}
		m.runningURL = u

		if m.verbose {
			log.Debugf(log.WebsocketMgr, "%s websocket: setting unauthenticated websocket URL: %s\n", m.exchangeName, u)
		}

		if m.Conn != nil {
			m.Conn.SetURL(u)
		}
	}

	if m.IsConnected() && reconnect {
		log.Debugf(log.WebsocketMgr, "%s websocket: flushing websocket connection to %s\n", m.exchangeName, u)
		return m.Shutdown()
	}
	return nil
}

// GetWebsocketURL returns the running websocket URL
func (m *Manager) GetWebsocketURL() string {
	return m.runningURL
}

// SetProxyAddress sets websocket proxy address
func (m *Manager) SetProxyAddress(proxyAddr string) error {
	m.m.Lock()
	defer m.m.Unlock()
	if proxyAddr != "" {
		if _, err := url.ParseRequestURI(proxyAddr); err != nil {
			return fmt.Errorf("%v websocket: cannot set proxy address: %w", m.exchangeName, err)
		}

		if m.proxyAddr == proxyAddr {
			return fmt.Errorf("%v websocket: %w '%v'", m.exchangeName, errSameProxyAddress, m.proxyAddr)
		}

		log.Debugf(log.ExchangeSys, "%s websocket: setting websocket proxy: %s", m.exchangeName, proxyAddr)
	} else {
		log.Debugf(log.ExchangeSys, "%s websocket: removing websocket proxy", m.exchangeName)
	}

	for _, wrapper := range m.connectionManager {
		if wrapper.connection != nil {
			wrapper.connection.SetProxy(proxyAddr)
		}
	}
	if m.Conn != nil {
		m.Conn.SetProxy(proxyAddr)
	}
	if m.AuthConn != nil {
		m.AuthConn.SetProxy(proxyAddr)
	}

	m.proxyAddr = proxyAddr

	if !m.IsConnected() {
		return nil
	}
	if err := m.shutdown(); err != nil {
		return err
	}
	return m.connect()
}

// GetProxyAddress returns the current websocket proxy
func (m *Manager) GetProxyAddress() string {
	return m.proxyAddr
}

// GetName returns exchange name
func (m *Manager) GetName() string {
	return m.exchangeName
}

// SetCanUseAuthenticatedEndpoints sets canUseAuthenticatedEndpoints val in a thread safe manner
func (m *Manager) SetCanUseAuthenticatedEndpoints(b bool) {
	m.canUseAuthenticatedEndpoints.Store(b)
}

// CanUseAuthenticatedEndpoints gets canUseAuthenticatedEndpoints val in a thread safe manner
func (m *Manager) CanUseAuthenticatedEndpoints() bool {
	return m.canUseAuthenticatedEndpoints.Load()
}

// checkWebsocketURL checks for a valid websocket url
func checkWebsocketURL(s string) error {
	u, err := url.Parse(s)
	if err != nil {
		return err
	}
	if u.Scheme != "ws" && u.Scheme != "wss" {
		return fmt.Errorf("cannot set %w %s", errInvalidWebsocketURL, s)
	}
	return nil
}

// Reader reads and handles data from a specific connection
func (m *Manager) Reader(ctx context.Context, conn Connection, handler func(ctx context.Context, conn Connection, message []byte) error) {
	defer m.Wg.Done()
	var reporter ProcessReporter
	if m.processReporter != nil {
		reporter = m.processReporter.New(conn)
	}
	for {
		resp := conn.ReadMessage()

		var readAt time.Time
		if reporter != nil {
			readAt = time.Now()
		}

		if resp.Raw == nil {
			if reporter != nil {
				reporter.Close()
			}
			return // Connection has been closed
		}
<<<<<<< HEAD
		err := handler(ctx, resp.Raw)
		if err != nil {
=======
		if err := handler(ctx, conn, resp.Raw); err != nil {
>>>>>>> 87f44cec
			m.DataHandler <- fmt.Errorf("connection URL:[%v] error: %w", conn.GetURL(), err)
		}
		if reporter != nil {
			reporter.Report(readAt, resp.Raw, err)
		}
	}
}

func drain(ch <-chan error) {
	for {
		select {
		case <-ch:
		default:
			return
		}
	}
}

// ClosureFrame is a closure function that wraps monitoring variables with observer, if the return is true the frame will exit
type ClosureFrame func() func() bool

// monitorFrame monitors a specific websocket component or critical system. It will exit if the observer returns true
// This is used for monitoring data throughput, connection status and other critical websocket components. The waitgroup
// is optional and is used to signal when the monitor has finished.
func (m *Manager) monitorFrame(wg *sync.WaitGroup, fn ClosureFrame) {
	if wg != nil {
		defer m.Wg.Done()
	}
	observe := fn()
	for {
		if observe() {
			return
		}
	}
}

// monitorData monitors data throughput and logs if there is a back log of data
func (m *Manager) monitorData() func() bool {
	dropped := 0
	return func() bool { return m.observeData(&dropped) }
}

// observeData observes data throughput and logs if there is a back log of data
func (m *Manager) observeData(dropped *int) (exit bool) {
	select {
	case <-m.ShutdownC:
		return true
	case d := <-m.DataHandler:
		select {
		case m.ToRoutine <- d:
			if *dropped != 0 {
				log.Infof(log.WebsocketMgr, "%s exchange websocket ToRoutine channel buffer recovered; %d messages were dropped", m.exchangeName, dropped)
				*dropped = 0
			}
		default:
			if *dropped == 0 {
				// If this becomes prone to flapping we could drain the buffer, but that's extreme and we'd like to avoid it if possible
				log.Warnf(log.WebsocketMgr, "%s exchange websocket ToRoutine channel buffer full; dropping messages", m.exchangeName)
			}
			*dropped++
		}
		return false
	}
}

// monitorConnection monitors the connection and attempts to reconnect if the connection is lost
func (m *Manager) monitorConnection() func() bool {
	timer := time.NewTimer(m.connectionMonitorDelay)
	return func() bool { return m.observeConnection(timer) }
}

// observeConnection observes the connection and attempts to reconnect if the connection is lost
func (m *Manager) observeConnection(t *time.Timer) (exit bool) {
	select {
	case err := <-m.ReadMessageErrors:
		if errors.Is(err, errConnectionFault) {
			log.Warnf(log.WebsocketMgr, "%v websocket has been disconnected. Reason: %v", m.exchangeName, err)
			if m.IsConnected() {
				if shutdownErr := m.Shutdown(); shutdownErr != nil {
					log.Errorf(log.WebsocketMgr, "%v websocket: connectionMonitor shutdown err: %s", m.exchangeName, shutdownErr)
				}
			}
		}
		// Speedier reconnection, instead of waiting for the next cycle.
		if m.IsEnabled() && (!m.IsConnected() && !m.IsConnecting()) {
			if connectErr := m.Connect(); connectErr != nil {
				log.Errorln(log.WebsocketMgr, connectErr)
			}
		}
		m.DataHandler <- err // hand over the error to the data handler (shutdown and reconnection is priority)
	case <-t.C:
		if m.verbose {
			log.Debugf(log.WebsocketMgr, "%v websocket: running connection monitor cycle", m.exchangeName)
		}
		if !m.IsEnabled() {
			if m.verbose {
				log.Debugf(log.WebsocketMgr, "%v websocket: connectionMonitor - websocket disabled, shutting down", m.exchangeName)
			}
			if m.IsConnected() {
				if err := m.Shutdown(); err != nil {
					log.Errorln(log.WebsocketMgr, err)
				}
			}
			if m.verbose {
				log.Debugf(log.WebsocketMgr, "%v websocket: connection monitor exiting", m.exchangeName)
			}
			t.Stop()
			m.connectionMonitorRunning.Store(false)
			return true
		}
		if !m.IsConnecting() && !m.IsConnected() {
			err := m.Connect()
			if err != nil {
				log.Errorln(log.WebsocketMgr, err)
			}
		}
		t.Reset(m.connectionMonitorDelay)
	}
	return false
}

// monitorTraffic monitors to see if there has been traffic within the trafficTimeout time window. If there is no traffic
// the connection is shutdown and will be reconnected by the connectionMonitor routine.
func (m *Manager) monitorTraffic() func() bool {
	timer := time.NewTimer(m.trafficTimeout)
	return func() bool { return m.observeTraffic(timer) }
}

func (m *Manager) observeTraffic(t *time.Timer) bool {
	select {
	case <-m.ShutdownC:
		if m.verbose {
			log.Debugf(log.WebsocketMgr, "%v websocket: trafficMonitor shutdown message received", m.exchangeName)
		}
	case <-t.C:
		if m.IsConnecting() || signalReceived(m.TrafficAlert) {
			t.Reset(m.trafficTimeout)
			return false
		}
		if m.verbose {
			log.Warnf(log.WebsocketMgr, "%v websocket: has not received a traffic alert in %v. Reconnecting", m.exchangeName, m.trafficTimeout)
		}
		if m.IsConnected() {
			go func() { // Without this the m.Shutdown() call below will deadlock
				if err := m.Shutdown(); err != nil {
					log.Errorf(log.WebsocketMgr, "%v websocket: trafficMonitor shutdown err: %s", m.exchangeName, err)
				}
			}()
		}
	}
	t.Stop()
	return true
}

// signalReceived checks if a signal has been received, this also clears the signal.
func signalReceived(ch chan struct{}) bool {
	select {
	case <-ch:
		return true
	default:
		return false
	}
}

// GetConnection returns a connection by message filter (defined in exchange package _wrapper.go websocket connection)
// for request and response handling in a multi connection context.
func (m *Manager) GetConnection(messageFilter any) (Connection, error) {
	if err := common.NilGuard(m); err != nil {
		return nil, err
	}
	if messageFilter == nil {
		return nil, fmt.Errorf("%w: messageFilter", common.ErrNilPointer)
	}

	m.m.Lock()
	defer m.m.Unlock()

	if !m.useMultiConnectionManagement {
		return nil, fmt.Errorf("%s: multi connection management not enabled %w please use exported Conn and AuthConn fields", m.exchangeName, errCannotObtainOutboundConnection)
	}

	if !m.IsConnected() {
		return nil, ErrNotConnected
	}

	for _, wrapper := range m.connectionManager {
		if wrapper.setup.MessageFilter == messageFilter {
			if wrapper.connection == nil {
				return nil, fmt.Errorf("%s: %s %w associated with message filter: '%v'", m.exchangeName, wrapper.setup.URL, ErrNotConnected, messageFilter)
			}
			return wrapper.connection, nil
		}
	}

	return nil, fmt.Errorf("%s: %w associated with message filter: '%v'", m.exchangeName, ErrRequestRouteNotFound, messageFilter)
}<|MERGE_RESOLUTION|>--- conflicted
+++ resolved
@@ -897,12 +897,8 @@
 			}
 			return // Connection has been closed
 		}
-<<<<<<< HEAD
-		err := handler(ctx, resp.Raw)
+		err := handler(ctx, conn, resp.Raw)
 		if err != nil {
-=======
-		if err := handler(ctx, conn, resp.Raw); err != nil {
->>>>>>> 87f44cec
 			m.DataHandler <- fmt.Errorf("connection URL:[%v] error: %w", conn.GetURL(), err)
 		}
 		if reporter != nil {
