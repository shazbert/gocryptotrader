--- conflicted
+++ resolved
@@ -503,23 +503,16 @@
 				break
 			}
 
-<<<<<<< HEAD
-		if m.subscriptionFilter != nil {
-			subs = m.subscriptionFilter(m.connectionManager[i].setup.URL, subs)
-		}
-
-		if len(subs) == 0 {
-			// If no subscriptions are generated, we skip the connection
-			if m.verbose {
-				log.Warnf(log.WebsocketMgr, "%s websocket: no subscriptions generated", m.exchangeName)
-=======
+			if m.subscriptionFilter != nil {
+				subs = m.subscriptionFilter(m.connectionManager[i].setup.URL, subs)
+			}
+
 			if len(subs) == 0 {
 				// If no subscriptions are generated, we skip the connection
 				if m.verbose {
 					log.Warnf(log.WebsocketMgr, "%s websocket: no subscriptions generated", m.exchangeName)
 				}
 				continue
->>>>>>> 3f8d7996
 			}
 		}
 
