--- conflicted
+++ resolved
@@ -12,32 +12,8 @@
 	"github.com/thrasher-corp/gocryptotrader/common/convert"
 )
 
-<<<<<<< HEAD
 var (
 	testConfigEnabled = &Config{
-=======
-func TestMain(m *testing.M) {
-	err := setupTestLoggers()
-	if err != nil {
-		log.Fatal("cannot set up test loggers", err)
-	}
-	tempDir, err := os.MkdirTemp(os.TempDir(), "")
-	if err != nil {
-		log.Fatal("Cannot create temporary file", err)
-	}
-	log.Println("temp dir created at:", tempDir)
-	LogPath = tempDir
-	r := m.Run()
-	err = os.Remove(tempDir)
-	if err != nil {
-		log.Println("failed to remove temp file:", tempDir)
-	}
-	os.Exit(r)
-}
-
-func setupTestLoggers() error {
-	logTest := Config{
->>>>>>> e93ee835
 		Enabled: convert.BoolPtr(true),
 		SubLoggerConfig: SubLoggerConfig{
 			Output: "console",
@@ -74,7 +50,7 @@
 	if err != nil {
 		log.Fatal("cannot set up test loggers", err)
 	}
-	tempDir, err = ioutil.TempDir(os.TempDir(), "")
+	tempDir, err = os.MkdirTemp(os.TempDir(), "")
 	if err != nil {
 		log.Fatal("Cannot create temporary file", err)
 	}
