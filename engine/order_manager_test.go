--- conflicted
+++ resolved
@@ -508,27 +508,18 @@
 	if err != nil {
 		t.Error(err)
 	}
-<<<<<<< HEAD
-	exch := m.orderStore.exchangeManager.GetExchangeByName(testExchange)
+
 	m.CancelAllOrders(context.Background(), []exchange.IBotExchange{})
-=======
-
-	m.CancelAllOrders([]exchange.IBotExchange{})
->>>>>>> 4851e94e
 	if o.Status == order.Cancelled {
 		t.Error("Order should not be cancelled")
 	}
 
-<<<<<<< HEAD
+	exch, err := m.orderStore.exchangeManager.GetExchangeByName(testExchange)
+	if err != nil {
+		t.Fatal(err)
+	}
+
 	m.CancelAllOrders(context.Background(), []exchange.IBotExchange{exch})
-=======
-	exch, err := m.orderStore.exchangeManager.GetExchangeByName(testExchange)
-	if err != nil {
-		t.Fatal(err)
-	}
-
-	m.CancelAllOrders([]exchange.IBotExchange{exch})
->>>>>>> 4851e94e
 	if o.Status != order.Cancelled {
 		t.Error("Order should be cancelled")
 	}
