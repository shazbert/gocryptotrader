package engine

import (
	"errors"
	"fmt"
	"strconv"
	"strings"
	"sync/atomic"
	"time"

	"github.com/thrasher-corp/gocryptotrader/common"
	"github.com/thrasher-corp/gocryptotrader/config"
	"github.com/thrasher-corp/gocryptotrader/currency"
	"github.com/thrasher-corp/gocryptotrader/exchanges/asset"
	"github.com/thrasher-corp/gocryptotrader/exchanges/orderbook"
	"github.com/thrasher-corp/gocryptotrader/exchanges/stats"
	"github.com/thrasher-corp/gocryptotrader/exchanges/ticker"
	"github.com/thrasher-corp/gocryptotrader/log"
)

// const holds the sync item types
const (
	SyncItemTicker = iota
	SyncItemOrderbook
	SyncItemTrade
	SyncManagerName = "exchange_syncer"
)

var (
	createdCounter = 0
	removedCounter = 0
	// DefaultSyncerWorkers limits the number of sync workers
	DefaultSyncerWorkers = 15
	// DefaultSyncerTimeoutREST the default time to switch from REST to websocket protocols without a response
	DefaultSyncerTimeoutREST = time.Second * 15
	// DefaultSyncerTimeoutWebsocket the default time to switch from websocket to REST protocols without a response
	DefaultSyncerTimeoutWebsocket = time.Minute
	errNoSyncItemsEnabled         = errors.New("no sync items enabled")
	errUnknownSyncItem            = errors.New("unknown sync item")
)

// setupSyncManager starts a new CurrencyPairSyncer
func setupSyncManager(c *Config, exchangeManager iExchangeManager, websocketDataReceiver iWebsocketDataReceiver, remoteConfig *config.RemoteControlConfig) (*syncManager, error) {
	if !c.SyncOrderbook && !c.SyncTicker && !c.SyncTrades {
		return nil, errNoSyncItemsEnabled
	}
	if exchangeManager == nil {
		return nil, errNilExchangeManager
	}
	if remoteConfig == nil {
		return nil, errNilConfig
	}

	if c.NumWorkers <= 0 {
		c.NumWorkers = DefaultSyncerWorkers
	}

	if c.SyncTimeoutREST <= time.Duration(0) {
		c.SyncTimeoutREST = DefaultSyncerTimeoutREST
	}

	if c.SyncTimeoutWebsocket <= time.Duration(0) {
		c.SyncTimeoutWebsocket = DefaultSyncerTimeoutWebsocket
	}

	s := &syncManager{
		config:                *c,
		remoteConfig:          remoteConfig,
		exchangeManager:       exchangeManager,
		websocketDataReceiver: websocketDataReceiver,
	}

	s.tickerBatchLastRequested = make(map[string]time.Time)

	log.Debugf(log.SyncMgr,
		"Exchange currency pair syncer config: continuous: %v ticker: %v"+
			" orderbook: %v trades: %v workers: %v verbose: %v timeout REST: %v"+
			" timeout Websocket: %v\n",
		s.config.SyncContinuously, s.config.SyncTicker, s.config.SyncOrderbook,
		s.config.SyncTrades, s.config.NumWorkers, s.config.Verbose, s.config.SyncTimeoutREST,
		s.config.SyncTimeoutWebsocket)
	s.inService.Add(1)
	return s, nil
}

// IsRunning safely checks whether the subsystem is running
func (m *syncManager) IsRunning() bool {
	if m == nil {
		return false
	}
	return atomic.LoadInt32(&m.started) == 1
}

// Start runs the subsystem
func (m *syncManager) Start() error {
	if m == nil {
		return fmt.Errorf("exchange CurrencyPairSyncer %w", ErrNilSubsystem)
	}
	if !atomic.CompareAndSwapInt32(&m.started, 0, 1) {
		return ErrSubSystemAlreadyStarted
	}
	m.initSyncWG.Add(1)
	m.inService.Done()
	log.Debugln(log.SyncMgr, "Exchange CurrencyPairSyncer started.")
	exchanges := m.exchangeManager.GetExchanges()
	for x := range exchanges {
		exchangeName := exchanges[x].GetName()
		supportsWebsocket := exchanges[x].SupportsWebsocket()
<<<<<<< HEAD
		assetTypes := exchanges[x].GetAssetTypes(false)
=======
>>>>>>> 2da23973
		supportsREST := exchanges[x].SupportsREST()

		if !supportsREST && !supportsWebsocket {
			log.Warnf(log.SyncMgr,
				"Loaded exchange %s does not support REST or Websocket.\n",
				exchangeName)
			continue
		}

		var usingWebsocket bool
		var usingREST bool
		if supportsWebsocket && exchanges[x].IsWebsocketEnabled() {
			ws, err := exchanges[x].GetWebsocket()
			if err != nil {
				log.Errorf(log.SyncMgr,
					"%s failed to get websocket. Err: %s\n",
					exchangeName,
					err)
				usingREST = true
			}

			if !ws.IsConnected() && !ws.IsConnecting() {
				if m.websocketDataReceiver.IsRunning() {
					go m.websocketDataReceiver.WebsocketDataReceiver(ws)
				}

				err = ws.Connect()
				if err == nil {
					err = ws.FlushChannels()
				}
				if err != nil {
					log.Errorf(log.SyncMgr,
						"%s websocket failed to connect. Err: %s\n",
						exchangeName,
						err)
					usingREST = true
				} else {
					usingWebsocket = true
				}
			} else {
				usingWebsocket = true
			}
		} else if supportsREST {
			usingREST = true
		}

		assetTypes := exchanges[x].GetAssetTypes(false)
		for y := range assetTypes {
			if exchanges[x].GetBase().CurrencyPairs.IsAssetEnabled(assetTypes[y]) != nil {
				log.Warnf(log.SyncMgr,
					"%s asset type %s is disabled, fetching enabled pairs is paused",
					exchangeName,
					assetTypes[y])
				continue
			}

			wsAssetSupported := exchanges[x].IsAssetWebsocketSupported(assetTypes[y])
			if !wsAssetSupported {
				log.Warnf(log.SyncMgr,
					"%s asset type %s websocket functionality is unsupported, REST fetching only.",
					exchangeName,
					assetTypes[y])
			}
			enabledPairs, err := exchanges[x].GetEnabledPairs(assetTypes[y])
			if err != nil {
				log.Errorf(log.SyncMgr,
					"%s failed to get enabled pairs. Err: %s\n",
					exchangeName,
					err)
				continue
			}
			for i := range enabledPairs {
				if m.exists(exchangeName, enabledPairs[i], assetTypes[y]) {
					continue
				}

				c := currencyPairSyncAgent{
					AssetType: assetTypes[y],
					Exchange:  exchangeName,
					Pair:      enabledPairs[i],
				}

				sBase := syncBase{
					IsUsingREST:      usingREST || !wsAssetSupported,
					IsUsingWebsocket: usingWebsocket && wsAssetSupported,
				}

				if m.config.SyncTicker {
					c.Ticker = sBase
				}

				if m.config.SyncOrderbook {
					c.Orderbook = sBase
				}

				if m.config.SyncTrades {
					c.Trade = sBase
				}

				m.add(&c)
			}
		}
	}

	if atomic.CompareAndSwapInt32(&m.initSyncStarted, 0, 1) {
		log.Debugf(log.SyncMgr,
			"Exchange CurrencyPairSyncer initial sync started. %d items to process.\n",
			createdCounter)
		m.initSyncStartTime = time.Now()
	}

	go func() {
		m.initSyncWG.Wait()
		if atomic.CompareAndSwapInt32(&m.initSyncCompleted, 0, 1) {
			log.Debugf(log.SyncMgr, "Exchange CurrencyPairSyncer initial sync is complete.\n")
			completedTime := time.Now()
			log.Debugf(log.SyncMgr, "Exchange CurrencyPairSyncer initial sync took %v [%v sync items].\n",
				completedTime.Sub(m.initSyncStartTime), createdCounter)

			if !m.config.SyncContinuously {
				log.Debugln(log.SyncMgr, "Exchange CurrencyPairSyncer stopping.")
				err := m.Stop()
				if err != nil {
					log.Error(log.SyncMgr, err)
				}
				return
			}
		}
	}()

	if atomic.LoadInt32(&m.initSyncCompleted) == 1 && !m.config.SyncContinuously {
		return nil
	}

	for i := 0; i < m.config.NumWorkers; i++ {
		go m.worker()
	}
	m.initSyncWG.Done()
	return nil
}

// Stop shuts down the exchange currency pair syncer
// Stop attempts to shutdown the subsystem
func (m *syncManager) Stop() error {
	if m == nil {
		return fmt.Errorf("exchange CurrencyPairSyncer %w", ErrNilSubsystem)
	}
	if !atomic.CompareAndSwapInt32(&m.started, 1, 0) {
		return fmt.Errorf("exchange CurrencyPairSyncer %w", ErrSubSystemNotStarted)
	}
	m.inService.Add(1)
	log.Debugln(log.SyncMgr, "Exchange CurrencyPairSyncer stopped.")
	return nil
}

func (m *syncManager) get(exchangeName string, p currency.Pair, a asset.Item) (*currencyPairSyncAgent, error) {
	m.mux.Lock()
	defer m.mux.Unlock()

	for x := range m.currencyPairs {
		if m.currencyPairs[x].Exchange == exchangeName &&
			m.currencyPairs[x].Pair.Equal(p) &&
			m.currencyPairs[x].AssetType == a {
			return &m.currencyPairs[x], nil
		}
	}

	return nil, errors.New("exchange currency pair syncer not found")
}

func (m *syncManager) exists(exchangeName string, p currency.Pair, a asset.Item) bool {
	m.mux.Lock()
	defer m.mux.Unlock()

	for x := range m.currencyPairs {
		if m.currencyPairs[x].Exchange == exchangeName &&
			m.currencyPairs[x].Pair.Equal(p) &&
			m.currencyPairs[x].AssetType == a {
			return true
		}
	}
	return false
}

func (m *syncManager) add(c *currencyPairSyncAgent) {
	m.mux.Lock()
	defer m.mux.Unlock()

	if m.config.SyncTicker {
		if m.config.Verbose {
			log.Debugf(log.SyncMgr,
				"%s: Added ticker sync item %v: using websocket: %v using REST: %v\n",
				c.Exchange, m.FormatCurrency(c.Pair).String(), c.Ticker.IsUsingWebsocket,
				c.Ticker.IsUsingREST)
		}
		if atomic.LoadInt32(&m.initSyncCompleted) != 1 {
			m.initSyncWG.Add(1)
			createdCounter++
		}
	}

	if m.config.SyncOrderbook {
		if m.config.Verbose {
			log.Debugf(log.SyncMgr,
				"%s: Added orderbook sync item %v: using websocket: %v using REST: %v\n",
				c.Exchange, m.FormatCurrency(c.Pair).String(), c.Orderbook.IsUsingWebsocket,
				c.Orderbook.IsUsingREST)
		}
		if atomic.LoadInt32(&m.initSyncCompleted) != 1 {
			m.initSyncWG.Add(1)
			createdCounter++
		}
	}

	if m.config.SyncTrades {
		if m.config.Verbose {
			log.Debugf(log.SyncMgr,
				"%s: Added trade sync item %v: using websocket: %v using REST: %v\n",
				c.Exchange, m.FormatCurrency(c.Pair).String(), c.Trade.IsUsingWebsocket,
				c.Trade.IsUsingREST)
		}
		if atomic.LoadInt32(&m.initSyncCompleted) != 1 {
			m.initSyncWG.Add(1)
			createdCounter++
		}
	}

	c.Created = time.Now()
	m.currencyPairs = append(m.currencyPairs, *c)
}

func (m *syncManager) isProcessing(exchangeName string, p currency.Pair, a asset.Item, syncType int) bool {
	m.mux.Lock()
	defer m.mux.Unlock()

	for x := range m.currencyPairs {
		if m.currencyPairs[x].Exchange == exchangeName &&
			m.currencyPairs[x].Pair.Equal(p) &&
			m.currencyPairs[x].AssetType == a {
			switch syncType {
			case SyncItemTicker:
				return m.currencyPairs[x].Ticker.IsProcessing
			case SyncItemOrderbook:
				return m.currencyPairs[x].Orderbook.IsProcessing
			case SyncItemTrade:
				return m.currencyPairs[x].Trade.IsProcessing
			}
		}
	}

	return false
}

func (m *syncManager) setProcessing(exchangeName string, p currency.Pair, a asset.Item, syncType int, processing bool) {
	m.mux.Lock()
	defer m.mux.Unlock()

	for x := range m.currencyPairs {
		if m.currencyPairs[x].Exchange == exchangeName &&
			m.currencyPairs[x].Pair.Equal(p) &&
			m.currencyPairs[x].AssetType == a {
			switch syncType {
			case SyncItemTicker:
				m.currencyPairs[x].Ticker.IsProcessing = processing
			case SyncItemOrderbook:
				m.currencyPairs[x].Orderbook.IsProcessing = processing
			case SyncItemTrade:
				m.currencyPairs[x].Trade.IsProcessing = processing
			}
		}
	}
}

// Update notifies the syncManager to change the last updated time for a exchange asset pair
func (m *syncManager) Update(exchangeName string, p currency.Pair, a asset.Item, syncType int, err error) error {
	if m == nil {
		return fmt.Errorf("exchange CurrencyPairSyncer %w", ErrNilSubsystem)
	}
	if atomic.LoadInt32(&m.started) == 0 {
		return fmt.Errorf("exchange CurrencyPairSyncer %w", ErrSubSystemNotStarted)
	}

	if atomic.LoadInt32(&m.initSyncStarted) != 1 {
		return nil
	}

	switch syncType {
	case SyncItemOrderbook:
		if !m.config.SyncOrderbook {
			return nil
		}
	case SyncItemTicker:
		if !m.config.SyncTicker {
			return nil
		}
	case SyncItemTrade:
		if !m.config.SyncTrades {
			return nil
		}
	default:
		return fmt.Errorf("%v %w", syncType, errUnknownSyncItem)
	}

	m.mux.Lock()
	defer m.mux.Unlock()

	for x := range m.currencyPairs {
		if m.currencyPairs[x].Exchange == exchangeName &&
			m.currencyPairs[x].Pair.Equal(p) &&
			m.currencyPairs[x].AssetType == a {
			switch syncType {
			case SyncItemTicker:
				origHadData := m.currencyPairs[x].Ticker.HaveData
				m.currencyPairs[x].Ticker.LastUpdated = time.Now()
				if err != nil {
					m.currencyPairs[x].Ticker.NumErrors++
				}
				m.currencyPairs[x].Ticker.HaveData = true
				m.currencyPairs[x].Ticker.IsProcessing = false
				if atomic.LoadInt32(&m.initSyncCompleted) != 1 && !origHadData {
					removedCounter++
					log.Debugf(log.SyncMgr, "%s ticker sync complete %v [%d/%d].\n",
						exchangeName,
						m.FormatCurrency(p).String(),
						removedCounter,
						createdCounter)
					m.initSyncWG.Done()
				}

			case SyncItemOrderbook:
				origHadData := m.currencyPairs[x].Orderbook.HaveData
				m.currencyPairs[x].Orderbook.LastUpdated = time.Now()
				if err != nil {
					m.currencyPairs[x].Orderbook.NumErrors++
				}
				m.currencyPairs[x].Orderbook.HaveData = true
				m.currencyPairs[x].Orderbook.IsProcessing = false
				if atomic.LoadInt32(&m.initSyncCompleted) != 1 && !origHadData {
					removedCounter++
					log.Debugf(log.SyncMgr, "%s orderbook sync complete %v [%d/%d].\n",
						exchangeName,
						m.FormatCurrency(p).String(),
						removedCounter,
						createdCounter)
					m.initSyncWG.Done()
				}

			case SyncItemTrade:
				origHadData := m.currencyPairs[x].Trade.HaveData
				m.currencyPairs[x].Trade.LastUpdated = time.Now()
				if err != nil {
					m.currencyPairs[x].Trade.NumErrors++
				}
				m.currencyPairs[x].Trade.HaveData = true
				m.currencyPairs[x].Trade.IsProcessing = false
				if atomic.LoadInt32(&m.initSyncCompleted) != 1 && !origHadData {
					removedCounter++
					log.Debugf(log.SyncMgr, "%s trade sync complete %v [%d/%d].\n",
						exchangeName,
						m.FormatCurrency(p).String(),
						removedCounter,
						createdCounter)
					m.initSyncWG.Done()
				}
			}
		}
	}
	return nil
}

func (m *syncManager) worker() {
	cleanup := func() {
		log.Debugln(log.SyncMgr,
			"Exchange CurrencyPairSyncer worker shutting down.")
	}
	defer cleanup()

	for atomic.LoadInt32(&m.started) != 0 {
		exchanges := m.exchangeManager.GetExchanges()
		for x := range exchanges {
			exchangeName := exchanges[x].GetName()
			supportsREST := exchanges[x].SupportsREST()
			supportsRESTTickerBatching := exchanges[x].SupportsRESTTickerBatchUpdates()
			var usingREST bool
			var usingWebsocket bool
			var switchedToRest bool
			if exchanges[x].SupportsWebsocket() && exchanges[x].IsWebsocketEnabled() {
				ws, err := exchanges[x].GetWebsocket()
				if err != nil {
					log.Errorf(log.SyncMgr,
						"%s unable to get websocket pointer. Err: %s\n",
						exchangeName,
						err)
					usingREST = true
				}

				if ws.IsConnected() {
					usingWebsocket = true
				} else {
					usingREST = true
				}
			} else if supportsREST {
				usingREST = true
			}

			assetTypes := exchanges[x].GetAssetTypes(true)
			for y := range assetTypes {
				wsAssetSupported := exchanges[x].IsAssetWebsocketSupported(assetTypes[y])
				enabledPairs, err := exchanges[x].GetEnabledPairs(assetTypes[y])
				if err != nil {
					log.Errorf(log.SyncMgr,
						"%s failed to get enabled pairs. Err: %s\n",
						exchangeName,
						err)
					continue
				}
				for i := range enabledPairs {
					if atomic.LoadInt32(&m.started) == 0 {
						return
					}

					if !m.exists(exchangeName, enabledPairs[i], assetTypes[y]) {
						c := currencyPairSyncAgent{
							AssetType: assetTypes[y],
							Exchange:  exchangeName,
							Pair:      enabledPairs[i],
						}

						sBase := syncBase{
							IsUsingREST:      usingREST || !wsAssetSupported,
							IsUsingWebsocket: usingWebsocket && wsAssetSupported,
						}

						if m.config.SyncTicker {
							c.Ticker = sBase
						}

						if m.config.SyncOrderbook {
							c.Orderbook = sBase
						}

						if m.config.SyncTrades {
							c.Trade = sBase
						}

						m.add(&c)
					}

					c, err := m.get(exchangeName, enabledPairs[i], assetTypes[y])
					if err != nil {
						log.Errorf(log.SyncMgr, "failed to get item. Err: %s\n", err)
						continue
					}
					if switchedToRest && usingWebsocket {
						log.Warnf(log.SyncMgr,
							"%s %s: Websocket re-enabled, switching from rest to websocket\n",
							c.Exchange, m.FormatCurrency(enabledPairs[i]).String())
						switchedToRest = false
					}

					if m.config.SyncOrderbook {
						if !m.isProcessing(exchangeName, c.Pair, c.AssetType, SyncItemOrderbook) {
							if c.Orderbook.LastUpdated.IsZero() ||
								(time.Since(c.Orderbook.LastUpdated) > m.config.SyncTimeoutREST && c.Orderbook.IsUsingREST) ||
								(time.Since(c.Orderbook.LastUpdated) > m.config.SyncTimeoutWebsocket && c.Orderbook.IsUsingWebsocket) {
								if c.Orderbook.IsUsingWebsocket {
									if time.Since(c.Created) < m.config.SyncTimeoutWebsocket {
										continue
									}
									if supportsREST {
										m.setProcessing(c.Exchange, c.Pair, c.AssetType, SyncItemOrderbook, true)
										c.Orderbook.IsUsingWebsocket = false
										c.Orderbook.IsUsingREST = true
										log.Warnf(log.SyncMgr,
											"%s %s %s: No orderbook update after %s, switching from websocket to rest\n",
											c.Exchange,
											m.FormatCurrency(c.Pair).String(),
											strings.ToUpper(c.AssetType.String()),
											m.config.SyncTimeoutWebsocket,
										)
										switchedToRest = true
										m.setProcessing(c.Exchange, c.Pair, c.AssetType, SyncItemOrderbook, false)
									}
								}

								m.setProcessing(c.Exchange, c.Pair, c.AssetType, SyncItemOrderbook, true)
								result, err := exchanges[x].UpdateOrderbook(c.Pair, c.AssetType)
								m.PrintOrderbookSummary(result, "REST", err)
								if err == nil {
									if m.remoteConfig.WebsocketRPC.Enabled {
										relayWebsocketEvent(result, "orderbook_update", c.AssetType.String(), exchangeName)
									}
								}
								updateErr := m.Update(c.Exchange, c.Pair, c.AssetType, SyncItemOrderbook, err)
								if updateErr != nil {
									log.Error(log.SyncMgr, updateErr)
								}
							} else {
								time.Sleep(time.Millisecond * 50)
							}
						}

						if m.config.SyncTicker {
							if !m.isProcessing(exchangeName, c.Pair, c.AssetType, SyncItemTicker) {
								if c.Ticker.LastUpdated.IsZero() ||
									(time.Since(c.Ticker.LastUpdated) > m.config.SyncTimeoutREST && c.Ticker.IsUsingREST) ||
									(time.Since(c.Ticker.LastUpdated) > m.config.SyncTimeoutWebsocket && c.Ticker.IsUsingWebsocket) {
									if c.Ticker.IsUsingWebsocket {
										if time.Since(c.Created) < m.config.SyncTimeoutWebsocket {
											continue
										}

										if supportsREST {
											m.setProcessing(c.Exchange, c.Pair, c.AssetType, SyncItemTicker, true)
											c.Ticker.IsUsingWebsocket = false
											c.Ticker.IsUsingREST = true
											log.Warnf(log.SyncMgr,
												"%s %s %s: No ticker update after %s, switching from websocket to rest\n",
												c.Exchange,
												m.FormatCurrency(enabledPairs[i]).String(),
												strings.ToUpper(c.AssetType.String()),
												m.config.SyncTimeoutWebsocket,
											)
											switchedToRest = true
											m.setProcessing(c.Exchange, c.Pair, c.AssetType, SyncItemTicker, false)
										}
									}

									if c.Ticker.IsUsingREST {
										m.setProcessing(c.Exchange, c.Pair, c.AssetType, SyncItemTicker, true)
										var result *ticker.Price
										var err error

										if supportsRESTTickerBatching {
											m.mux.Lock()
											batchLastDone, ok := m.tickerBatchLastRequested[exchangeName]
											if !ok {
												m.tickerBatchLastRequested[exchangeName] = time.Time{}
											}
											m.mux.Unlock()

											if batchLastDone.IsZero() || time.Since(batchLastDone) > m.config.SyncTimeoutREST {
												m.mux.Lock()
												if m.config.Verbose {
													log.Debugf(log.SyncMgr, "%s Init'ing REST ticker batching\n", exchangeName)
												}
												result, err = exchanges[x].UpdateTicker(c.Pair, c.AssetType)
												m.tickerBatchLastRequested[exchangeName] = time.Now()
												m.mux.Unlock()
											} else {
												if m.config.Verbose {
													log.Debugf(log.SyncMgr, "%s Using recent batching cache\n", exchangeName)
												}
												result, err = exchanges[x].FetchTicker(c.Pair, c.AssetType)
											}
										} else {
											result, err = exchanges[x].UpdateTicker(c.Pair, c.AssetType)
										}
										m.PrintTickerSummary(result, "REST", err)
										if err == nil {
											if m.remoteConfig.WebsocketRPC.Enabled {
												relayWebsocketEvent(result, "ticker_update", c.AssetType.String(), exchangeName)
											}
										}
										updateErr := m.Update(c.Exchange, c.Pair, c.AssetType, SyncItemTicker, err)
										if updateErr != nil {
											log.Error(log.SyncMgr, updateErr)
										}
									}
								} else {
									time.Sleep(time.Millisecond * 50)
								}
							}
						}

						if m.config.SyncTrades {
							if !m.isProcessing(exchangeName, c.Pair, c.AssetType, SyncItemTrade) {
								if c.Trade.LastUpdated.IsZero() || time.Since(c.Trade.LastUpdated) > m.config.SyncTimeoutREST {
									m.setProcessing(c.Exchange, c.Pair, c.AssetType, SyncItemTrade, true)
									err := m.Update(c.Exchange, c.Pair, c.AssetType, SyncItemTrade, nil)
									if err != nil {
										log.Error(log.SyncMgr, err)
									}
								}
							}
						}
					}
				}
			}
		}
	}
}

func printCurrencyFormat(price float64, displayCurrency currency.Code) string {
	displaySymbol, err := currency.GetSymbolByCurrencyName(displayCurrency)
	if err != nil {
		log.Errorf(log.SyncMgr, "Failed to get display symbol: %s\n", err)
	}

	return fmt.Sprintf("%s%.8f", displaySymbol, price)
}

func printConvertCurrencyFormat(origCurrency currency.Code, origPrice float64, displayCurrency currency.Code) string {
	conv, err := currency.ConvertCurrency(origPrice,
		origCurrency,
		displayCurrency)
	if err != nil {
		log.Errorf(log.SyncMgr, "Failed to convert currency: %s\n", err)
	}

	displaySymbol, err := currency.GetSymbolByCurrencyName(displayCurrency)
	if err != nil {
		log.Errorf(log.SyncMgr, "Failed to get display symbol: %s\n", err)
	}

	origSymbol, err := currency.GetSymbolByCurrencyName(origCurrency)
	if err != nil {
		log.Errorf(log.SyncMgr, "Failed to get original currency symbol for %s: %s\n",
			origCurrency,
			err)
	}

	return fmt.Sprintf("%s%.2f %s (%s%.2f %s)",
		displaySymbol,
		conv,
		displayCurrency,
		origSymbol,
		origPrice,
		origCurrency,
	)
}

// PrintTickerSummary outputs the ticker results
func (m *syncManager) PrintTickerSummary(result *ticker.Price, protocol string, err error) {
	if m == nil || atomic.LoadInt32(&m.started) == 0 {
		return
	}
	if err != nil {
		if err == common.ErrNotYetImplemented {
			log.Warnf(log.SyncMgr, "Failed to get %s ticker. Error: %s\n",
				protocol,
				err)
			return
		}
		log.Errorf(log.SyncMgr, "Failed to get %s ticker. Error: %s\n",
			protocol,
			err)
		return
	}

	// ignoring error as not all tickers have volume populated and error is not actionable
	_ = stats.Add(result.ExchangeName, result.Pair, result.AssetType, result.Last, result.Volume)

	if result.Pair.Quote.IsFiatCurrency() &&
		result.Pair.Quote != m.fiatDisplayCurrency &&
		!m.fiatDisplayCurrency.IsEmpty() {
		origCurrency := result.Pair.Quote.Upper()
		log.Infof(log.Ticker, "%s %s %s %s: TICKER: Last %s Ask %s Bid %s High %s Low %s Volume %.8f\n",
			result.ExchangeName,
			protocol,
			m.FormatCurrency(result.Pair),
			strings.ToUpper(result.AssetType.String()),
			printConvertCurrencyFormat(origCurrency, result.Last, m.fiatDisplayCurrency),
			printConvertCurrencyFormat(origCurrency, result.Ask, m.fiatDisplayCurrency),
			printConvertCurrencyFormat(origCurrency, result.Bid, m.fiatDisplayCurrency),
			printConvertCurrencyFormat(origCurrency, result.High, m.fiatDisplayCurrency),
			printConvertCurrencyFormat(origCurrency, result.Low, m.fiatDisplayCurrency),
			result.Volume)
	} else {
		if result.Pair.Quote.IsFiatCurrency() &&
			result.Pair.Quote == m.fiatDisplayCurrency &&
			!m.fiatDisplayCurrency.IsEmpty() {
			log.Infof(log.Ticker, "%s %s %s %s: TICKER: Last %s Ask %s Bid %s High %s Low %s Volume %.8f\n",
				result.ExchangeName,
				protocol,
				m.FormatCurrency(result.Pair),
				strings.ToUpper(result.AssetType.String()),
				printCurrencyFormat(result.Last, m.fiatDisplayCurrency),
				printCurrencyFormat(result.Ask, m.fiatDisplayCurrency),
				printCurrencyFormat(result.Bid, m.fiatDisplayCurrency),
				printCurrencyFormat(result.High, m.fiatDisplayCurrency),
				printCurrencyFormat(result.Low, m.fiatDisplayCurrency),
				result.Volume)
		} else {
			log.Infof(log.Ticker, "%s %s %s %s: TICKER: Last %.8f Ask %.8f Bid %.8f High %.8f Low %.8f Volume %.8f\n",
				result.ExchangeName,
				protocol,
				m.FormatCurrency(result.Pair),
				strings.ToUpper(result.AssetType.String()),
				result.Last,
				result.Ask,
				result.Bid,
				result.High,
				result.Low,
				result.Volume)
		}
	}
}

// FormatCurrency is a method that formats and returns a currency pair
// based on the user currency display preferences
func (m *syncManager) FormatCurrency(p currency.Pair) currency.Pair {
	if m == nil || atomic.LoadInt32(&m.started) == 0 {
		return p
	}
	return p.Format(m.delimiter, m.uppercase)
}

const (
	book = "%s %s %s %s: ORDERBOOK: Bids len: %d Amount: %f %s. Total value: %s Asks len: %d Amount: %f %s. Total value: %s\n"
)

// PrintOrderbookSummary outputs orderbook results
func (m *syncManager) PrintOrderbookSummary(result *orderbook.Base, protocol string, err error) {
	if m == nil || atomic.LoadInt32(&m.started) == 0 {
		return
	}
	if err != nil {
		if result == nil {
			log.Errorf(log.OrderBook, "Failed to get %s orderbook. Error: %s\n",
				protocol,
				err)
			return
		}
		if err == common.ErrNotYetImplemented {
			log.Warnf(log.OrderBook, "Failed to get %s orderbook for %s %s %s. Error: %s\n",
				protocol,
				result.Exchange,
				result.Pair,
				result.Asset,
				err)
			return
		}
		log.Errorf(log.OrderBook, "Failed to get %s orderbook for %s %s %s. Error: %s\n",
			protocol,
			result.Exchange,
			result.Pair,
			result.Asset,
			err)
		return
	}

	bidsAmount, bidsValue := result.TotalBidsAmount()
	asksAmount, asksValue := result.TotalAsksAmount()

	var bidValueResult, askValueResult string
	switch {
	case result.Pair.Quote.IsFiatCurrency() && result.Pair.Quote != m.fiatDisplayCurrency && !m.fiatDisplayCurrency.IsEmpty():
		origCurrency := result.Pair.Quote.Upper()
		bidValueResult = printConvertCurrencyFormat(origCurrency, bidsValue, m.fiatDisplayCurrency)
		askValueResult = printConvertCurrencyFormat(origCurrency, asksValue, m.fiatDisplayCurrency)
	case result.Pair.Quote.IsFiatCurrency() && result.Pair.Quote == m.fiatDisplayCurrency && !m.fiatDisplayCurrency.IsEmpty():
		bidValueResult = printCurrencyFormat(bidsValue, m.fiatDisplayCurrency)
		askValueResult = printCurrencyFormat(asksValue, m.fiatDisplayCurrency)
	default:
		bidValueResult = strconv.FormatFloat(bidsValue, 'f', -1, 64)
		askValueResult = strconv.FormatFloat(asksValue, 'f', -1, 64)
	}

	log.Infof(log.OrderBook, book,
		result.Exchange,
		protocol,
		m.FormatCurrency(result.Pair),
		strings.ToUpper(result.Asset.String()),
		len(result.Bids),
		bidsAmount,
		result.Pair.Base,
		bidValueResult,
		len(result.Asks),
		asksAmount,
		result.Pair.Base,
		askValueResult,
	)
}

// WaitForInitialSync allows for a routine to wait for an initial sync to be
// completed without exposing the underlying type. This needs to be called in a
// separate routine.
func (m *syncManager) WaitForInitialSync() error {
	if m == nil {
		return fmt.Errorf("sync manager %w", ErrNilSubsystem)
	}

	m.inService.Wait()
	if atomic.LoadInt32(&m.started) == 0 {
		return fmt.Errorf("sync manager %w", ErrSubSystemNotStarted)
	}

	m.initSyncWG.Wait()
	return nil
}

func relayWebsocketEvent(result interface{}, event, assetType, exchangeName string) {
	evt := WebsocketEvent{
		Data:      result,
		Event:     event,
		AssetType: assetType,
		Exchange:  exchangeName,
	}
	err := BroadcastWebsocketMessage(evt)
	if !errors.Is(err, ErrWebsocketServiceNotRunning) {
		log.Errorf(log.APIServerMgr, "Failed to broadcast websocket event %v. Error: %s\n",
			event, err)
	}
}<|MERGE_RESOLUTION|>--- conflicted
+++ resolved
@@ -106,10 +106,6 @@
 	for x := range exchanges {
 		exchangeName := exchanges[x].GetName()
 		supportsWebsocket := exchanges[x].SupportsWebsocket()
-<<<<<<< HEAD
-		assetTypes := exchanges[x].GetAssetTypes(false)
-=======
->>>>>>> 2da23973
 		supportsREST := exchanges[x].SupportsREST()
 
 		if !supportsREST && !supportsWebsocket {
