--- conflicted
+++ resolved
@@ -222,7 +222,6 @@
 			}
 			continue
 		}
-<<<<<<< HEAD
 
 		name := exchanges[x].GetName()
 		sh, err := exchanges[x].GetFullAccountSnapshot()
@@ -232,24 +231,6 @@
 				name,
 				err)
 			continue
-=======
-		assetTypes := exchanges[x].GetAssetTypes(false) // left as available for now, to sync the full spectrum
-		var exchangeHoldings account.Holdings
-		for y := range assetTypes {
-			accountHoldings, err := exchanges[x].FetchAccountInfo(assetTypes[y])
-			if err != nil {
-				log.Errorf(log.PortfolioMgr,
-					"Error encountered retrieving exchange account info for %s. Error %s\n",
-					exchanges[x].GetName(),
-					err)
-				continue
-			}
-			for z := range accountHoldings.Accounts {
-				accountHoldings.Accounts[z].AssetType = assetTypes[y]
-			}
-			exchangeHoldings.Exchange = exchanges[x].GetName()
-			exchangeHoldings.Accounts = append(exchangeHoldings.Accounts, accountHoldings.Accounts...)
->>>>>>> 2da23973
 		}
 		response[name] = sh
 	}
