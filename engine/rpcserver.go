--- conflicted
+++ resolved
@@ -3891,7 +3891,6 @@
 	return &gctrpc.GenericResponse{Status: status, Data: fmt.Sprintf("Set job '%v' prerequisite job to '%v' and set status to paused", r.Nickname, r.PrerequisiteJobNickname)}, nil
 }
 
-<<<<<<< HEAD
 // GetAllFees returns the full fee definitions for an exchange
 func (s *RPCServer) GetAllFees(_ context.Context, r *gctrpc.GetAllFeesRequest) (*gctrpc.GetAllFeesResponse, error) {
 	exch, err := s.GetExchangeByName(r.Exchange)
@@ -3950,7 +3949,52 @@
 
 // SetCommission sets a current commission fee
 func (s *RPCServer) SetCommission(_ context.Context, r *gctrpc.SetCommissionRequest) (*gctrpc.GenericResponse, error) {
-=======
+	exch, err := s.GetExchangeByName(r.Exchange)
+	if err != nil {
+		return nil, err
+	}
+
+	err = exch.SetCommissionFee(asset.Item(r.Asset), r.Maker, r.Taker, r.IsSetAmount)
+	if err != nil {
+		return nil, err
+	}
+	return &gctrpc.GenericResponse{Status: MsgStatusSuccess}, nil
+}
+
+// GetAllFees returns the full fee definitions for an exchange
+func (s *RPCServer) SetTransferFee(_ context.Context, r *gctrpc.SetTransferFeeRequest) (*gctrpc.GenericResponse, error) {
+	exch, err := s.GetExchangeByName(r.Exchange)
+	if err != nil {
+		return nil, err
+	}
+	err = exch.SetTransferFee(currency.NewCode(r.Currency),
+		asset.Item(r.Asset),
+		r.Withdraw,
+		r.Deposit,
+		r.IsPercentage)
+	if err != nil {
+		return nil, err
+	}
+	return &gctrpc.GenericResponse{Status: MsgStatusSuccess}, nil
+}
+
+// GetAllFees returns the full fee definitions for an exchange
+func (s *RPCServer) SetBankTransferFee(_ context.Context, r *gctrpc.SetBankTransferFeeRequest) (*gctrpc.GenericResponse, error) {
+	exch, err := s.GetExchangeByName(r.Exchange)
+	if err != nil {
+		return nil, err
+	}
+	err = exch.SetBankTransferFee(currency.NewCode(r.Currency),
+		fee.BankTransaction(r.BankType),
+		r.Withdraw,
+		r.Deposit,
+		r.IsPercentage)
+	if err != nil {
+		return nil, err
+	}
+	return &gctrpc.GenericResponse{Status: MsgStatusSuccess}, nil
+}
+
 // CurrencyStateGetAll returns a full snapshot of currency states, whether they
 // are able to be withdrawn, deposited or traded on an exchange.
 func (s *RPCServer) CurrencyStateGetAll(_ context.Context, r *gctrpc.CurrencyStateGetAllRequest) (*gctrpc.CurrencyStateResponse, error) {
@@ -3982,53 +4026,6 @@
 
 // CurrencyStateTradingPair determines via RPC if the pair is operational for trading
 func (s *RPCServer) CurrencyStateTradingPair(_ context.Context, r *gctrpc.CurrencyStateTradingPairRequest) (*gctrpc.GenericResponse, error) {
->>>>>>> 5dfbbf84
-	exch, err := s.GetExchangeByName(r.Exchange)
-	if err != nil {
-		return nil, err
-	}
-
-<<<<<<< HEAD
-	err = exch.SetCommissionFee(asset.Item(r.Asset), r.Maker, r.Taker, r.IsSetAmount)
-	if err != nil {
-		return nil, err
-	}
-	return &gctrpc.GenericResponse{Status: MsgStatusSuccess}, nil
-}
-
-// GetAllFees returns the full fee definitions for an exchange
-func (s *RPCServer) SetTransferFee(_ context.Context, r *gctrpc.SetTransferFeeRequest) (*gctrpc.GenericResponse, error) {
-	exch, err := s.GetExchangeByName(r.Exchange)
-	if err != nil {
-		return nil, err
-	}
-	err = exch.SetTransferFee(currency.NewCode(r.Currency),
-		asset.Item(r.Asset),
-		r.Withdraw,
-		r.Deposit,
-		r.IsPercentage)
-	if err != nil {
-		return nil, err
-	}
-	return &gctrpc.GenericResponse{Status: MsgStatusSuccess}, nil
-}
-
-// GetAllFees returns the full fee definitions for an exchange
-func (s *RPCServer) SetBankTransferFee(_ context.Context, r *gctrpc.SetBankTransferFeeRequest) (*gctrpc.GenericResponse, error) {
-	exch, err := s.GetExchangeByName(r.Exchange)
-	if err != nil {
-		return nil, err
-	}
-	err = exch.SetBankTransferFee(currency.NewCode(r.Currency),
-		fee.BankTransaction(r.BankType),
-		r.Withdraw,
-		r.Deposit,
-		r.IsPercentage)
-	if err != nil {
-		return nil, err
-	}
-	return &gctrpc.GenericResponse{Status: MsgStatusSuccess}, nil
-=======
 	cp, err := currency.NewPairFromString(r.Pair)
 	if err != nil {
 		return nil, err
@@ -4047,5 +4044,4 @@
 	return s.currencyStateManager.CanTradePairRPC(r.Exchange,
 		cp,
 		asset.Item(r.Asset))
->>>>>>> 5dfbbf84
 }