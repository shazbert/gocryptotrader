package engine

import (
	"context"
	"encoding/json"
	"errors"
	"fmt"
	"io/ioutil"
	"net"
	"net/http"
	"os"
	"path/filepath"
	"sort"
	"strconv"
	"strings"
	"time"

	"github.com/gofrs/uuid"
	grpcauth "github.com/grpc-ecosystem/go-grpc-middleware/auth"
	"github.com/grpc-ecosystem/grpc-gateway/v2/runtime"
	"github.com/pquerna/otp/totp"
	"github.com/shopspring/decimal"
	"github.com/thrasher-corp/gocryptotrader/common"
	"github.com/thrasher-corp/gocryptotrader/common/crypto"
	"github.com/thrasher-corp/gocryptotrader/common/file"
	"github.com/thrasher-corp/gocryptotrader/common/file/archive"
	"github.com/thrasher-corp/gocryptotrader/common/timeperiods"
	"github.com/thrasher-corp/gocryptotrader/currency"
	"github.com/thrasher-corp/gocryptotrader/database"
	"github.com/thrasher-corp/gocryptotrader/database/models/postgres"
	"github.com/thrasher-corp/gocryptotrader/database/models/sqlite3"
	"github.com/thrasher-corp/gocryptotrader/database/repository/audit"
	exchangeDB "github.com/thrasher-corp/gocryptotrader/database/repository/exchange"
	exchange "github.com/thrasher-corp/gocryptotrader/exchanges"
	"github.com/thrasher-corp/gocryptotrader/exchanges/account"
	"github.com/thrasher-corp/gocryptotrader/exchanges/asset"
	"github.com/thrasher-corp/gocryptotrader/exchanges/bank"
	"github.com/thrasher-corp/gocryptotrader/exchanges/fee"
	"github.com/thrasher-corp/gocryptotrader/exchanges/kline"
	"github.com/thrasher-corp/gocryptotrader/exchanges/order"
	"github.com/thrasher-corp/gocryptotrader/exchanges/orderbook"
	"github.com/thrasher-corp/gocryptotrader/exchanges/ticker"
	"github.com/thrasher-corp/gocryptotrader/exchanges/trade"
	"github.com/thrasher-corp/gocryptotrader/gctrpc"
	"github.com/thrasher-corp/gocryptotrader/gctrpc/auth"
	gctscript "github.com/thrasher-corp/gocryptotrader/gctscript/vm"
	"github.com/thrasher-corp/gocryptotrader/log"
	"github.com/thrasher-corp/gocryptotrader/portfolio"
	"github.com/thrasher-corp/gocryptotrader/portfolio/withdraw"
	"github.com/thrasher-corp/gocryptotrader/utils"
	"google.golang.org/grpc"
	"google.golang.org/grpc/credentials"
	"google.golang.org/grpc/metadata"
	"google.golang.org/protobuf/types/known/timestamppb"
)

var (
	errExchangeNotLoaded    = errors.New("exchange is not loaded/doesn't exist")
	errExchangeNotEnabled   = errors.New("exchange is not enabled")
	errExchangeBaseNotFound = errors.New("cannot get exchange base")
	errInvalidArguments     = errors.New("invalid arguments received")
	errExchangeNameUnset    = errors.New("exchange name unset")
	errCurrencyPairUnset    = errors.New("currency pair unset")
	errInvalidTimes         = errors.New("invalid start and end times")
	errAssetTypeDisabled    = errors.New("asset type is disabled")
	errAssetTypeUnset       = errors.New("asset type unset")
	errDispatchSystem       = errors.New("dispatch system offline")
	errCurrencyNotEnabled   = errors.New("currency not enabled")
	errCurrencyNotSpecified = errors.New("a currency must be specified")
	errCurrencyPairInvalid  = errors.New("currency provided is not found in the available pairs list")
	errNoTrades             = errors.New("no trades returned from supplied params")
	errNilRequestData       = errors.New("nil request data received, cannot continue")
	errNoAccountInformation = errors.New("account information does not exist")
)

// RPCServer struct
type RPCServer struct {
	gctrpc.UnimplementedGoCryptoTraderServer
	*Engine
}

func (s *RPCServer) authenticateClient(ctx context.Context) (context.Context, error) {
	md, ok := metadata.FromIncomingContext(ctx)
	if !ok {
		return ctx, fmt.Errorf("unable to extract metadata")
	}

	authStr, ok := md["authorization"]
	if !ok {
		return ctx, fmt.Errorf("authorization header missing")
	}

	if !strings.Contains(authStr[0], "Basic") {
		return ctx, fmt.Errorf("basic not found in authorization header")
	}

	decoded, err := crypto.Base64Decode(strings.Split(authStr[0], " ")[1])
	if err != nil {
		return ctx, fmt.Errorf("unable to base64 decode authorization header")
	}

	credentials := strings.Split(string(decoded), ":")

	username := credentials[0]
	password := credentials[1]

	if username != s.Config.RemoteControl.Username ||
		password != s.Config.RemoteControl.Password {
		return ctx, fmt.Errorf("username/password mismatch")
	}
	return exchange.ParseCredentialsMetadata(ctx, md)
}

// StartRPCServer starts a gRPC server with TLS auth
func StartRPCServer(engine *Engine) {
	targetDir := utils.GetTLSDir(engine.Settings.DataDir)
	if err := checkCerts(targetDir); err != nil {
		log.Errorf(log.GRPCSys, "gRPC checkCerts failed. err: %s\n", err)
		return
	}
	log.Debugf(log.GRPCSys, "gRPC server support enabled. Starting gRPC server on https://%v.\n", engine.Config.RemoteControl.GRPC.ListenAddress)
	lis, err := net.Listen("tcp", engine.Config.RemoteControl.GRPC.ListenAddress)
	if err != nil {
		log.Errorf(log.GRPCSys, "gRPC server failed to bind to port: %s", err)
		return
	}

	creds, err := credentials.NewServerTLSFromFile(filepath.Join(targetDir, "cert.pem"), filepath.Join(targetDir, "key.pem"))
	if err != nil {
		log.Errorf(log.GRPCSys, "gRPC server could not load TLS keys: %s\n", err)
		return
	}

	s := RPCServer{Engine: engine}
	opts := []grpc.ServerOption{
		grpc.Creds(creds),
		grpc.UnaryInterceptor(grpcauth.UnaryServerInterceptor(s.authenticateClient)),
	}
	server := grpc.NewServer(opts...)
	gctrpc.RegisterGoCryptoTraderServer(server, &s)

	go func() {
		if err := server.Serve(lis); err != nil {
			log.Errorf(log.GRPCSys, "gRPC server failed to serve: %s\n", err)
			return
		}
	}()

	log.Debugln(log.GRPCSys, "gRPC server started!")

	if s.Settings.EnableGRPCProxy {
		s.StartRPCRESTProxy()
	}
}

// StartRPCRESTProxy starts a gRPC proxy
func (s *RPCServer) StartRPCRESTProxy() {
	log.Debugf(log.GRPCSys, "gRPC proxy server support enabled. Starting gRPC proxy server on http://%v.\n", s.Config.RemoteControl.GRPC.GRPCProxyListenAddress)

	targetDir := utils.GetTLSDir(s.Settings.DataDir)
	creds, err := credentials.NewClientTLSFromFile(filepath.Join(targetDir, "cert.pem"), "")
	if err != nil {
		log.Errorf(log.GRPCSys, "Unabled to start gRPC proxy. Err: %s\n", err)
		return
	}

	mux := runtime.NewServeMux()
	opts := []grpc.DialOption{grpc.WithTransportCredentials(creds),
		grpc.WithPerRPCCredentials(auth.BasicAuth{
			Username: s.Config.RemoteControl.Username,
			Password: s.Config.RemoteControl.Password,
		}),
	}
	err = gctrpc.RegisterGoCryptoTraderHandlerFromEndpoint(context.Background(),
		mux, s.Config.RemoteControl.GRPC.ListenAddress, opts)
	if err != nil {
		log.Errorf(log.GRPCSys, "Failed to register gRPC proxy. Err: %s\n", err)
		return
	}

	go func() {
		if err := http.ListenAndServe(s.Config.RemoteControl.GRPC.GRPCProxyListenAddress, mux); err != nil {
			log.Errorf(log.GRPCSys, "gRPC proxy failed to server: %s\n", err)
			return
		}
	}()

	log.Debugln(log.GRPCSys, "gRPC proxy server started!")
}

// GetInfo returns info about the current GoCryptoTrader session
func (s *RPCServer) GetInfo(_ context.Context, _ *gctrpc.GetInfoRequest) (*gctrpc.GetInfoResponse, error) {
	rpcEndpoints, err := s.getRPCEndpoints()
	if err != nil {
		return nil, err
	}

	return &gctrpc.GetInfoResponse{
		Uptime:               time.Since(s.uptime).String(),
		EnabledExchanges:     int64(s.Config.CountEnabledExchanges()),
		AvailableExchanges:   int64(len(s.Config.Exchanges)),
		DefaultFiatCurrency:  s.Config.Currency.FiatDisplayCurrency.String(),
		DefaultForexProvider: s.Config.GetPrimaryForexProvider(),
		SubsystemStatus:      s.GetSubsystemsStatus(),
		RpcEndpoints:         rpcEndpoints,
	}, nil
}

func (s *RPCServer) getRPCEndpoints() (map[string]*gctrpc.RPCEndpoint, error) {
	endpoints, err := s.Engine.GetRPCEndpoints()
	if err != nil {
		return nil, err
	}
	rpcEndpoints := make(map[string]*gctrpc.RPCEndpoint)
	for key, val := range endpoints {
		rpcEndpoints[key] = &gctrpc.RPCEndpoint{
			Started:       val.Started,
			ListenAddress: val.ListenAddr,
		}
	}
	return rpcEndpoints, nil
}

// GetSubsystems returns a list of subsystems and their status
func (s *RPCServer) GetSubsystems(_ context.Context, _ *gctrpc.GetSubsystemsRequest) (*gctrpc.GetSusbsytemsResponse, error) {
	return &gctrpc.GetSusbsytemsResponse{SubsystemsStatus: s.GetSubsystemsStatus()}, nil
}

// EnableSubsystem enables a engine subsytem
func (s *RPCServer) EnableSubsystem(_ context.Context, r *gctrpc.GenericSubsystemRequest) (*gctrpc.GenericResponse, error) {
	err := s.SetSubsystem(r.Subsystem, true)
	if err != nil {
		return nil, err
	}
	return &gctrpc.GenericResponse{Status: MsgStatusSuccess,
		Data: fmt.Sprintf("subsystem %s enabled", r.Subsystem)}, nil
}

// DisableSubsystem disables a engine subsytem
func (s *RPCServer) DisableSubsystem(_ context.Context, r *gctrpc.GenericSubsystemRequest) (*gctrpc.GenericResponse, error) {
	err := s.SetSubsystem(r.Subsystem, false)
	if err != nil {
		return nil, err
	}
	return &gctrpc.GenericResponse{Status: MsgStatusSuccess,
		Data: fmt.Sprintf("subsystem %s disabled", r.Subsystem)}, nil
}

// GetRPCEndpoints returns a list of API endpoints
func (s *RPCServer) GetRPCEndpoints(_ context.Context, _ *gctrpc.GetRPCEndpointsRequest) (*gctrpc.GetRPCEndpointsResponse, error) {
	endpoint, err := s.getRPCEndpoints()
	return &gctrpc.GetRPCEndpointsResponse{Endpoints: endpoint}, err
}

// GetCommunicationRelayers returns the status of the engines communication relayers
func (s *RPCServer) GetCommunicationRelayers(_ context.Context, _ *gctrpc.GetCommunicationRelayersRequest) (*gctrpc.GetCommunicationRelayersResponse, error) {
	relayers, err := s.CommunicationsManager.GetStatus()
	if err != nil {
		return nil, err
	}

	var resp gctrpc.GetCommunicationRelayersResponse
	resp.CommunicationRelayers = make(map[string]*gctrpc.CommunicationRelayer)
	for k, v := range relayers {
		resp.CommunicationRelayers[k] = &gctrpc.CommunicationRelayer{
			Enabled:   v.Enabled,
			Connected: v.Connected,
		}
	}
	return &resp, nil
}

// GetExchanges returns a list of exchanges
// Param is whether or not you wish to list enabled exchanges
func (s *RPCServer) GetExchanges(_ context.Context, r *gctrpc.GetExchangesRequest) (*gctrpc.GetExchangesResponse, error) {
	exchanges := strings.Join(s.GetExchangeNames(r.Enabled), ",")
	return &gctrpc.GetExchangesResponse{Exchanges: exchanges}, nil
}

// DisableExchange disables an exchange
func (s *RPCServer) DisableExchange(_ context.Context, r *gctrpc.GenericExchangeNameRequest) (*gctrpc.GenericResponse, error) {
	err := s.UnloadExchange(r.Exchange)
	if err != nil {
		return nil, err
	}
	return &gctrpc.GenericResponse{Status: MsgStatusSuccess}, nil
}

// EnableExchange enables an exchange
func (s *RPCServer) EnableExchange(_ context.Context, r *gctrpc.GenericExchangeNameRequest) (*gctrpc.GenericResponse, error) {
	err := s.LoadExchange(r.Exchange, nil)
	if err != nil {
		return nil, err
	}
	return &gctrpc.GenericResponse{Status: MsgStatusSuccess}, nil
}

// GetExchangeOTPCode retrieves an exchanges OTP code
func (s *RPCServer) GetExchangeOTPCode(_ context.Context, r *gctrpc.GenericExchangeNameRequest) (*gctrpc.GetExchangeOTPResponse, error) {
	if _, err := s.GetExchangeByName(r.Exchange); err != nil {
		return nil, err
	}
	result, err := s.GetExchangeOTPByName(r.Exchange)
	return &gctrpc.GetExchangeOTPResponse{OtpCode: result}, err
}

// GetExchangeOTPCodes retrieves OTP codes for all exchanges which have an
// OTP secret installed
func (s *RPCServer) GetExchangeOTPCodes(_ context.Context, _ *gctrpc.GetExchangeOTPsRequest) (*gctrpc.GetExchangeOTPsResponse, error) {
	result, err := s.GetExchangeOTPs()
	return &gctrpc.GetExchangeOTPsResponse{OtpCodes: result}, err
}

// GetExchangeInfo gets info for a specific exchange
func (s *RPCServer) GetExchangeInfo(_ context.Context, r *gctrpc.GenericExchangeNameRequest) (*gctrpc.GetExchangeInfoResponse, error) {
	exchCfg, err := s.Config.GetExchangeConfig(r.Exchange)
	if err != nil {
		return nil, err
	}

	resp := &gctrpc.GetExchangeInfoResponse{
		Name:           exchCfg.Name,
		Enabled:        exchCfg.Enabled,
		Verbose:        exchCfg.Verbose,
		UsingSandbox:   exchCfg.UseSandbox,
		HttpTimeout:    exchCfg.HTTPTimeout.String(),
		HttpUseragent:  exchCfg.HTTPUserAgent,
		HttpProxy:      exchCfg.ProxyAddress,
		BaseCurrencies: strings.Join(exchCfg.BaseCurrencies.Strings(), ","),
	}

	resp.SupportedAssets = make(map[string]*gctrpc.PairsSupported)
	assets := exchCfg.CurrencyPairs.GetAssetTypes(false)
	for i := range assets {
		ps, err := exchCfg.CurrencyPairs.Get(assets[i])
		if err != nil {
			return nil, err
		}

		resp.SupportedAssets[assets[i].String()] = &gctrpc.PairsSupported{
			EnabledPairs:   ps.Enabled.Join(),
			AvailablePairs: ps.Available.Join(),
		}
	}
	return resp, nil
}

// GetTicker returns the ticker for a specified exchange, currency pair and
// asset type
func (s *RPCServer) GetTicker(ctx context.Context, r *gctrpc.GetTickerRequest) (*gctrpc.TickerResponse, error) {
	a, err := asset.New(r.AssetType)
	if err != nil {
		return nil, err
	}

	e, err := s.GetExchangeByName(r.Exchange)
	if err != nil {
		return nil, err
	}

	err = checkParams(r.Exchange, e, a, currency.Pair{
		Delimiter: r.Pair.Delimiter,
		Base:      currency.NewCode(r.Pair.Base),
		Quote:     currency.NewCode(r.Pair.Quote),
	})
	if err != nil {
		return nil, err
	}

	t, err := s.GetSpecificTicker(ctx,
		currency.Pair{
			Delimiter: r.Pair.Delimiter,
			Base:      currency.NewCode(r.Pair.Base),
			Quote:     currency.NewCode(r.Pair.Quote),
		},
		r.Exchange,
		a,
	)
	if err != nil {
		return nil, err
	}

	resp := &gctrpc.TickerResponse{
		Pair:        r.Pair,
		LastUpdated: s.unixTimestamp(t.LastUpdated),
		Last:        t.Last,
		High:        t.High,
		Low:         t.Low,
		Bid:         t.Bid,
		Ask:         t.Ask,
		Volume:      t.Volume,
		PriceAth:    t.PriceATH,
	}

	return resp, nil
}

// GetTickers returns a list of tickers for all enabled exchanges and all
// enabled currency pairs
func (s *RPCServer) GetTickers(ctx context.Context, _ *gctrpc.GetTickersRequest) (*gctrpc.GetTickersResponse, error) {
	activeTickers := s.GetAllActiveTickers(ctx)
	var tickers []*gctrpc.Tickers

	for x := range activeTickers {
		t := &gctrpc.Tickers{
			Exchange: activeTickers[x].ExchangeName,
		}
		for y := range activeTickers[x].ExchangeValues {
			val := activeTickers[x].ExchangeValues[y]
			t.Tickers = append(t.Tickers, &gctrpc.TickerResponse{
				Pair: &gctrpc.CurrencyPair{
					Delimiter: val.Pair.Delimiter,
					Base:      val.Pair.Base.String(),
					Quote:     val.Pair.Quote.String(),
				},
				LastUpdated: s.unixTimestamp(val.LastUpdated),
				Last:        val.Last,
				High:        val.High,
				Low:         val.Low,
				Bid:         val.Bid,
				Ask:         val.Ask,
				Volume:      val.Volume,
				PriceAth:    val.PriceATH,
			})
		}
		tickers = append(tickers, t)
	}

	return &gctrpc.GetTickersResponse{Tickers: tickers}, nil
}

// GetOrderbook returns an orderbook for a specific exchange, currency pair
// and asset type
func (s *RPCServer) GetOrderbook(ctx context.Context, r *gctrpc.GetOrderbookRequest) (*gctrpc.OrderbookResponse, error) {
	a, err := asset.New(r.AssetType)
	if err != nil {
		return nil, err
	}

	ob, err := s.GetSpecificOrderbook(ctx,
		currency.Pair{
			Delimiter: r.Pair.Delimiter,
			Base:      currency.NewCode(r.Pair.Base),
			Quote:     currency.NewCode(r.Pair.Quote),
		},
		r.Exchange,
		a,
	)
	if err != nil {
		return nil, err
	}

	bids := make([]*gctrpc.OrderbookItem, 0, len(ob.Bids))
	asks := make([]*gctrpc.OrderbookItem, 0, len(ob.Asks))
	ch := make(chan bool)

	go func() {
		for _, b := range ob.Bids {
			bids = append(bids, &gctrpc.OrderbookItem{
				Amount: b.Amount,
				Price:  b.Price,
			})
		}
		ch <- true
	}()

	for _, a := range ob.Asks {
		asks = append(asks, &gctrpc.OrderbookItem{
			Amount: a.Amount,
			Price:  a.Price,
		})
	}
	<-ch

	resp := &gctrpc.OrderbookResponse{
		Pair:        r.Pair,
		Bids:        bids,
		Asks:        asks,
		LastUpdated: s.unixTimestamp(ob.LastUpdated),
		AssetType:   r.AssetType,
	}

	return resp, nil
}

// GetOrderbooks returns a list of orderbooks for all enabled exchanges and all
// enabled currency pairs
func (s *RPCServer) GetOrderbooks(ctx context.Context, _ *gctrpc.GetOrderbooksRequest) (*gctrpc.GetOrderbooksResponse, error) {
	exchanges, err := s.ExchangeManager.GetExchanges()
	if err != nil {
		return nil, err
	}
	var obResponse []*gctrpc.Orderbooks
	var obs []*gctrpc.OrderbookResponse
	for x := range exchanges {
		if !exchanges[x].IsEnabled() {
			continue
		}
		assets := exchanges[x].GetAssetTypes(true)
		exchName := exchanges[x].GetName()
		for y := range assets {
			currencies, err := exchanges[x].GetEnabledPairs(assets[y])
			if err != nil {
				log.Errorf(log.RESTSys,
					"Exchange %s could not retrieve enabled currencies. Err: %s\n",
					exchName,
					err)
				continue
			}
			for z := range currencies {
				resp, err := exchanges[x].FetchOrderbook(ctx, currencies[z], assets[y])
				if err != nil {
					log.Errorf(log.RESTSys,
						"Exchange %s failed to retrieve %s orderbook. Err: %s\n", exchName,
						currencies[z].String(),
						err)
					continue
				}
				ob := &gctrpc.OrderbookResponse{
					Pair: &gctrpc.CurrencyPair{
						Delimiter: currencies[z].Delimiter,
						Base:      currencies[z].Base.String(),
						Quote:     currencies[z].Quote.String(),
					},
					AssetType:   assets[y].String(),
					LastUpdated: s.unixTimestamp(resp.LastUpdated),
				}
				for i := range resp.Bids {
					ob.Bids = append(ob.Bids, &gctrpc.OrderbookItem{
						Amount: resp.Bids[i].Amount,
						Price:  resp.Bids[i].Price,
					})
				}

				for i := range resp.Asks {
					ob.Asks = append(ob.Asks, &gctrpc.OrderbookItem{
						Amount: resp.Asks[i].Amount,
						Price:  resp.Asks[i].Price,
					})
				}
				obs = append(obs, ob)
			}
		}
		obResponse = append(obResponse, &gctrpc.Orderbooks{
			Exchange:   exchanges[x].GetName(),
			Orderbooks: obs,
		})
	}

	return &gctrpc.GetOrderbooksResponse{Orderbooks: obResponse}, nil
}

// GetAccountInfo returns an account balance for a specific exchange
func (s *RPCServer) GetAccountInfo(ctx context.Context, r *gctrpc.GetAccountInfoRequest) (*gctrpc.GetAccountInfoResponse, error) {
	assetType, err := asset.New(r.AssetType)
	if err != nil {
		return nil, err
	}

	exch, err := s.GetExchangeByName(r.Exchange)
	if err != nil {
		return nil, err
	}

	err = checkParams(r.Exchange, exch, assetType, currency.EMPTYPAIR)
	if err != nil {
		return nil, err
	}

	resp, err := exch.FetchAccountInfo(ctx, assetType)
	if err != nil {
		return nil, err
	}

	return createAccountInfoRequest(resp)
}

// UpdateAccountInfo forces an update of the account info
func (s *RPCServer) UpdateAccountInfo(ctx context.Context, r *gctrpc.GetAccountInfoRequest) (*gctrpc.GetAccountInfoResponse, error) {
	assetType, err := asset.New(r.AssetType)
	if err != nil {
		return nil, err
	}

	exch, err := s.GetExchangeByName(r.Exchange)
	if err != nil {
		return nil, err
	}

	err = checkParams(r.Exchange, exch, assetType, currency.EMPTYPAIR)
	if err != nil {
		return nil, err
	}

	resp, err := exch.UpdateAccountInfo(ctx, assetType)
	if err != nil {
		return nil, err
	}

	return createAccountInfoRequest(resp)
}

func createAccountInfoRequest(h account.Holdings) (*gctrpc.GetAccountInfoResponse, error) {
	var accounts []*gctrpc.Account
	for x := range h.Accounts {
		var a gctrpc.Account
		a.Id = h.Accounts[x].ID
		for _, y := range h.Accounts[x].Currencies {
			if y.Total == 0 &&
				y.Hold == 0 &&
				y.Free == 0 &&
				y.AvailableWithoutBorrow == 0 &&
				y.Borrowed == 0 {
				continue
			}
			a.Currencies = append(a.Currencies, &gctrpc.AccountCurrencyInfo{
				Currency:          y.CurrencyName.String(),
				TotalValue:        y.Total,
				Hold:              y.Hold,
				Free:              y.Free,
				FreeWithoutBorrow: y.AvailableWithoutBorrow,
				Borrowed:          y.Borrowed,
			})
		}
		accounts = append(accounts, &a)
	}

	return &gctrpc.GetAccountInfoResponse{Exchange: h.Exchange, Accounts: accounts}, nil
}

// GetAccountInfoStream streams an account balance for a specific exchange
func (s *RPCServer) GetAccountInfoStream(r *gctrpc.GetAccountInfoRequest, stream gctrpc.GoCryptoTrader_GetAccountInfoStreamServer) error {
	assetType, err := asset.New(r.AssetType)
	if err != nil {
		return err
	}

	exch, err := s.GetExchangeByName(r.Exchange)
	if err != nil {
		return err
	}

	err = checkParams(r.Exchange, exch, assetType, currency.EMPTYPAIR)
	if err != nil {
		return err
	}

	initAcc, err := exch.FetchAccountInfo(stream.Context(), assetType)
	if err != nil {
		return err
	}

	var accounts []*gctrpc.Account
	for x := range initAcc.Accounts {
		var subAccounts []*gctrpc.AccountCurrencyInfo
		for y := range initAcc.Accounts[x].Currencies {
			subAccounts = append(subAccounts, &gctrpc.AccountCurrencyInfo{
				Currency:   initAcc.Accounts[x].Currencies[y].CurrencyName.String(),
				TotalValue: initAcc.Accounts[x].Currencies[y].Total,
				Hold:       initAcc.Accounts[x].Currencies[y].Hold,
			})
		}
		accounts = append(accounts, &gctrpc.Account{
			Id:         initAcc.Accounts[x].ID,
			Currencies: subAccounts,
		})
	}

	err = stream.Send(&gctrpc.GetAccountInfoResponse{
		Exchange: initAcc.Exchange,
		Accounts: accounts,
	})
	if err != nil {
		return err
	}

	pipe, err := account.SubscribeToExchangeAccount(r.Exchange)
	if err != nil {
		return err
	}

	defer func() {
		pipeErr := pipe.Release()
		if pipeErr != nil {
			log.Error(log.DispatchMgr, pipeErr)
		}
	}()

	for {
		data, ok := <-pipe.C
		if !ok {
			return errDispatchSystem
		}

		d := *data.(*interface{})
		if d == nil {
			return errors.New("unable to type assert data")
		}

		acc, ok := d.(account.Holdings)
		if !ok {
			return errors.New("unable to type assert account holdings data")
		}

		var accounts []*gctrpc.Account
		for x := range acc.Accounts {
			var subAccounts []*gctrpc.AccountCurrencyInfo
			for y := range acc.Accounts[x].Currencies {
				subAccounts = append(subAccounts, &gctrpc.AccountCurrencyInfo{
					Currency:   acc.Accounts[x].Currencies[y].CurrencyName.String(),
					TotalValue: acc.Accounts[x].Currencies[y].Total,
					Hold:       acc.Accounts[x].Currencies[y].Hold,
				})
			}
			accounts = append(accounts, &gctrpc.Account{
				Id:         acc.Accounts[x].ID,
				Currencies: subAccounts,
			})
		}

		err := stream.Send(&gctrpc.GetAccountInfoResponse{
			Exchange: acc.Exchange,
			Accounts: accounts,
		})
		if err != nil {
			return err
		}
	}
}

// GetConfig returns the bots config
func (s *RPCServer) GetConfig(_ context.Context, _ *gctrpc.GetConfigRequest) (*gctrpc.GetConfigResponse, error) {
	return &gctrpc.GetConfigResponse{}, common.ErrNotYetImplemented
}

// GetPortfolio returns the portfoliomanager details
func (s *RPCServer) GetPortfolio(_ context.Context, _ *gctrpc.GetPortfolioRequest) (*gctrpc.GetPortfolioResponse, error) {
	var addrs []*gctrpc.PortfolioAddress
	botAddrs := s.portfolioManager.GetAddresses()
	for x := range botAddrs {
		addrs = append(addrs, &gctrpc.PortfolioAddress{
			Address:     botAddrs[x].Address,
			CoinType:    botAddrs[x].CoinType.String(),
			Description: botAddrs[x].Description,
			Balance:     botAddrs[x].Balance,
		})
	}

	resp := &gctrpc.GetPortfolioResponse{
		Portfolio: addrs,
	}

	return resp, nil
}

// GetPortfolioSummary returns the portfoliomanager summary
func (s *RPCServer) GetPortfolioSummary(_ context.Context, _ *gctrpc.GetPortfolioSummaryRequest) (*gctrpc.GetPortfolioSummaryResponse, error) {
	result := s.portfolioManager.GetPortfolioSummary()
	var resp gctrpc.GetPortfolioSummaryResponse

	p := func(coins []portfolio.Coin) []*gctrpc.Coin {
		var c []*gctrpc.Coin
		for x := range coins {
			c = append(c,
				&gctrpc.Coin{
					Coin:       coins[x].Coin.String(),
					Balance:    coins[x].Balance,
					Address:    coins[x].Address,
					Percentage: coins[x].Percentage,
				},
			)
		}
		return c
	}

	resp.CoinTotals = p(result.Totals)
	resp.CoinsOffline = p(result.Offline)
	resp.CoinsOfflineSummary = make(map[string]*gctrpc.OfflineCoins)
	for k, v := range result.OfflineSummary {
		var o []*gctrpc.OfflineCoinSummary
		for x := range v {
			o = append(o,
				&gctrpc.OfflineCoinSummary{
					Address:    v[x].Address,
					Balance:    v[x].Balance,
					Percentage: v[x].Percentage,
				},
			)
		}
		resp.CoinsOfflineSummary[k.String()] = &gctrpc.OfflineCoins{
			Addresses: o,
		}
	}
	resp.CoinsOnline = p(result.Online)
	resp.CoinsOnlineSummary = make(map[string]*gctrpc.OnlineCoins)
	for k, v := range result.OnlineSummary {
		o := make(map[string]*gctrpc.OnlineCoinSummary)
		for x, y := range v {
			o[x.String()] = &gctrpc.OnlineCoinSummary{
				Balance:    y.Balance,
				Percentage: y.Percentage,
			}
		}
		resp.CoinsOnlineSummary[k] = &gctrpc.OnlineCoins{
			Coins: o,
		}
	}

	return &resp, nil
}

// AddPortfolioAddress adds an address to the portfoliomanager manager
func (s *RPCServer) AddPortfolioAddress(_ context.Context, r *gctrpc.AddPortfolioAddressRequest) (*gctrpc.GenericResponse, error) {
	err := s.portfolioManager.AddAddress(r.Address,
		r.Description,
		currency.NewCode(r.CoinType),
		r.Balance)
	if err != nil {
		return nil, err
	}
	return &gctrpc.GenericResponse{Status: MsgStatusSuccess}, nil
}

// RemovePortfolioAddress removes an address from the portfoliomanager manager
func (s *RPCServer) RemovePortfolioAddress(_ context.Context, r *gctrpc.RemovePortfolioAddressRequest) (*gctrpc.GenericResponse, error) {
	err := s.portfolioManager.RemoveAddress(r.Address,
		r.Description,
		currency.NewCode(r.CoinType))
	if err != nil {
		return nil, err
	}
	return &gctrpc.GenericResponse{Status: MsgStatusSuccess}, nil
}

// GetForexProviders returns a list of available forex providers
func (s *RPCServer) GetForexProviders(_ context.Context, _ *gctrpc.GetForexProvidersRequest) (*gctrpc.GetForexProvidersResponse, error) {
	providers := s.Config.GetForexProviders()
	if len(providers) == 0 {
		return nil, fmt.Errorf("forex providers is empty")
	}

	var forexProviders []*gctrpc.ForexProvider
	for x := range providers {
		forexProviders = append(forexProviders, &gctrpc.ForexProvider{
			Name:             providers[x].Name,
			Enabled:          providers[x].Enabled,
			Verbose:          providers[x].Verbose,
			RestPollingDelay: s.Config.Currency.ForeignExchangeUpdateDuration.String(),
			ApiKey:           providers[x].APIKey,
			ApiKeyLevel:      int64(providers[x].APIKeyLvl),
			PrimaryProvider:  providers[x].PrimaryProvider,
		})
	}
	return &gctrpc.GetForexProvidersResponse{ForexProviders: forexProviders}, nil
}

// GetForexRates returns a list of forex rates
func (s *RPCServer) GetForexRates(_ context.Context, _ *gctrpc.GetForexRatesRequest) (*gctrpc.GetForexRatesResponse, error) {
	rates, err := currency.GetExchangeRates()
	if err != nil {
		return nil, err
	}

	if len(rates) == 0 {
		return nil, fmt.Errorf("forex rates is empty")
	}

	var forexRates []*gctrpc.ForexRatesConversion
	for x := range rates {
		rate, err := rates[x].GetRate()
		if err != nil {
			continue
		}

		// TODO
		// inverseRate, err := rates[x].GetInversionRate()
		// if err != nil {
		//	 continue
		// }

		forexRates = append(forexRates, &gctrpc.ForexRatesConversion{
			From:        rates[x].From.String(),
			To:          rates[x].To.String(),
			Rate:        rate,
			InverseRate: 0,
		})
	}
	return &gctrpc.GetForexRatesResponse{ForexRates: forexRates}, nil
}

// GetOrders returns all open orders, filtered by exchange, currency pair or
// asset type between optional dates
func (s *RPCServer) GetOrders(ctx context.Context, r *gctrpc.GetOrdersRequest) (*gctrpc.GetOrdersResponse, error) {
	if r == nil {
		return nil, errInvalidArguments
	}

	a, err := asset.New(r.AssetType)
	if err != nil {
		return nil, err
	}

	if r.Pair == nil {
		return nil, errCurrencyPairUnset
	}
	cp := currency.NewPairWithDelimiter(
		r.Pair.Base,
		r.Pair.Quote,
		r.Pair.Delimiter)

	exch, err := s.GetExchangeByName(r.Exchange)
	if err != nil {
		return nil, err
	}

	err = checkParams(r.Exchange, exch, a, cp)
	if err != nil {
		return nil, err
	}

	var start, end time.Time
	if r.StartDate != "" {
		start, err = time.Parse(common.SimpleTimeFormat, r.StartDate)
		if err != nil {
			return nil, err
		}
	}
	if r.EndDate != "" {
		end, err = time.Parse(common.SimpleTimeFormat, r.EndDate)
		if err != nil {
			return nil, err
		}
	}
	err = common.StartEndTimeCheck(start, end)
	if err != nil {
		return nil, err
	}

	request := &order.GetOrdersRequest{
		Pairs:     []currency.Pair{cp},
		AssetType: a,
	}
	if !start.IsZero() {
		request.StartTime = start
	}
	if !end.IsZero() {
		request.EndTime = end
	}

	var resp []order.Detail
	resp, err = exch.GetActiveOrders(ctx, request)
	if err != nil {
		return nil, err
	}

	var orders []*gctrpc.OrderDetails
	for x := range resp {
		var trades []*gctrpc.TradeHistory
		for i := range resp[x].Trades {
			t := &gctrpc.TradeHistory{
				Id:        resp[x].Trades[i].TID,
				Price:     resp[x].Trades[i].Price,
				Amount:    resp[x].Trades[i].Amount,
				Exchange:  r.Exchange,
				AssetType: a.String(),
				OrderSide: resp[x].Trades[i].Side.String(),
				Fee:       resp[x].Trades[i].Fee,
				Total:     resp[x].Trades[i].Total,
			}
			if !resp[x].Trades[i].Timestamp.IsZero() {
				t.CreationTime = s.unixTimestamp(resp[x].Trades[i].Timestamp)
			}
			trades = append(trades, t)
		}
		o := &gctrpc.OrderDetails{
			Exchange:      r.Exchange,
			Id:            resp[x].ID,
			ClientOrderId: resp[x].ClientOrderID,
			BaseCurrency:  resp[x].Pair.Base.String(),
			QuoteCurrency: resp[x].Pair.Quote.String(),
			AssetType:     resp[x].AssetType.String(),
			OrderSide:     resp[x].Side.String(),
			OrderType:     resp[x].Type.String(),
			Status:        resp[x].Status.String(),
			Price:         resp[x].Price,
			Amount:        resp[x].Amount,
			OpenVolume:    resp[x].Amount - resp[x].ExecutedAmount,
			Fee:           resp[x].Fee,
			Cost:          resp[x].Cost,
			Trades:        trades,
		}
		if !resp[x].Date.IsZero() {
			o.CreationTime = s.unixTimestamp(resp[x].Date)
		}
		if !resp[x].LastUpdated.IsZero() {
			o.UpdateTime = s.unixTimestamp(resp[x].LastUpdated)
		}
		orders = append(orders, o)
	}

	return &gctrpc.GetOrdersResponse{Orders: orders}, nil
}

// GetManagedOrders returns all orders from the Order Manager for the provided exchange,
// asset type  and currency pair
func (s *RPCServer) GetManagedOrders(_ context.Context, r *gctrpc.GetOrdersRequest) (*gctrpc.GetOrdersResponse, error) {
	if r == nil {
		return nil, errInvalidArguments
	}

	a, err := asset.New(r.AssetType)
	if err != nil {
		return nil, err
	}

	if r.Pair == nil {
		return nil, errCurrencyPairUnset
	}
	cp := currency.NewPairWithDelimiter(
		r.Pair.Base,
		r.Pair.Quote,
		r.Pair.Delimiter)

	exch, err := s.GetExchangeByName(r.Exchange)
	if err != nil {
		return nil, err
	}

	err = checkParams(r.Exchange, exch, a, cp)
	if err != nil {
		return nil, err
	}

	var resp []order.Detail
	filter := order.Filter{
		Exchange:  exch.GetName(),
		Pair:      cp,
		AssetType: a,
	}
	resp, err = s.OrderManager.GetOrdersFiltered(&filter)
	if err != nil {
		return nil, err
	}

	var orders []*gctrpc.OrderDetails
	for x := range resp {
		var trades []*gctrpc.TradeHistory
		for i := range resp[x].Trades {
			t := &gctrpc.TradeHistory{
				Id:        resp[x].Trades[i].TID,
				Price:     resp[x].Trades[i].Price,
				Amount:    resp[x].Trades[i].Amount,
				Exchange:  r.Exchange,
				AssetType: a.String(),
				OrderSide: resp[x].Trades[i].Side.String(),
				Fee:       resp[x].Trades[i].Fee,
				Total:     resp[x].Trades[i].Total,
			}
			if !resp[x].Trades[i].Timestamp.IsZero() {
				t.CreationTime = s.unixTimestamp(resp[x].Trades[i].Timestamp)
			}
			trades = append(trades, t)
		}
		o := &gctrpc.OrderDetails{
			Exchange:      r.Exchange,
			Id:            resp[x].ID,
			ClientOrderId: resp[x].ClientOrderID,
			BaseCurrency:  resp[x].Pair.Base.String(),
			QuoteCurrency: resp[x].Pair.Quote.String(),
			AssetType:     resp[x].AssetType.String(),
			OrderSide:     resp[x].Side.String(),
			OrderType:     resp[x].Type.String(),
			Status:        resp[x].Status.String(),
			Price:         resp[x].Price,
			Amount:        resp[x].Amount,
			OpenVolume:    resp[x].Amount - resp[x].ExecutedAmount,
			Fee:           resp[x].Fee,
			Cost:          resp[x].Cost,
			Trades:        trades,
		}
		if !resp[x].Date.IsZero() {
			o.CreationTime = s.unixTimestamp(resp[x].Date)
		}
		if !resp[x].LastUpdated.IsZero() {
			o.UpdateTime = s.unixTimestamp(resp[x].LastUpdated)
		}
		orders = append(orders, o)
	}

	return &gctrpc.GetOrdersResponse{Orders: orders}, nil
}

// GetOrder returns order information based on exchange and order ID
func (s *RPCServer) GetOrder(ctx context.Context, r *gctrpc.GetOrderRequest) (*gctrpc.OrderDetails, error) {
	if r == nil {
		return nil, errInvalidArguments
	}

	if r.Pair == nil {
		return nil, errCurrencyPairUnset
	}

	pair := currency.Pair{
		Delimiter: r.Pair.Delimiter,
		Base:      currency.NewCode(r.Pair.Base),
		Quote:     currency.NewCode(r.Pair.Quote),
	}

	a, err := asset.New(r.Asset)
	if err != nil {
		return nil, err
	}

	exch, err := s.GetExchangeByName(r.Exchange)
	if err != nil {
		return nil, err
	}

	err = checkParams(r.Exchange, exch, a, pair)
	if err != nil {
		return nil, err
	}

	result, err := s.OrderManager.GetOrderInfo(ctx,
		r.Exchange,
		r.OrderId,
		pair,
		a)
	if err != nil {
		return nil, fmt.Errorf("error whilst trying to retrieve info for order %s: %w", r.OrderId, err)
	}
	var trades []*gctrpc.TradeHistory
	for i := range result.Trades {
		trades = append(trades, &gctrpc.TradeHistory{
			CreationTime: s.unixTimestamp(result.Trades[i].Timestamp),
			Id:           result.Trades[i].TID,
			Price:        result.Trades[i].Price,
			Amount:       result.Trades[i].Amount,
			Exchange:     result.Trades[i].Exchange,
			AssetType:    result.Trades[i].Type.String(),
			OrderSide:    result.Trades[i].Side.String(),
			Fee:          result.Trades[i].Fee,
			Total:        result.Trades[i].Total,
		})
	}

	var creationTime, updateTime int64
	if !result.Date.IsZero() {
		creationTime = s.unixTimestamp(result.Date)
	}
	if !result.LastUpdated.IsZero() {
		updateTime = s.unixTimestamp(result.LastUpdated)
	}

	return &gctrpc.OrderDetails{
		Exchange:      result.Exchange,
		Id:            result.ID,
		ClientOrderId: result.ClientOrderID,
		BaseCurrency:  result.Pair.Base.String(),
		QuoteCurrency: result.Pair.Quote.String(),
		AssetType:     result.AssetType.String(),
		OrderSide:     result.Side.String(),
		OrderType:     result.Type.String(),
		CreationTime:  creationTime,
		Status:        result.Status.String(),
		Price:         result.Price,
		Amount:        result.Amount,
		OpenVolume:    result.RemainingAmount,
		Fee:           result.Fee,
		Trades:        trades,
		Cost:          result.Cost,
		UpdateTime:    updateTime,
	}, err
}

// SubmitOrder submits an order specified by exchange, currency pair and asset
// type
func (s *RPCServer) SubmitOrder(ctx context.Context, r *gctrpc.SubmitOrderRequest) (*gctrpc.SubmitOrderResponse, error) {
	a, err := asset.New(r.AssetType)
	if err != nil {
		return nil, err
	}

	if r.Pair == nil {
		return nil, errCurrencyPairUnset
	}

	p := currency.Pair{
		Delimiter: r.Pair.Delimiter,
		Base:      currency.NewCode(r.Pair.Base),
		Quote:     currency.NewCode(r.Pair.Quote),
	}

	exch, err := s.GetExchangeByName(r.Exchange)
	if err != nil {
		return nil, err
	}

	err = checkParams(r.Exchange, exch, a, p)
	if err != nil {
		return nil, err
	}

	submission := &order.Submit{
		Pair:          p,
		Side:          order.Side(r.Side),
		Type:          order.Type(r.OrderType),
		Amount:        r.Amount,
		Price:         r.Price,
		ClientID:      r.ClientId,
		ClientOrderID: r.ClientId,
		Exchange:      r.Exchange,
		AssetType:     a,
	}

	resp, err := s.OrderManager.Submit(ctx, submission)
	if err != nil {
		return &gctrpc.SubmitOrderResponse{}, err
	}

	var trades []*gctrpc.Trades
	for i := range resp.Trades {
		trades = append(trades, &gctrpc.Trades{
			Amount:   resp.Trades[i].Amount,
			Price:    resp.Trades[i].Price,
			Fee:      resp.Trades[i].Fee,
			FeeAsset: resp.Trades[i].FeeAsset,
		})
	}

	return &gctrpc.SubmitOrderResponse{
		OrderId:     resp.OrderID,
		OrderPlaced: resp.IsOrderPlaced,
		Trades:      trades,
	}, err
}

// SimulateOrder simulates an order specified by exchange, currency pair and asset
// type
func (s *RPCServer) SimulateOrder(ctx context.Context, r *gctrpc.SimulateOrderRequest) (*gctrpc.SimulateOrderResponse, error) {
	if r.Pair == nil {
		return nil, errCurrencyPairUnset
	}

	p := currency.Pair{
		Delimiter: r.Pair.Delimiter,
		Base:      currency.NewCode(r.Pair.Base),
		Quote:     currency.NewCode(r.Pair.Quote),
	}

	exch, err := s.GetExchangeByName(r.Exchange)
	if err != nil {
		return nil, err
	}

	err = checkParams(r.Exchange, exch, asset.Spot, p)
	if err != nil {
		return nil, err
	}

	o, err := exch.FetchOrderbook(ctx, p, asset.Spot)
	if err != nil {
		return nil, err
	}

	var buy = true
	if !strings.EqualFold(r.Side, order.Buy.String()) &&
		!strings.EqualFold(r.Side, order.Bid.String()) {
		buy = false
	}

	result := o.SimulateOrder(r.Amount, buy)
	var resp gctrpc.SimulateOrderResponse
	for x := range result.Orders {
		resp.Orders = append(resp.Orders, &gctrpc.OrderbookItem{
			Price:  result.Orders[x].Price,
			Amount: result.Orders[x].Amount,
		})
	}

	resp.Amount = result.Amount
	resp.MaximumPrice = result.MaximumPrice
	resp.MinimumPrice = result.MinimumPrice
	resp.PercentageGainLoss = result.PercentageGainOrLoss
	resp.Status = result.Status
	return &resp, nil
}

// WhaleBomb finds the amount required to reach a specific price target for a given exchange, pair
// and asset type
func (s *RPCServer) WhaleBomb(ctx context.Context, r *gctrpc.WhaleBombRequest) (*gctrpc.SimulateOrderResponse, error) {
	if r.Pair == nil {
		return nil, errCurrencyPairUnset
	}

	p := currency.Pair{
		Delimiter: r.Pair.Delimiter,
		Base:      currency.NewCode(r.Pair.Base),
		Quote:     currency.NewCode(r.Pair.Quote),
	}

	exch, err := s.GetExchangeByName(r.Exchange)
	if err != nil {
		return nil, err
	}

	err = checkParams(r.Exchange, exch, asset.Spot, p)
	if err != nil {
		return nil, err
	}

	o, err := exch.FetchOrderbook(ctx, p, asset.Spot)
	if err != nil {
		return nil, err
	}

	var buy = true
	if !strings.EqualFold(r.Side, order.Buy.String()) &&
		!strings.EqualFold(r.Side, order.Bid.String()) {
		buy = false
	}

	result, err := o.WhaleBomb(r.PriceTarget, buy)
	if err != nil {
		return nil, err
	}
	var resp gctrpc.SimulateOrderResponse
	for x := range result.Orders {
		resp.Orders = append(resp.Orders, &gctrpc.OrderbookItem{
			Price:  result.Orders[x].Price,
			Amount: result.Orders[x].Amount,
		})
	}

	resp.Amount = result.Amount
	resp.MaximumPrice = result.MaximumPrice
	resp.MinimumPrice = result.MinimumPrice
	resp.PercentageGainLoss = result.PercentageGainOrLoss
	resp.Status = result.Status
	return &resp, err
}

// CancelOrder cancels an order specified by exchange, currency pair and asset
// type
func (s *RPCServer) CancelOrder(ctx context.Context, r *gctrpc.CancelOrderRequest) (*gctrpc.GenericResponse, error) {
	if r.Pair == nil {
		return nil, errCurrencyPairUnset
	}

	p := currency.Pair{
		Delimiter: r.Pair.Delimiter,
		Base:      currency.NewCode(r.Pair.Base),
		Quote:     currency.NewCode(r.Pair.Quote),
	}

	a, err := asset.New(r.AssetType)
	if err != nil {
		return nil, err
	}

	exch, err := s.GetExchangeByName(r.Exchange)
	if err != nil {
		return nil, err
	}

	err = checkParams(r.Exchange, exch, a, p)
	if err != nil {
		return nil, err
	}

	err = s.OrderManager.Cancel(ctx,
		&order.Cancel{
			Exchange:      r.Exchange,
			AccountID:     r.AccountId,
			ID:            r.OrderId,
			Side:          order.Side(r.Side),
			WalletAddress: r.WalletAddress,
			Pair:          p,
			AssetType:     a,
		})
	if err != nil {
		return nil, err
	}
	return &gctrpc.GenericResponse{Status: MsgStatusSuccess,
		Data: fmt.Sprintf("order %s cancelled", r.OrderId)}, nil
}

// CancelBatchOrders cancels an orders specified by exchange, currency pair and asset type
func (s *RPCServer) CancelBatchOrders(ctx context.Context, r *gctrpc.CancelBatchOrdersRequest) (*gctrpc.CancelBatchOrdersResponse, error) {
	pair := currency.Pair{
		Delimiter: r.Pair.Delimiter,
		Base:      currency.NewCode(r.Pair.Base),
		Quote:     currency.NewCode(r.Pair.Quote),
	}

	assetType, err := asset.New(r.AssetType)
	if err != nil {
		return nil, err
	}

	exch, err := s.GetExchangeByName(r.Exchange)
	if err != nil {
		return nil, err
	}

	err = checkParams(r.Exchange, exch, assetType, pair)
	if err != nil {
		return nil, err
	}

	status := make(map[string]string)
	var request []order.Cancel
	orders := strings.Split(r.OrdersId, ",")
	for _, orderID := range orders {
		status[orderID] = order.Cancelled.String()
		request = append(request, order.Cancel{
			AccountID:     r.AccountId,
			ID:            orderID,
			Side:          order.Side(r.Side),
			WalletAddress: r.WalletAddress,
			Pair:          pair,
			AssetType:     assetType,
		})
	}

	// TODO: Change to order manager
	_, err = exch.CancelBatchOrders(ctx, request)
	if err != nil {
		return nil, err
	}

	return &gctrpc.CancelBatchOrdersResponse{
		Orders: []*gctrpc.CancelBatchOrdersResponse_Orders{{
			OrderStatus: status,
		}},
	}, nil
}

// CancelAllOrders cancels all orders, filterable by exchange
func (s *RPCServer) CancelAllOrders(ctx context.Context, r *gctrpc.CancelAllOrdersRequest) (*gctrpc.CancelAllOrdersResponse, error) {
	exch, err := s.GetExchangeByName(r.Exchange)
	if err != nil {
		return nil, err
	}

	// TODO: Change to order manager
	resp, err := exch.CancelAllOrders(ctx, nil)
	if err != nil {
		return &gctrpc.CancelAllOrdersResponse{}, err
	}

	return &gctrpc.CancelAllOrdersResponse{
		Count: resp.Count, // count of deleted orders
	}, nil
}

// ModifyOrder modifies an existing order if it exists
func (s *RPCServer) ModifyOrder(ctx context.Context, r *gctrpc.ModifyOrderRequest) (*gctrpc.ModifyOrderResponse, error) {
	assetType, err := asset.New(r.Asset)
	if err != nil {
		return nil, err
	}
	pair := currency.Pair{
		Delimiter: r.Pair.Delimiter,
		Base:      currency.NewCode(r.Pair.Base),
		Quote:     currency.NewCode(r.Pair.Quote),
	}

	exch, err := s.GetExchangeByName(r.Exchange)
	if err != nil {
		return nil, err
	}

	err = checkParams(r.Exchange, exch, assetType, pair)
	if err != nil {
		return nil, err
	}

	mod := order.Modify{
		Exchange:  r.Exchange,
		AssetType: assetType,
		Pair:      pair,
		ID:        r.OrderId,

		Amount: r.Amount,
		Price:  r.Price,
	}
	resp, err := s.OrderManager.Modify(ctx, &mod)
	if err != nil {
		return nil, err
	}
	return &gctrpc.ModifyOrderResponse{
		ModifiedOrderId: resp.OrderID,
	}, nil
}

// GetEvents returns the stored events list
func (s *RPCServer) GetEvents(_ context.Context, _ *gctrpc.GetEventsRequest) (*gctrpc.GetEventsResponse, error) {
	return &gctrpc.GetEventsResponse{}, common.ErrNotYetImplemented
}

// AddEvent adds an event
func (s *RPCServer) AddEvent(_ context.Context, r *gctrpc.AddEventRequest) (*gctrpc.AddEventResponse, error) {
	evtCondition := EventConditionParams{
		CheckBids:       r.ConditionParams.CheckBids,
		CheckAsks:       r.ConditionParams.CheckAsks,
		Condition:       r.ConditionParams.Condition,
		OrderbookAmount: r.ConditionParams.OrderbookAmount,
		Price:           r.ConditionParams.Price,
	}

	p := currency.NewPairWithDelimiter(r.Pair.Base,
		r.Pair.Quote, r.Pair.Delimiter)

	a, err := asset.New(r.AssetType)
	if err != nil {
		return nil, err
	}

	exch, err := s.GetExchangeByName(r.Exchange)
	if err != nil {
		return nil, err
	}

	err = checkParams(r.Exchange, exch, a, p)
	if err != nil {
		return nil, err
	}

	id, err := s.eventManager.Add(r.Exchange, r.Item, evtCondition, p, a, r.Action)
	if err != nil {
		return nil, err
	}

	return &gctrpc.AddEventResponse{Id: id}, nil
}

// RemoveEvent removes an event, specified by an event ID
func (s *RPCServer) RemoveEvent(ctx context.Context, r *gctrpc.RemoveEventRequest) (*gctrpc.GenericResponse, error) {
	if !s.eventManager.Remove(r.Id) {
		return nil, fmt.Errorf("event %d not removed", r.Id)
	}
	return &gctrpc.GenericResponse{Status: MsgStatusSuccess,
		Data: fmt.Sprintf("event %d removed", r.Id)}, nil
}

// GetCryptocurrencyDepositAddresses returns a list of cryptocurrency deposit
// addresses specified by an exchange
func (s *RPCServer) GetCryptocurrencyDepositAddresses(ctx context.Context, r *gctrpc.GetCryptocurrencyDepositAddressesRequest) (*gctrpc.GetCryptocurrencyDepositAddressesResponse, error) {
	exch, err := s.GetExchangeByName(r.Exchange)
	if err != nil {
		return nil, err
	}

<<<<<<< HEAD
	if !exch.IsAuthenticatedRESTSupported() {
		return nil, exchange.ErrAuthenticatedRequestWithoutCredentialsSet
=======
	if !exch.GetAuthenticatedAPISupport(exchange.RestAuthentication) {
		return nil, fmt.Errorf("%s, %w", r.Exchange, exchange.ErrAuthenticationSupportNotEnabled)
>>>>>>> 1669f1c6
	}

	result, err := s.GetCryptocurrencyDepositAddressesByExchange(r.Exchange)
	if err != nil {
		return nil, err
	}

	var resp gctrpc.GetCryptocurrencyDepositAddressesResponse
	resp.Addresses = make(map[string]*gctrpc.DepositAddresses)
	for k, v := range result {
		var depositAddrs []*gctrpc.DepositAddress
		for a := range v {
			depositAddrs = append(depositAddrs, &gctrpc.DepositAddress{
				Address: v[a].Address,
				Tag:     v[a].Tag,
				Chain:   v[a].Chain,
			})
		}
		resp.Addresses[k.String()] = &gctrpc.DepositAddresses{Addresses: depositAddrs}
	}
	return &resp, nil
}

// GetCryptocurrencyDepositAddress returns a cryptocurrency deposit address
// specified by exchange and cryptocurrency
func (s *RPCServer) GetCryptocurrencyDepositAddress(ctx context.Context, r *gctrpc.GetCryptocurrencyDepositAddressRequest) (*gctrpc.GetCryptocurrencyDepositAddressResponse, error) {
	exch, err := s.GetExchangeByName(r.Exchange)
	if err != nil {
		return nil, err
	}

<<<<<<< HEAD
	if !exch.IsAuthenticatedRESTSupported() {
		return nil, exchange.ErrAuthenticatedRequestWithoutCredentialsSet
=======
	if !exch.GetAuthenticatedAPISupport(exchange.RestAuthentication) {
		return nil, fmt.Errorf("%s, %w", r.Exchange, exchange.ErrAuthenticationSupportNotEnabled)
>>>>>>> 1669f1c6
	}

	addr, err := s.GetExchangeCryptocurrencyDepositAddress(ctx,
		r.Exchange,
		"",
		r.Chain,
		currency.NewCode(r.Cryptocurrency),
		r.Bypass,
	)
	if err != nil {
		return nil, err
	}

	return &gctrpc.GetCryptocurrencyDepositAddressResponse{
		Address: addr.Address,
		Tag:     addr.Tag,
	}, nil
}

// GetAvailableTransferChains returns the supported transfer chains specified by
// exchange and cryptocurrency
func (s *RPCServer) GetAvailableTransferChains(ctx context.Context, r *gctrpc.GetAvailableTransferChainsRequest) (*gctrpc.GetAvailableTransferChainsResponse, error) {
	exch, err := s.GetExchangeByName(r.Exchange)
	if err != nil {
		return nil, err
	}

	curr := currency.NewCode(r.Cryptocurrency)
	if curr.IsEmpty() {
		return nil, errCurrencyNotSpecified
	}

	resp, err := exch.GetAvailableTransferChains(ctx, curr)
	if err != nil {
		return nil, err
	}

	if len(resp) == 0 {
		return nil, errors.New("no available transfer chains found")
	}

	return &gctrpc.GetAvailableTransferChainsResponse{
		Chains: resp,
	}, nil
}

// WithdrawCryptocurrencyFunds withdraws cryptocurrency funds specified by
// exchange
func (s *RPCServer) WithdrawCryptocurrencyFunds(ctx context.Context, r *gctrpc.WithdrawCryptoRequest) (*gctrpc.WithdrawResponse, error) {
	_, err := s.GetExchangeByName(r.Exchange)
	if err != nil {
		return nil, err
	}

	request := &withdraw.Request{
		Exchange:    r.Exchange,
		Amount:      r.Amount,
		Currency:    currency.NewCode(strings.ToUpper(r.Currency)),
		Type:        withdraw.Crypto,
		Description: r.Description,
		Crypto: withdraw.CryptoRequest{
			Address:    r.Address,
			AddressTag: r.AddressTag,
			FeeAmount:  r.Fee,
			Chain:      r.Chain,
		},
	}

	exchCfg, err := s.Config.GetExchangeConfig(r.Exchange)
	if err != nil {
		return nil, err
	}

	if exchCfg.API.Credentials.OTPSecret != "" {
		code, errOTP := totp.GenerateCode(exchCfg.API.Credentials.OTPSecret, time.Now())
		if errOTP != nil {
			return nil, errOTP
		}

		codeNum, errOTP := strconv.ParseInt(code, 10, 64)
		if errOTP != nil {
			return nil, errOTP
		}
		request.OneTimePassword = codeNum
	}

	if exchCfg.API.Credentials.PIN != "" {
		pinCode, errPin := strconv.ParseInt(exchCfg.API.Credentials.PIN, 10, 64)
		if err != nil {
			return nil, errPin
		}
		request.PIN = pinCode
	}

	request.TradePassword = exchCfg.API.Credentials.TradePassword

	resp, err := s.Engine.WithdrawManager.SubmitWithdrawal(ctx, request)
	if err != nil {
		return nil, err
	}

	return &gctrpc.WithdrawResponse{
		Id:     resp.ID.String(),
		Status: resp.Exchange.Status,
	}, nil
}

// WithdrawFiatFunds withdraws fiat funds specified by exchange
func (s *RPCServer) WithdrawFiatFunds(ctx context.Context, r *gctrpc.WithdrawFiatRequest) (*gctrpc.WithdrawResponse, error) {
	exch, err := s.GetExchangeByName(r.Exchange)
	if err != nil {
		return nil, err
	}

	bankAccount, err := bank.GetBankAccountByID(r.BankAccountId)
	if err != nil {
		base := exch.GetBase()
		if base == nil {
			return nil, errExchangeBaseNotFound
		}
		bankAccount, err = base.GetExchangeBankAccounts(r.BankAccountId,
			currency.NewCode(r.Currency))
		if err != nil {
			return nil, err
		}
	}

	request := &withdraw.Request{
		Exchange:    r.Exchange,
		Amount:      r.Amount,
		Currency:    currency.NewCode(strings.ToUpper(r.Currency)),
		Type:        withdraw.Fiat,
		Description: r.Description,
		Fiat: withdraw.FiatRequest{
			Bank: *bankAccount,
		},
	}

	exchCfg, err := s.Config.GetExchangeConfig(r.Exchange)
	if err != nil {
		return nil, err
	}

	if exchCfg.API.Credentials.OTPSecret != "" {
		code, errOTP := totp.GenerateCode(exchCfg.API.Credentials.OTPSecret, time.Now())
		if err != nil {
			return nil, errOTP
		}

		codeNum, errOTP := strconv.ParseInt(code, 10, 64)
		if err != nil {
			return nil, errOTP
		}
		request.OneTimePassword = codeNum
	}

	if exchCfg.API.Credentials.PIN != "" {
		pinCode, errPIN := strconv.ParseInt(exchCfg.API.Credentials.PIN, 10, 64)
		if err != nil {
			return nil, errPIN
		}
		request.PIN = pinCode
	}

	request.TradePassword = exchCfg.API.Credentials.TradePassword

	resp, err := s.Engine.WithdrawManager.SubmitWithdrawal(ctx, request)
	if err != nil {
		return nil, err
	}

	return &gctrpc.WithdrawResponse{
		Id:     resp.ID.String(),
		Status: resp.Exchange.Status,
	}, nil
}

// WithdrawalEventByID returns previous withdrawal request details
func (s *RPCServer) WithdrawalEventByID(_ context.Context, r *gctrpc.WithdrawalEventByIDRequest) (*gctrpc.WithdrawalEventByIDResponse, error) {
	if !s.Config.Database.Enabled {
		return nil, database.ErrDatabaseSupportDisabled
	}
	v, err := s.WithdrawManager.WithdrawalEventByID(r.Id)
	if err != nil {
		return nil, err
	}

	resp := &gctrpc.WithdrawalEventByIDResponse{
		Event: &gctrpc.WithdrawalEventResponse{
			Id: v.ID.String(),
			Exchange: &gctrpc.WithdrawlExchangeEvent{
				Name:   v.Exchange.Name,
				Id:     v.Exchange.Name,
				Status: v.Exchange.Status,
			},
			Request: &gctrpc.WithdrawalRequestEvent{
				Currency:    v.RequestDetails.Currency.String(),
				Description: v.RequestDetails.Description,
				Amount:      v.RequestDetails.Amount,
				Type:        int32(v.RequestDetails.Type),
			},
		},
	}

	resp.Event.CreatedAt = timestamppb.New(v.CreatedAt)
	if err := resp.Event.CreatedAt.CheckValid(); err != nil {
		log.Errorf(log.GRPCSys, "withdrawal event by id CreatedAt: %s", err)
	}
	resp.Event.UpdatedAt = timestamppb.New(v.UpdatedAt)
	if err := resp.Event.UpdatedAt.CheckValid(); err != nil {
		log.Errorf(log.GRPCSys, "withdrawal event by id UpdatedAt: %s", err)
	}

	if v.RequestDetails.Type == withdraw.Crypto {
		resp.Event.Request.Crypto = new(gctrpc.CryptoWithdrawalEvent)
		resp.Event.Request.Crypto = &gctrpc.CryptoWithdrawalEvent{
			Address:    v.RequestDetails.Crypto.Address,
			AddressTag: v.RequestDetails.Crypto.AddressTag,
			Fee:        v.RequestDetails.Crypto.FeeAmount,
		}
	} else if v.RequestDetails.Type == withdraw.Fiat {
		if !v.RequestDetails.Fiat.IsEmpty() {
			resp.Event.Request.Fiat = new(gctrpc.FiatWithdrawalEvent)
			resp.Event.Request.Fiat = &gctrpc.FiatWithdrawalEvent{
				BankName:      v.RequestDetails.Fiat.Bank.BankName,
				AccountName:   v.RequestDetails.Fiat.Bank.AccountName,
				AccountNumber: v.RequestDetails.Fiat.Bank.AccountNumber,
				Bsb:           v.RequestDetails.Fiat.Bank.BSBNumber,
				Swift:         v.RequestDetails.Fiat.Bank.SWIFTCode,
				Iban:          v.RequestDetails.Fiat.Bank.IBAN,
			}
		}
	}

	return resp, nil
}

// WithdrawalEventsByExchange returns previous withdrawal request details by exchange
func (s *RPCServer) WithdrawalEventsByExchange(ctx context.Context, r *gctrpc.WithdrawalEventsByExchangeRequest) (*gctrpc.WithdrawalEventsByExchangeResponse, error) {
	if !s.Config.Database.Enabled {
		if r.Id == "" {
			exch, err := s.GetExchangeByName(r.Exchange)
			if err != nil {
				return nil, err
			}

			c := currency.NewCode(strings.ToUpper(r.Currency))
			ret, err := exch.GetWithdrawalsHistory(ctx, c)
			if err != nil {
				return nil, err
			}

			return parseWithdrawalsHistory(ret, exch.GetName(), int(r.Limit)), nil
		}
		return nil, database.ErrDatabaseSupportDisabled
	}
	if r.Id == "" {
		ret, err := s.WithdrawManager.WithdrawalEventByExchange(r.Exchange, int(r.Limit))
		if err != nil {
			return nil, err
		}
		return parseMultipleEvents(ret), nil
	}

	ret, err := s.WithdrawManager.WithdrawalEventByExchangeID(r.Exchange, r.Id)
	if err != nil {
		return nil, err
	}

	return parseSingleEvents(ret), nil
}

// WithdrawalEventsByDate returns previous withdrawal request details by exchange
func (s *RPCServer) WithdrawalEventsByDate(_ context.Context, r *gctrpc.WithdrawalEventsByDateRequest) (*gctrpc.WithdrawalEventsByExchangeResponse, error) {
	start, err := time.Parse(common.SimpleTimeFormat, r.Start)
	if err != nil {
		return nil, fmt.Errorf("%w cannot parse start time %v", errInvalidTimes, err)
	}
	end, err := time.Parse(common.SimpleTimeFormat, r.End)
	if err != nil {
		return nil, fmt.Errorf("%w cannot parse end time %v", errInvalidTimes, err)
	}
	err = common.StartEndTimeCheck(start, end)
	if err != nil {
		return nil, err
	}
	var ret []*withdraw.Response
	ret, err = s.WithdrawManager.WithdrawEventByDate(r.Exchange, start, end, int(r.Limit))
	if err != nil {
		return nil, err
	}
	return parseMultipleEvents(ret), nil
}

// GetLoggerDetails returns a loggers details
func (s *RPCServer) GetLoggerDetails(_ context.Context, r *gctrpc.GetLoggerDetailsRequest) (*gctrpc.GetLoggerDetailsResponse, error) {
	levels, err := log.Level(r.Logger)
	if err != nil {
		return nil, err
	}

	return &gctrpc.GetLoggerDetailsResponse{
		Info:  levels.Info,
		Debug: levels.Debug,
		Warn:  levels.Warn,
		Error: levels.Error,
	}, nil
}

// SetLoggerDetails sets a loggers details
func (s *RPCServer) SetLoggerDetails(_ context.Context, r *gctrpc.SetLoggerDetailsRequest) (*gctrpc.GetLoggerDetailsResponse, error) {
	levels, err := log.SetLevel(r.Logger, r.Level)
	if err != nil {
		return nil, err
	}

	return &gctrpc.GetLoggerDetailsResponse{
		Info:  levels.Info,
		Debug: levels.Debug,
		Warn:  levels.Warn,
		Error: levels.Error,
	}, nil
}

// GetExchangePairs returns a list of exchange supported assets and related pairs
func (s *RPCServer) GetExchangePairs(_ context.Context, r *gctrpc.GetExchangePairsRequest) (*gctrpc.GetExchangePairsResponse, error) {
	exchCfg, err := s.Config.GetExchangeConfig(r.Exchange)
	if err != nil {
		return nil, err
	}
	assetTypes := exchCfg.CurrencyPairs.GetAssetTypes(false)

	var a asset.Item
	if r.Asset != "" {
		a, err = asset.New(r.Asset)
		if err != nil {
			return nil, err
		}
		if !assetTypes.Contains(a) {
			return nil, fmt.Errorf("specified asset %s is not supported by exchange", a)
		}
	}

	var resp gctrpc.GetExchangePairsResponse
	resp.SupportedAssets = make(map[string]*gctrpc.PairsSupported)
	for x := range assetTypes {
		if r.Asset != "" && !strings.EqualFold(assetTypes[x].String(), r.Asset) {
			continue
		}

		ps, err := exchCfg.CurrencyPairs.Get(assetTypes[x])
		if err != nil {
			return nil, err
		}

		resp.SupportedAssets[assetTypes[x].String()] = &gctrpc.PairsSupported{
			AvailablePairs: ps.Available.Join(),
			EnabledPairs:   ps.Enabled.Join(),
		}
	}
	return &resp, nil
}

// SetExchangePair enables/disabled the specified pair(s) on an exchange
func (s *RPCServer) SetExchangePair(_ context.Context, r *gctrpc.SetExchangePairRequest) (*gctrpc.GenericResponse, error) {
	exchCfg, err := s.Config.GetExchangeConfig(r.Exchange)
	if err != nil {
		return nil, err
	}

	a, err := asset.New(r.AssetType)
	if err != nil {
		return nil, err
	}

	exch, err := s.GetExchangeByName(r.Exchange)
	if err != nil {
		return nil, err
	}

	err = checkParams(r.Exchange, exch, a, currency.EMPTYPAIR)
	if err != nil {
		return nil, err
	}

	base := exch.GetBase()
	if base == nil {
		return nil, errExchangeBaseNotFound
	}

	pairFmt, err := s.Config.GetPairFormat(r.Exchange, a)
	if err != nil {
		return nil, err
	}
	var pass bool
	var newErrors common.Errors
	for i := range r.Pairs {
		var p currency.Pair
		p, err = currency.NewPairFromStrings(r.Pairs[i].Base, r.Pairs[i].Quote)
		if err != nil {
			return nil, err
		}

		if r.Enable {
			err = exchCfg.CurrencyPairs.EnablePair(a,
				p.Format(pairFmt.Delimiter, pairFmt.Uppercase))
			if err != nil {
				newErrors = append(newErrors, err)
				continue
			}
			err = base.CurrencyPairs.EnablePair(a, p)
			if err != nil {
				newErrors = append(newErrors, err)
				continue
			}
			pass = true
			continue
		}

		err = exchCfg.CurrencyPairs.DisablePair(a,
			p.Format(pairFmt.Delimiter, pairFmt.Uppercase))
		if err != nil {
			newErrors = append(newErrors, err)
			continue
		}
		err = base.CurrencyPairs.DisablePair(a, p)
		if err != nil {
			newErrors = append(newErrors, err)
			continue
		}
		pass = true
	}

	if exch.IsWebsocketEnabled() && pass && base.Websocket.IsConnected() {
		err = exch.FlushWebsocketChannels()
		if err != nil {
			newErrors = append(newErrors, err)
		}
	}

	if newErrors != nil {
		return nil, newErrors
	}

	return &gctrpc.GenericResponse{Status: MsgStatusSuccess}, nil
}

// GetOrderbookStream streams the requested updated orderbook
func (s *RPCServer) GetOrderbookStream(r *gctrpc.GetOrderbookStreamRequest, stream gctrpc.GoCryptoTrader_GetOrderbookStreamServer) error {
	a, err := asset.New(r.AssetType)
	if err != nil {
		return err
	}

	p := currency.Pair{
		Delimiter: r.Pair.Delimiter,
		Base:      currency.NewCode(r.Pair.Base),
		Quote:     currency.NewCode(r.Pair.Quote),
	}

	exch, err := s.GetExchangeByName(r.Exchange)
	if err != nil {
		return err
	}

	err = checkParams(r.Exchange, exch, a, p)
	if err != nil {
		return err
	}

	depth, err := orderbook.GetDepth(r.Exchange, p, a)
	if err != nil {
		return err
	}

	for {
		base := depth.Retrieve()
		bids := make([]*gctrpc.OrderbookItem, len(base.Bids))
		for i := range base.Bids {
			bids[i] = &gctrpc.OrderbookItem{
				Amount: base.Bids[i].Amount,
				Price:  base.Bids[i].Price,
				Id:     base.Bids[i].ID}
		}
		asks := make([]*gctrpc.OrderbookItem, len(base.Asks))
		for i := range base.Asks {
			asks[i] = &gctrpc.OrderbookItem{
				Amount: base.Asks[i].Amount,
				Price:  base.Asks[i].Price,
				Id:     base.Asks[i].ID}
		}
		err := stream.Send(&gctrpc.OrderbookResponse{
			Pair:      &gctrpc.CurrencyPair{Base: r.Pair.Base, Quote: r.Pair.Quote},
			Bids:      bids,
			Asks:      asks,
			AssetType: r.AssetType,
		})
		if err != nil {
			return err
		}
		<-depth.Wait(nil)
	}
}

// GetExchangeOrderbookStream streams all orderbooks associated with an exchange
func (s *RPCServer) GetExchangeOrderbookStream(r *gctrpc.GetExchangeOrderbookStreamRequest, stream gctrpc.GoCryptoTrader_GetExchangeOrderbookStreamServer) error {
	if r.Exchange == "" {
		return errExchangeNameUnset
	}

	if _, err := s.GetExchangeByName(r.Exchange); err != nil {
		return err
	}

	pipe, err := orderbook.SubscribeToExchangeOrderbooks(r.Exchange)
	if err != nil {
		return err
	}

	defer func() {
		pipeErr := pipe.Release()
		if pipeErr != nil {
			log.Error(log.DispatchMgr, pipeErr)
		}
	}()

	for {
		data, ok := <-pipe.C
		if !ok {
			return errDispatchSystem
		}

		d := *data.(*interface{})
		if d == nil {
			return errors.New("unable to type assert data")
		}

		ob, ok := d.(orderbook.Base)
		if !ok {
			return errors.New("unable to type assert orderbook data")
		}

		bids := make([]*gctrpc.OrderbookItem, len(ob.Bids))
		for i := range ob.Bids {
			bids[i] = &gctrpc.OrderbookItem{
				Amount: ob.Bids[i].Amount,
				Price:  ob.Bids[i].Price,
				Id:     ob.Bids[i].ID}
		}
		asks := make([]*gctrpc.OrderbookItem, len(ob.Asks))
		for i := range ob.Asks {
			asks[i] = &gctrpc.OrderbookItem{
				Amount: ob.Asks[i].Amount,
				Price:  ob.Asks[i].Price,
				Id:     ob.Asks[i].ID}
		}
		err := stream.Send(&gctrpc.OrderbookResponse{
			Pair: &gctrpc.CurrencyPair{Base: ob.Pair.Base.String(),
				Quote: ob.Pair.Quote.String()},
			Bids:      bids,
			Asks:      asks,
			AssetType: ob.Asset.String(),
		})
		if err != nil {
			return err
		}
	}
}

// GetTickerStream streams the requested updated ticker
func (s *RPCServer) GetTickerStream(r *gctrpc.GetTickerStreamRequest, stream gctrpc.GoCryptoTrader_GetTickerStreamServer) error {
	if r.Exchange == "" {
		return errExchangeNameUnset
	}

	if _, err := s.GetExchangeByName(r.Exchange); err != nil {
		return err
	}

	a, err := asset.New(r.AssetType)
	if err != nil {
		return err
	}

	if r.Pair.String() == "" {
		return errCurrencyPairUnset
	}

	if r.AssetType == "" {
		return errAssetTypeUnset
	}

	p, err := currency.NewPairFromStrings(r.Pair.Base, r.Pair.Quote)
	if err != nil {
		return err
	}

	pipe, err := ticker.SubscribeTicker(r.Exchange, p, a)
	if err != nil {
		return err
	}

	defer func() {
		pipeErr := pipe.Release()
		if pipeErr != nil {
			log.Error(log.DispatchMgr, pipeErr)
		}
	}()

	for {
		data, ok := <-pipe.C
		if !ok {
			return errDispatchSystem
		}

		d := *data.(*interface{})
		if d == nil {
			return errors.New("unable to type assert data")
		}

		t, ok := d.(ticker.Price)
		if !ok {
			return errors.New("unable to type assert ticker data")
		}

		err := stream.Send(&gctrpc.TickerResponse{
			Pair: &gctrpc.CurrencyPair{
				Base:      t.Pair.Base.String(),
				Quote:     t.Pair.Quote.String(),
				Delimiter: t.Pair.Delimiter},
			LastUpdated: s.unixTimestamp(t.LastUpdated),
			Last:        t.Last,
			High:        t.High,
			Low:         t.Low,
			Bid:         t.Bid,
			Ask:         t.Ask,
			Volume:      t.Volume,
			PriceAth:    t.PriceATH,
		})
		if err != nil {
			return err
		}
	}
}

// GetExchangeTickerStream streams all tickers associated with an exchange
func (s *RPCServer) GetExchangeTickerStream(r *gctrpc.GetExchangeTickerStreamRequest, stream gctrpc.GoCryptoTrader_GetExchangeTickerStreamServer) error {
	if r.Exchange == "" {
		return errExchangeNameUnset
	}

	if _, err := s.GetExchangeByName(r.Exchange); err != nil {
		return err
	}

	pipe, err := ticker.SubscribeToExchangeTickers(r.Exchange)
	if err != nil {
		return err
	}

	defer func() {
		pipeErr := pipe.Release()
		if pipeErr != nil {
			log.Error(log.DispatchMgr, pipeErr)
		}
	}()

	for {
		data, ok := <-pipe.C
		if !ok {
			return errDispatchSystem
		}

		d := *data.(*interface{})
		if d == nil {
			return errors.New("unable to type assert data")
		}

		t, ok := d.(ticker.Price)
		if !ok {
			return errors.New("unable to type assert ticker data")
		}

		err := stream.Send(&gctrpc.TickerResponse{
			Pair: &gctrpc.CurrencyPair{
				Base:      t.Pair.Base.String(),
				Quote:     t.Pair.Quote.String(),
				Delimiter: t.Pair.Delimiter},
			LastUpdated: s.unixTimestamp(t.LastUpdated),
			Last:        t.Last,
			High:        t.High,
			Low:         t.Low,
			Bid:         t.Bid,
			Ask:         t.Ask,
			Volume:      t.Volume,
			PriceAth:    t.PriceATH,
		})
		if err != nil {
			return err
		}
	}
}

// GetAuditEvent returns matching audit events from database
func (s *RPCServer) GetAuditEvent(_ context.Context, r *gctrpc.GetAuditEventRequest) (*gctrpc.GetAuditEventResponse, error) {
	start, err := time.Parse(common.SimpleTimeFormat, r.StartDate)
	if err != nil {
		return nil, fmt.Errorf("%w cannot parse start time %v", errInvalidTimes, err)
	}
	end, err := time.Parse(common.SimpleTimeFormat, r.EndDate)
	if err != nil {
		return nil, fmt.Errorf("%w cannot parse end time %v", errInvalidTimes, err)
	}
	err = common.StartEndTimeCheck(start, end)
	if err != nil {
		return nil, err
	}
	events, err := audit.GetEvent(start, end, r.OrderBy, int(r.Limit))
	if err != nil {
		return nil, err
	}

	resp := gctrpc.GetAuditEventResponse{}

	switch v := events.(type) {
	case postgres.AuditEventSlice:
		for x := range v {
			tempEvent := &gctrpc.AuditEvent{
				Type:       v[x].Type,
				Identifier: v[x].Identifier,
				Message:    v[x].Message,
				Timestamp:  v[x].CreatedAt.In(time.UTC).Format(common.SimpleTimeFormatWithTimezone),
			}

			resp.Events = append(resp.Events, tempEvent)
		}
	case sqlite3.AuditEventSlice:
		for x := range v {
			tempEvent := &gctrpc.AuditEvent{
				Type:       v[x].Type,
				Identifier: v[x].Identifier,
				Message:    v[x].Message,
				Timestamp:  v[x].CreatedAt,
			}
			resp.Events = append(resp.Events, tempEvent)
		}
	}

	return &resp, nil
}

// GetHistoricCandles returns historical candles for a given exchange
func (s *RPCServer) GetHistoricCandles(ctx context.Context, r *gctrpc.GetHistoricCandlesRequest) (*gctrpc.GetHistoricCandlesResponse, error) {
	start, err := time.Parse(common.SimpleTimeFormat, r.Start)
	if err != nil {
		return nil, fmt.Errorf("%w cannot parse start time %v", errInvalidTimes, err)
	}
	end, err := time.Parse(common.SimpleTimeFormat, r.End)
	if err != nil {
		return nil, fmt.Errorf("%w cannot parse end time %v", errInvalidTimes, err)
	}
	err = common.StartEndTimeCheck(start, end)
	if err != nil {
		return nil, err
	}
	if r.Pair == nil {
		return nil, errCurrencyPairUnset
	}

	pair := currency.Pair{
		Delimiter: r.Pair.Delimiter,
		Base:      currency.NewCode(r.Pair.Base),
		Quote:     currency.NewCode(r.Pair.Quote),
	}

	a, err := asset.New(r.AssetType)
	if err != nil {
		return nil, err
	}

	exch, err := s.GetExchangeByName(r.Exchange)
	if err != nil {
		return nil, err
	}

	err = checkParams(r.Exchange, exch, a, pair)
	if err != nil {
		return nil, err
	}

	interval := kline.Interval(r.TimeInterval)

	resp := gctrpc.GetHistoricCandlesResponse{
		Interval: interval.Short(),
		Pair:     r.Pair,
		Start:    r.Start,
		End:      r.End,
	}

	var klineItem kline.Item
	if r.UseDb {
		klineItem, err = kline.LoadFromDatabase(r.Exchange,
			pair,
			a,
			interval,
			start,
			end)
		if err != nil {
			return nil, err
		}
	} else {
		if r.ExRequest {
			klineItem, err = exch.GetHistoricCandlesExtended(ctx,
				pair,
				a,
				start,
				end,
				interval)
		} else {
			klineItem, err = exch.GetHistoricCandles(ctx,
				pair,
				a,
				start,
				end,
				interval)
		}
	}

	if err != nil {
		return nil, err
	}

	if r.FillMissingWithTrades {
		var tradeDataKline *kline.Item
		tradeDataKline, err = fillMissingCandlesWithStoredTrades(start, end, &klineItem)
		if err != nil {
			return nil, err
		}
		klineItem.Candles = append(klineItem.Candles, tradeDataKline.Candles...)
	}

	resp.Exchange = klineItem.Exchange
	for i := range klineItem.Candles {
		resp.Candle = append(resp.Candle, &gctrpc.Candle{
			Time:   klineItem.Candles[i].Time.In(time.UTC).Format(common.SimpleTimeFormatWithTimezone),
			Low:    klineItem.Candles[i].Low,
			High:   klineItem.Candles[i].High,
			Open:   klineItem.Candles[i].Open,
			Close:  klineItem.Candles[i].Close,
			Volume: klineItem.Candles[i].Volume,
		})
	}

	if r.Sync && !r.UseDb {
		_, err = kline.StoreInDatabase(&klineItem, r.Force)
		if err != nil {
			if errors.Is(err, exchangeDB.ErrNoExchangeFound) {
				return nil, errors.New("exchange was not found in database, you can seed existing data or insert a new exchange via the dbseed")
			}
			return nil, err
		}
	}

	return &resp, nil
}

func fillMissingCandlesWithStoredTrades(startTime, endTime time.Time, klineItem *kline.Item) (*kline.Item, error) {
	var response kline.Item
	var candleTimes []time.Time
	for i := range klineItem.Candles {
		candleTimes = append(candleTimes, klineItem.Candles[i].Time)
	}
	ranges, err := timeperiods.FindTimeRangesContainingData(startTime, endTime, klineItem.Interval.Duration(), candleTimes)
	if err != nil {
		return nil, err
	}

	for i := range ranges {
		if ranges[i].HasDataInRange {
			continue
		}
		var tradeCandles kline.Item
		trades, err := trade.GetTradesInRange(
			klineItem.Exchange,
			klineItem.Asset.String(),
			klineItem.Pair.Base.String(),
			klineItem.Pair.Quote.String(),
			ranges[i].StartOfRange,
			ranges[i].EndOfRange,
		)
		if err != nil {
			return klineItem, err
		}
		if len(trades) == 0 {
			continue
		}
		tradeCandles, err = trade.ConvertTradesToCandles(klineItem.Interval, trades...)
		if err != nil {
			return klineItem, err
		}
		if len(tradeCandles.Candles) == 0 {
			continue
		}

		for i := range tradeCandles.Candles {
			response.Candles = append(response.Candles, tradeCandles.Candles[i])
		}

		for i := range response.Candles {
			log.Infof(log.GRPCSys,
				"Filled requested OHLCV data for %v %v %v interval at %v with trade data",
				klineItem.Exchange,
				klineItem.Pair.String(),
				klineItem.Asset,
				response.Candles[i].Time.In(time.UTC).Format(common.SimpleTimeFormatWithTimezone),
			)
		}
	}

	return &response, nil
}

// GCTScriptStatus returns a slice of current running scripts that includes next run time and uuid
func (s *RPCServer) GCTScriptStatus(_ context.Context, _ *gctrpc.GCTScriptStatusRequest) (*gctrpc.GCTScriptStatusResponse, error) {
	if !s.gctScriptManager.IsRunning() {
		return &gctrpc.GCTScriptStatusResponse{Status: gctscript.ErrScriptingDisabled.Error()}, nil
	}

	if gctscript.VMSCount.Len() < 1 {
		return &gctrpc.GCTScriptStatusResponse{Status: "no scripts running"}, nil
	}

	resp := &gctrpc.GCTScriptStatusResponse{
		Status: fmt.Sprintf("%v of %v virtual machines running", gctscript.VMSCount.Len(), s.gctScriptManager.GetMaxVirtualMachines()),
	}

	gctscript.AllVMSync.Range(func(k, v interface{}) bool {
		vm, ok := v.(*gctscript.VM)
		if !ok {
			log.Errorf(log.GRPCSys, "Unable to type assert gctscript.VM")
			return false
		}
		resp.Scripts = append(resp.Scripts, &gctrpc.GCTScript{
			UUID:    vm.ID.String(),
			Name:    vm.ShortName(),
			NextRun: vm.NextRun.String(),
		})

		return true
	})

	return resp, nil
}

// GCTScriptQuery queries a running script and returns script running information
func (s *RPCServer) GCTScriptQuery(_ context.Context, r *gctrpc.GCTScriptQueryRequest) (*gctrpc.GCTScriptQueryResponse, error) {
	if !s.gctScriptManager.IsRunning() {
		return &gctrpc.GCTScriptQueryResponse{Status: gctscript.ErrScriptingDisabled.Error()}, nil
	}

	UUID, err := uuid.FromString(r.Script.UUID)
	if err != nil {
		// nolint:nilerr // error is returned in the GCTScriptQueryResponse
		return &gctrpc.GCTScriptQueryResponse{Status: MsgStatusError, Data: err.Error()}, nil
	}

	if v, f := gctscript.AllVMSync.Load(UUID); f {
		resp := &gctrpc.GCTScriptQueryResponse{
			Status: MsgStatusOK,
			Script: &gctrpc.GCTScript{
				Name:    v.(*gctscript.VM).ShortName(),
				UUID:    v.(*gctscript.VM).ID.String(),
				Path:    v.(*gctscript.VM).Path,
				NextRun: v.(*gctscript.VM).NextRun.String(),
			},
		}
		data, err := v.(*gctscript.VM).Read()
		if err != nil {
			return nil, err
		}
		resp.Data = string(data)
		return resp, nil
	}
	return &gctrpc.GCTScriptQueryResponse{Status: MsgStatusError, Data: "UUID not found"}, nil
}

// GCTScriptExecute execute a script
func (s *RPCServer) GCTScriptExecute(_ context.Context, r *gctrpc.GCTScriptExecuteRequest) (*gctrpc.GenericResponse, error) {
	if !s.gctScriptManager.IsRunning() {
		return &gctrpc.GenericResponse{Status: gctscript.ErrScriptingDisabled.Error()}, nil
	}

	if r.Script.Path == "" {
		r.Script.Path = gctscript.ScriptPath
	}

	gctVM := s.gctScriptManager.New()
	if gctVM == nil {
		return &gctrpc.GenericResponse{Status: MsgStatusError, Data: "unable to create VM instance"}, nil
	}

	script := filepath.Join(r.Script.Path, r.Script.Name)
	if err := gctVM.Load(script); err != nil {
		return &gctrpc.GenericResponse{ // nolint:nilerr // error is returned in the generic response
			Status: MsgStatusError,
			Data:   err.Error(),
		}, nil
	}

	go gctVM.CompileAndRun()

	return &gctrpc.GenericResponse{
		Status: MsgStatusOK,
		Data:   gctVM.ShortName() + " (" + gctVM.ID.String() + ") executed",
	}, nil
}

// GCTScriptStop terminate a running script
func (s *RPCServer) GCTScriptStop(_ context.Context, r *gctrpc.GCTScriptStopRequest) (*gctrpc.GenericResponse, error) {
	if !s.gctScriptManager.IsRunning() {
		return &gctrpc.GenericResponse{Status: gctscript.ErrScriptingDisabled.Error()}, nil
	}

	UUID, err := uuid.FromString(r.Script.UUID)
	if err != nil {
		return &gctrpc.GenericResponse{Status: MsgStatusError, Data: err.Error()}, nil // nolint:nilerr // error is returned in the generic response
	}

	if v, f := gctscript.AllVMSync.Load(UUID); f {
		err = v.(*gctscript.VM).Shutdown()
		status := " terminated"
		if err != nil {
			status = " " + err.Error()
		}
		return &gctrpc.GenericResponse{Status: MsgStatusOK, Data: v.(*gctscript.VM).ID.String() + status}, nil
	}
	return &gctrpc.GenericResponse{Status: MsgStatusError, Data: "no running script found"}, nil
}

// GCTScriptUpload upload a new script to ScriptPath
func (s *RPCServer) GCTScriptUpload(_ context.Context, r *gctrpc.GCTScriptUploadRequest) (*gctrpc.GenericResponse, error) {
	if !s.gctScriptManager.IsRunning() {
		return &gctrpc.GenericResponse{Status: gctscript.ErrScriptingDisabled.Error()}, nil
	}

	fPath := filepath.Join(gctscript.ScriptPath, r.ScriptName)
	var fPathExits = fPath
	if filepath.Ext(fPath) == ".zip" {
		fPathExits = fPathExits[0 : len(fPathExits)-4]
	}

	if s, err := os.Stat(fPathExits); !os.IsNotExist(err) {
		if !r.Overwrite {
			return nil, fmt.Errorf("%s script found and overwrite set to false", r.ScriptName)
		}
		f := filepath.Join(gctscript.ScriptPath, "version_history")
		err = os.MkdirAll(f, 0770)
		if err != nil {
			return nil, err
		}
		timeString := strconv.FormatInt(time.Now().UnixNano(), 10)
		renamedFile := filepath.Join(f, timeString+"-"+filepath.Base(fPathExits))
		if s.IsDir() {
			err = archive.Zip(fPathExits, renamedFile+".zip")
			if err != nil {
				return nil, err
			}
		} else {
			err = file.Move(fPathExits, renamedFile)
			if err != nil {
				return nil, err
			}
		}
	}

	newFile, err := os.Create(fPath)
	if err != nil {
		return nil, err
	}

	_, err = newFile.Write(r.Data)
	if err != nil {
		return nil, err
	}
	err = newFile.Close()
	if err != nil {
		log.Errorln(log.Global, "Failed to close file handle, archive removal may fail")
	}

	if r.Archived {
		files, errExtract := archive.UnZip(fPath, filepath.Join(gctscript.ScriptPath, r.ScriptName[:len(r.ScriptName)-4]))
		if errExtract != nil {
			log.Errorf(log.Global, "Failed to archive zip file %v", errExtract)
			return &gctrpc.GenericResponse{Status: MsgStatusError, Data: errExtract.Error()}, nil
		}
		var failedFiles []string
		for x := range files {
			err = s.gctScriptManager.Validate(files[x])
			if err != nil {
				failedFiles = append(failedFiles, files[x])
			}
		}
		err = os.Remove(fPath)
		if err != nil {
			return nil, err
		}
		if len(failedFiles) > 0 {
			err = os.RemoveAll(filepath.Join(gctscript.ScriptPath, r.ScriptName[:len(r.ScriptName)-4]))
			if err != nil {
				log.Errorf(log.GCTScriptMgr, "Failed to remove file %v (%v), manual deletion required", filepath.Base(fPath), err)
			}
			return &gctrpc.GenericResponse{Status: gctscript.ErrScriptFailedValidation, Data: strings.Join(failedFiles, ", ")}, nil
		}
	} else {
		err = s.gctScriptManager.Validate(fPath)
		if err != nil {
			errRemove := os.Remove(fPath)
			if errRemove != nil {
				log.Errorf(log.GCTScriptMgr, "Failed to remove file %v, manual deletion required: %v", filepath.Base(fPath), errRemove)
			}
			return &gctrpc.GenericResponse{Status: gctscript.ErrScriptFailedValidation, Data: err.Error()}, nil
		}
	}

	return &gctrpc.GenericResponse{
		Status: MsgStatusOK,
		Data:   fmt.Sprintf("script %s written", newFile.Name()),
	}, nil
}

// GCTScriptReadScript read a script and return contents
func (s *RPCServer) GCTScriptReadScript(_ context.Context, r *gctrpc.GCTScriptReadScriptRequest) (*gctrpc.GCTScriptQueryResponse, error) {
	if !s.gctScriptManager.IsRunning() {
		return &gctrpc.GCTScriptQueryResponse{Status: gctscript.ErrScriptingDisabled.Error()}, nil
	}

	filename := filepath.Join(gctscript.ScriptPath, r.Script.Name)
	if !strings.HasPrefix(filename, filepath.Clean(gctscript.ScriptPath)+string(os.PathSeparator)) {
		return nil, fmt.Errorf("%s: invalid file path", filename)
	}
	data, err := ioutil.ReadFile(filename)
	if err != nil {
		return nil, err
	}

	return &gctrpc.GCTScriptQueryResponse{
		Status: MsgStatusOK,
		Script: &gctrpc.GCTScript{
			Name: filepath.Base(filename),
			Path: filepath.Dir(filename),
		},
		Data: string(data),
	}, nil
}

// GCTScriptListAll lists all scripts inside the default script path
func (s *RPCServer) GCTScriptListAll(context.Context, *gctrpc.GCTScriptListAllRequest) (*gctrpc.GCTScriptStatusResponse, error) {
	if !s.gctScriptManager.IsRunning() {
		return &gctrpc.GCTScriptStatusResponse{Status: gctscript.ErrScriptingDisabled.Error()}, nil
	}

	resp := &gctrpc.GCTScriptStatusResponse{}
	err := filepath.Walk(gctscript.ScriptPath,
		func(path string, info os.FileInfo, err error) error {
			if err != nil {
				return err
			}
			if filepath.Ext(path) == common.GctExt {
				resp.Scripts = append(resp.Scripts, &gctrpc.GCTScript{
					Name: path,
				})
			}
			return nil
		})
	if err != nil {
		return nil, err
	}

	return resp, nil
}

// GCTScriptStopAll stops all running scripts
func (s *RPCServer) GCTScriptStopAll(context.Context, *gctrpc.GCTScriptStopAllRequest) (*gctrpc.GenericResponse, error) {
	if !s.gctScriptManager.IsRunning() {
		return &gctrpc.GenericResponse{Status: gctscript.ErrScriptingDisabled.Error()}, nil
	}

	err := s.gctScriptManager.ShutdownAll()
	if err != nil {
		return &gctrpc.GenericResponse{Status: "error", Data: err.Error()}, nil // nolint:nilerr // error is returned in the generic response
	}

	return &gctrpc.GenericResponse{
		Status: MsgStatusOK,
		Data:   "all running scripts have been stopped",
	}, nil
}

// GCTScriptAutoLoadToggle adds or removes an entry to the autoload list
func (s *RPCServer) GCTScriptAutoLoadToggle(_ context.Context, r *gctrpc.GCTScriptAutoLoadRequest) (*gctrpc.GenericResponse, error) {
	if !s.gctScriptManager.IsRunning() {
		return &gctrpc.GenericResponse{Status: gctscript.ErrScriptingDisabled.Error()}, nil
	}

	if r.Status {
		err := s.gctScriptManager.Autoload(r.Script, true)
		if err != nil {
			// nolint:nilerr // error is returned in the generic response
			return &gctrpc.GenericResponse{Status: "error", Data: err.Error()}, nil
		}
		return &gctrpc.GenericResponse{Status: "success", Data: "script " + r.Script + " removed from autoload list"}, nil
	}

	err := s.gctScriptManager.Autoload(r.Script, false)
	if err != nil {
		return &gctrpc.GenericResponse{Status: "error", Data: err.Error()}, nil // nolint:nilerr // error is returned in the generic response
	}
	return &gctrpc.GenericResponse{Status: "success", Data: "script " + r.Script + " added to autoload list"}, nil
}

// SetExchangeAsset enables or disables an exchanges asset type
func (s *RPCServer) SetExchangeAsset(_ context.Context, r *gctrpc.SetExchangeAssetRequest) (*gctrpc.GenericResponse, error) {
	exch, err := s.GetExchangeByName(r.Exchange)
	if err != nil {
		return nil, err
	}

	exchCfg, err := s.Config.GetExchangeConfig(r.Exchange)
	if err != nil {
		return nil, err
	}

	base := exch.GetBase()
	if base == nil {
		return nil, errExchangeBaseNotFound
	}

	if r.Asset == "" {
		return nil, errors.New("asset type must be specified")
	}

	a, err := asset.New(r.Asset)
	if err != nil {
		return nil, err
	}

	err = base.CurrencyPairs.SetAssetEnabled(a, r.Enable)
	if err != nil {
		return nil, err
	}
	err = exchCfg.CurrencyPairs.SetAssetEnabled(a, r.Enable)
	if err != nil {
		return nil, err
	}

	return &gctrpc.GenericResponse{Status: MsgStatusSuccess}, nil
}

// SetAllExchangePairs enables or disables an exchanges pairs
func (s *RPCServer) SetAllExchangePairs(_ context.Context, r *gctrpc.SetExchangeAllPairsRequest) (*gctrpc.GenericResponse, error) {
	exch, err := s.GetExchangeByName(r.Exchange)
	if err != nil {
		return nil, err
	}

	exchCfg, err := s.Config.GetExchangeConfig(r.Exchange)
	if err != nil {
		return nil, err
	}

	base := exch.GetBase()
	if base == nil {
		return nil, errExchangeBaseNotFound
	}

	assets := base.CurrencyPairs.GetAssetTypes(false)

	if r.Enable {
		for i := range assets {
			var pairs currency.Pairs
			pairs, err = base.CurrencyPairs.GetPairs(assets[i], false)
			if err != nil {
				return nil, err
			}
			exchCfg.CurrencyPairs.StorePairs(assets[i], pairs, true)
			base.CurrencyPairs.StorePairs(assets[i], pairs, true)
		}
	} else {
		for i := range assets {
			exchCfg.CurrencyPairs.StorePairs(assets[i], nil, true)
			base.CurrencyPairs.StorePairs(assets[i], nil, true)
		}
	}

	if exch.IsWebsocketEnabled() && base.Websocket.IsConnected() {
		err = exch.FlushWebsocketChannels()
		if err != nil {
			return nil, err
		}
	}

	return &gctrpc.GenericResponse{Status: MsgStatusSuccess}, nil
}

// UpdateExchangeSupportedPairs forces an update of the supported pairs which
// will update the available pairs list and remove any assets that are disabled
// by the exchange
func (s *RPCServer) UpdateExchangeSupportedPairs(ctx context.Context, r *gctrpc.UpdateExchangeSupportedPairsRequest) (*gctrpc.GenericResponse, error) {
	exch, err := s.GetExchangeByName(r.Exchange)
	if err != nil {
		return nil, err
	}

	base := exch.GetBase() // nolint:ifshort,nolintlint // false positive and triggers only on Windows
	if base == nil {
		return nil, errExchangeBaseNotFound
	}

	if !base.GetEnabledFeatures().AutoPairUpdates {
		return nil,
			errors.New("cannot auto pair update for exchange, a manual update is needed")
	}

	err = exch.UpdateTradablePairs(ctx, false)
	if err != nil {
		return nil, err
	}

	if exch.IsWebsocketEnabled() {
		err = exch.FlushWebsocketChannels()
		if err != nil {
			return nil, err
		}
	}
	return &gctrpc.GenericResponse{Status: MsgStatusSuccess}, nil
}

// GetExchangeAssets returns the supported asset types
func (s *RPCServer) GetExchangeAssets(_ context.Context, r *gctrpc.GetExchangeAssetsRequest) (*gctrpc.GetExchangeAssetsResponse, error) {
	exch, err := s.GetExchangeByName(r.Exchange)
	if err != nil {
		return nil, err
	}

	return &gctrpc.GetExchangeAssetsResponse{
		Assets: exch.GetAssetTypes(false).JoinToString(","),
	}, nil
}

// WebsocketGetInfo returns websocket connection information
func (s *RPCServer) WebsocketGetInfo(_ context.Context, r *gctrpc.WebsocketGetInfoRequest) (*gctrpc.WebsocketGetInfoResponse, error) {
	exch, err := s.GetExchangeByName(r.Exchange)
	if err != nil {
		return nil, err
	}

	w, err := exch.GetWebsocket()
	if err != nil {
		return nil, err
	}

	return &gctrpc.WebsocketGetInfoResponse{
		Exchange:      exch.GetName(),
		Supported:     exch.SupportsWebsocket(),
		Enabled:       exch.IsWebsocketEnabled(),
		Authenticated: w.CanUseAuthenticatedEndpoints(),
		RunningUrl:    w.GetWebsocketURL(),
		ProxyAddress:  w.GetProxyAddress(),
	}, nil
}

// WebsocketSetEnabled enables or disables the websocket client
func (s *RPCServer) WebsocketSetEnabled(_ context.Context, r *gctrpc.WebsocketSetEnabledRequest) (*gctrpc.GenericResponse, error) {
	exch, err := s.GetExchangeByName(r.Exchange)
	if err != nil {
		return nil, err
	}

	w, err := exch.GetWebsocket()
	if err != nil {
		return nil, fmt.Errorf("websocket not supported for exchange %s", r.Exchange)
	}

	exchCfg, err := s.Config.GetExchangeConfig(r.Exchange)
	if err != nil {
		return nil, err
	}

	if r.Enable {
		err = w.Enable()
		if err != nil {
			return nil, err
		}

		exchCfg.Features.Enabled.Websocket = true
		return &gctrpc.GenericResponse{Status: MsgStatusSuccess, Data: "websocket enabled"}, nil
	}

	err = w.Disable()
	if err != nil {
		return nil, err
	}
	exchCfg.Features.Enabled.Websocket = false
	return &gctrpc.GenericResponse{Status: MsgStatusSuccess, Data: "websocket disabled"}, nil
}

// WebsocketGetSubscriptions returns websocket subscription analysis
func (s *RPCServer) WebsocketGetSubscriptions(_ context.Context, r *gctrpc.WebsocketGetSubscriptionsRequest) (*gctrpc.WebsocketGetSubscriptionsResponse, error) {
	exch, err := s.GetExchangeByName(r.Exchange)
	if err != nil {
		return nil, err
	}

	w, err := exch.GetWebsocket()
	if err != nil {
		return nil, fmt.Errorf("websocket not supported for exchange %s", r.Exchange)
	}

	payload := new(gctrpc.WebsocketGetSubscriptionsResponse)
	payload.Exchange = exch.GetName()
	subs := w.GetSubscriptions()
	for i := range subs {
		params, err := json.Marshal(subs[i].Params)
		if err != nil {
			return nil, err
		}
		payload.Subscriptions = append(payload.Subscriptions,
			&gctrpc.WebsocketSubscription{
				Channel:  subs[i].Channel,
				Currency: subs[i].Currency.String(),
				Asset:    subs[i].Asset.String(),
				Params:   string(params),
			})
	}
	return payload, nil
}

// WebsocketSetProxy sets client websocket connection proxy
func (s *RPCServer) WebsocketSetProxy(_ context.Context, r *gctrpc.WebsocketSetProxyRequest) (*gctrpc.GenericResponse, error) {
	exch, err := s.GetExchangeByName(r.Exchange)
	if err != nil {
		return nil, err
	}

	w, err := exch.GetWebsocket()
	if err != nil {
		return nil, fmt.Errorf("websocket not supported for exchange %s", r.Exchange)
	}

	err = w.SetProxyAddress(r.Proxy)
	if err != nil {
		return nil, err
	}
	return &gctrpc.GenericResponse{Status: MsgStatusSuccess,
		Data: fmt.Sprintf("new proxy has been set [%s] for %s websocket connection",
			r.Exchange,
			r.Proxy)}, nil
}

// WebsocketSetURL sets exchange websocket client connection URL
func (s *RPCServer) WebsocketSetURL(_ context.Context, r *gctrpc.WebsocketSetURLRequest) (*gctrpc.GenericResponse, error) {
	exch, err := s.GetExchangeByName(r.Exchange)
	if err != nil {
		return nil, err
	}

	w, err := exch.GetWebsocket()
	if err != nil {
		return nil, fmt.Errorf("websocket not supported for exchange %s", r.Exchange)
	}

	err = w.SetWebsocketURL(r.Url, false, true)
	if err != nil {
		return nil, err
	}
	return &gctrpc.GenericResponse{Status: MsgStatusSuccess,
		Data: fmt.Sprintf("new URL has been set [%s] for %s websocket connection",
			r.Exchange,
			r.Url)}, nil
}

// GetSavedTrades returns trades from the database
func (s *RPCServer) GetSavedTrades(_ context.Context, r *gctrpc.GetSavedTradesRequest) (*gctrpc.SavedTradesResponse, error) {
	if r.End == "" || r.Start == "" || r.Exchange == "" || r.Pair == nil || r.AssetType == "" || r.Pair.String() == "" {
		return nil, errInvalidArguments
	}

	p := currency.Pair{
		Delimiter: r.Pair.Delimiter,
		Base:      currency.NewCode(r.Pair.Base),
		Quote:     currency.NewCode(r.Pair.Quote),
	}

	a, err := asset.New(r.AssetType)
	if err != nil {
		return nil, err
	}

	exch, err := s.GetExchangeByName(r.Exchange)
	if err != nil {
		return nil, err
	}

	err = checkParams(r.Exchange, exch, a, p)
	if err != nil {
		return nil, err
	}

	start, err := time.Parse(common.SimpleTimeFormat, r.Start)
	if err != nil {
		return nil, fmt.Errorf("%w cannot parse start time %v", errInvalidTimes, err)
	}
	end, err := time.Parse(common.SimpleTimeFormat, r.End)
	if err != nil {
		return nil, fmt.Errorf("%w cannot parse end time %v", errInvalidTimes, err)
	}
	err = common.StartEndTimeCheck(start, end)
	if err != nil {
		return nil, err
	}
	var trades []trade.Data
	trades, err = trade.GetTradesInRange(r.Exchange, r.AssetType, r.Pair.Base, r.Pair.Quote, start, end)
	if err != nil {
		return nil, err
	}
	resp := &gctrpc.SavedTradesResponse{
		ExchangeName: r.Exchange,
		Asset:        r.AssetType,
		Pair:         r.Pair,
	}
	for i := range trades {
		resp.Trades = append(resp.Trades, &gctrpc.SavedTrades{
			Price:     trades[i].Price,
			Amount:    trades[i].Amount,
			Side:      trades[i].Side.String(),
			Timestamp: trades[i].Timestamp.In(time.UTC).Format(common.SimpleTimeFormatWithTimezone),
			TradeId:   trades[i].TID,
		})
	}
	if len(resp.Trades) == 0 {
		return nil, fmt.Errorf("request for %v %v trade data between %v and %v and returned no results", r.Exchange, r.AssetType, r.Start, r.End)
	}
	return resp, nil
}

// ConvertTradesToCandles converts trades to candles using the interval requested
// returns the data too for extra fun scrutiny
func (s *RPCServer) ConvertTradesToCandles(_ context.Context, r *gctrpc.ConvertTradesToCandlesRequest) (*gctrpc.GetHistoricCandlesResponse, error) {
	if r.End == "" || r.Start == "" || r.Exchange == "" || r.Pair == nil || r.AssetType == "" || r.Pair.String() == "" || r.TimeInterval == 0 {
		return nil, errInvalidArguments
	}
	start, err := time.Parse(common.SimpleTimeFormat, r.Start)
	if err != nil {
		return nil, fmt.Errorf("%w cannot parse start time %v", errInvalidTimes, err)
	}
	end, err := time.Parse(common.SimpleTimeFormat, r.End)
	if err != nil {
		return nil, fmt.Errorf("%w cannot parse end time %v", errInvalidTimes, err)
	}
	err = common.StartEndTimeCheck(start, end)
	if err != nil {
		return nil, err
	}
	p := currency.Pair{
		Delimiter: r.Pair.Delimiter,
		Base:      currency.NewCode(r.Pair.Base),
		Quote:     currency.NewCode(r.Pair.Quote),
	}

	a, err := asset.New(r.AssetType)
	if err != nil {
		return nil, err
	}

	exch, err := s.GetExchangeByName(r.Exchange)
	if err != nil {
		return nil, err
	}

	err = checkParams(r.Exchange, exch, a, p)
	if err != nil {
		return nil, err
	}

	var trades []trade.Data
	trades, err = trade.GetTradesInRange(r.Exchange, r.AssetType, r.Pair.Base, r.Pair.Quote, start, end)
	if err != nil {
		return nil, err
	}
	if len(trades) == 0 {
		return nil, errNoTrades
	}
	interval := kline.Interval(r.TimeInterval)
	var klineItem kline.Item
	klineItem, err = trade.ConvertTradesToCandles(interval, trades...)
	if err != nil {
		return nil, err
	}
	if len(klineItem.Candles) == 0 {
		return nil, fmt.Errorf("no candles generated from trades")
	}

	resp := &gctrpc.GetHistoricCandlesResponse{
		Exchange: r.Exchange,
		Pair:     r.Pair,
		Start:    r.Start,
		End:      r.End,
		Interval: interval.String(),
	}
	for i := range klineItem.Candles {
		resp.Candle = append(resp.Candle, &gctrpc.Candle{
			Time:   klineItem.Candles[i].Time.In(time.UTC).Format(common.SimpleTimeFormatWithTimezone),
			Low:    klineItem.Candles[i].Low,
			High:   klineItem.Candles[i].High,
			Open:   klineItem.Candles[i].Open,
			Close:  klineItem.Candles[i].Close,
			Volume: klineItem.Candles[i].Volume,
		})
	}

	if r.Sync {
		_, err = kline.StoreInDatabase(&klineItem, r.Force)
		if err != nil {
			return nil, err
		}
	}

	return resp, nil
}

// FindMissingSavedCandleIntervals is used to help determine what candle data is missing
func (s *RPCServer) FindMissingSavedCandleIntervals(_ context.Context, r *gctrpc.FindMissingCandlePeriodsRequest) (*gctrpc.FindMissingIntervalsResponse, error) {
	if r.End == "" || r.Start == "" || r.ExchangeName == "" || r.Pair == nil || r.AssetType == "" || r.Pair.String() == "" || r.Interval <= 0 {
		return nil, errInvalidArguments
	}
	p := currency.Pair{
		Delimiter: r.Pair.Delimiter,
		Base:      currency.NewCode(r.Pair.Base),
		Quote:     currency.NewCode(r.Pair.Quote),
	}

	a, err := asset.New(r.AssetType)
	if err != nil {
		return nil, err
	}

	exch, err := s.GetExchangeByName(r.ExchangeName)
	if err != nil {
		return nil, err
	}

	err = checkParams(r.ExchangeName, exch, a, p)
	if err != nil {
		return nil, err
	}

	start, err := time.Parse(common.SimpleTimeFormat, r.Start)
	if err != nil {
		return nil, fmt.Errorf("%w cannot parse start time %v", errInvalidTimes, err)
	}
	end, err := time.Parse(common.SimpleTimeFormat, r.End)
	if err != nil {
		return nil, fmt.Errorf("%w cannot parse end time %v", errInvalidTimes, err)
	}
	err = common.StartEndTimeCheck(start, end)
	if err != nil {
		return nil, err
	}
	klineItem, err := kline.LoadFromDatabase(
		r.ExchangeName,
		p,
		a,
		kline.Interval(r.Interval),
		start,
		end,
	)
	if err != nil {
		return nil, err
	}
	resp := &gctrpc.FindMissingIntervalsResponse{
		ExchangeName:   r.ExchangeName,
		AssetType:      r.AssetType,
		Pair:           r.Pair,
		MissingPeriods: []string{},
	}
	var candleTimes []time.Time
	for i := range klineItem.Candles {
		candleTimes = append(candleTimes, klineItem.Candles[i].Time)
	}
	var ranges []timeperiods.TimeRange
	ranges, err = timeperiods.FindTimeRangesContainingData(start, end, klineItem.Interval.Duration(), candleTimes)
	if err != nil {
		return nil, err
	}
	foundCount := 0
	for i := range ranges {
		if !ranges[i].HasDataInRange {
			resp.MissingPeriods = append(resp.MissingPeriods,
				ranges[i].StartOfRange.UTC().Format(common.SimpleTimeFormatWithTimezone)+
					" - "+
					ranges[i].EndOfRange.UTC().Format(common.SimpleTimeFormatWithTimezone))
		} else {
			foundCount++
		}
	}

	if len(resp.MissingPeriods) == 0 {
		resp.Status = fmt.Sprintf("no missing candles found between %v and %v",
			r.Start,
			r.End,
		)
	} else {
		resp.Status = fmt.Sprintf("Found %v candles. Missing %v candles in requested timeframe starting %v ending %v",
			foundCount,
			len(resp.MissingPeriods),
			start.In(time.UTC).Format(common.SimpleTimeFormatWithTimezone),
			end.In(time.UTC).Format(common.SimpleTimeFormatWithTimezone))
	}

	return resp, nil
}

// FindMissingSavedTradeIntervals is used to help determine what trade data is missing
func (s *RPCServer) FindMissingSavedTradeIntervals(_ context.Context, r *gctrpc.FindMissingTradePeriodsRequest) (*gctrpc.FindMissingIntervalsResponse, error) {
	if r.End == "" || r.Start == "" || r.ExchangeName == "" || r.Pair == nil || r.AssetType == "" || r.Pair.String() == "" {
		return nil, errInvalidArguments
	}
	p := currency.Pair{
		Delimiter: r.Pair.Delimiter,
		Base:      currency.NewCode(r.Pair.Base),
		Quote:     currency.NewCode(r.Pair.Quote),
	}

	a, err := asset.New(r.AssetType)
	if err != nil {
		return nil, err
	}

	exch, err := s.GetExchangeByName(r.ExchangeName)
	if err != nil {
		return nil, err
	}

	err = checkParams(r.ExchangeName, exch, a, p)
	if err != nil {
		return nil, err
	}
	start, err := time.Parse(common.SimpleTimeFormat, r.Start)
	if err != nil {
		return nil, fmt.Errorf("%w cannot parse start time %v", errInvalidTimes, err)
	}
	end, err := time.Parse(common.SimpleTimeFormat, r.End)
	if err != nil {
		return nil, fmt.Errorf("%w cannot parse end time %v", errInvalidTimes, err)
	}
	err = common.StartEndTimeCheck(start, end)
	if err != nil {
		return nil, err
	}
	start = start.Truncate(time.Hour)
	end = end.Truncate(time.Hour)

	intervalMap := make(map[time.Time]bool)
	iterationTime := start
	for iterationTime.Before(end) {
		intervalMap[iterationTime] = false
		iterationTime = iterationTime.Add(time.Hour)
	}

	var trades []trade.Data
	trades, err = trade.GetTradesInRange(
		r.ExchangeName,
		r.AssetType,
		r.Pair.Base,
		r.Pair.Quote,
		start,
		end,
	)
	if err != nil {
		return nil, err
	}
	resp := &gctrpc.FindMissingIntervalsResponse{
		ExchangeName:   r.ExchangeName,
		AssetType:      r.AssetType,
		Pair:           r.Pair,
		MissingPeriods: []string{},
	}
	var tradeTimes []time.Time
	for i := range trades {
		tradeTimes = append(tradeTimes, trades[i].Timestamp)
	}
	var ranges []timeperiods.TimeRange
	ranges, err = timeperiods.FindTimeRangesContainingData(start, end, time.Hour, tradeTimes)
	if err != nil {
		return nil, err
	}
	foundCount := 0
	for i := range ranges {
		if !ranges[i].HasDataInRange {
			resp.MissingPeriods = append(resp.MissingPeriods,
				ranges[i].StartOfRange.UTC().Format(common.SimpleTimeFormatWithTimezone)+
					" - "+
					ranges[i].EndOfRange.UTC().Format(common.SimpleTimeFormatWithTimezone))
		} else {
			foundCount++
		}
	}

	if len(resp.MissingPeriods) == 0 {
		resp.Status = fmt.Sprintf("no missing periods found between %v and %v",
			r.Start,
			r.End,
		)
	} else {
		resp.Status = fmt.Sprintf("Found %v periods. Missing %v periods between %v and %v",
			foundCount,
			len(resp.MissingPeriods),
			start.In(time.UTC).Format(common.SimpleTimeFormatWithTimezone),
			end.In(time.UTC).Format(common.SimpleTimeFormatWithTimezone))
	}

	return resp, nil
}

// SetExchangeTradeProcessing allows the setting of exchange trade processing
func (s *RPCServer) SetExchangeTradeProcessing(_ context.Context, r *gctrpc.SetExchangeTradeProcessingRequest) (*gctrpc.GenericResponse, error) {
	exch, err := s.GetExchangeByName(r.Exchange)
	if err != nil {
		return nil, err
	}

	b := exch.GetBase()
	b.SetSaveTradeDataStatus(r.Status)

	return &gctrpc.GenericResponse{
		Status: "success",
	}, nil
}

// GetHistoricTrades returns trades between a set of dates
func (s *RPCServer) GetHistoricTrades(r *gctrpc.GetSavedTradesRequest, stream gctrpc.GoCryptoTrader_GetHistoricTradesServer) error {
	if r.Exchange == "" || r.Pair == nil || r.AssetType == "" || r.Pair.String() == "" {
		return errInvalidArguments
	}
	cp := currency.Pair{
		Delimiter: r.Pair.Delimiter,
		Base:      currency.NewCode(r.Pair.Base),
		Quote:     currency.NewCode(r.Pair.Quote),
	}

	a, err := asset.New(r.AssetType)
	if err != nil {
		return err
	}

	exch, err := s.GetExchangeByName(r.Exchange)
	if err != nil {
		return err
	}

	err = checkParams(r.Exchange, exch, a, cp)
	if err != nil {
		return err
	}
	var trades []trade.Data
	start, err := time.Parse(common.SimpleTimeFormat, r.Start)
	if err != nil {
		return fmt.Errorf("%w cannot parse start time %v", errInvalidTimes, err)
	}
	end, err := time.Parse(common.SimpleTimeFormat, r.End)
	if err != nil {
		return fmt.Errorf("%w cannot parse end time %v", errInvalidTimes, err)
	}
	err = common.StartEndTimeCheck(start, end)
	if err != nil {
		return err
	}
	resp := &gctrpc.SavedTradesResponse{
		ExchangeName: r.Exchange,
		Asset:        r.AssetType,
		Pair:         r.Pair,
	}

	for iterateStartTime := start; iterateStartTime.Before(end); iterateStartTime = iterateStartTime.Add(time.Hour) {
		iterateEndTime := iterateStartTime.Add(time.Hour)
		trades, err = exch.GetHistoricTrades(stream.Context(), cp, a, iterateStartTime, iterateEndTime)
		if err != nil {
			return err
		}
		if len(trades) == 0 {
			continue
		}
		grpcTrades := &gctrpc.SavedTradesResponse{
			ExchangeName: r.Exchange,
			Asset:        r.AssetType,
			Pair:         r.Pair,
		}
		for i := range trades {
			tradeTS := trades[i].Timestamp.In(time.UTC)
			if tradeTS.After(end) {
				break
			}
			grpcTrades.Trades = append(grpcTrades.Trades, &gctrpc.SavedTrades{
				Price:     trades[i].Price,
				Amount:    trades[i].Amount,
				Side:      trades[i].Side.String(),
				Timestamp: tradeTS.Format(common.SimpleTimeFormatWithTimezone),
				TradeId:   trades[i].TID,
			})
		}

		err = stream.Send(grpcTrades)
		if err != nil {
			return err
		}
	}
	return stream.Send(resp)
}

// GetRecentTrades returns trades
func (s *RPCServer) GetRecentTrades(ctx context.Context, r *gctrpc.GetSavedTradesRequest) (*gctrpc.SavedTradesResponse, error) {
	if r.Exchange == "" || r.Pair == nil || r.AssetType == "" || r.Pair.String() == "" {
		return nil, errInvalidArguments
	}
	cp := currency.Pair{
		Delimiter: r.Pair.Delimiter,
		Base:      currency.NewCode(r.Pair.Base),
		Quote:     currency.NewCode(r.Pair.Quote),
	}

	a, err := asset.New(r.AssetType)
	if err != nil {
		return nil, err
	}

	exch, err := s.GetExchangeByName(r.Exchange)
	if err != nil {
		return nil, err
	}

	err = checkParams(r.Exchange, exch, a, cp)
	if err != nil {
		return nil, err
	}
	var trades []trade.Data
	trades, err = exch.GetRecentTrades(ctx, cp, asset.Item(r.AssetType))
	if err != nil {
		return nil, err
	}
	resp := &gctrpc.SavedTradesResponse{
		ExchangeName: r.Exchange,
		Asset:        r.AssetType,
		Pair:         r.Pair,
	}
	for i := range trades {
		resp.Trades = append(resp.Trades, &gctrpc.SavedTrades{
			Price:     trades[i].Price,
			Amount:    trades[i].Amount,
			Side:      trades[i].Side.String(),
			Timestamp: trades[i].Timestamp.In(time.UTC).Format(common.SimpleTimeFormatWithTimezone),
			TradeId:   trades[i].TID,
		})
	}
	if len(resp.Trades) == 0 {
		return nil, fmt.Errorf("request for %v %v trade data and returned no results", r.Exchange, r.AssetType)
	}

	return resp, nil
}

func checkParams(exchName string, e exchange.IBotExchange, a asset.Item, p currency.Pair) error {
	if e == nil {
		return fmt.Errorf("%s %w", exchName, errExchangeNotLoaded)
	}
	if !e.IsEnabled() {
		return fmt.Errorf("%s %w", exchName, errExchangeNotEnabled)
	}
	if a.IsValid() {
		b := e.GetBase()
		if b == nil {
			return fmt.Errorf("%s %w", exchName, errExchangeBaseNotFound)
		}
		err := b.CurrencyPairs.IsAssetEnabled(a)
		if err != nil {
			return fmt.Errorf("%v %w", a, errAssetTypeDisabled)
		}
	}
	if p.IsEmpty() {
		return nil
	}
	enabledPairs, err := e.GetEnabledPairs(a)
	if err != nil {
		return err
	}
	if enabledPairs.Contains(p, true) {
		return nil
	}
	availablePairs, err := e.GetAvailablePairs(a)
	if err != nil {
		return err
	}
	if availablePairs.Contains(p, true) {
		return fmt.Errorf("%v %w", p, errCurrencyNotEnabled)
	}
	return fmt.Errorf("%v %w", p, errCurrencyPairInvalid)
}

func parseMultipleEvents(ret []*withdraw.Response) *gctrpc.WithdrawalEventsByExchangeResponse {
	v := &gctrpc.WithdrawalEventsByExchangeResponse{}
	for x := range ret {
		tempEvent := &gctrpc.WithdrawalEventResponse{
			Id: ret[x].ID.String(),
			Exchange: &gctrpc.WithdrawlExchangeEvent{
				Name:   ret[x].Exchange.Name,
				Id:     ret[x].Exchange.ID,
				Status: ret[x].Exchange.Status,
			},
			Request: &gctrpc.WithdrawalRequestEvent{
				Currency:    ret[x].RequestDetails.Currency.String(),
				Description: ret[x].RequestDetails.Description,
				Amount:      ret[x].RequestDetails.Amount,
				Type:        int32(ret[x].RequestDetails.Type),
			},
		}

		tempEvent.CreatedAt = timestamppb.New(ret[x].CreatedAt)
		if err := tempEvent.CreatedAt.CheckValid(); err != nil {
			log.Errorf(log.Global, "withdrawal parseMultipleEvents CreatedAt: %s", err)
		}
		tempEvent.UpdatedAt = timestamppb.New(ret[x].UpdatedAt)
		if err := tempEvent.UpdatedAt.CheckValid(); err != nil {
			log.Errorf(log.Global, "withdrawal parseMultipleEvents UpdatedAt: %s", err)
		}

		if ret[x].RequestDetails.Type == withdraw.Crypto {
			tempEvent.Request.Crypto = new(gctrpc.CryptoWithdrawalEvent)
			tempEvent.Request.Crypto = &gctrpc.CryptoWithdrawalEvent{
				Address:    ret[x].RequestDetails.Crypto.Address,
				AddressTag: ret[x].RequestDetails.Crypto.AddressTag,
				Fee:        ret[x].RequestDetails.Crypto.FeeAmount,
			}
		} else if ret[x].RequestDetails.Type == withdraw.Fiat {
			if !ret[x].RequestDetails.Fiat.IsEmpty() {
				tempEvent.Request.Fiat = new(gctrpc.FiatWithdrawalEvent)
				tempEvent.Request.Fiat = &gctrpc.FiatWithdrawalEvent{
					BankName:      ret[x].RequestDetails.Fiat.Bank.BankName,
					AccountName:   ret[x].RequestDetails.Fiat.Bank.AccountName,
					AccountNumber: ret[x].RequestDetails.Fiat.Bank.AccountNumber,
					Bsb:           ret[x].RequestDetails.Fiat.Bank.BSBNumber,
					Swift:         ret[x].RequestDetails.Fiat.Bank.SWIFTCode,
					Iban:          ret[x].RequestDetails.Fiat.Bank.IBAN,
				}
			}
		}
		v.Event = append(v.Event, tempEvent)
	}
	return v
}

func parseWithdrawalsHistory(ret []exchange.WithdrawalHistory, exchName string, limit int) *gctrpc.WithdrawalEventsByExchangeResponse {
	v := &gctrpc.WithdrawalEventsByExchangeResponse{}
	for x := range ret {
		if limit > 0 && x >= limit {
			return v
		}

		tempEvent := &gctrpc.WithdrawalEventResponse{
			Id: ret[x].TransferID,
			Exchange: &gctrpc.WithdrawlExchangeEvent{
				Name:   exchName,
				Status: ret[x].Status,
			},
			Request: &gctrpc.WithdrawalRequestEvent{
				Currency:    ret[x].Currency,
				Description: ret[x].Description,
				Amount:      ret[x].Amount,
			},
		}

		tempEvent.UpdatedAt = timestamppb.New(ret[x].Timestamp)
		if err := tempEvent.UpdatedAt.CheckValid(); err != nil {
			log.Errorf(log.Global, "withdrawal parseWithdrawalsHistory UpdatedAt: %s", err)
		}

		tempEvent.Request.Crypto = &gctrpc.CryptoWithdrawalEvent{
			Address: ret[x].CryptoToAddress,
			Fee:     ret[x].Fee,
			TxId:    ret[x].CryptoTxID,
		}

		v.Event = append(v.Event, tempEvent)
	}
	return v
}

func parseSingleEvents(ret *withdraw.Response) *gctrpc.WithdrawalEventsByExchangeResponse {
	tempEvent := &gctrpc.WithdrawalEventResponse{
		Id: ret.ID.String(),
		Exchange: &gctrpc.WithdrawlExchangeEvent{
			Name:   ret.Exchange.Name,
			Id:     ret.Exchange.Name,
			Status: ret.Exchange.Status,
		},
		Request: &gctrpc.WithdrawalRequestEvent{
			Currency:    ret.RequestDetails.Currency.String(),
			Description: ret.RequestDetails.Description,
			Amount:      ret.RequestDetails.Amount,
			Type:        int32(ret.RequestDetails.Type),
		},
	}
	tempEvent.CreatedAt = timestamppb.New(ret.CreatedAt)
	if err := tempEvent.CreatedAt.CheckValid(); err != nil {
		log.Errorf(log.Global, "withdrawal parseSingleEvents CreatedAt %s", err)
	}
	tempEvent.UpdatedAt = timestamppb.New(ret.UpdatedAt)
	if err := tempEvent.UpdatedAt.CheckValid(); err != nil {
		log.Errorf(log.Global, "withdrawal parseSingleEvents UpdatedAt: %s", err)
	}

	if ret.RequestDetails.Type == withdraw.Crypto {
		tempEvent.Request.Crypto = new(gctrpc.CryptoWithdrawalEvent)
		tempEvent.Request.Crypto = &gctrpc.CryptoWithdrawalEvent{
			Address:    ret.RequestDetails.Crypto.Address,
			AddressTag: ret.RequestDetails.Crypto.AddressTag,
			Fee:        ret.RequestDetails.Crypto.FeeAmount,
		}
	} else if ret.RequestDetails.Type == withdraw.Fiat {
		if !ret.RequestDetails.Fiat.IsEmpty() {
			tempEvent.Request.Fiat = new(gctrpc.FiatWithdrawalEvent)
			tempEvent.Request.Fiat = &gctrpc.FiatWithdrawalEvent{
				BankName:      ret.RequestDetails.Fiat.Bank.BankName,
				AccountName:   ret.RequestDetails.Fiat.Bank.AccountName,
				AccountNumber: ret.RequestDetails.Fiat.Bank.AccountNumber,
				Bsb:           ret.RequestDetails.Fiat.Bank.BSBNumber,
				Swift:         ret.RequestDetails.Fiat.Bank.SWIFTCode,
				Iban:          ret.RequestDetails.Fiat.Bank.IBAN,
			}
		}
	}

	return &gctrpc.WithdrawalEventsByExchangeResponse{
		Event: []*gctrpc.WithdrawalEventResponse{tempEvent},
	}
}

// UpsertDataHistoryJob adds or updates a data history job for the data history manager
// It will upsert the entry in the database and allow for the processing of the job
func (s *RPCServer) UpsertDataHistoryJob(_ context.Context, r *gctrpc.UpsertDataHistoryJobRequest) (*gctrpc.UpsertDataHistoryJobResponse, error) {
	if r == nil {
		return nil, errNilRequestData
	}
	a, err := asset.New(r.Asset)
	if err != nil {
		return nil, err
	}

	p := currency.Pair{
		Delimiter: r.Pair.Delimiter,
		Base:      currency.NewCode(r.Pair.Base),
		Quote:     currency.NewCode(r.Pair.Quote),
	}

	e, err := s.GetExchangeByName(r.Exchange)
	if err != nil {
		return nil, err
	}

	err = checkParams(r.Exchange, e, a, p)
	if err != nil {
		return nil, err
	}

	start, err := time.Parse(common.SimpleTimeFormat, r.StartDate)
	if err != nil {
		return nil, fmt.Errorf("%w cannot parse start time %v", errInvalidTimes, err)
	}
	end, err := time.Parse(common.SimpleTimeFormat, r.EndDate)
	if err != nil {
		return nil, fmt.Errorf("%w cannot parse end time %v", errInvalidTimes, err)
	}
	err = common.StartEndTimeCheck(start, end)
	if err != nil {
		return nil, err
	}

	job := DataHistoryJob{
		Nickname:                 r.Nickname,
		Exchange:                 r.Exchange,
		Asset:                    a,
		Pair:                     p,
		StartDate:                start,
		EndDate:                  end,
		Interval:                 kline.Interval(r.Interval),
		RunBatchLimit:            r.BatchSize,
		RequestSizeLimit:         r.RequestSizeLimit,
		DataType:                 dataHistoryDataType(r.DataType),
		MaxRetryAttempts:         r.MaxRetryAttempts,
		Status:                   dataHistoryStatusActive,
		OverwriteExistingData:    r.OverwriteExistingData,
		ConversionInterval:       kline.Interval(r.ConversionInterval),
		DecimalPlaceComparison:   r.DecimalPlaceComparison,
		SecondaryExchangeSource:  r.SecondaryExchangeName,
		IssueTolerancePercentage: r.IssueTolerancePercentage,
		ReplaceOnIssue:           r.ReplaceOnIssue,
		PrerequisiteJobNickname:  r.PrerequisiteJobNickname,
	}

	err = s.dataHistoryManager.UpsertJob(&job, r.InsertOnly)
	if err != nil {
		return nil, err
	}

	result, err := s.dataHistoryManager.GetByNickname(r.Nickname, false)
	if err != nil {
		return nil, fmt.Errorf("%s %w", r.Nickname, err)
	}

	return &gctrpc.UpsertDataHistoryJobResponse{
		JobId:   result.ID.String(),
		Message: "successfully upserted job: " + result.Nickname,
	}, nil
}

// GetDataHistoryJobDetails returns a data history job's details
// can request all data history results with r.FullDetails
func (s *RPCServer) GetDataHistoryJobDetails(_ context.Context, r *gctrpc.GetDataHistoryJobDetailsRequest) (*gctrpc.DataHistoryJob, error) {
	if r == nil {
		return nil, errNilRequestData
	}
	if r.Id == "" && r.Nickname == "" {
		return nil, errNicknameIDUnset
	}
	if r.Nickname != "" && r.Id != "" {
		return nil, errOnlyNicknameOrID
	}
	var (
		result     *DataHistoryJob
		err        error
		jobResults []*gctrpc.DataHistoryJobResult
	)

	if r.Id != "" {
		var id uuid.UUID
		id, err = uuid.FromString(r.Id)
		if err != nil {
			return nil, fmt.Errorf("%s %w", r.Id, err)
		}
		result, err = s.dataHistoryManager.GetByID(id)
		if err != nil {
			return nil, fmt.Errorf("%s %w", r.Id, err)
		}
	} else {
		result, err = s.dataHistoryManager.GetByNickname(r.Nickname, r.FullDetails)
		if err != nil {
			return nil, fmt.Errorf("%s %w", r.Nickname, err)
		}
		if r.FullDetails {
			for _, v := range result.Results {
				for i := range v {
					jobResults = append(jobResults, &gctrpc.DataHistoryJobResult{
						StartDate: v[i].IntervalStartDate.Format(common.SimpleTimeFormat),
						EndDate:   v[i].IntervalEndDate.Format(common.SimpleTimeFormat),
						HasData:   v[i].Status == dataHistoryStatusComplete,
						Message:   v[i].Result,
						RunDate:   v[i].Date.Format(common.SimpleTimeFormat),
					})
				}
			}
		}
	}
	return &gctrpc.DataHistoryJob{
		Id:       result.ID.String(),
		Nickname: result.Nickname,
		Exchange: result.Exchange,
		Asset:    result.Asset.String(),
		Pair: &gctrpc.CurrencyPair{
			Delimiter: result.Pair.Delimiter,
			Base:      result.Pair.Base.String(),
			Quote:     result.Pair.Quote.String(),
		},
		StartDate:                result.StartDate.Format(common.SimpleTimeFormat),
		EndDate:                  result.EndDate.Format(common.SimpleTimeFormat),
		Interval:                 int64(result.Interval.Duration()),
		RequestSizeLimit:         result.RequestSizeLimit,
		MaxRetryAttempts:         result.MaxRetryAttempts,
		BatchSize:                result.RunBatchLimit,
		Status:                   result.Status.String(),
		DataType:                 result.DataType.String(),
		ConversionInterval:       int64(result.ConversionInterval.Duration()),
		OverwriteExistingData:    result.OverwriteExistingData,
		PrerequisiteJobNickname:  result.PrerequisiteJobNickname,
		DecimalPlaceComparison:   result.DecimalPlaceComparison,
		SecondaryExchangeName:    result.SecondaryExchangeSource,
		IssueTolerancePercentage: result.IssueTolerancePercentage,
		ReplaceOnIssue:           result.ReplaceOnIssue,
		JobResults:               jobResults,
	}, nil
}

// GetActiveDataHistoryJobs returns any active data history job details
func (s *RPCServer) GetActiveDataHistoryJobs(_ context.Context, _ *gctrpc.GetInfoRequest) (*gctrpc.DataHistoryJobs, error) {
	jobs, err := s.dataHistoryManager.GetActiveJobs()
	if err != nil {
		return nil, err
	}

	var response []*gctrpc.DataHistoryJob
	for i := range jobs {
		response = append(response, &gctrpc.DataHistoryJob{
			Id:       jobs[i].ID.String(),
			Nickname: jobs[i].Nickname,
			Exchange: jobs[i].Exchange,
			Asset:    jobs[i].Asset.String(),
			Pair: &gctrpc.CurrencyPair{
				Delimiter: jobs[i].Pair.Delimiter,
				Base:      jobs[i].Pair.Base.String(),
				Quote:     jobs[i].Pair.Quote.String(),
			},
			StartDate:                jobs[i].StartDate.Format(common.SimpleTimeFormat),
			EndDate:                  jobs[i].EndDate.Format(common.SimpleTimeFormat),
			Interval:                 int64(jobs[i].Interval.Duration()),
			RequestSizeLimit:         jobs[i].RequestSizeLimit,
			MaxRetryAttempts:         jobs[i].MaxRetryAttempts,
			BatchSize:                jobs[i].RunBatchLimit,
			Status:                   jobs[i].Status.String(),
			DataType:                 jobs[i].DataType.String(),
			ConversionInterval:       int64(jobs[i].ConversionInterval.Duration()),
			OverwriteExistingData:    jobs[i].OverwriteExistingData,
			PrerequisiteJobNickname:  jobs[i].PrerequisiteJobNickname,
			DecimalPlaceComparison:   jobs[i].DecimalPlaceComparison,
			SecondaryExchangeName:    jobs[i].SecondaryExchangeSource,
			IssueTolerancePercentage: jobs[i].IssueTolerancePercentage,
			ReplaceOnIssue:           jobs[i].ReplaceOnIssue,
		})
	}
	return &gctrpc.DataHistoryJobs{Results: response}, nil
}

// GetDataHistoryJobsBetween returns all jobs created between supplied dates
func (s *RPCServer) GetDataHistoryJobsBetween(_ context.Context, r *gctrpc.GetDataHistoryJobsBetweenRequest) (*gctrpc.DataHistoryJobs, error) {
	if r == nil {
		return nil, errNilRequestData
	}
	start, err := time.Parse(common.SimpleTimeFormat, r.StartDate)
	if err != nil {
		return nil, fmt.Errorf("%w cannot parse start time %v", errInvalidTimes, err)
	}
	end, err := time.Parse(common.SimpleTimeFormat, r.EndDate)
	if err != nil {
		return nil, fmt.Errorf("%w cannot parse end time %v", errInvalidTimes, err)
	}
	err = common.StartEndTimeCheck(start.Local(), end)
	if err != nil {
		return nil, err
	}

	jobs, err := s.dataHistoryManager.GetAllJobStatusBetween(start, end)
	if err != nil {
		return nil, err
	}
	var respJobs []*gctrpc.DataHistoryJob
	for i := range jobs {
		respJobs = append(respJobs, &gctrpc.DataHistoryJob{
			Id:       jobs[i].ID.String(),
			Nickname: jobs[i].Nickname,
			Exchange: jobs[i].Exchange,
			Asset:    jobs[i].Asset.String(),
			Pair: &gctrpc.CurrencyPair{
				Delimiter: jobs[i].Pair.Delimiter,
				Base:      jobs[i].Pair.Base.String(),
				Quote:     jobs[i].Pair.Quote.String(),
			},
			StartDate:                jobs[i].StartDate.Format(common.SimpleTimeFormat),
			EndDate:                  jobs[i].EndDate.Format(common.SimpleTimeFormat),
			Interval:                 int64(jobs[i].Interval.Duration()),
			RequestSizeLimit:         jobs[i].RequestSizeLimit,
			MaxRetryAttempts:         jobs[i].MaxRetryAttempts,
			BatchSize:                jobs[i].RunBatchLimit,
			Status:                   jobs[i].Status.String(),
			DataType:                 jobs[i].DataType.String(),
			ConversionInterval:       int64(jobs[i].ConversionInterval.Duration()),
			OverwriteExistingData:    jobs[i].OverwriteExistingData,
			PrerequisiteJobNickname:  jobs[i].PrerequisiteJobNickname,
			DecimalPlaceComparison:   jobs[i].DecimalPlaceComparison,
			SecondaryExchangeName:    jobs[i].SecondaryExchangeSource,
			IssueTolerancePercentage: jobs[i].IssueTolerancePercentage,
			ReplaceOnIssue:           jobs[i].ReplaceOnIssue,
		})
	}
	return &gctrpc.DataHistoryJobs{
		Results: respJobs,
	}, nil
}

// GetDataHistoryJobSummary provides a general look at how a data history job is going with the "resultSummaries" property
func (s *RPCServer) GetDataHistoryJobSummary(_ context.Context, r *gctrpc.GetDataHistoryJobDetailsRequest) (*gctrpc.DataHistoryJob, error) {
	if r == nil {
		return nil, errNilRequestData
	}
	if r.Nickname == "" {
		return nil, fmt.Errorf("get job summary %w", errNicknameUnset)
	}
	job, err := s.dataHistoryManager.GenerateJobSummary(r.Nickname)
	if err != nil {
		return nil, err
	}
	return &gctrpc.DataHistoryJob{
		Nickname: job.Nickname,
		Exchange: job.Exchange,
		Asset:    job.Asset.String(),
		Pair: &gctrpc.CurrencyPair{
			Delimiter: job.Pair.Delimiter,
			Base:      job.Pair.Base.String(),
			Quote:     job.Pair.Quote.String(),
		},
		StartDate:               job.StartDate.Format(common.SimpleTimeFormat),
		EndDate:                 job.EndDate.Format(common.SimpleTimeFormat),
		Interval:                int64(job.Interval.Duration()),
		Status:                  job.Status.String(),
		DataType:                job.DataType.String(),
		ConversionInterval:      int64(job.ConversionInterval.Duration()),
		OverwriteExistingData:   job.OverwriteExistingData,
		PrerequisiteJobNickname: job.PrerequisiteJobNickname,
		ResultSummaries:         job.ResultRanges,
	}, nil
}

// unixTimestamp returns given time in either unix seconds or unix nanoseconds, depending
// on the remoteControl/gRPC/timeInNanoSeconds boolean configuration.
func (s *RPCServer) unixTimestamp(x time.Time) int64 {
	if s.Config.RemoteControl.GRPC.TimeInNanoSeconds {
		return x.UnixNano()
	}
	return x.Unix()
}

// SetDataHistoryJobStatus sets a data history job's status
func (s *RPCServer) SetDataHistoryJobStatus(_ context.Context, r *gctrpc.SetDataHistoryJobStatusRequest) (*gctrpc.GenericResponse, error) {
	if r == nil {
		return nil, errNilRequestData
	}
	if r.Nickname == "" && r.Id == "" {
		return nil, errNicknameIDUnset
	}
	if r.Nickname != "" && r.Id != "" {
		return nil, errOnlyNicknameOrID
	}
	status := "success"
	err := s.dataHistoryManager.SetJobStatus(r.Nickname, r.Id, dataHistoryStatus(r.Status))
	if err != nil {
		log.Error(log.GRPCSys, err)
		status = "failed"
	}

	return &gctrpc.GenericResponse{Status: status}, err
}

// UpdateDataHistoryJobPrerequisite sets or removes a prerequisite job for an existing job
// if the prerequisite job is "", then the relationship is removed
func (s *RPCServer) UpdateDataHistoryJobPrerequisite(_ context.Context, r *gctrpc.UpdateDataHistoryJobPrerequisiteRequest) (*gctrpc.GenericResponse, error) {
	if r == nil {
		return nil, errNilRequestData
	}
	if r.Nickname == "" {
		return nil, errNicknameUnset
	}
	status := "success"
	err := s.dataHistoryManager.SetJobRelationship(r.PrerequisiteJobNickname, r.Nickname)
	if err != nil {
		return nil, err
	}
	if r.PrerequisiteJobNickname == "" {
		return &gctrpc.GenericResponse{Status: status, Data: fmt.Sprintf("Removed prerequisite from job '%v'", r.Nickname)}, nil
	}
	return &gctrpc.GenericResponse{Status: status, Data: fmt.Sprintf("Set job '%v' prerequisite job to '%v' and set status to paused", r.Nickname, r.PrerequisiteJobNickname)}, nil
}

// GetAllFees returns the full fee definitions for an exchange
func (s *RPCServer) GetAllFees(_ context.Context, r *gctrpc.GetAllFeesRequest) (*gctrpc.GetAllFeesResponse, error) {
	exch, err := s.GetExchangeByName(r.Exchange)
	if err != nil {
		return nil, err
	}

	ss, err := exch.GetAllFees()
	if err != nil {
		return nil, err
	}

	var commission []*gctrpc.Commission
	for a, val := range ss.GlobalCommissions {
		commission = append(commission, &gctrpc.Commission{
			Asset:          a.String(),
			Maker:          val.Maker,
			Taker:          val.Taker,
			WorstCaseMaker: val.WorstCaseMaker,
			WorstCaseTaker: val.WorstCaseTaker,
			IsFixedAmount:  val.IsFixedAmount,
		})
	}

	for a, m1 := range ss.PairCommissions {
		for pair, val := range m1 {
			commission = append(commission, &gctrpc.Commission{
				Asset: a.String(),
				Pair: &gctrpc.CurrencyPair{
					Delimiter: currency.DashDelimiter,
					Base:      pair.Base.String(),
					Quote:     pair.Quote.String(),
				},
				Maker:          val.Maker,
				Taker:          val.Taker,
				WorstCaseMaker: val.WorstCaseMaker,
				WorstCaseTaker: val.WorstCaseTaker,
				IsFixedAmount:  val.IsFixedAmount,
			})
		}
	}

	var transferFees []*gctrpc.TransferFees
	for x := range ss.ChainTransfer {
		var fees *gctrpc.TransferFees
		fees, err = addTransferFee(&ss.ChainTransfer[x])
		if err != nil {
			return nil, err
		}
		transferFees = append(transferFees, fees)
	}

	var bankingTransferFees []*gctrpc.TransferFees
	for x := range ss.BankTransfer {
		var fees *gctrpc.TransferFees
		fees, err = addTransferFee(&ss.BankTransfer[x])
		if err != nil {
			return nil, err
		}
		bankingTransferFees = append(bankingTransferFees, fees)
	}
	return &gctrpc.GetAllFeesResponse{
		Commission:    commission,
		Transfers:     transferFees,
		BankTransfers: bankingTransferFees,
	}, nil
}

// addTransferFee adds transfer fee to a list of rpc transfer fees
func addTransferFee(val *fee.Transfer) (*gctrpc.TransferFees, error) {
	rpcOut := &gctrpc.TransferFees{
		Currency:     val.Currency.String(),
		Chain:        val.Chain,
		IsPercentage: val.IsPercentage,
		TransferType: val.BankTransfer.String(),
	}

	if val.Deposit != nil {
		var err error
		rpcOut.DepositEnabled = true
		rpcOut.Deposit, err = val.Deposit.Display()
		if err != nil {
			return nil, err
		}
		if val.MaximumDeposit != nil {
			rpcOut.MaximumDeposit, err = val.MaximumDeposit.Display()
			if err != nil {
				return nil, err
			}
		}
		if val.MinimumDeposit != nil {
			rpcOut.MinimumDeposit, err = val.MinimumDeposit.Display()
			if err != nil {
				return nil, err
			}
		}
	}
	if val.Withdrawal != nil {
		rpcOut.WithdrawalEnabled = true
		var err error
		rpcOut.Withdrawal, err = val.Withdrawal.Display()
		if err != nil {
			return nil, err
		}
		if val.MaximumWithdrawal != nil {
			rpcOut.MaximumWithdrawal, err = val.MaximumWithdrawal.Display()
			if err != nil {
				return nil, err
			}
		}
		if val.MinimumWithdrawal != nil {
			rpcOut.MinimumWithdrawal, err = val.MinimumWithdrawal.Display()
			if err != nil {
				return nil, err
			}
		}
	}
	return rpcOut, nil
}

// SetCommission sets a current commission fee
func (s *RPCServer) SetCommission(_ context.Context, r *gctrpc.SetCommissionRequest) (*gctrpc.GenericResponse, error) {
	exch, err := s.GetExchangeByName(r.Exchange)
	if err != nil {
		return nil, err
	}

	var pair currency.Pair
	if r.Pair != "" {
		pair, err = currency.NewPairFromString(r.Pair)
		if err != nil {
			return nil, err
		}
	}

	err = exch.SetCommissionFee(asset.Item(r.Asset), pair, r.Maker, r.Taker, r.IsFixedAmount)
	if err != nil {
		return nil, err
	}
	return &gctrpc.GenericResponse{Status: MsgStatusSuccess}, nil
}

// SetTransferFee sets transfer fees for an asset
func (s *RPCServer) SetTransferFee(_ context.Context, r *gctrpc.SetTransferFeeRequest) (*gctrpc.GenericResponse, error) {
	exch, err := s.GetExchangeByName(r.Exchange)
	if err != nil {
		return nil, err
	}
	err = exch.SetTransferFee(currency.NewCode(r.Currency),
		r.Chain,
		r.Withdraw,
		r.Deposit,
		r.IsPercentage)
	if err != nil {
		return nil, err
	}
	return &gctrpc.GenericResponse{Status: MsgStatusSuccess}, nil
}

// SetBankTransferFee sets bank transfer fees for an asset
func (s *RPCServer) SetBankTransferFee(_ context.Context, r *gctrpc.SetBankTransferFeeRequest) (*gctrpc.GenericResponse, error) {
	bankType := bank.Transfer(r.BankType)
	err := bankType.Validate()
	if err != nil {
		return nil, err
	}

	exch, err := s.GetExchangeByName(r.Exchange)
	if err != nil {
		return nil, err
	}

	err = exch.SetBankTransferFee(currency.NewCode(r.Currency),
		bank.Transfer(r.BankType),
		r.Withdraw,
		r.Deposit,
		r.IsPercentage)
	if err != nil {
		return nil, err
	}
	return &gctrpc.GenericResponse{Status: MsgStatusSuccess}, nil
}

// CurrencyStateGetAll returns a full snapshot of currency states, whether they
// are able to be withdrawn, deposited or traded on an exchange.
func (s *RPCServer) CurrencyStateGetAll(_ context.Context, r *gctrpc.CurrencyStateGetAllRequest) (*gctrpc.CurrencyStateResponse, error) {
	return s.currencyStateManager.GetAllRPC(r.Exchange)
}

// CurrencyStateWithdraw determines via RPC if the currency code is operational for
// withdrawal from an exchange
func (s *RPCServer) CurrencyStateWithdraw(_ context.Context, r *gctrpc.CurrencyStateWithdrawRequest) (*gctrpc.GenericResponse, error) {
	return s.currencyStateManager.CanWithdrawRPC(r.Exchange,
		currency.NewCode(r.Code),
		asset.Item(r.Asset))
}

// CurrencyStateDeposit determines via RPC if the currency code is operational for
// depositing to an exchange
func (s *RPCServer) CurrencyStateDeposit(_ context.Context, r *gctrpc.CurrencyStateDepositRequest) (*gctrpc.GenericResponse, error) {
	return s.currencyStateManager.CanDepositRPC(r.Exchange,
		currency.NewCode(r.Code),
		asset.Item(r.Asset))
}

// CurrencyStateTrading determines via RPC if the currency code is operational for trading
func (s *RPCServer) CurrencyStateTrading(_ context.Context, r *gctrpc.CurrencyStateTradingRequest) (*gctrpc.GenericResponse, error) {
	return s.currencyStateManager.CanTradeRPC(r.Exchange,
		currency.NewCode(r.Code),
		asset.Item(r.Asset))
}

// CurrencyStateTradingPair determines via RPC if the pair is operational for trading
func (s *RPCServer) CurrencyStateTradingPair(_ context.Context, r *gctrpc.CurrencyStateTradingPairRequest) (*gctrpc.GenericResponse, error) {
	exch, err := s.GetExchangeByName(r.Exchange)
	if err != nil {
		return nil, err
	}

	cp, err := currency.NewPairFromString(r.Pair)
	if err != nil {
		return nil, err
	}

	a := asset.Item(r.Asset)
	err = checkParams(r.Exchange, exch, a, cp)
	if err != nil {
		return nil, err
	}

	err = exch.CanTradePair(cp, a)
	if err != nil {
		return nil, err
	}
	return s.currencyStateManager.CanTradePairRPC(r.Exchange,
		cp,
		asset.Item(r.Asset))
}

// GetFuturesPositions returns pnl positions for an exchange asset pair
func (s *RPCServer) GetFuturesPositions(ctx context.Context, r *gctrpc.GetFuturesPositionsRequest) (*gctrpc.GetFuturesPositionsResponse, error) {
	exch, err := s.GetExchangeByName(r.Exchange)
	if err != nil {
		return nil, err
	}
	cp, err := currency.NewPairFromStrings(r.Pair.Base, r.Pair.Quote)
	if err != nil {
		return nil, err
	}

	a := asset.Item(r.Asset)
	err = checkParams(r.Exchange, exch, a, cp)
	if err != nil {
		return nil, err
	}
	if !a.IsFutures() {
		return nil, fmt.Errorf("%s %w", a, order.ErrNotFuturesAsset)
	}
	var start, end time.Time
	if r.StartDate != "" {
		start, err = time.Parse(common.SimpleTimeFormat, r.StartDate)
		if err != nil {
			return nil, err
		}
	}
	if r.EndDate != "" {
		end, err = time.Parse(common.SimpleTimeFormat, r.EndDate)
		if err != nil {
			return nil, err
		}
	}
	err = common.StartEndTimeCheck(start, end)
	if err != nil && !errors.Is(err, common.ErrDateUnset) {
		return nil, err
	}

	b := exch.GetBase()
	creds, err := b.GetCredentials(ctx)
	if err != nil {
		return nil, err
	}
	var subErr string
	if creds.SubAccount != "" {
		subErr = "for subaccount: " + creds.SubAccount
	}
	orders, err := exch.GetFuturesPositions(ctx, a, cp, start, end)
	if err != nil {
		return nil, fmt.Errorf("%w %v", err, subErr)
	}
	sort.Slice(orders, func(i, j int) bool {
		return orders[i].Date.Before(orders[j].Date)
	})
	if r.Overwrite {
		err = s.OrderManager.ClearFuturesTracking(r.Exchange, a, cp)
		if err != nil {
			return nil, fmt.Errorf("%w %v", err, subErr)
		}
	}
	for i := range orders {
		_, err = s.OrderManager.UpsertOrder(&orders[i])
		if err != nil {
			if !errors.Is(err, order.ErrPositionClosed) {
				return nil, err
			}
		}
	}
	pos, err := s.OrderManager.GetFuturesPositionsForExchange(r.Exchange, a, cp)
	if err != nil {
		return nil, fmt.Errorf("%w %v", err, subErr)
	}
	response := &gctrpc.GetFuturesPositionsResponse{
		SubAccount: creds.SubAccount,
	}
	var totalRealisedPNL, totalUnrealisedPNL decimal.Decimal
	for i := range pos {
		if r.PositionLimit > 0 && len(response.Positions) >= int(r.PositionLimit) {
			break
		}
		if pos[i].Status == order.Open {
			var tick *ticker.Price
			tick, err = exch.FetchTicker(ctx, pos[i].Pair, pos[i].Asset)
			if err != nil {
				return nil, fmt.Errorf("%w when fetching ticker data for %v %v %v", err, pos[i].Exchange, pos[i].Asset, pos[i].Pair)
			}
			pos[i].UnrealisedPNL, err = s.OrderManager.UpdateOpenPositionUnrealisedPNL(pos[i].Exchange, pos[i].Asset, pos[i].Pair, tick.Last, tick.LastUpdated)
			if err != nil {
				return nil, fmt.Errorf("%w when updating unrealised PNL for %v %v %v", err, pos[i].Exchange, pos[i].Asset, pos[i].Pair)
			}
		}
		response.TotalOrders += int64(len(pos[i].Orders))
		details := &gctrpc.FuturePosition{
			Status:        pos[i].Status.String(),
			UnrealisedPNL: pos[i].UnrealisedPNL.String(),
			RealisedPNL:   pos[i].RealisedPNL.String(),
		}
		if !pos[i].UnrealisedPNL.IsZero() {
			details.UnrealisedPNL = pos[i].UnrealisedPNL.String()
		}
		if !pos[i].RealisedPNL.IsZero() {
			details.RealisedPNL = pos[i].RealisedPNL.String()
		}
		if pos[i].LatestDirection != order.UnknownSide {
			details.CurrentDirection = pos[i].LatestDirection.String()
		}
		if len(pos[i].PNLHistory) > 0 {
			details.OpeningDate = pos[i].PNLHistory[0].Time.Format(common.SimpleTimeFormatWithTimezone)
			if pos[i].Status == order.Closed {
				details.ClosingDate = pos[i].PNLHistory[len(pos[i].PNLHistory)-1].Time.Format(common.SimpleTimeFormatWithTimezone)
			}
		}
		totalRealisedPNL = totalRealisedPNL.Add(pos[i].RealisedPNL)
		totalUnrealisedPNL = totalUnrealisedPNL.Add(pos[i].UnrealisedPNL)
		if !r.Verbose {
			response.Positions = append(response.Positions, details)
			continue
		}
		for j := range pos[i].Orders {
			var trades []*gctrpc.TradeHistory
			for k := range pos[i].Orders[j].Trades {
				trades = append(trades, &gctrpc.TradeHistory{
					CreationTime: pos[i].Orders[j].Trades[k].Timestamp.Unix(),
					Id:           pos[i].Orders[j].Trades[k].TID,
					Price:        pos[i].Orders[j].Trades[k].Price,
					Amount:       pos[i].Orders[j].Trades[k].Amount,
					Exchange:     pos[i].Orders[j].Trades[k].Exchange,
					AssetType:    pos[i].Asset.String(),
					OrderSide:    pos[i].Orders[j].Trades[k].Side.String(),
					Fee:          pos[i].Orders[j].Trades[k].Fee,
					Total:        pos[i].Orders[j].Trades[k].Total,
				})
			}
			od := &gctrpc.OrderDetails{
				Exchange:      pos[i].Orders[j].Exchange,
				Id:            pos[i].Orders[j].ID,
				ClientOrderId: pos[i].Orders[j].ClientOrderID,
				BaseCurrency:  pos[i].Orders[j].Pair.Base.String(),
				QuoteCurrency: pos[i].Orders[j].Pair.Quote.String(),
				AssetType:     pos[i].Orders[j].AssetType.String(),
				OrderSide:     pos[i].Orders[j].Side.String(),
				OrderType:     pos[i].Orders[j].Type.String(),
				CreationTime:  pos[i].Orders[j].Date.Unix(),
				Status:        pos[i].Orders[j].Status.String(),
				Price:         pos[i].Orders[j].Price,
				Amount:        pos[i].Orders[j].Amount,
				Fee:           pos[i].Orders[j].Fee,
				Cost:          pos[i].Orders[j].Cost,
				Trades:        trades,
			}
			if pos[i].Orders[j].LastUpdated.After(pos[i].Orders[j].Date) {
				od.UpdateTime = pos[i].Orders[j].LastUpdated.Unix()
			}
			details.Orders = append(details.Orders, od)
		}
		response.Positions = append(response.Positions, details)
	}

	if !totalUnrealisedPNL.IsZero() {
		response.TotalUnrealisedPNL = totalUnrealisedPNL.String()
	}
	if !totalRealisedPNL.IsZero() {
		response.TotalRealisedPNL = totalRealisedPNL.String()
	}
	if !totalUnrealisedPNL.IsZero() && !totalRealisedPNL.IsZero() {
		response.TotalPNL = totalRealisedPNL.Add(totalUnrealisedPNL).String()
	}
	return response, nil
}

// GetCollateral returns the total collateral for an exchange's asset
// as exchanges can scale collateral and represent it in a singular currency,
// a user can opt to include a breakdown by currency
func (s *RPCServer) GetCollateral(ctx context.Context, r *gctrpc.GetCollateralRequest) (*gctrpc.GetCollateralResponse, error) {
	exch, err := s.GetExchangeByName(r.Exchange)
	if err != nil {
		return nil, err
	}

	a := asset.Item(r.Asset)
	err = checkParams(r.Exchange, exch, a, currency.Pair{})
	if err != nil {
		return nil, err
	}
	if !a.IsFutures() {
		return nil, fmt.Errorf("%s %w", a, order.ErrNotFuturesAsset)
	}
	ai, err := exch.FetchAccountInfo(ctx, a)
	if err != nil {
		return nil, err
	}
	var calculators []order.CollateralCalculator
	var acc *account.SubAccount
	var subAccounts []string

	creds, err := exch.GetBase().GetCredentials(ctx)
	if err != nil {
		return nil, err
	}

	for i := range ai.Accounts {
		subAccounts = append(subAccounts, ai.Accounts[i].ID)
		if ai.Accounts[i].ID == "main" && creds.SubAccount == "" {
			acc = &ai.Accounts[i]
			break
		}
		if strings.EqualFold(creds.SubAccount, ai.Accounts[i].ID) {
			acc = &ai.Accounts[i]
			break
		}
	}
	if acc == nil {
		return nil, fmt.Errorf("%w for %s %s and stored credentials - available subaccounts: %s",
			errNoAccountInformation,
			exch.GetName(),
			creds.SubAccount,
			strings.Join(subAccounts, ","))
	}
	var spotPairs currency.Pairs
	if r.CalculateOffline {
		spotPairs, err = exch.GetAvailablePairs(asset.Spot)
		if err != nil {
			return nil, fmt.Errorf("GetCollateral offline calculation error via GetAvailablePairs %s %s", exch.GetName(), err)
		}
	}

	for i := range acc.Currencies {
		total := decimal.NewFromFloat(acc.Currencies[i].Total)
		free := decimal.NewFromFloat(acc.Currencies[i].AvailableWithoutBorrow)
		cal := order.CollateralCalculator{
			CalculateOffline:   r.CalculateOffline,
			CollateralCurrency: acc.Currencies[i].CurrencyName,
			Asset:              a,
			FreeCollateral:     free,
			LockedCollateral:   total.Sub(free),
		}
		if r.CalculateOffline &&
			!acc.Currencies[i].CurrencyName.Equal(currency.USD) {
			var tick *ticker.Price
			tickerCurr := currency.NewPair(acc.Currencies[i].CurrencyName, currency.USD)
			if !spotPairs.Contains(tickerCurr, true) {
				// cannot price currency to calculate collateral
				continue
			}
			tick, err = exch.FetchTicker(ctx, tickerCurr, asset.Spot)
			if err != nil {
				log.Errorf(log.GRPCSys, fmt.Sprintf("GetCollateral offline calculation error via FetchTicker %s %s", exch.GetName(), err))
				continue
			}
			if tick.Last == 0 {
				continue
			}
			cal.USDPrice = decimal.NewFromFloat(tick.Last)
		}
		calculators = append(calculators, cal)
	}

	calc := &order.TotalCollateralCalculator{
		CollateralAssets: calculators,
		CalculateOffline: r.CalculateOffline,
		FetchPositions:   true,
	}

	collateral, err := exch.CalculateTotalCollateral(ctx, calc)
	if err != nil {
		return nil, err
	}

	var collateralDisplayCurrency = " " + collateral.CollateralCurrency.String()
	result := &gctrpc.GetCollateralResponse{
		SubAccount:          creds.SubAccount,
		CollateralCurrency:  collateral.CollateralCurrency.String(),
		AvailableCollateral: collateral.AvailableCollateral.String() + collateralDisplayCurrency,
		UsedCollateral:      collateral.UsedCollateral.String() + collateralDisplayCurrency,
	}
	if !collateral.CollateralContributedByPositiveSpotBalances.IsZero() {
		result.CollateralContributedByPositiveSpotBalances = collateral.CollateralContributedByPositiveSpotBalances.String() + collateralDisplayCurrency
	}
	if !collateral.TotalValueOfPositiveSpotBalances.IsZero() {
		result.TotalValueOfPositiveSpotBalances = collateral.TotalValueOfPositiveSpotBalances.String() + collateralDisplayCurrency
	}
	if !collateral.AvailableMaintenanceCollateral.IsZero() {
		result.MaintenanceCollateral = collateral.AvailableMaintenanceCollateral.String() + collateralDisplayCurrency
	}
	if !collateral.UnrealisedPNL.IsZero() {
		result.UnrealisedPNL = collateral.UnrealisedPNL.String()
	}
	if collateral.UsedBreakdown != nil {
		result.UsedBreakdown = &gctrpc.CollateralUsedBreakdown{}
		if !collateral.UsedBreakdown.LockedInStakes.IsZero() {
			result.UsedBreakdown.LockedInStakes = collateral.UsedBreakdown.LockedInStakes.String() + collateralDisplayCurrency
		}
		if !collateral.UsedBreakdown.LockedInNFTBids.IsZero() {
			result.UsedBreakdown.LockedIn_NFTBids = collateral.UsedBreakdown.LockedInNFTBids.String() + collateralDisplayCurrency
		}
		if !collateral.UsedBreakdown.LockedInFeeVoucher.IsZero() {
			result.UsedBreakdown.LockedInFeeVoucher = collateral.UsedBreakdown.LockedInFeeVoucher.String() + collateralDisplayCurrency
		}
		if !collateral.UsedBreakdown.LockedInSpotMarginFundingOffers.IsZero() {
			result.UsedBreakdown.LockedInSpotMarginFundingOffers = collateral.UsedBreakdown.LockedInSpotMarginFundingOffers.String() + collateralDisplayCurrency
		}
		if !collateral.UsedBreakdown.LockedInSpotOrders.IsZero() {
			result.UsedBreakdown.LockedInSpotOrders = collateral.UsedBreakdown.LockedInSpotOrders.String() + collateralDisplayCurrency
		}
		if !collateral.UsedBreakdown.LockedAsCollateral.IsZero() {
			result.UsedBreakdown.LockedAsCollateral = collateral.UsedBreakdown.LockedAsCollateral.String() + collateralDisplayCurrency
		}
		if !collateral.UsedBreakdown.UsedInPositions.IsZero() {
			result.UsedBreakdown.UsedInFutures = collateral.UsedBreakdown.UsedInPositions.String() + collateralDisplayCurrency
		}
		if !collateral.UsedBreakdown.UsedInSpotMarginBorrows.IsZero() {
			result.UsedBreakdown.UsedInSpotMargin = collateral.UsedBreakdown.UsedInSpotMarginBorrows.String() + collateralDisplayCurrency
		}
	}
	if r.IncludeBreakdown {
		for i := range collateral.BreakdownOfPositions {
			result.PositionBreakdown = append(result.PositionBreakdown, &gctrpc.CollateralByPosition{
				Currency:            collateral.BreakdownOfPositions[i].PositionCurrency.String(),
				Size:                collateral.BreakdownOfPositions[i].Size.String(),
				OpenOrderSize:       collateral.BreakdownOfPositions[i].OpenOrderSize.String(),
				PositionSize:        collateral.BreakdownOfPositions[i].PositionSize.String(),
				MarkPrice:           collateral.BreakdownOfPositions[i].MarkPrice.String() + collateralDisplayCurrency,
				RequiredMargin:      collateral.BreakdownOfPositions[i].RequiredMargin.String(),
				TotalCollateralUsed: collateral.BreakdownOfPositions[i].CollateralUsed.String() + collateralDisplayCurrency,
			})
		}
		for i := range collateral.BreakdownByCurrency {
			if collateral.BreakdownByCurrency[i].TotalFunds.IsZero() && !r.IncludeZeroValues {
				continue
			}
			var originalDisplayCurrency = " " + collateral.BreakdownByCurrency[i].Currency.String()
			cb := &gctrpc.CollateralForCurrency{
				Currency:                    collateral.BreakdownByCurrency[i].Currency.String(),
				ExcludedFromCollateral:      collateral.BreakdownByCurrency[i].SkipContribution,
				TotalFunds:                  collateral.BreakdownByCurrency[i].TotalFunds.String() + originalDisplayCurrency,
				AvailableForUseAsCollateral: collateral.BreakdownByCurrency[i].AvailableForUseAsCollateral.String() + originalDisplayCurrency,
				ApproxFairMarketValue:       collateral.BreakdownByCurrency[i].FairMarketValue.String() + collateralDisplayCurrency,
				Weighting:                   collateral.BreakdownByCurrency[i].Weighting.String(),
				CollateralContribution:      collateral.BreakdownByCurrency[i].CollateralContribution.String() + collateralDisplayCurrency,
				ScaledToCurrency:            collateral.BreakdownByCurrency[i].ScaledCurrency.String(),
			}
			if !collateral.BreakdownByCurrency[i].AdditionalCollateralUsed.IsZero() {
				cb.AdditionalCollateralUsed = collateral.BreakdownByCurrency[i].AdditionalCollateralUsed.String() + collateralDisplayCurrency
			}

			if !collateral.BreakdownByCurrency[i].ScaledUsed.IsZero() {
				cb.FundsInUse = collateral.BreakdownByCurrency[i].ScaledUsed.String() + collateralDisplayCurrency
			}
			if !collateral.BreakdownByCurrency[i].UnrealisedPNL.IsZero() {
				cb.Unrealised_PNL = collateral.BreakdownByCurrency[i].UnrealisedPNL.String() + collateralDisplayCurrency
			}
			if collateral.BreakdownByCurrency[i].ScaledUsedBreakdown != nil {
				breakDownDisplayCurrency := collateralDisplayCurrency
				if collateral.BreakdownByCurrency[i].Weighting.IsZero() && collateral.BreakdownByCurrency[i].FairMarketValue.IsZero() {
					// cannot determine value, show in like currency instead
					breakDownDisplayCurrency = originalDisplayCurrency
				}
				cb.UsedBreakdown = &gctrpc.CollateralUsedBreakdown{}
				if !collateral.BreakdownByCurrency[i].ScaledUsedBreakdown.LockedInStakes.IsZero() {
					cb.UsedBreakdown.LockedInStakes = collateral.BreakdownByCurrency[i].ScaledUsedBreakdown.LockedInStakes.String() + breakDownDisplayCurrency
				}
				if !collateral.BreakdownByCurrency[i].ScaledUsedBreakdown.LockedInNFTBids.IsZero() {
					cb.UsedBreakdown.LockedIn_NFTBids = collateral.BreakdownByCurrency[i].ScaledUsedBreakdown.LockedInNFTBids.String() + breakDownDisplayCurrency
				}
				if !collateral.BreakdownByCurrency[i].ScaledUsedBreakdown.LockedInFeeVoucher.IsZero() {
					cb.UsedBreakdown.LockedInFeeVoucher = collateral.BreakdownByCurrency[i].ScaledUsedBreakdown.LockedInFeeVoucher.String() + breakDownDisplayCurrency
				}
				if !collateral.BreakdownByCurrency[i].ScaledUsedBreakdown.LockedInSpotMarginFundingOffers.IsZero() {
					cb.UsedBreakdown.LockedInSpotMarginFundingOffers = collateral.BreakdownByCurrency[i].ScaledUsedBreakdown.LockedInSpotMarginFundingOffers.String() + breakDownDisplayCurrency
				}
				if !collateral.BreakdownByCurrency[i].ScaledUsedBreakdown.LockedInSpotOrders.IsZero() {
					cb.UsedBreakdown.LockedInSpotOrders = collateral.BreakdownByCurrency[i].ScaledUsedBreakdown.LockedInSpotOrders.String() + breakDownDisplayCurrency
				}
				if !collateral.BreakdownByCurrency[i].ScaledUsedBreakdown.LockedAsCollateral.IsZero() {
					cb.UsedBreakdown.LockedAsCollateral = collateral.BreakdownByCurrency[i].ScaledUsedBreakdown.LockedAsCollateral.String() + breakDownDisplayCurrency
				}
				if !collateral.BreakdownByCurrency[i].ScaledUsedBreakdown.UsedInPositions.IsZero() {
					cb.UsedBreakdown.UsedInFutures = collateral.BreakdownByCurrency[i].ScaledUsedBreakdown.UsedInPositions.String() + breakDownDisplayCurrency
				}
				if !collateral.BreakdownByCurrency[i].ScaledUsedBreakdown.UsedInSpotMarginBorrows.IsZero() {
					cb.UsedBreakdown.UsedInSpotMargin = collateral.BreakdownByCurrency[i].ScaledUsedBreakdown.UsedInSpotMarginBorrows.String() + breakDownDisplayCurrency
				}
			}
			if collateral.BreakdownByCurrency[i].Error != nil {
				cb.Error = collateral.BreakdownByCurrency[i].Error.Error()
			}
			result.CurrencyBreakdown = append(result.CurrencyBreakdown, cb)
		}
	}
	return result, nil
}<|MERGE_RESOLUTION|>--- conflicted
+++ resolved
@@ -1552,13 +1552,8 @@
 		return nil, err
 	}
 
-<<<<<<< HEAD
 	if !exch.IsAuthenticatedRESTSupported() {
-		return nil, exchange.ErrAuthenticatedRequestWithoutCredentialsSet
-=======
-	if !exch.GetAuthenticatedAPISupport(exchange.RestAuthentication) {
 		return nil, fmt.Errorf("%s, %w", r.Exchange, exchange.ErrAuthenticationSupportNotEnabled)
->>>>>>> 1669f1c6
 	}
 
 	result, err := s.GetCryptocurrencyDepositAddressesByExchange(r.Exchange)
@@ -1590,13 +1585,8 @@
 		return nil, err
 	}
 
-<<<<<<< HEAD
 	if !exch.IsAuthenticatedRESTSupported() {
-		return nil, exchange.ErrAuthenticatedRequestWithoutCredentialsSet
-=======
-	if !exch.GetAuthenticatedAPISupport(exchange.RestAuthentication) {
 		return nil, fmt.Errorf("%s, %w", r.Exchange, exchange.ErrAuthenticationSupportNotEnabled)
->>>>>>> 1669f1c6
 	}
 
 	addr, err := s.GetExchangeCryptocurrencyDepositAddress(ctx,
