--- conflicted
+++ resolved
@@ -8,36 +8,6 @@
 	"time"
 
 	exchange "github.com/thrasher-corp/gocryptotrader/exchanges"
-<<<<<<< HEAD
-	"github.com/thrasher-corp/gocryptotrader/exchanges/binance"
-	"github.com/thrasher-corp/gocryptotrader/exchanges/binanceus"
-	"github.com/thrasher-corp/gocryptotrader/exchanges/bitfinex"
-	"github.com/thrasher-corp/gocryptotrader/exchanges/bitflyer"
-	"github.com/thrasher-corp/gocryptotrader/exchanges/bithumb"
-	"github.com/thrasher-corp/gocryptotrader/exchanges/bitmex"
-	"github.com/thrasher-corp/gocryptotrader/exchanges/bitstamp"
-	"github.com/thrasher-corp/gocryptotrader/exchanges/bittrex"
-	"github.com/thrasher-corp/gocryptotrader/exchanges/btcmarkets"
-	"github.com/thrasher-corp/gocryptotrader/exchanges/btse"
-	"github.com/thrasher-corp/gocryptotrader/exchanges/bybit"
-	"github.com/thrasher-corp/gocryptotrader/exchanges/coinbasepro"
-	"github.com/thrasher-corp/gocryptotrader/exchanges/coinut"
-	"github.com/thrasher-corp/gocryptotrader/exchanges/deribit"
-	"github.com/thrasher-corp/gocryptotrader/exchanges/exmo"
-	"github.com/thrasher-corp/gocryptotrader/exchanges/gateio"
-	"github.com/thrasher-corp/gocryptotrader/exchanges/gemini"
-	"github.com/thrasher-corp/gocryptotrader/exchanges/hitbtc"
-	"github.com/thrasher-corp/gocryptotrader/exchanges/huobi"
-	"github.com/thrasher-corp/gocryptotrader/exchanges/itbit"
-	"github.com/thrasher-corp/gocryptotrader/exchanges/kraken"
-	"github.com/thrasher-corp/gocryptotrader/exchanges/lbank"
-	"github.com/thrasher-corp/gocryptotrader/exchanges/okcoin"
-	"github.com/thrasher-corp/gocryptotrader/exchanges/okx"
-	"github.com/thrasher-corp/gocryptotrader/exchanges/poloniex"
-	"github.com/thrasher-corp/gocryptotrader/exchanges/yobit"
-	"github.com/thrasher-corp/gocryptotrader/exchanges/zb"
-=======
->>>>>>> 4c928b49
 	"github.com/thrasher-corp/gocryptotrader/log"
 )
 
@@ -159,72 +129,8 @@
 		return nil, fmt.Errorf("exchange manager: %s %w", name, ErrExchangeAlreadyLoaded)
 	}
 
-<<<<<<< HEAD
-	var exch exchange.IBotExchange
-	switch nameLower {
-	case "binanceus":
-		exch = new(binanceus.Binanceus)
-	case "binance":
-		exch = new(binance.Binance)
-	case "bitfinex":
-		exch = new(bitfinex.Bitfinex)
-	case "bitflyer":
-		exch = new(bitflyer.Bitflyer)
-	case "bithumb":
-		exch = new(bithumb.Bithumb)
-	case "bitmex":
-		exch = new(bitmex.Bitmex)
-	case "bitstamp":
-		exch = new(bitstamp.Bitstamp)
-	case "bittrex":
-		exch = new(bittrex.Bittrex)
-	case "btc markets":
-		exch = new(btcmarkets.BTCMarkets)
-	case "btse":
-		exch = new(btse.BTSE)
-	case "bybit":
-		exch = new(bybit.Bybit)
-	case "coinut":
-		exch = new(coinut.COINUT)
-	case "deribit":
-		exch = new(deribit.Deribit)
-	case "exmo":
-		exch = new(exmo.EXMO)
-	case "coinbasepro":
-		exch = new(coinbasepro.CoinbasePro)
-	case "gateio":
-		exch = new(gateio.Gateio)
-	case "gemini":
-		exch = new(gemini.Gemini)
-	case "hitbtc":
-		exch = new(hitbtc.HitBTC)
-	case "huobi":
-		exch = new(huobi.HUOBI)
-	case "itbit":
-		exch = new(itbit.ItBit)
-	case "kraken":
-		exch = new(kraken.Kraken)
-	case "lbank":
-		exch = new(lbank.Lbank)
-	case "okcoin":
-		exch = new(okcoin.Okcoin)
-	case "okx":
-		exch = new(okx.Okx)
-	case "poloniex":
-		exch = new(poloniex.Poloniex)
-	case "yobit":
-		exch = new(yobit.Yobit)
-	case "zb":
-		exch = new(zb.ZB)
-	default:
-		if m.Builder != nil {
-			return m.Builder.NewExchangeByName(nameLower)
-		}
-		return nil, fmt.Errorf("exchange manager: %s, %w", nameLower, ErrExchangeNotFound)
-=======
 	if m.Builder != nil {
 		return m.Builder.NewExchangeByName(nameLower)
->>>>>>> 4c928b49
 	}
 
 	return NewSupportedExchangeByName(nameLower)
