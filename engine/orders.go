--- conflicted
+++ resolved
@@ -362,11 +362,10 @@
 	if exch == nil {
 		return nil, ErrExchangeNotFound
 	}
-<<<<<<< HEAD
 
 	// Checks for exchange min max limits for order amounts before order
 	// execution can occur
-	err := exch.CheckOrderExecutionLimits(newOrder.AssetType,
+	err = exch.CheckOrderExecutionLimits(newOrder.AssetType,
 		newOrder.Pair,
 		newOrder.Price,
 		newOrder.Amount,
@@ -378,9 +377,6 @@
 	}
 
 	result, err := exch.SubmitOrder(newOrder)
-=======
-	var result order.SubmitResponse
-	result, err = exch.SubmitOrder(newOrder)
 	if err != nil {
 		return nil, err
 	}
@@ -392,7 +388,6 @@
 // but does not touch live endpoints
 func (o *orderManager) SubmitFakeOrder(newOrder *order.Submit, resultingOrder order.SubmitResponse) (*orderSubmitResponse, error) {
 	err := o.validate(newOrder)
->>>>>>> 46f71952
 	if err != nil {
 		return nil, err
 	}
@@ -400,7 +395,6 @@
 	if exch == nil {
 		return nil, ErrExchangeNotFound
 	}
-
 	return o.processSubmittedOrder(newOrder, resultingOrder)
 }
 
