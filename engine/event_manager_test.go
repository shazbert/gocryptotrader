--- conflicted
+++ resolved
@@ -282,11 +282,7 @@
 	if err != nil {
 		t.Fatal(err)
 	}
-<<<<<<< HEAD
-	conf, err := exch.GetDefaultConfig(context.Background(), exch)
-=======
 	conf, err := exchange.GetDefaultConfig(context.Background(), exch)
->>>>>>> 9657a570
 	if err != nil {
 		t.Error(err)
 	}
