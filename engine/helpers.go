--- conflicted
+++ resolved
@@ -59,11 +59,8 @@
 		WebsocketName:                 bot.Settings.EnableWebsocketRPC,
 		dispatch.Name:                 dispatch.IsRunning(),
 		dataHistoryManagerName:        bot.dataHistoryManager.IsRunning(),
-<<<<<<< HEAD
 		FeeManagerName:                bot.feeManager.IsRunning(),
-=======
 		CurrencyStateManagementName:   bot.currencyStateManager.IsRunning(),
->>>>>>> 5dfbbf84
 	}
 }
 
@@ -269,33 +266,32 @@
 			return bot.gctScriptManager.Start(&bot.ServicesWG)
 		}
 		return bot.gctScriptManager.Stop()
-<<<<<<< HEAD
 	case strings.ToLower(FeeManagerName):
 		if enable {
 			if bot.feeManager == nil {
 				bot.feeManager, err = SetupFeeManager(
 					bot.Config.FeeManager.Delay,
-=======
+					bot.ExchangeManager)
+				if err != nil {
+					return err
+				}
+			}
+			return bot.feeManager.Start()
+		}
+		return bot.feeManager.Stop()
 	case strings.ToLower(CurrencyStateManagementName):
 		if enable {
 			if bot.currencyStateManager == nil {
 				bot.currencyStateManager, err = SetupCurrencyStateManager(
 					bot.Config.CurrencyStateManager.Delay,
->>>>>>> 5dfbbf84
 					bot.ExchangeManager)
 				if err != nil {
 					return err
 				}
-			}
-<<<<<<< HEAD
-			return bot.feeManager.Start()
-		}
-		return bot.feeManager.Stop()
-=======
-			return bot.currencyStateManager.Start()
-		}
-		return bot.currencyStateManager.Stop()
->>>>>>> 5dfbbf84
+				return bot.currencyStateManager.Start()
+			}
+			return bot.currencyStateManager.Stop()
+		}
 	}
 	return fmt.Errorf("%s: %w", subSystemName, errSubsystemNotFound)
 }
