syntax = "proto3";

package gctrpc;

import "google/api/annotations.proto";
import "google/protobuf/timestamp.proto";

option go_package = "github.com/thrasher-corp/gocryptotrader/gctrpc";

message GetInfoRequest {}

message GetInfoResponse {
  string uptime = 1;
  int64 available_exchanges = 2;
  int64 enabled_exchanges = 3;
  string default_forex_provider = 4;
  string default_fiat_currency = 5;
  map<string, bool> subsystem_status = 6;
  map<string, RPCEndpoint> rpc_endpoints = 7;
}

message GetCommunicationRelayersRequest {}

message CommunicationRelayer {
  bool enabled = 1;
  bool connected = 2;
}

message GetCommunicationRelayersResponse {
  map<string, CommunicationRelayer> communication_relayers = 1;
}

message GenericSubsystemRequest {
  string subsystem = 1;
}

message GetSubsystemsRequest {}

message GetSusbsytemsResponse {
  map<string, bool> subsystems_status = 1;
}

message GetRPCEndpointsRequest {}

message RPCEndpoint {
  bool started = 1;
  string listen_address = 2;
}

message GetRPCEndpointsResponse {
  map<string, RPCEndpoint> endpoints = 1;
}

message GenericExchangeNameRequest {
  string exchange = 1;
}

message GetExchangesRequest {
  bool enabled = 1;
}

message GetExchangesResponse {
  string exchanges = 1;
}

message GetExchangeOTPResponse {
  string otp_code = 1;
}

message GetExchangeOTPsRequest {}

message GetExchangeOTPsResponse {
  map<string, string> otp_codes = 1;
}

message DisableExchangeRequest {
  string exchange = 1;
}

message PairsSupported {
  string available_pairs = 1;
  string enabled_pairs = 2;
}

message GetExchangeInfoResponse {
  string name = 1;
  bool enabled = 2;
  bool verbose = 3;
  bool using_sandbox = 4;
  string http_timeout = 5;
  string http_useragent = 6;
  string http_proxy = 7;
  string base_currencies = 8;
  map<string, PairsSupported> supported_assets = 9;
  bool authenticated_api = 10;
}

message GetTickerRequest {
  string exchange = 1;
  CurrencyPair pair = 2;
  string asset_type = 3;
}

message CurrencyPair {
  string delimiter = 1;
  string base = 2;
  string quote = 3;
}

message TickerResponse {
  CurrencyPair pair = 1;
  int64 last_updated = 2;
  string currency_pair = 3;
  double last = 4;
  double high = 5;
  double low = 6;
  double bid = 7;
  double ask = 8;
  double volume = 9;
  double price_ath = 10;
}

message GetTickersRequest {}

message Tickers {
  string exchange = 1;
  repeated TickerResponse tickers = 2;
}

message GetTickersResponse {
  repeated Tickers tickers = 1;
}

message GetOrderbookRequest {
  string exchange = 1;
  CurrencyPair pair = 2;
  string asset_type = 3;
}

message OrderbookItem {
  double amount = 1;
  double price = 2;
  int64 id = 3;
}

message OrderbookResponse {
  CurrencyPair pair = 1;
  string currency_pair = 2;
  repeated OrderbookItem bids = 3;
  repeated OrderbookItem asks = 4;
  int64 last_updated = 5;
  string asset_type = 6;
  string error = 7;
}

message GetOrderbooksRequest {}

message Orderbooks {
  string exchange = 1;
  repeated OrderbookResponse orderbooks = 2;
}

message GetOrderbooksResponse {
  repeated Orderbooks orderbooks = 1;
}

message GetAccountInfoRequest {
  string exchange = 1;
  string asset_type = 2;
}

message Account {
  string id = 1;
  repeated AccountCurrencyInfo currencies = 2;
}

message AccountCurrencyInfo {
  string currency = 1;
  double total_value = 2;
  double hold = 3;
  double free = 4;
  double free_without_borrow = 5;
  double borrowed = 6;
}

message GetAccountInfoResponse {
  string exchange = 1;
  repeated Account accounts = 2;
}

message GetConfigRequest {}

message GetConfigResponse {
  bytes data = 1;
}

message PortfolioAddress {
  string address = 1;
  string coin_type = 2;
  string description = 3;
  double balance = 4;
}

message GetPortfolioRequest {}

message GetPortfolioResponse {
  repeated PortfolioAddress portfolio = 1;
}

message GetPortfolioSummaryRequest {}

message Coin {
  string coin = 1;
  double balance = 2;
  string address = 3;
  double percentage = 4;
}

message OfflineCoinSummary {
  string address = 1;
  double balance = 2;
  double percentage = 3;
}

message OnlineCoinSummary {
  double balance = 1;
  double percentage = 2;
}

message OfflineCoins {
  repeated OfflineCoinSummary addresses = 1;
}

message OnlineCoins {
  map<string, OnlineCoinSummary> coins = 1;
}

message GetPortfolioSummaryResponse {
  repeated Coin coin_totals = 1;
  repeated Coin coins_offline = 2;
  map<string, OfflineCoins> coins_offline_summary = 3;
  repeated Coin coins_online = 4;
  map<string, OnlineCoins> coins_online_summary = 5;
}

message AddPortfolioAddressRequest {
  string address = 1;
  string coin_type = 2;
  string description = 3;
  double balance = 4;
  string supported_exchanges = 5;
  bool cold_storage = 6;
}

message RemovePortfolioAddressRequest {
  string address = 1;
  string coin_type = 2;
  string description = 3;
}

message GetForexProvidersRequest {}

message ForexProvider {
  string name = 1;
  bool enabled = 2;
  bool verbose = 3;
  string rest_polling_delay = 4;
  string api_key = 5;
  int64 api_key_level = 6;
  bool primary_provider = 7;
}

message GetForexProvidersResponse {
  repeated ForexProvider forex_providers = 1;
}

message GetForexRatesRequest {}

message ForexRatesConversion {
  string from = 1;
  string to = 2;
  double rate = 3;
  double inverse_rate = 4;
}
message GetForexRatesResponse {
  repeated ForexRatesConversion forex_rates = 1;
}

message OrderDetails {
  string exchange = 1;
  string id = 2;
  string client_order_id = 3;
  string base_currency = 4;
  string quote_currency = 5;
  string asset_type = 6;
  string order_side = 7;
  string order_type = 8;
  int64 creation_time = 9;
  int64 update_time = 10;
  string status = 11;
  double price = 12;
  double amount = 13;
  double open_volume = 14;
  double fee = 15;
  double cost = 16;
  repeated TradeHistory trades = 17;
}

message TradeHistory {
  int64 creation_time = 1;
  string id = 2;
  double price = 3;
  double amount = 4;
  string exchange = 5;
  string asset_type = 6;
  string order_side = 7;
  double fee = 8;
  double total = 9;
}

message GetOrdersRequest {
  string exchange = 1;
  string asset_type = 2;
  CurrencyPair pair = 3;
  string start_date = 4;
  string end_date = 5;
}

message GetOrdersResponse {
  repeated OrderDetails orders = 1;
}

message GetOrderRequest {
  string exchange = 1;
  string order_id = 2;
  CurrencyPair pair = 3;
  string asset = 4;
}

message SubmitOrderRequest {
  string exchange = 1;
  CurrencyPair pair = 2;
  string side = 3;
  string order_type = 4;
  double amount = 5;
  double price = 6;
  string client_id = 7;
  string asset_type = 8;
}

message Trades {
  double amount = 1;
  double price = 2;
  double fee = 3;
  string fee_asset = 4;
}

message SubmitOrderResponse {
  bool order_placed = 1;
  string order_id = 2;
  repeated Trades trades = 3;
}

message SimulateOrderRequest {
  string exchange = 1;
  CurrencyPair pair = 2;
  double amount = 3;
  string side = 4;
}

message SimulateOrderResponse {
  repeated OrderbookItem orders = 1;
  double amount = 2;
  double minimum_price = 3;
  double maximum_price = 4;
  double percentage_gain_loss = 5;
  string status = 6;
}

message WhaleBombRequest {
  string exchange = 1;
  CurrencyPair pair = 2;
  double price_target = 3;
  string side = 4;
}

message CancelOrderRequest {
  string exchange = 1;
  string account_id = 2;
  string order_id = 3;
  CurrencyPair pair = 4;
  string asset_type = 5;
  string wallet_address = 6;
  string side = 7;
}

message CancelBatchOrdersRequest {
  string exchange = 1;
  string account_id = 2;
  string orders_id = 3;
  CurrencyPair pair = 4;
  string asset_type = 5;
  string wallet_address = 6;
  string side = 7;
}

message Orders {
  string exchange = 1;
  map<string, string> order_status = 2;
}

message CancelBatchOrdersResponse {
  repeated Orders orders = 1;
}

message CancelAllOrdersRequest {
  string exchange = 1;
}

message CancelAllOrdersResponse {
  repeated Orders orders = 1;
  int64 count = 2;
}

message GetEventsRequest {}

message ConditionParams {
  string condition = 1;
  double price = 2;
  bool check_bids = 3;
  bool check_asks = 4;
  double orderbook_amount = 5;
}

message GetEventsResponse {
  int64 id = 1;
  string exchange = 2;
  string item = 3;
  ConditionParams condition_params = 4;
  CurrencyPair pair = 5;
  string action = 6;
  bool executed = 7;
}

message AddEventRequest {
  string exchange = 1;
  string item = 2;
  ConditionParams condition_params = 3;
  CurrencyPair pair = 4;
  string asset_type = 5;
  string action = 6;
}

message AddEventResponse {
  int64 id = 1;
}

message RemoveEventRequest {
  int64 id = 1;
}

message GetCryptocurrencyDepositAddressesRequest {
  string exchange = 1;
}

message DepositAddress {
  string address = 1;
  string tag = 2;
  string chain = 3;
}

message DepositAddresses {
  repeated DepositAddress addresses = 1;
}

message GetCryptocurrencyDepositAddressesResponse {
  map<string, DepositAddresses> addresses = 1;
}

message GetCryptocurrencyDepositAddressRequest {
  string exchange = 1;
  string cryptocurrency = 2;
  string chain = 3;
  bool bypass = 4;
}

message GetCryptocurrencyDepositAddressResponse {
  string address = 1;
  string tag = 2;
}

message GetAvailableTransferChainsRequest {
  string exchange = 1;
  string cryptocurrency = 2;
}

message GetAvailableTransferChainsResponse {
  repeated string chains = 1;
}

message WithdrawFiatRequest {
  string exchange = 1;
  string currency = 2;
  double amount = 3;
  string description = 4;
  string bank_account_id = 5;
}

message WithdrawCryptoRequest {
  string exchange = 1;
  string address = 2;
  string address_tag = 3;
  string currency = 4;
  double amount = 5;
  double fee = 6;
  string description = 7;
  string chain = 8;
}

message WithdrawResponse {
  string id = 1;
  string status = 2;
}

message WithdrawalEventByIDRequest {
  string id = 1;
}

message WithdrawalEventByIDResponse {
  WithdrawalEventResponse event = 2;
}

message WithdrawalEventsByExchangeRequest {
  string exchange = 1;
  string id = 2;
  int32 limit = 3;
  string currency = 4;
}

message WithdrawalEventsByDateRequest {
  string exchange = 1;
  string start = 2;
  string end = 3;
  int32 limit = 4;
}

message WithdrawalEventsByExchangeResponse {
  repeated WithdrawalEventResponse event = 2;
}

message WithdrawalEventResponse {
  string id = 2;
  WithdrawlExchangeEvent exchange = 3;
  WithdrawalRequestEvent request = 4;
  google.protobuf.Timestamp created_at = 5;
  google.protobuf.Timestamp updated_at = 6;
}

message WithdrawlExchangeEvent {
  string name = 1;
  string id = 2;
  string status = 3;
}

message WithdrawalRequestEvent {
  string currency = 2;
  string description = 3;
  double amount = 4;
  int32 type = 5;
  FiatWithdrawalEvent fiat = 6;
  CryptoWithdrawalEvent crypto = 7;
}

message FiatWithdrawalEvent {
  string bank_name = 1;
  string account_name = 2;
  string account_number = 3;
  string bsb = 4;
  string swift = 5;
  string iban = 6;
}

message CryptoWithdrawalEvent {
  string address = 1;
  string address_tag = 2;
  double fee = 3;
  string tx_id = 4;
}

message GetLoggerDetailsRequest {
  string logger = 1;
}

message GetLoggerDetailsResponse {
  bool info = 1;
  bool debug = 2;
  bool warn = 3;
  bool error = 4;
}

message SetLoggerDetailsRequest {
  string logger = 1;
  string level = 2;
}

message GetExchangePairsRequest {
  string exchange = 1;
  string asset = 2;
}

message GetExchangePairsResponse {
  map<string, PairsSupported> supported_assets = 1;
}

message SetExchangePairRequest {
  string exchange = 1;
  string asset_type = 2;
  repeated CurrencyPair pairs = 3;
  bool enable = 4;
}

message GetOrderbookStreamRequest {
  string exchange = 1;
  CurrencyPair pair = 2;
  string asset_type = 3;
}

message GetExchangeOrderbookStreamRequest {
  string exchange = 1;
}

message GetTickerStreamRequest {
  string exchange = 1;
  CurrencyPair pair = 2;
  string asset_type = 3;
}

message GetExchangeTickerStreamRequest {
  string exchange = 1;
}

message GetAuditEventRequest {
  string start_date = 1;
  string end_date = 2;
  string order_by = 3;
  int32 limit = 4;
  int32 offset = 5;
}

message GetAuditEventResponse {
  repeated AuditEvent events = 1;
}

message GetSavedTradesRequest {
  string exchange = 1;
  CurrencyPair pair = 2;
  string asset_type = 3;
  string start = 4;
  string end = 5;
}

message SavedTrades {
  double price = 1;
  double amount = 2;
  string side = 3;
  string timestamp = 4;
  string trade_id = 5;
}

message SavedTradesResponse {
  string exchange_name = 1;
  string asset = 2;
  CurrencyPair pair = 3;
  repeated SavedTrades trades = 4;
}

message ConvertTradesToCandlesRequest {
  string exchange = 1;
  CurrencyPair pair = 2;
  string asset_type = 3;
  string start = 4;
  string end = 5;
  int64 time_interval = 6;
  bool sync = 7;
  bool force = 8;
}

message GetHistoricCandlesRequest {
  string exchange = 1;
  CurrencyPair pair = 2;
  string asset_type = 3;
  string start = 4;
  string end = 5;
  int64 time_interval = 6;
  bool ex_request = 7;
  bool sync = 8;
  bool use_db = 9;
  bool fill_missing_with_trades = 10;
  bool force = 11;
}

message GetHistoricCandlesResponse {
  string exchange = 1;
  CurrencyPair pair = 2;
  string start = 3;
  string end = 4;
  string interval = 6;
  repeated Candle candle = 5;
}

message Candle {
  string time = 1;
  double low = 2;
  double high = 3;
  double open = 4;
  double close = 5;
  double volume = 6;
}

message AuditEvent {
  string type = 1;
  string identifier = 2;
  string message = 3;
  string timestamp = 4;
}

message GCTScript {
  string uuid = 1;
  string name = 2;
  string path = 3;
  string next_run = 4;
}

message GCTScriptExecuteRequest {
  GCTScript script = 1;
}

message GCTScriptStopRequest {
  GCTScript script = 1;
}

message GCTScriptStopAllRequest {}
message GCTScriptStatusRequest {}
message GCTScriptListAllRequest {}

message GCTScriptUploadRequest {
  string script_name = 1;
  string script_data = 2;
  bytes data = 3;
  bool archived = 4;
  bool overwrite = 5;
}

message GCTScriptReadScriptRequest {
  GCTScript script = 1;
}

message GCTScriptQueryRequest {
  GCTScript script = 1;
}

message GCTScriptAutoLoadRequest {
  string script = 1;
  bool status = 2;
}

message GCTScriptStatusResponse {
  string status = 1;
  repeated GCTScript scripts = 2;
}

message GCTScriptQueryResponse {
  string status = 1;
  GCTScript script = 2;
  string data = 3;
}

message GenericResponse {
  string status = 1;
  string data = 2;
}

message SetExchangeAssetRequest {
  string exchange = 1;
  string asset = 2;
  bool enable = 3;
}

message SetExchangeAllPairsRequest {
  string exchange = 1;
  bool enable = 2;
}

message UpdateExchangeSupportedPairsRequest {
  string exchange = 1;
}

message GetExchangeAssetsRequest {
  string exchange = 1;
}

message GetExchangeAssetsResponse {
  string assets = 1;
}

message WebsocketGetInfoRequest {
  string exchange = 1;
}

message WebsocketGetInfoResponse {
  string exchange = 1;
  bool supported = 2;
  bool enabled = 3;
  bool authenticated_supported = 4;
  bool authenticated = 5;
  string running_url = 6;
  string proxy_address = 7;
}

message WebsocketSetEnabledRequest {
  string exchange = 1;
  bool enable = 2;
}

message WebsocketGetSubscriptionsRequest {
  string exchange = 1;
}

message WebsocketSubscription {
  string channel = 1;
  string currency = 2;
  string asset = 3;
  string params = 4;
}

message WebsocketGetSubscriptionsResponse {
  string exchange = 1;
  repeated WebsocketSubscription subscriptions = 2;
}

message WebsocketSetProxyRequest {
  string exchange = 1;
  string proxy = 2;
}

message WebsocketSetURLRequest {
  string exchange = 1;
  string url = 2;
}

message FindMissingCandlePeriodsRequest {
  string exchange_name = 1;
  string asset_type = 2;
  CurrencyPair pair = 3;
  int64 interval = 4;
  string start = 5;
  string end = 6;
}

message FindMissingTradePeriodsRequest {
  string exchange_name = 1;
  string asset_type = 2;
  CurrencyPair pair = 3;
  string start = 4;
  string end = 5;
}

message FindMissingIntervalsResponse {
  string exchange_name = 1;
  string asset_type = 2;
  CurrencyPair pair = 3;
  repeated string missing_periods = 4;
  string status = 5;
}

message SetExchangeTradeProcessingRequest {
  string exchange = 1;
  bool status = 2;
}

message UpsertDataHistoryJobRequest {
  string nickname = 1;
  string exchange = 2;
  string asset = 3;
  CurrencyPair pair = 4;
  string start_date = 5;
  string end_date = 6;
  int64 interval = 7;
  int64 request_size_limit = 8;
  int64 data_type = 9;
  int64 max_retry_attempts = 10;
  int64 batch_size = 11;
  bool insert_only = 12;
  int64 conversion_interval = 13;
  bool overwrite_existing_data = 14;
  string prerequisite_job_nickname = 15;
  int64 decimal_place_comparison = 16;
  string secondary_exchange_name = 17;
  double issue_tolerance_percentage = 18;
  bool replace_on_issue = 19;
}

message InsertSequentialJobsRequest {
  repeated UpsertDataHistoryJobRequest jobs = 1;
}

message InsertSequentialJobsResponse {
  repeated UpsertDataHistoryJobResponse jobs = 1;
}

message UpsertDataHistoryJobResponse {
  string message = 1;
  string job_id = 2;
}

message GetDataHistoryJobDetailsRequest {
  string id = 1;
  string nickname = 2;
  bool full_details = 3;
}

message DataHistoryJob {
  string id = 1;
  string nickname = 2;
  string exchange = 3;
  string asset = 4;
  CurrencyPair pair = 5;
  string start_date = 6;
  string end_date = 7;
  int64 interval = 8;
  int64 request_size_limit = 9;
  int64 max_retry_attempts = 10;
  int64 batch_size = 11;
  string status = 12;
  string data_type = 13;
  int64 conversion_interval = 14;
  bool overwrite_existing_data = 15;
  string prerequisite_job_nickname = 16;
  int64 decimal_place_comparison = 17;
  string secondary_exchange_name = 18;
  double issue_tolerance_percentage = 19;
  bool replace_on_issue = 20;
  repeated DataHistoryJobResult job_results = 21;
  repeated string result_summaries = 22;
}

message DataHistoryJobResult {
  string start_date = 1;
  string end_date = 2;
  bool has_data = 3;
  string message = 4;
  string run_date = 5;
}

message DataHistoryJobs {
  repeated DataHistoryJob results = 1;
}

message GetDataHistoryJobsBetweenRequest {
  string start_date = 1;
  string end_date = 2;
}

message SetDataHistoryJobStatusRequest {
  string id = 1;
  string nickname = 2;
  int64 status = 3;
}

message UpdateDataHistoryJobPrerequisiteRequest {
  string nickname = 1;
  string prerequisite_job_nickname = 2;
}

message ModifyOrderRequest {
  string exchange = 1;
  string order_id = 2;
  CurrencyPair pair = 3;
  string asset = 4;
  double amount = 5;
  double price = 6;
}

message ModifyOrderResponse {
  string modified_order_id = 1;
}

message CurrencyStateGetAllRequest {
  string exchange = 1;
}

message CurrencyStateTradingRequest {
  string exchange = 1;
  string code = 2;
  string asset = 3;
}

message CurrencyStateTradingPairRequest {
  string exchange = 1;
  string pair = 2;
  string asset = 3;
}

message CurrencyStateWithdrawRequest {
  string exchange = 1;
  string code = 2;
  string asset = 3;
}

message CurrencyStateDepositRequest {
  string exchange = 1;
  string code = 2;
  string asset = 3;
}

message CurrencyStateResponse {
  repeated CurrencyState currency_states = 1;
}

message CurrencyState {
  string currency = 1;
  string asset = 2;
  bool withdraw_enabled = 3;
  bool deposit_enabled = 4;
  bool trading_enabled = 5;
}

message GetFuturesPositionsRequest {
  string exchange = 1;
  string asset = 2;
  CurrencyPair pair = 3;
  string start_date = 4;
  string end_date = 5;
  string status = 6;
  int64 position_limit = 7;
  bool verbose = 8;
  bool overwrite = 9;
}

message GetFuturesPositionsResponse {
  int64 total_orders = 1;
  string sub_account = 2;
  string total_realised_pnl = 3;
  string total_unrealised_pnl = 4;
  string total_pnl = 5;
  repeated FuturePosition positions = 6;
}

message FuturePosition {
  string status = 1;
  string current_direction = 2;
  string unrealised_pnl = 3;
  string realised_pnl = 4;
  string opening_date = 5;
  string closing_date = 6;
  repeated OrderDetails orders = 7;
}

message GetCollateralRequest {
  string exchange = 1;
  string asset = 2;
  bool include_breakdown = 3;
  bool calculate_offline = 4;
  bool include_zero_values = 5;
}

message GetCollateralResponse {
  string sub_account = 1;
  string collateral_currency = 2;
  string total_value_of_positive_spot_balances = 3;
  string collateral_contributed_by_positive_spot_balances = 4;
  string used_collateral = 5;
  CollateralUsedBreakdown used_breakdown = 6;
  string available_collateral = 7;
  string maintenance_collateral = 8;
  string unrealised_pnl = 9;
  repeated CollateralForCurrency currency_breakdown = 10;
  repeated CollateralByPosition position_breakdown = 11;
}

message CollateralForCurrency {
  string currency = 1;
  bool excluded_from_collateral = 2;
  string total_funds = 3;
  string available_for_use_as_collateral = 4;
  string approx_fair_market_value = 5;
  string weighting = 6;
  string collateral_contribution = 7;
  string scaled_to_currency = 8;
  string unrealised_pnl = 9;
  string funds_in_use = 10;
  string additional_collateral_used = 11;
  CollateralUsedBreakdown used_breakdown = 12;
  string error = 13;
}

message CollateralByPosition {
  string currency = 1;
  string size = 2;
  string open_order_size = 3;
  string position_size = 4;
  string mark_price = 5;
  string required_margin = 6;
  string total_collateral_used = 7;
}

message CollateralUsedBreakdown {
  string locked_in_stakes = 1;
  string locked_in_nft_bids = 2;
  string locked_in_fee_voucher = 3;
  string locked_in_spot_margin_funding_offers = 4;
  string locked_in_spot_orders = 5;
  string locked_as_collateral = 6;
  string used_in_futures = 7;
  string used_in_spot_margin = 8;
}

message ShutdownRequest {}

message ShutdownResponse {}

<<<<<<< HEAD
message TWAPRequest {
  string exchange = 1;
  CurrencyPair pair = 2;
  string asset = 3;
  google.protobuf.Timestamp start = 4;
  google.protobuf.Timestamp end = 5;
  int64 interval = 6;
  double amount = 7;
  double max_slippage = 8;
  bool accumulate = 9;
  bool allow_trading_past_end = 10;
}

message TWAPResponse {
  string order = 1; 
  double slippage = 2;
  string error = 3;
  bool finished = 4;
  map<string, double> balance = 5;
=======
message GetTechnicalAnalysisRequest {
  string exchange = 1;
  CurrencyPair pair = 2;
  string asset_type = 3;
  string algorithm_type = 4;
  int64 interval = 5;
  google.protobuf.Timestamp start = 6;
  google.protobuf.Timestamp end = 7;
  int64 period = 8;
  int64 fast_period = 9;
  int64 slow_period = 10;
  double standard_deviation_up = 11;
  double standard_deviation_down = 12;
  int64 moving_average_type = 13;
  string other_exchange = 14;
  CurrencyPair other_pair = 15;
  string other_asset_type = 16;
}

message ListOfSignals {
  repeated double signals = 1;
}

message GetTechnicalAnalysisResponse {
  map<string, ListOfSignals> signals = 1;
>>>>>>> 9450e83b
}

service GoCryptoTraderService {
  rpc GetInfo(GetInfoRequest) returns (GetInfoResponse) {
    option (google.api.http) = {
      get: "/v1/getinfo"
    };
  }

  rpc GetSubsystems(GetSubsystemsRequest) returns (GetSusbsytemsResponse) {
    option (google.api.http) = {
      get: "/v1/getsubsystems"
    };
  }

  rpc EnableSubsystem(GenericSubsystemRequest) returns (GenericResponse) {
    option (google.api.http) = {
      get: "/v1/enablesubsystem"
    };
  }

  rpc DisableSubsystem(GenericSubsystemRequest) returns (GenericResponse) {
    option (google.api.http) = {
      get: "/v1/disablesubsystem"
    };
  }

  rpc GetRPCEndpoints(GetRPCEndpointsRequest) returns (GetRPCEndpointsResponse) {
    option (google.api.http) = {
      get: "/v1/getrpcendpoints"
    };
  }

  rpc GetCommunicationRelayers(GetCommunicationRelayersRequest) returns (GetCommunicationRelayersResponse) {
    option (google.api.http) = {
      get: "/v1/getcommunicationrelayers"
    };
  }

  rpc GetExchanges(GetExchangesRequest) returns (GetExchangesResponse) {
    option (google.api.http) = {
      get: "/v1/getexchanges"
    };
  }

  rpc DisableExchange(GenericExchangeNameRequest) returns (GenericResponse) {
    option (google.api.http) = {
      post: "/v1/disableexchange"
      body: "*"
    };
  }

  rpc GetExchangeInfo(GenericExchangeNameRequest) returns (GetExchangeInfoResponse) {
    option (google.api.http) = {
      get: "/v1/getexchangeinfo"
    };
  }

  rpc GetExchangeOTPCode(GenericExchangeNameRequest) returns (GetExchangeOTPResponse) {
    option (google.api.http) = {
      get: "/v1/getexchangeotp"
    };
  }

  rpc GetExchangeOTPCodes(GetExchangeOTPsRequest) returns (GetExchangeOTPsResponse) {
    option (google.api.http) = {
      get: "/v1/getexchangeotps"
    };
  }

  rpc EnableExchange(GenericExchangeNameRequest) returns (GenericResponse) {
    option (google.api.http) = {
      post: "/v1/enableexchange"
      body: "*"
    };
  }

  rpc GetTicker(GetTickerRequest) returns (TickerResponse) {
    option (google.api.http) = {
      post: "/v1/getticker"
      body: "*"
    };
  }

  rpc GetTickers(GetTickersRequest) returns (GetTickersResponse) {
    option (google.api.http) = {
      get: "/v1/gettickers"
    };
  }

  rpc GetOrderbook(GetOrderbookRequest) returns (OrderbookResponse) {
    option (google.api.http) = {
      post: "/v1/getorderbook"
      body: "*"
    };
  }

  rpc GetOrderbooks(GetOrderbooksRequest) returns (GetOrderbooksResponse) {
    option (google.api.http) = {
      get: "/v1/getorderbooks"
    };
  }

  rpc GetAccountInfo(GetAccountInfoRequest) returns (GetAccountInfoResponse) {
    option (google.api.http) = {
      get: "/v1/getaccountinfo"
    };
  }

  rpc UpdateAccountInfo(GetAccountInfoRequest) returns (GetAccountInfoResponse) {
    option (google.api.http) = {
      get: "/v1/updateaccountinfo"
    };
  }

  rpc GetAccountInfoStream(GetAccountInfoRequest) returns (stream GetAccountInfoResponse) {
    option (google.api.http) = {
      get: "/v1/getaccountinfostream"
    };
  }

  rpc GetConfig(GetConfigRequest) returns (GetConfigResponse) {
    option (google.api.http) = {
      get: "/v1/getconfig"
    };
  }

  rpc GetPortfolio(GetPortfolioRequest) returns (GetPortfolioResponse) {
    option (google.api.http) = {
      get: "/v1/getportfolio"
    };
  }

  rpc GetPortfolioSummary(GetPortfolioSummaryRequest) returns (GetPortfolioSummaryResponse) {
    option (google.api.http) = {
      get: "/v1/getportfoliosummary"
    };
  }

  rpc AddPortfolioAddress(AddPortfolioAddressRequest) returns (GenericResponse) {
    option (google.api.http) = {
      post: "/v1/addportfolioaddress"
      body: "*"
    };
  }

  rpc RemovePortfolioAddress(RemovePortfolioAddressRequest) returns (GenericResponse) {
    option (google.api.http) = {
      post: "/v1/removeportfolioaddress"
      body: "*"
    };
  }

  rpc GetForexProviders(GetForexProvidersRequest) returns (GetForexProvidersResponse) {
    option (google.api.http) = {
      get: "/v1/getforexproviders"
    };
  }

  rpc GetForexRates(GetForexRatesRequest) returns (GetForexRatesResponse) {
    option (google.api.http) = {
      get: "/v1/getforexrates"
    };
  }

  rpc GetOrders(GetOrdersRequest) returns (GetOrdersResponse) {
    option (google.api.http) = {
      post: "/v1/getorders"
      body: "*"
    };
  }

  rpc GetOrder(GetOrderRequest) returns (OrderDetails) {
    option (google.api.http) = {
      post: "/v1/getorder"
      body: "*"
    };
  }

  rpc SubmitOrder(SubmitOrderRequest) returns (SubmitOrderResponse) {
    option (google.api.http) = {
      post: "/v1/submitorder"
      body: "*"
    };
  }

  rpc SimulateOrder(SimulateOrderRequest) returns (SimulateOrderResponse) {
    option (google.api.http) = {
      post: "/v1/simulateorder"
      body: "*"
    };
  }

  rpc WhaleBomb(WhaleBombRequest) returns (SimulateOrderResponse) {
    option (google.api.http) = {
      post: "/v1/whalebomb"
      body: "*"
    };
  }

  rpc CancelOrder(CancelOrderRequest) returns (GenericResponse) {
    option (google.api.http) = {
      post: "/v1/cancelorder"
      body: "*"
    };
  }

  rpc CancelBatchOrders(CancelBatchOrdersRequest) returns (CancelBatchOrdersResponse) {
    option (google.api.http) = {
      post: "/v1/cancelbatchorders"
      body: "*"
    };
  }

  rpc CancelAllOrders(CancelAllOrdersRequest) returns (CancelAllOrdersResponse) {
    option (google.api.http) = {
      post: "/v1/cancelallorders"
      body: "*"
    };
  }

  rpc GetEvents(GetEventsRequest) returns (GetEventsResponse) {
    option (google.api.http) = {
      get: "/v1/getevents"
    };
  }

  rpc AddEvent(AddEventRequest) returns (AddEventResponse) {
    option (google.api.http) = {
      post: "/v1/addevent"
      body: "*"
    };
  }

  rpc RemoveEvent(RemoveEventRequest) returns (GenericResponse) {
    option (google.api.http) = {
      post: "/v1/removeevent"
      body: "*"
    };
  }

  rpc GetCryptocurrencyDepositAddresses(GetCryptocurrencyDepositAddressesRequest) returns (GetCryptocurrencyDepositAddressesResponse) {
    option (google.api.http) = {
      post: "/v1/getcryptodepositaddresses"
      body: "*"
    };
  }

  rpc GetCryptocurrencyDepositAddress(GetCryptocurrencyDepositAddressRequest) returns (GetCryptocurrencyDepositAddressResponse) {
    option (google.api.http) = {
      post: "/v1/getcryptodepositaddress"
      body: "*"
    };
  }

  rpc GetAvailableTransferChains(GetAvailableTransferChainsRequest) returns (GetAvailableTransferChainsResponse) {
    option (google.api.http) = {
      post: "/v1/getavailabletransferchains"
      body: "*"
    };
  }

  rpc WithdrawFiatFunds(WithdrawFiatRequest) returns (WithdrawResponse) {
    option (google.api.http) = {
      post: "/v1/withdrawfiatfunds"
      body: "*"
    };
  }

  rpc WithdrawCryptocurrencyFunds(WithdrawCryptoRequest) returns (WithdrawResponse) {
    option (google.api.http) = {
      post: "/v1/withdrawithdrawcryptofundswfiatfunds"
      body: "*"
    };
  }

  rpc WithdrawalEventByID(WithdrawalEventByIDRequest) returns (WithdrawalEventByIDResponse) {
    option (google.api.http) = {
      post: "/v1/withdrawaleventbyid"
      body: "*"
    };
  }

  rpc WithdrawalEventsByExchange(WithdrawalEventsByExchangeRequest) returns (WithdrawalEventsByExchangeResponse) {
    option (google.api.http) = {
      post: "/v1/withdrawaleventbyexchange"
      body: "*"
    };
  }

  rpc WithdrawalEventsByDate(WithdrawalEventsByDateRequest) returns (WithdrawalEventsByExchangeResponse) {
    option (google.api.http) = {
      post: "/v1/withdrawaleventbydate"
      body: "*"
    };
  }

  rpc GetLoggerDetails(GetLoggerDetailsRequest) returns (GetLoggerDetailsResponse) {
    option (google.api.http) = {
      get: "/v1/getloggerdetails"
    };
  }

  rpc SetLoggerDetails(SetLoggerDetailsRequest) returns (GetLoggerDetailsResponse) {
    option (google.api.http) = {
      post: "/v1/setloggerdetails",
      body: "*"
    };
  }

  rpc GetExchangePairs(GetExchangePairsRequest) returns (GetExchangePairsResponse) {
    option (google.api.http) = {
      post: "/v1/getexchangepairs",
      body: "*"
    };
  }

  rpc SetExchangePair(SetExchangePairRequest) returns (GenericResponse) {
    option (google.api.http) = {
      post: "/v1/setexchangepair",
      body: "*"
    };
  }

  rpc GetOrderbookStream(GetOrderbookStreamRequest) returns (stream OrderbookResponse) {
    option (google.api.http) = {
      get: "/v1/getorderbookstream"
    };
  }

  rpc GetExchangeOrderbookStream(GetExchangeOrderbookStreamRequest) returns (stream OrderbookResponse) {
    option (google.api.http) = {
      get: "/v1/getexchangeorderbookstream"
    };
  }

  rpc GetTickerStream(GetTickerStreamRequest) returns (stream TickerResponse) {
    option (google.api.http) = {
      get: "/v1/gettickerstream"
    };
  }

  rpc GetExchangeTickerStream(GetExchangeTickerStreamRequest) returns (stream TickerResponse) {
    option (google.api.http) = {
      get: "/v1/getexchangetickerstream",
    };
  }

  rpc GetAuditEvent(GetAuditEventRequest) returns (GetAuditEventResponse) {
    option (google.api.http) = {
      get: "/v1/getauditevent",
    };
  }

  rpc GCTScriptExecute(GCTScriptExecuteRequest) returns (GenericResponse) {
    option (google.api.http) = {
      get: "/v1/gctscript/execute",
    };
  }

  rpc GCTScriptUpload(GCTScriptUploadRequest) returns (GenericResponse) {
    option (google.api.http) = {
      post: "/v1/gctscript/upload",
      body: "*"
    };
  }

  rpc GCTScriptReadScript(GCTScriptReadScriptRequest) returns (GCTScriptQueryResponse) {
    option (google.api.http) = {
      post: "/v1/gctscript/read",
      body: "*"
    };
  }

  rpc GCTScriptStatus(GCTScriptStatusRequest) returns (GCTScriptStatusResponse) {
    option (google.api.http) = {
      get: "/v1/gctscript/status",
    };
  }

  rpc GCTScriptQuery(GCTScriptQueryRequest) returns (GCTScriptQueryResponse) {
    option (google.api.http) = {
      get: "/v1/gctscript/query",
    };
  }

  rpc GCTScriptStop(GCTScriptStopRequest) returns (GenericResponse) {
    option (google.api.http) = {
      post: "/v1/gctscript/stop",
      body: "*"
    };
  }

  rpc GCTScriptStopAll(GCTScriptStopAllRequest) returns (GenericResponse) {
    option (google.api.http) = {
      post: "/v1/gctscript/stopall",
      body: "*"
    };
  }

  rpc GCTScriptListAll(GCTScriptListAllRequest) returns (GCTScriptStatusResponse) {
    option (google.api.http) = {
      post: "/v1/gctscript/list",
      body: "*"
    };
  }
  rpc GCTScriptAutoLoadToggle(GCTScriptAutoLoadRequest) returns (GenericResponse) {
    option (google.api.http) = {
      post: "/v1/gctscript/autoload",
      body: "*"
    };
  }

  rpc GetHistoricCandles(GetHistoricCandlesRequest) returns (GetHistoricCandlesResponse) {
    option (google.api.http) = {
      get: "/v1/gethistoriccandles"
    };
  }

  rpc SetExchangeAsset(SetExchangeAssetRequest) returns (GenericResponse) {
    option (google.api.http) = {
      get: "/v1/setexchangeasset"
    };
  }

  rpc SetAllExchangePairs(SetExchangeAllPairsRequest) returns (GenericResponse) {
    option (google.api.http) = {
      get: "/v1/setallexchangepairs"
    };
  }

  rpc UpdateExchangeSupportedPairs(UpdateExchangeSupportedPairsRequest) returns (GenericResponse) {
    option (google.api.http) = {
      get: "/v1/updateexchangesupportedpairs"
    };
  }

  rpc GetExchangeAssets(GetExchangeAssetsRequest) returns (GetExchangeAssetsResponse) {
    option (google.api.http) = {
      get: "/v1/getexchangeassets"
    };
  }

  rpc WebsocketGetInfo(WebsocketGetInfoRequest) returns (WebsocketGetInfoResponse) {
    option (google.api.http) = {
      get: "/v1/websocketgetinfo"
    };
  }

  rpc WebsocketSetEnabled(WebsocketSetEnabledRequest) returns (GenericResponse) {
    option (google.api.http) = {
      get: "/v1/websocketsetenabled"
    };
  }

  rpc WebsocketGetSubscriptions(WebsocketGetSubscriptionsRequest) returns (WebsocketGetSubscriptionsResponse) {
    option (google.api.http) = {
      get: "/v1/websocketgetsubscriptions"
    };
  }

  rpc WebsocketSetProxy(WebsocketSetProxyRequest) returns (GenericResponse) {
    option (google.api.http) = {
      get: "/v1/websocketsetproxy"
    };
  }

  rpc WebsocketSetURL(WebsocketSetURLRequest) returns (GenericResponse) {
    option (google.api.http) = {
      get: "/v1/websocketseturl"
    };
  }

  rpc GetRecentTrades(GetSavedTradesRequest) returns (SavedTradesResponse) {
    option (google.api.http) = {
      get: "/v1/getrecenttrades"
    };
  }

  rpc GetHistoricTrades(GetSavedTradesRequest) returns (stream SavedTradesResponse) {
    option (google.api.http) = {
      get: "/v1/gethistorictrades"
    };
  }

  rpc GetSavedTrades(GetSavedTradesRequest) returns (SavedTradesResponse) {
    option (google.api.http) = {
      get: "/v1/getsavedtrades"
    };
  }

  rpc ConvertTradesToCandles(ConvertTradesToCandlesRequest) returns (GetHistoricCandlesResponse) {
    option (google.api.http) = {
      get: "/v1/converttradestocandles"
    };
  }

  rpc FindMissingSavedCandleIntervals(FindMissingCandlePeriodsRequest) returns (FindMissingIntervalsResponse) {
    option (google.api.http) = {
      get: "/v1/findmissingsavedcandleintervals"
    };
  }

  rpc FindMissingSavedTradeIntervals(FindMissingTradePeriodsRequest) returns (FindMissingIntervalsResponse) {
    option (google.api.http) = {
      get: "/v1/findmissingsavedtradeintervals"
    };
  }
  rpc SetExchangeTradeProcessing(SetExchangeTradeProcessingRequest) returns (GenericResponse) {
    option (google.api.http) = {
      get: "/v1/setexchangetradeprocessing"
    };
  }

  rpc UpsertDataHistoryJob(UpsertDataHistoryJobRequest) returns (UpsertDataHistoryJobResponse) {
    option (google.api.http) = {
      post: "/v1/upsertdatahistoryjob",
      body: "*"
    };
  }

  rpc GetDataHistoryJobDetails(GetDataHistoryJobDetailsRequest) returns (DataHistoryJob) {
    option (google.api.http) = {
      get: "/v1/getdatahistoryjobdetails"
    };
  }
  rpc GetActiveDataHistoryJobs(GetInfoRequest) returns (DataHistoryJobs) {
    option (google.api.http) = {
      get: "/v1/getactivedatahistoryjobs"
    };
  }
  rpc GetDataHistoryJobsBetween(GetDataHistoryJobsBetweenRequest) returns (DataHistoryJobs) {
    option (google.api.http) = {
      get: "/v1/getdatahistoryjobsbetween"
    };
  }
  rpc GetDataHistoryJobSummary(GetDataHistoryJobDetailsRequest) returns (DataHistoryJob) {
    option (google.api.http) = {
      get: "/v1/getdatahistoryjobsummary"
    };
  }
  rpc SetDataHistoryJobStatus(SetDataHistoryJobStatusRequest) returns (GenericResponse) {
    option (google.api.http) = {
      post: "/v1/setdatahistoryjobstatus",
      body: "*"
    };
  }
  rpc UpdateDataHistoryJobPrerequisite(UpdateDataHistoryJobPrerequisiteRequest) returns (GenericResponse) {
    option (google.api.http) = {
      post: "/v1/updatedatahistoryjobprerequisite",
      body: "*"
    };
  }
  rpc GetManagedOrders(GetOrdersRequest) returns (GetOrdersResponse) {
    option (google.api.http) = {
      post: "/v1/getmanagedorders"
      body: "*"
    };
  }
  rpc ModifyOrder(ModifyOrderRequest) returns (ModifyOrderResponse) {
    option (google.api.http) = {
      get: "/v1/modifyorder"
    };
  }

  rpc CurrencyStateGetAll(CurrencyStateGetAllRequest) returns (CurrencyStateResponse) {
    option (google.api.http) = {
      get: "/v1/currencystategetall"
    };
  }
  rpc CurrencyStateTrading(CurrencyStateTradingRequest) returns (GenericResponse) {
    option (google.api.http) = {
      get: "/v1/currencystatetrading"
    };
  }
  rpc CurrencyStateDeposit(CurrencyStateDepositRequest) returns (GenericResponse) {
    option (google.api.http) = {
      get: "/v1/currencystatedeposit"
    };
  }
  rpc CurrencyStateWithdraw(CurrencyStateWithdrawRequest) returns (GenericResponse) {
    option (google.api.http) = {
      get: "/v1/currencystatewithdraw"
    };
  }
  rpc CurrencyStateTradingPair(CurrencyStateTradingPairRequest) returns (GenericResponse) {
    option (google.api.http) = {
      get: "/v1/currencystatetradingpair"
    };
  }
  rpc GetFuturesPositions(GetFuturesPositionsRequest) returns (GetFuturesPositionsResponse) {
    option (google.api.http) = {
      get: "/v1/getfuturespositions"
    };
  }
  rpc GetCollateral(GetCollateralRequest) returns (GetCollateralResponse) {
    option (google.api.http) = {
      get: "/v1/getcollateral"
    };
  }
  rpc Shutdown(ShutdownRequest) returns (ShutdownResponse) {
    option (google.api.http) = {
      get: "/v1/shutdown"
    };
  }
<<<<<<< HEAD
  rpc TWAPStream(TWAPRequest) returns (stream TWAPResponse) {
    option (google.api.http) = {
      get: "/v1/twapstream",
=======
  rpc GetTechnicalAnalysis(GetTechnicalAnalysisRequest) returns (GetTechnicalAnalysisResponse) {
    option (google.api.http) = {
      get: "/v1/gettechnicalanalysis"
>>>>>>> 9450e83b
    };
  }
}<|MERGE_RESOLUTION|>--- conflicted
+++ resolved
@@ -1119,27 +1119,6 @@
 
 message ShutdownResponse {}
 
-<<<<<<< HEAD
-message TWAPRequest {
-  string exchange = 1;
-  CurrencyPair pair = 2;
-  string asset = 3;
-  google.protobuf.Timestamp start = 4;
-  google.protobuf.Timestamp end = 5;
-  int64 interval = 6;
-  double amount = 7;
-  double max_slippage = 8;
-  bool accumulate = 9;
-  bool allow_trading_past_end = 10;
-}
-
-message TWAPResponse {
-  string order = 1; 
-  double slippage = 2;
-  string error = 3;
-  bool finished = 4;
-  map<string, double> balance = 5;
-=======
 message GetTechnicalAnalysisRequest {
   string exchange = 1;
   CurrencyPair pair = 2;
@@ -1165,7 +1144,27 @@
 
 message GetTechnicalAnalysisResponse {
   map<string, ListOfSignals> signals = 1;
->>>>>>> 9450e83b
+}
+
+message TWAPRequest {
+  string exchange = 1;
+  CurrencyPair pair = 2;
+  string asset = 3;
+  google.protobuf.Timestamp start = 4;
+  google.protobuf.Timestamp end = 5;
+  int64 interval = 6;
+  double amount = 7;
+  double max_slippage = 8;
+  bool accumulate = 9;
+  bool allow_trading_past_end = 10;
+}
+
+message TWAPResponse {
+  string order = 1; 
+  double slippage = 2;
+  string error = 3;
+  bool finished = 4;
+  map<string, double> balance = 5;
 }
 
 service GoCryptoTraderService {
@@ -1771,15 +1770,14 @@
       get: "/v1/shutdown"
     };
   }
-<<<<<<< HEAD
+  rpc GetTechnicalAnalysis(GetTechnicalAnalysisRequest) returns (GetTechnicalAnalysisResponse) {
+    option (google.api.http) = {
+      get: "/v1/gettechnicalanalysis"
+    };
+  }
   rpc TWAPStream(TWAPRequest) returns (stream TWAPResponse) {
     option (google.api.http) = {
       get: "/v1/twapstream",
-=======
-  rpc GetTechnicalAnalysis(GetTechnicalAnalysisRequest) returns (GetTechnicalAnalysisResponse) {
-    option (google.api.http) = {
-      get: "/v1/gettechnicalanalysis"
->>>>>>> 9450e83b
     };
   }
 }