package kline

import (
	"fmt"
	"time"

	"github.com/shopspring/decimal"
	"github.com/thrasher-corp/gocryptotrader/backtester/data"
	"github.com/thrasher-corp/gocryptotrader/backtester/eventtypes/event"
	"github.com/thrasher-corp/gocryptotrader/backtester/eventtypes/kline"
	gctcommon "github.com/thrasher-corp/gocryptotrader/common"
	gctkline "github.com/thrasher-corp/gocryptotrader/exchanges/kline"
)

// NewDataFromKline returns a new struct
func NewDataFromKline() *DataFromKline {
	return &DataFromKline{
		Base: &data.Base{},
	}
}

// HasDataAtTime verifies checks the underlying range data
// To determine whether there is any candle data present at the time provided
func (d *DataFromKline) HasDataAtTime(t time.Time) (bool, error) {
	isLive, err := d.Base.IsLive()
	if err != nil {
		return false, err
	}
	if isLive {
		var s []data.Event
		s, err = d.GetStream()
		if err != nil {
			return false, err
		}
		for i := range s {
			if s[i].GetTime().Equal(t) {
				return true, nil
			}
		}
		return false, nil
	}
	if d.RangeHolder == nil {
		return false, fmt.Errorf("%w RangeHolder", gctcommon.ErrNilPointer)
	}
	return d.RangeHolder.HasDataAtDate(t), nil
}

// Load sets the candle data to the stream for processing
func (d *DataFromKline) Load() error {
<<<<<<< HEAD
	d.addedTimes = make(map[int64]bool)
	if d.Item == nil || len(d.Item.Candles) == 0 {
=======
	if len(d.Item.Candles) == 0 {
>>>>>>> 017cdf13
		return errNoCandleData
	}

	klineData := make([]data.Event, len(d.Item.Candles))
	for i := range d.Item.Candles {
		newKline := &kline.Kline{
			Base: &event.Base{
				Offset:         int64(i + 1),
				Exchange:       d.Item.Exchange,
				Time:           d.Item.Candles[i].Time.UTC(),
				Interval:       d.Item.Interval,
				CurrencyPair:   d.Item.Pair,
				AssetType:      d.Item.Asset,
				UnderlyingPair: d.Item.UnderlyingPair,
			},
			Open:             decimal.NewFromFloat(d.Item.Candles[i].Open),
			High:             decimal.NewFromFloat(d.Item.Candles[i].High),
			Low:              decimal.NewFromFloat(d.Item.Candles[i].Low),
			Close:            decimal.NewFromFloat(d.Item.Candles[i].Close),
			Volume:           decimal.NewFromFloat(d.Item.Candles[i].Volume),
			ValidationIssues: d.Item.Candles[i].ValidationIssues,
		}
		klineData[i] = newKline
	}

	return d.SetStream(klineData)
}

// AppendResults adds a candle item to the data stream and sorts it to ensure it is all in order
func (d *DataFromKline) AppendResults(ki *gctkline.Item) error {
	if ki == nil {
		return fmt.Errorf("%w kline item", gctcommon.ErrNilPointer)
	}
	err := d.Item.EqualSource(ki)
	if err != nil {
		return err
	}
	var gctCandles []gctkline.Candle
	stream, err := d.Base.GetStream()
	if err != nil {
		return err
	}
candleLoop:
	for x := range ki.Candles {
		for y := range stream {
			if stream[y].GetTime().Equal(ki.Candles[x].Time) {
				continue candleLoop
			}
		}
		gctCandles = append(gctCandles, ki.Candles[x])
	}
	if len(gctCandles) == 0 {
		return nil
	}
	klineData := make([]data.Event, len(gctCandles))
	for i := range gctCandles {
		d.Item.Candles = append(d.Item.Candles, gctCandles[i])
		newKline := &kline.Kline{
			Base: &event.Base{
				Exchange:       d.Item.Exchange,
				Interval:       d.Item.Interval,
				CurrencyPair:   d.Item.Pair,
				AssetType:      d.Item.Asset,
				UnderlyingPair: d.Item.UnderlyingPair,
				Time:           gctCandles[i].Time.UTC(),
			},
			Open:   decimal.NewFromFloat(gctCandles[i].Open),
			High:   decimal.NewFromFloat(gctCandles[i].High),
			Low:    decimal.NewFromFloat(gctCandles[i].Low),
			Close:  decimal.NewFromFloat(gctCandles[i].Close),
			Volume: decimal.NewFromFloat(gctCandles[i].Volume),
		}
		klineData[i] = newKline
	}
	err = d.AppendStream(klineData...)
	if err != nil {
		return err
	}

	d.Item.RemoveDuplicateCandlesByTime()
	d.Item.SortCandlesByTimestamp(false)
	if d.RangeHolder != nil {
		// offline data check when there is a known range
		// live data does not need this
		d.RangeHolder.SetHasDataFromCandles(d.Item.Candles)
	}
	return nil
}

// StreamOpen returns all Open prices from the beginning until the current iteration
func (d *DataFromKline) StreamOpen() ([]decimal.Decimal, error) {
	s, err := d.History()
	if err != nil {
		return nil, err
	}

	ret := make([]decimal.Decimal, len(s))
	for x := range s {
		ret[x] = s[x].GetOpenPrice()
	}
	return ret, nil
}

// StreamHigh returns all High prices from the beginning until the current iteration
func (d *DataFromKline) StreamHigh() ([]decimal.Decimal, error) {
	s, err := d.History()
	if err != nil {
		return nil, err
	}

	ret := make([]decimal.Decimal, len(s))
	for x := range s {
		ret[x] = s[x].GetHighPrice()
	}
	return ret, nil
}

// StreamLow returns all Low prices from the beginning until the current iteration
func (d *DataFromKline) StreamLow() ([]decimal.Decimal, error) {
	s, err := d.History()
	if err != nil {
		return nil, err
	}

	ret := make([]decimal.Decimal, len(s))
	for x := range s {
		ret[x] = s[x].GetLowPrice()
	}
	return ret, nil
}

// StreamClose returns all Close prices from the beginning until the current iteration
func (d *DataFromKline) StreamClose() ([]decimal.Decimal, error) {
	s, err := d.History()
	if err != nil {
		return nil, err
	}

	ret := make([]decimal.Decimal, len(s))
	for x := range s {
		ret[x] = s[x].GetClosePrice()
	}
	return ret, nil
}

// StreamVol returns all Volume prices from the beginning until the current iteration
func (d *DataFromKline) StreamVol() ([]decimal.Decimal, error) {
	s, err := d.History()
	if err != nil {
		return nil, err
	}

	ret := make([]decimal.Decimal, len(s))
	for x := range s {
		ret[x] = s[x].GetVolume()
	}
	return ret, nil
}<|MERGE_RESOLUTION|>--- conflicted
+++ resolved
@@ -47,12 +47,7 @@
 
 // Load sets the candle data to the stream for processing
 func (d *DataFromKline) Load() error {
-<<<<<<< HEAD
-	d.addedTimes = make(map[int64]bool)
 	if d.Item == nil || len(d.Item.Candles) == 0 {
-=======
-	if len(d.Item.Candles) == 0 {
->>>>>>> 017cdf13
 		return errNoCandleData
 	}
 
@@ -132,7 +127,7 @@
 		return err
 	}
 
-	d.Item.RemoveDuplicateCandlesByTime()
+	d.Item.RemoveDuplicates()
 	d.Item.SortCandlesByTimestamp(false)
 	if d.RangeHolder != nil {
 		// offline data check when there is a known range
