--- conflicted
+++ resolved
@@ -40,11 +40,7 @@
 		log.Print(err)
 		os.Exit(1)
 	}
-<<<<<<< HEAD
-	cfg, err := exch.GetDefaultConfig(context.Background(), exch)
-=======
 	cfg, err := exchange.GetDefaultConfig(context.Background(), exch)
->>>>>>> 9657a570
 	if err != nil {
 		log.Fatal(err)
 	}
