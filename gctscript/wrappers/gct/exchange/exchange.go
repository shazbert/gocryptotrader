--- conflicted
+++ resolved
@@ -166,11 +166,7 @@
 		}
 	}
 
-<<<<<<< HEAD
-	otp, err := engine.GetExchangeoOTPByName(request.Exchange)
-=======
-	otp, err := engine.Bot.GetExchangeoOTPByName(exch)
->>>>>>> d9bcf824
+	otp, err := engine.Bot.GetExchangeoOTPByName(request.Exchange)
 	if err == nil {
 		otpValue, errParse := strconv.ParseInt(otp, 10, 64)
 		if errParse != nil {
@@ -203,12 +199,7 @@
 	if err != nil {
 		return "", err
 	}
-<<<<<<< HEAD
-	otp, err := engine.GetExchangeoOTPByName(request.Exchange)
-=======
-
-	otp, err := engine.Bot.GetExchangeoOTPByName(exch)
->>>>>>> d9bcf824
+	otp, err := engine.Bot.GetExchangeoOTPByName(request.Exchange)
 	if err == nil {
 		v, errParse := strconv.ParseInt(otp, 10, 64)
 		if errParse != nil {
