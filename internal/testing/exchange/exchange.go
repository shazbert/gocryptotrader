package exchange

import (
	"bufio"
	"context"
	"errors"
	"fmt"
	"log"
	"net/http"
	"net/http/httptest"
	"os"
	"path/filepath"
	"strings"
	"sync"
	"testing"

	"github.com/gorilla/websocket"
	"github.com/stretchr/testify/assert"
	"github.com/stretchr/testify/require"
	"github.com/thrasher-corp/gocryptotrader/config"
	"github.com/thrasher-corp/gocryptotrader/currency"
	exchange "github.com/thrasher-corp/gocryptotrader/exchanges"
	"github.com/thrasher-corp/gocryptotrader/exchanges/mock"
	"github.com/thrasher-corp/gocryptotrader/exchanges/sharedtestvalues"
	"github.com/thrasher-corp/gocryptotrader/exchanges/stream"
	"github.com/thrasher-corp/gocryptotrader/exchanges/subscription"
	testutils "github.com/thrasher-corp/gocryptotrader/internal/testing/utils"
)

// Setup takes an empty exchange instance and loads config for it from testdata/configtest and connects a NewTestWebsocket
func Setup(e exchange.IBotExchange) error {
	cfg := &config.Config{}

	root, err := testutils.RootPathFromCWD()
	if err != nil {
		return err
	}

	err = cfg.LoadConfig(filepath.Join(root, "testdata", "configtest.json"), true)
	if err != nil {
		return fmt.Errorf("LoadConfig() error: %w", err)
	}
	parts := strings.Split(fmt.Sprintf("%T", e), ".")
	if len(parts) != 2 {
		return errors.New("unexpected parts splitting exchange type name")
	}
	eName := parts[1]
	exchConf, err := cfg.GetExchangeConfig(eName)
	if err != nil {
		return fmt.Errorf("GetExchangeConfig(`%s`) error: %w", eName, err)
	}
	e.SetDefaults()
	b := e.GetBase()
	b.Websocket = sharedtestvalues.NewTestWebsocket()
	err = e.Setup(exchConf)
	if err != nil {
		return fmt.Errorf("Setup() error: %w", err)
	}
	return nil
}

// httpMockFile is a consistent path under each exchange to find the mock server definitions
const httpMockFile = "testdata/http.json"

// MockHTTPInstance takes an existing Exchange instance and attaches it to a new http server
// It is expected to be run once,  since http requests do not often tangle with each other
func MockHTTPInstance(e exchange.IBotExchange) error {
	serverDetails, newClient, err := mock.NewVCRServer(httpMockFile)
	if err != nil {
		return fmt.Errorf("mock server error %s", err)
	}
	b := e.GetBase()
	b.SkipAuthCheck = true
	err = b.SetHTTPClient(newClient)
	if err != nil {
		return fmt.Errorf("mock server error %s", err)
	}
	endpointMap := b.API.Endpoints.GetURLMap()
	for k := range endpointMap {
		err = b.API.Endpoints.SetRunning(k, serverDetails)
		if err != nil {
			return fmt.Errorf("mock server error %s", err)
		}
	}
	log.Printf(sharedtestvalues.MockTesting, e.GetName())

	return nil
}

var upgrader = websocket.Upgrader{}

// WsMockFunc is a websocket handler to be called with each websocket message
type WsMockFunc func([]byte, *websocket.Conn) error

// MockWsInstance creates a new Exchange instance with a mock websocket instance and HTTP server
// It accepts an exchange package type argument and a http.HandlerFunc
// See CurryWsMockUpgrader for a convenient way to curry t and a ws mock function
// It is expected to be run from any WS tests which need a specific response function
// No default subscriptions will be run since they disrupt unit tests
func MockWsInstance[T any, PT interface {
	*T
	exchange.IBotExchange
}](tb testing.TB, h http.HandlerFunc) *T {
	tb.Helper()

	e := PT(new(T))
	require.NoError(tb, Setup(e), "Test exchange Setup must not error")

	s := httptest.NewServer(h)

	b := e.GetBase()
	b.SkipAuthCheck = true
	b.API.AuthenticatedWebsocketSupport = true
	err := b.API.Endpoints.SetRunning("RestSpotURL", s.URL)
	require.NoError(tb, err, "Endpoints.SetRunning should not error for RestSpotURL")
	for _, auth := range []bool{true, false} {
		err = b.Websocket.SetWebsocketURL("ws"+strings.TrimPrefix(s.URL, "http"), auth, true)
		require.NoErrorf(tb, err, "SetWebsocketURL should not error for auth: %v", auth)
	}

	// For testing we never want to use the default subscriptions; Tests of GenerateSubscriptions should be exercising it directly
	b.Features.Subscriptions = subscription.List{}
	// Exchanges which don't support subscription conf; Can be removed when all exchanges support sub conf
	b.Websocket.GenerateSubs = func() (subscription.List, error) { return subscription.List{}, nil }

	err = b.Websocket.Connect(stream.AutoSubscribe)
	require.NoError(tb, err, "Connect should not error")

	return e
}

// CurryWsMockUpgrader curries a WsMockUpgrader with a testing.TB and a mock func
// bridging the gap between information known before the Server is created and during a request
func CurryWsMockUpgrader(tb testing.TB, wsHandler WsMockFunc) http.HandlerFunc {
	tb.Helper()
	return func(w http.ResponseWriter, r *http.Request) {
		WsMockUpgrader(tb, w, r, wsHandler)
	}
}

// WsMockUpgrader handles upgrading an initial HTTP request to WS, and then runs a for loop calling the mock func on each input
func WsMockUpgrader(tb testing.TB, w http.ResponseWriter, r *http.Request, wsHandler WsMockFunc) {
	tb.Helper()
	c, err := upgrader.Upgrade(w, r, nil)
	require.NoError(tb, err, "Upgrade connection should not error")
	defer c.Close()
	for {
		_, p, err := c.ReadMessage()
		if websocket.IsUnexpectedCloseError(err) {
			return
		}
		require.NoError(tb, err, "ReadMessage should not error")

		err = wsHandler(p, c)
		assert.NoError(tb, err, "WS Mock Function should not error")
	}
}

// FixtureToDataHandler squirts the contents of a file to a reader function (probably e.wsHandleData)
func FixtureToDataHandler(tb testing.TB, fixturePath string, reader func([]byte) error) {
	tb.Helper()

	fixture, err := os.Open(fixturePath)
	assert.NoError(tb, err, "Opening fixture '%s' should not error", fixturePath)
	defer func() {
		assert.NoError(tb, fixture.Close(), "Closing the fixture file should not error")
	}()

	s := bufio.NewScanner(fixture)
	for s.Scan() {
		msg := s.Bytes()
		err := reader(msg)
		assert.NoErrorf(tb, err, "Fixture message should not error:\n%s", msg)
	}
	assert.NoError(tb, s.Err(), "Fixture Scanner should not error")
}

var setupWsMutex sync.Mutex
var setupWsOnce = make(map[exchange.IBotExchange]bool)

// SetupWs is a helper function to connect both auth and normal websockets
// It will skip the test if websockets are not enabled
// It's up to the test to skip if it requires creds, though
func SetupWs(tb testing.TB, e exchange.IBotExchange) {
	tb.Helper()

	setupWsMutex.Lock()
	defer setupWsMutex.Unlock()

	if setupWsOnce[e] {
		return
	}

	b := e.GetBase()
	w, err := b.GetWebsocket()
	if err != nil || !b.Websocket.IsEnabled() {
		tb.Skip("Websocket not enabled")
	}
	if w.IsConnected() {
		return
	}
<<<<<<< HEAD
	err := b.Websocket.Connect(stream.AutoSubscribe)
=======

	// For testing we never want to use the default subscriptions; Tests of GenerateSubscriptions should be exercising it directly
	b.Features.Subscriptions = subscription.List{}
	// Exchanges which don't support subscription conf; Can be removed when all exchanges support sub conf
	w.GenerateSubs = func() (subscription.List, error) { return subscription.List{}, nil }

	err = w.Connect()
>>>>>>> 90fee94c
	require.NoError(tb, err, "WsConnect should not error")

	setupWsOnce[e] = true
}

var updatePairsMutex sync.Mutex
var updatePairsOnce = make(map[string]*currency.PairsManager)

// UpdatePairsOnce ensures pairs are only updated once in parallel tests
// A clone of the cache of the updated pairs is used to populate duplicate requests
func UpdatePairsOnce(tb testing.TB, e exchange.IBotExchange) {
	tb.Helper()

	updatePairsMutex.Lock()
	defer updatePairsMutex.Unlock()

	b := e.GetBase()
	if c, ok := updatePairsOnce[e.GetName()]; ok {
		b.CurrencyPairs.Load(c)
		return
	}

	err := e.UpdateTradablePairs(context.Background(), true)
	require.NoError(tb, err, "UpdateTradablePairs must not error")

	cache := new(currency.PairsManager)
	cache.Load(&b.CurrencyPairs)
	updatePairsOnce[e.GetName()] = cache
}<|MERGE_RESOLUTION|>--- conflicted
+++ resolved
@@ -199,17 +199,13 @@
 	if w.IsConnected() {
 		return
 	}
-<<<<<<< HEAD
-	err := b.Websocket.Connect(stream.AutoSubscribe)
-=======
 
 	// For testing we never want to use the default subscriptions; Tests of GenerateSubscriptions should be exercising it directly
 	b.Features.Subscriptions = subscription.List{}
 	// Exchanges which don't support subscription conf; Can be removed when all exchanges support sub conf
 	w.GenerateSubs = func() (subscription.List, error) { return subscription.List{}, nil }
 
-	err = w.Connect()
->>>>>>> 90fee94c
+	err = w.Connect(stream.AutoSubscribe)
 	require.NoError(tb, err, "WsConnect should not error")
 
 	setupWsOnce[e] = true
