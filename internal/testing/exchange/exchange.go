package exchange

import (
	"context"
	"errors"
	"fmt"
	"log"
	"net/http"
	"net/http/httptest"
	"strings"
	"sync"
	"testing"

	"github.com/gorilla/websocket"
	"github.com/stretchr/testify/assert"
	"github.com/stretchr/testify/require"
	"github.com/thrasher-corp/gocryptotrader/config"
	exchange "github.com/thrasher-corp/gocryptotrader/exchanges"
	"github.com/thrasher-corp/gocryptotrader/exchanges/mock"
	"github.com/thrasher-corp/gocryptotrader/exchanges/sharedtestvalues"
	"github.com/thrasher-corp/gocryptotrader/exchanges/stream"
	"github.com/thrasher-corp/gocryptotrader/exchanges/subscription"
)

// TestInstance takes an empty exchange instance and loads config for it from testdata/configtest and connects a NewTestWebsocket
func TestInstance(e exchange.IBotExchange) error {
	cfg := &config.Config{}
	err := cfg.LoadConfig("../../testdata/configtest.json", true)
	if err != nil {
		return fmt.Errorf("LoadConfig() error: %w", err)
	}
	parts := strings.Split(fmt.Sprintf("%T", e), ".")
	if len(parts) != 2 {
		return errors.New("unexpected parts splitting exchange type name")
	}
	eName := parts[1]
	exchConf, err := cfg.GetExchangeConfig(eName)
	if err != nil {
		return fmt.Errorf("GetExchangeConfig(`%s`) error: %w", eName, err)
	}
	e.SetDefaults()
	b := e.GetBase()
	b.Websocket = sharedtestvalues.NewTestWebsocket()
	err = e.Setup(exchConf)
	if err != nil {
		return fmt.Errorf("Setup() error: %w", err)
	}
	return nil
}

// httpMockFile is a consistent path under each exchange to find the mock server definitions
const httpMockFile = "testdata/http.json"

// MockHTTPInstance takes an existing Exchange instance and attaches it to a new http server
// It is expected to be run once,  since http requests do not often tangle with each other
func MockHTTPInstance(e exchange.IBotExchange) error {
	serverDetails, newClient, err := mock.NewVCRServer(httpMockFile)
	if err != nil {
		return fmt.Errorf("mock server error %s", err)
	}
	b := e.GetBase()
	b.SkipAuthCheck = true
	err = b.SetHTTPClient(newClient)
	if err != nil {
		return fmt.Errorf("mock server error %s", err)
	}
	endpointMap := b.API.Endpoints.GetURLMap()
	for k := range endpointMap {
		err = b.API.Endpoints.SetRunning(k, serverDetails)
		if err != nil {
			return fmt.Errorf("mock server error %s", err)
		}
	}
	log.Printf(sharedtestvalues.MockTesting, e.GetName())

	return nil
}

var upgrader = websocket.Upgrader{}

// WsMockFunc is a websocket handler to be called with each websocket message
type WsMockFunc func([]byte, *websocket.Conn) error

// MockWsInstance creates a new Exchange instance with a mock websocket instance and HTTP server
// It accepts an exchange package type argument and a http.HandlerFunc
// See CurryWsMockUpgrader for a convenient way to curry t and a ws mock function
// It is expected to be run from any WS tests which need a specific response function
// No default subscriptions will be run since they disrupt unit tests
func MockWsInstance[T any, PT interface {
	*T
	exchange.IBotExchange
}](tb testing.TB, h http.HandlerFunc) *T {
	tb.Helper()

	e := PT(new(T))
	require.NoError(tb, TestInstance(e), "TestInstance setup should not error")

	s := httptest.NewServer(h)

	b := e.GetBase()
	b.SkipAuthCheck = true
	b.API.AuthenticatedWebsocketSupport = true
	err := b.API.Endpoints.SetRunning("RestSpotURL", s.URL)
	require.NoError(tb, err, "Endpoints.SetRunning should not error for RestSpotURL")
	for _, auth := range []bool{true, false} {
		err = b.Websocket.SetWebsocketURL("ws"+strings.TrimPrefix(s.URL, "http"), auth, true)
		require.NoErrorf(tb, err, "SetWebsocketURL should not error for auth: %v", auth)
	}

	// Disable default subscriptions; Would disrupt unit tests
	b.Features.Subscriptions = []*subscription.Subscription{}
<<<<<<< HEAD
	err = b.Websocket.Connect(stream.AutoSubscribe)
=======
	// Exchanges which don't support subscription conf; Can be removed when all exchanges support sub conf
	b.Websocket.GenerateSubs = func() ([]subscription.Subscription, error) { return []subscription.Subscription{}, nil }

	err = b.Websocket.Connect()
>>>>>>> 1e95ae9b
	require.NoError(tb, err, "Connect should not error")

	return e
}

// CurryWsMockUpgrader curries a WsMockUpgrader with a testing.TB and a mock func
// bridging the gap between information known before the Server is created and during a request
func CurryWsMockUpgrader(tb testing.TB, wsHandler WsMockFunc) http.HandlerFunc {
	tb.Helper()
	return func(w http.ResponseWriter, r *http.Request) {
		WsMockUpgrader(tb, w, r, wsHandler)
	}
}

// WsMockUpgrader handles upgrading an initial HTTP request to WS, and then runs a for loop calling the mock func on each input
func WsMockUpgrader(tb testing.TB, w http.ResponseWriter, r *http.Request, wsHandler WsMockFunc) {
	tb.Helper()
	c, err := upgrader.Upgrade(w, r, nil)
	require.NoError(tb, err, "Upgrade connection should not error")
	defer c.Close()
	for {
		_, p, err := c.ReadMessage()
		if websocket.IsUnexpectedCloseError(err) {
			return
		}
		require.NoError(tb, err, "ReadMessage should not error")

		err = wsHandler(p, c)
		assert.NoError(tb, err, "WS Mock Function should not error")
	}
}

var setupWsMutex sync.Mutex
var setupWsOnce = make(map[exchange.IBotExchange]bool)

// SetupWs is a helper function to connect both auth and normal websockets
// It will skip the test if websockets are not enabled
// It's up to the test to skip if it requires creds, though
func SetupWs(tb testing.TB, e exchange.IBotExchange) {
	tb.Helper()

	setupWsMutex.Lock()
	defer setupWsMutex.Unlock()

	if setupWsOnce[e] {
		return
	}

	b := e.GetBase()
	if !b.Websocket.IsEnabled() {
		tb.Skip("Websocket not enabled")
	}
	if b.Websocket.IsConnected() {
		return
	}
	err := b.Websocket.Connect(stream.AutoSubscribe)
	require.NoError(tb, err, "WsConnect should not error")

	setupWsOnce[e] = true
}

var updatePairsMutex sync.Mutex
var updatePairsOnce = make(map[exchange.IBotExchange]bool)

// UpdatePairsOnce ensures pairs are only updated once in parallel tests
func UpdatePairsOnce(tb testing.TB, e exchange.IBotExchange) {
	tb.Helper()

	updatePairsMutex.Lock()
	defer updatePairsMutex.Unlock()

	if updatePairsOnce[e] {
		return
	}

	err := e.UpdateTradablePairs(context.Background(), true)
	require.NoError(tb, err, "UpdateTradablePairs must not error")

	updatePairsOnce[e] = true
}<|MERGE_RESOLUTION|>--- conflicted
+++ resolved
@@ -109,14 +109,10 @@
 
 	// Disable default subscriptions; Would disrupt unit tests
 	b.Features.Subscriptions = []*subscription.Subscription{}
-<<<<<<< HEAD
-	err = b.Websocket.Connect(stream.AutoSubscribe)
-=======
 	// Exchanges which don't support subscription conf; Can be removed when all exchanges support sub conf
 	b.Websocket.GenerateSubs = func() ([]subscription.Subscription, error) { return []subscription.Subscription{}, nil }
 
-	err = b.Websocket.Connect()
->>>>>>> 1e95ae9b
+	err = b.Websocket.Connect(stream.AutoSubscribe)
 	require.NoError(tb, err, "Connect should not error")
 
 	return e
