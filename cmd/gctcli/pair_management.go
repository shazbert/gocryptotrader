--- conflicted
+++ resolved
@@ -351,15 +351,7 @@
 		exchange = c.Args().First()
 	}
 
-<<<<<<< HEAD
-	if !validExchange(exchange) {
-		return errInvalidExchange
-	}
-
-	conn, cancel, err := setupClient(c)
-=======
-	conn, err := setupClient()
->>>>>>> 9bb43486
+	conn, cancel, err := setupClient(c)
 	if err != nil {
 		return err
 	}
@@ -391,15 +383,7 @@
 		exchange = c.Args().First()
 	}
 
-<<<<<<< HEAD
-	if !validExchange(exchange) {
-		return errInvalidExchange
-	}
-
-	conn, cancel, err := setupClient(c)
-=======
-	conn, err := setupClient()
->>>>>>> 9bb43486
+	conn, cancel, err := setupClient(c)
 	if err != nil {
 		return err
 	}
@@ -430,15 +414,7 @@
 		exchange = c.Args().First()
 	}
 
-<<<<<<< HEAD
-	if !validExchange(exchange) {
-		return errInvalidExchange
-	}
-
-	conn, cancel, err := setupClient(c)
-=======
-	conn, err := setupClient()
->>>>>>> 9bb43486
+	conn, cancel, err := setupClient(c)
 	if err != nil {
 		return err
 	}
