--- conflicted
+++ resolved
@@ -214,11 +214,8 @@
 		getFuturesPositionsCommand,
 		getCollateralCommand,
 		shutdownCommand,
-<<<<<<< HEAD
+		technicalAnalysisCommand,
 		strategyManagementCommand,
-=======
-		technicalAnalysisCommand,
->>>>>>> 9450e83b
 	}
 
 	ctx, cancel := context.WithCancel(context.Background())
