package main

import (
	"context"
	"encoding/json"
	"fmt"
	"log"
	"os"
	"path/filepath"
	"runtime"
	"time"

	"github.com/thrasher-corp/gocryptotrader/common"
	"github.com/thrasher-corp/gocryptotrader/core"
	"github.com/thrasher-corp/gocryptotrader/gctrpc/auth"
	"github.com/thrasher-corp/gocryptotrader/signaler"
	"github.com/urfave/cli/v2"
	"google.golang.org/grpc"
	"google.golang.org/grpc/credentials"
)

var (
	host          string
	username      string
	password      string
	pairDelimiter string
	certPath      string
	timeout       time.Duration
)

const defaultTimeout = time.Second * 30

func jsonOutput(in interface{}) {
	j, err := json.MarshalIndent(in, "", " ")
	if err != nil {
		return
	}
	fmt.Print(string(j))
}

func setupClient(c *cli.Context) (*grpc.ClientConn, context.CancelFunc, error) {
	creds, err := credentials.NewClientTLSFromFile(certPath, "")
	if err != nil {
		return nil, nil, err
	}

	opts := []grpc.DialOption{grpc.WithTransportCredentials(creds),
		grpc.WithPerRPCCredentials(auth.BasicAuth{
			Username: username,
			Password: password,
		}),
	}

	var cancel context.CancelFunc
	c.Context, cancel = context.WithTimeout(c.Context, timeout)
	conn, err := grpc.DialContext(c.Context, host, opts...)
	return conn, cancel, err
}

func main() {
	app := cli.NewApp()
	app.Name = "gctcli"
	app.Version = core.Version(true)
	app.EnableBashCompletion = true
	app.Usage = "command line interface for managing the gocryptotrader daemon"
	app.Flags = []cli.Flag{
		&cli.StringFlag{
			Name:        "rpchost",
			Value:       "localhost:9052",
			Usage:       "the gRPC host to connect to",
			Destination: &host,
		},
		&cli.StringFlag{
			Name:        "rpcuser",
			Value:       "admin",
			Usage:       "the gRPC username",
			Destination: &username,
		},
		&cli.StringFlag{
			Name:        "rpcpassword",
			Value:       "Password",
			Usage:       "the gRPC password",
			Destination: &password,
		},
		&cli.StringFlag{
			Name:        "delimiter",
			Value:       "-",
			Usage:       "the default currency pair delimiter used to standardise currency pair input",
			Destination: &pairDelimiter,
		},
		&cli.StringFlag{
			Name:        "cert",
			Value:       filepath.Join(common.GetDefaultDataDir(runtime.GOOS), "tls", "cert.pem"),
			Usage:       "the path to TLS cert of the gRPC server",
			Destination: &certPath,
		},
		&cli.DurationFlag{
			Name:        "timeout",
			Value:       defaultTimeout,
			Usage:       "the default context timeout value for requests",
			Destination: &timeout,
		},
	}
	app.Commands = []*cli.Command{
		getInfoCommand,
		getSubsystemsCommand,
		enableSubsystemCommand,
		disableSubsystemCommand,
		getRPCEndpointsCommand,
		getCommunicationRelayersCommand,
		getExchangesCommand,
		enableExchangeCommand,
		disableExchangeCommand,
		getExchangeOTPCommand,
		getExchangeOTPsCommand,
		getExchangeInfoCommand,
		getTickerCommand,
		getTickersCommand,
		getOrderbookCommand,
		getOrderbooksCommand,
		getAccountInfoCommand,
		getAccountInfoStreamCommand,
		updateAccountInfoCommand,
		getConfigCommand,
		getPortfolioCommand,
		getPortfolioSummaryCommand,
		addPortfolioAddressCommand,
		removePortfolioAddressCommand,
		getForexProvidersCommand,
		getForexRatesCommand,
		getOrdersCommand,
		getManagedOrdersCommand,
		getOrderCommand,
		submitOrderCommand,
		simulateOrderCommand,
		whaleBombCommand,
		cancelOrderCommand,
		cancelBatchOrdersCommand,
		cancelAllOrdersCommand,
		modifyOrderCommand,
		getEventsCommand,
		addEventCommand,
		removeEventCommand,
		getCryptocurrencyDepositAddressesCommand,
		getCryptocurrencyDepositAddressCommand,
		withdrawCryptocurrencyFundsCommand,
		withdrawFiatFundsCommand,
		withdrawalRequestCommand,
		getLoggerDetailsCommand,
		setLoggerDetailsCommand,
		exchangePairManagerCommand,
		getOrderbookStreamCommand,
		getExchangeOrderbookStreamCommand,
		getTickerStreamCommand,
		getExchangeTickerStreamCommand,
		getAuditEventCommand,
		getHistoricCandlesCommand,
		getHistoricCandlesExtendedCommand,
		findMissingSavedCandleIntervalsCommand,
		gctScriptCommand,
		websocketManagerCommand,
		tradeCommand,
		dataHistoryCommands,
<<<<<<< HEAD
		exchangeFeeManagerCommand,
=======
		currencyStateManagementCommand,
>>>>>>> 5dfbbf84
	}

	ctx, cancel := context.WithCancel(context.Background())
	go func() {
		// Capture cancel for interrupt
		signaler.WaitForInterrupt()
		cancel()
		fmt.Println("rpc process interrupted")
		os.Exit(1)
	}()

	err := app.RunContext(ctx, os.Args)
	if err != nil {
		log.Fatal(err)
	}
}<|MERGE_RESOLUTION|>--- conflicted
+++ resolved
@@ -161,11 +161,8 @@
 		websocketManagerCommand,
 		tradeCommand,
 		dataHistoryCommands,
-<<<<<<< HEAD
-		exchangeFeeManagerCommand,
-=======
+		exchangeFeeManagementCommand,
 		currencyStateManagementCommand,
->>>>>>> 5dfbbf84
 	}
 
 	ctx, cancel := context.WithCancel(context.Background())
