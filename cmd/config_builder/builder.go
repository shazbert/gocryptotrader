--- conflicted
+++ resolved
@@ -36,11 +36,7 @@
 	cfgs := make([]config.Exchange, 0, len(exchanges))
 	for x := range exchanges {
 		var cfg *config.Exchange
-<<<<<<< HEAD
-		cfg, err = exchanges[x].GetDefaultConfig(context.Background(), exchanges[x])
-=======
 		cfg, err = exchange.GetDefaultConfig(context.Background(), exchanges[x])
->>>>>>> 9657a570
 		if err != nil {
 			log.Printf("Failed to get exchanges default config. Err: %s", err)
 			continue
