--- conflicted
+++ resolved
@@ -523,7 +523,6 @@
 			Response: jsonifyInterface([]interface{}{getFundingHistoryResponse}),
 		})
 
-<<<<<<< HEAD
 		// TODO: Add fee functions
 		// feeType := fee.Builder{
 		// 	Type:          fee.Trade,
@@ -544,27 +543,6 @@
 		// 	Error:      msg,
 		// 	Response:   jsonifyInterface([]interface{}{getFeeByTypeResponse}),
 		// })
-=======
-		feeType := exchange.FeeBuilder{
-			FeeType:       exchange.CryptocurrencyTradeFee,
-			Pair:          p,
-			PurchasePrice: config.OrderSubmission.Price,
-			Amount:        config.OrderSubmission.Amount,
-		}
-		var getFeeByTypeResponse float64
-		getFeeByTypeResponse, err = e.GetFeeByType(context.TODO(), &feeType)
-		msg = ""
-		if err != nil {
-			msg = err.Error()
-			responseContainer.ErrorCount++
-		}
-		responseContainer.EndpointResponses = append(responseContainer.EndpointResponses, EndpointResponse{
-			SentParams: jsonifyInterface([]interface{}{feeType}),
-			Function:   "GetFeeByType-Trade",
-			Error:      msg,
-			Response:   jsonifyInterface([]interface{}{getFeeByTypeResponse}),
-		})
->>>>>>> fd600972
 
 		s := &order.Submit{
 			Pair:      p,
@@ -731,7 +709,6 @@
 			Response:   getDepositAddressResponse,
 		})
 
-<<<<<<< HEAD
 		// feeType = fee.Builder{
 		// 	Type:          fee.Withdrawal,
 		// 	Pair:          p,
@@ -751,27 +728,6 @@
 		// 	Error:      msg,
 		// 	Response:   jsonifyInterface([]interface{}{GetFeeByTypeResponse}),
 		// })
-=======
-		feeType = exchange.FeeBuilder{
-			FeeType:       exchange.CryptocurrencyWithdrawalFee,
-			Pair:          p,
-			PurchasePrice: config.OrderSubmission.Price,
-			Amount:        config.OrderSubmission.Amount,
-		}
-		var GetFeeByTypeResponse float64
-		GetFeeByTypeResponse, err = e.GetFeeByType(context.TODO(), &feeType)
-		msg = ""
-		if err != nil {
-			msg = err.Error()
-			responseContainer.ErrorCount++
-		}
-		responseContainer.EndpointResponses = append(responseContainer.EndpointResponses, EndpointResponse{
-			SentParams: jsonifyInterface([]interface{}{feeType}),
-			Function:   "GetFeeByType-Crypto-Withdraw",
-			Error:      msg,
-			Response:   jsonifyInterface([]interface{}{GetFeeByTypeResponse}),
-		})
->>>>>>> fd600972
 
 		withdrawRequest := withdraw.Request{
 			Currency: p.Quote,
@@ -798,7 +754,6 @@
 			Response:   withdrawCryptocurrencyFundsResponse,
 		})
 
-<<<<<<< HEAD
 		// feeType = fee.Builder{
 		// 	Type:                fee.InternationalBankWithdrawal,
 		// 	Pair:                p,
@@ -820,29 +775,6 @@
 		// 	Error:      msg,
 		// 	Response:   jsonifyInterface([]interface{}{getFeeByTypeFiatResponse}),
 		// })
-=======
-		feeType = exchange.FeeBuilder{
-			FeeType:             exchange.InternationalBankWithdrawalFee,
-			Pair:                p,
-			PurchasePrice:       config.OrderSubmission.Price,
-			Amount:              config.OrderSubmission.Amount,
-			FiatCurrency:        currency.AUD,
-			BankTransactionType: exchange.WireTransfer,
-		}
-		var getFeeByTypeFiatResponse float64
-		getFeeByTypeFiatResponse, err = e.GetFeeByType(context.TODO(), &feeType)
-		msg = ""
-		if err != nil {
-			msg = err.Error()
-			responseContainer.ErrorCount++
-		}
-		responseContainer.EndpointResponses = append(responseContainer.EndpointResponses, EndpointResponse{
-			SentParams: jsonifyInterface([]interface{}{feeType}),
-			Function:   "GetFeeByType-FIAT-Withdraw",
-			Error:      msg,
-			Response:   jsonifyInterface([]interface{}{getFeeByTypeFiatResponse}),
-		})
->>>>>>> fd600972
 
 		withdrawRequestFiat := withdraw.Request{
 			Currency: p.Quote,
