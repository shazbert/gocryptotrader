package main

import (
	"errors"
	"fmt"
	"log"
	"reflect"
	"sync"

	"github.com/thrasher-corp/gocryptotrader/common"
	"github.com/thrasher-corp/gocryptotrader/engine"
	exchange "github.com/thrasher-corp/gocryptotrader/exchanges"
)

func main() {
	var err error
	engine.Bot, err = engine.New()
	if err != nil {
		log.Fatalf("Failed to initialise engine. Err: %s", err)
	}

	engine.Bot.Settings = engine.Settings{
		DisableExchangeAutoPairUpdates: true,
		EnableDryRun:                   true,
	}

	engine.Bot.Config.PurgeExchangeAPICredentials()
	engine.Bot.ExchangeManager = engine.SetupExchangeManager()

	log.Printf("Loading exchanges..")
	var wg sync.WaitGroup
	for x := range exchange.Exchanges {
		err = engine.Bot.LoadExchange(exchange.Exchanges[x], &wg)
		if err != nil {
			log.Printf("Failed to load exchange %s. Err: %s",
				exchange.Exchanges[x],
				err)
			continue
		}
	}
	wg.Wait()
	log.Println("Done.")

	log.Printf("Testing exchange wrappers..")
	results := make(map[string][]string)
	wg = sync.WaitGroup{}
	exchanges := engine.Bot.GetExchanges()
	for x := range exchanges {
		exch := exchanges[x]
		wg.Add(1)
		go func(e exchange.IBotExchange) {
			results[e.GetName()], err = testWrappers(e)
			if err != nil {
				fmt.Printf("failed to test wrappers for %s %s", e.GetName(), err)
			}
			wg.Done()
		}(exch)
	}
	wg.Wait()
	log.Println("Done.")

	var dummyInterface exchange.IBotExchange
	totalWrappers := reflect.TypeOf(&dummyInterface).Elem().NumMethod()

	log.Println()
	for name, funcs := range results {
		pct := float64(totalWrappers-len(funcs)) / float64(totalWrappers) * 100
		log.Printf("Exchange %s wrapper coverage [%d/%d - %.2f%%] | Total missing: %d",
			name,
			totalWrappers-len(funcs),
			totalWrappers,
			pct,
			len(funcs))
		log.Printf("\t Wrappers not implemented:")

		for x := range funcs {
			log.Printf("\t - %s", funcs[x])
		}
		log.Println()
	}
}

// testWrappers executes and checks each IBotExchange's function return for the
// error common.ErrNotYetImplemented to verify whether the wrapper function has
// been implemented yet.
func testWrappers(e exchange.IBotExchange) ([]string, error) {
	iExchange := reflect.TypeOf(&e).Elem()
	actualExchange := reflect.ValueOf(e)
	errType := reflect.TypeOf(common.ErrNotYetImplemented)

	var funcs []string
	for x := 0; x < iExchange.NumMethod(); x++ {
		name := iExchange.Method(x).Name
		method := actualExchange.MethodByName(name)
		inputs := make([]reflect.Value, method.Type().NumIn())
		for y := 0; y < method.Type().NumIn(); y++ {
			input := method.Type().In(y)
			inputs[y] = reflect.Zero(input)
		}

<<<<<<< HEAD
	_, err := e.FetchTicker(context.TODO(), p, assetType)
	if errors.Is(err, common.ErrNotYetImplemented) {
		funcs = append(funcs, "FetchTicker")
	}

	_, err = e.UpdateTicker(context.TODO(), p, assetType)
	if errors.Is(err, common.ErrNotYetImplemented) {
		funcs = append(funcs, "UpdateTicker")
	}

	_, err = e.FetchOrderbook(context.TODO(), p, assetType)
	if errors.Is(err, common.ErrNotYetImplemented) {
		funcs = append(funcs, "FetchOrderbook")
	}

	_, err = e.UpdateOrderbook(context.TODO(), p, assetType)
	if errors.Is(err, common.ErrNotYetImplemented) {
		funcs = append(funcs, "UpdateOrderbook")
	}

	_, err = e.FetchTradablePairs(context.TODO(), asset.Spot)
	if errors.Is(err, common.ErrNotYetImplemented) {
		funcs = append(funcs, "FetchTradablePairs")
	}

	err = e.UpdateTradablePairs(context.TODO(), false)
	if errors.Is(err, common.ErrNotYetImplemented) {
		funcs = append(funcs, "UpdateTradablePairs")
	}

	_, err = e.FetchAccountInfo(context.TODO(), assetType)
	if errors.Is(err, common.ErrNotYetImplemented) {
		funcs = append(funcs, "GetAccountInfo")
	}

	_, err = e.GetRecentTrades(context.TODO(), p, assetType)
	if errors.Is(err, common.ErrNotYetImplemented) {
		funcs = append(funcs, "GetRecentTrades")
	}

	_, err = e.GetHistoricTrades(context.TODO(), p, assetType, time.Time{}, time.Time{})
	if errors.Is(err, common.ErrNotYetImplemented) {
		funcs = append(funcs, "GetHistoricTrades")
	}

	_, err = e.GetFundingHistory(context.TODO())
	if errors.Is(err, common.ErrNotYetImplemented) {
		funcs = append(funcs, "GetFundingHistory")
	}

	_, err = e.SubmitOrder(context.TODO(), nil)
	if errors.Is(err, common.ErrNotYetImplemented) {
		funcs = append(funcs, "SubmitOrder")
	}

	_, err = e.ModifyOrder(context.TODO(), nil)
	if errors.Is(err, common.ErrNotYetImplemented) {
		funcs = append(funcs, "ModifyOrder")
	}

	err = e.CancelOrder(context.TODO(), nil)
	if errors.Is(err, common.ErrNotYetImplemented) {
		funcs = append(funcs, "CancelOrder")
	}

	_, err = e.CancelBatchOrders(context.TODO(), nil)
	if errors.Is(err, common.ErrNotYetImplemented) {
		funcs = append(funcs, "CancelBatchOrders")
	}

	_, err = e.CancelAllOrders(context.TODO(), nil)
	if errors.Is(err, common.ErrNotYetImplemented) {
		funcs = append(funcs, "CancelAllOrders")
	}

	_, err = e.GetOrderInfo(context.TODO(), "1", p, assetType)
	if errors.Is(err, common.ErrNotYetImplemented) {
		funcs = append(funcs, "GetOrderInfo")
	}

	_, err = e.GetOrderHistory(context.TODO(), nil)
	if errors.Is(err, common.ErrNotYetImplemented) {
		funcs = append(funcs, "GetOrderHistory")
	}

	_, err = e.GetActiveOrders(context.TODO(), nil)
	if errors.Is(err, common.ErrNotYetImplemented) {
		funcs = append(funcs, "GetActiveOrders")
	}

	_, err = e.GetDepositAddress(context.TODO(), currency.BTC, "", "")
	if errors.Is(err, common.ErrNotYetImplemented) {
		funcs = append(funcs, "GetDepositAddress")
	}

	_, err = e.WithdrawCryptocurrencyFunds(context.TODO(), nil)
	if errors.Is(err, common.ErrNotYetImplemented) {
		funcs = append(funcs, "WithdrawCryptocurrencyFunds")
	}

	_, err = e.WithdrawFiatFunds(context.TODO(), nil)
	if errors.Is(err, common.ErrNotYetImplemented) {
		funcs = append(funcs, "WithdrawFiatFunds")
	}
	_, err = e.WithdrawFiatFundsToInternationalBank(context.TODO(), nil)
	if errors.Is(err, common.ErrNotYetImplemented) {
		funcs = append(funcs, "WithdrawFiatFundsToInternationalBank")
	}

	_, err = e.GetHistoricCandles(context.TODO(), currency.Pair{}, asset.Spot, time.Unix(0, 0), time.Unix(0, 0), kline.OneDay)
	if errors.Is(err, common.ErrNotYetImplemented) {
		funcs = append(funcs, "GetHistoricCandles")
	}

	_, err = e.GetHistoricCandlesExtended(context.TODO(), currency.Pair{}, asset.Spot, time.Unix(0, 0), time.Unix(0, 0), kline.OneDay)
	if errors.Is(err, common.ErrNotYetImplemented) {
		funcs = append(funcs, "GetHistoricCandlesExtended")
	}

	_, err = e.UpdateAccountInfo(context.TODO(), assetType)
	if errors.Is(err, common.ErrNotYetImplemented) {
		funcs = append(funcs, "UpdateAccountInfo")
	}

	// Add fee functions

	err = e.UpdateOrderExecutionLimits(context.TODO(), asset.DownsideProfitContract)
	if errors.Is(err, common.ErrNotYetImplemented) {
		funcs = append(funcs, "UpdateOrderExecutionLimits")
=======
		outputs := method.Call(inputs)
		for y := range outputs {
			incoming := outputs[y].Interface()
			if reflect.TypeOf(incoming) == errType {
				err, ok := incoming.(error)
				if !ok {
					return nil, fmt.Errorf("%s type assertion failure for %v", name, incoming)
				}
				if errors.Is(err, common.ErrNotYetImplemented) {
					funcs = append(funcs, name)
				}
				// found error; there should not be another error in this slice.
				break
			}
		}
>>>>>>> da340247
	}
	return funcs, nil
}<|MERGE_RESOLUTION|>--- conflicted
+++ resolved
@@ -98,137 +98,6 @@
 			inputs[y] = reflect.Zero(input)
 		}
 
-<<<<<<< HEAD
-	_, err := e.FetchTicker(context.TODO(), p, assetType)
-	if errors.Is(err, common.ErrNotYetImplemented) {
-		funcs = append(funcs, "FetchTicker")
-	}
-
-	_, err = e.UpdateTicker(context.TODO(), p, assetType)
-	if errors.Is(err, common.ErrNotYetImplemented) {
-		funcs = append(funcs, "UpdateTicker")
-	}
-
-	_, err = e.FetchOrderbook(context.TODO(), p, assetType)
-	if errors.Is(err, common.ErrNotYetImplemented) {
-		funcs = append(funcs, "FetchOrderbook")
-	}
-
-	_, err = e.UpdateOrderbook(context.TODO(), p, assetType)
-	if errors.Is(err, common.ErrNotYetImplemented) {
-		funcs = append(funcs, "UpdateOrderbook")
-	}
-
-	_, err = e.FetchTradablePairs(context.TODO(), asset.Spot)
-	if errors.Is(err, common.ErrNotYetImplemented) {
-		funcs = append(funcs, "FetchTradablePairs")
-	}
-
-	err = e.UpdateTradablePairs(context.TODO(), false)
-	if errors.Is(err, common.ErrNotYetImplemented) {
-		funcs = append(funcs, "UpdateTradablePairs")
-	}
-
-	_, err = e.FetchAccountInfo(context.TODO(), assetType)
-	if errors.Is(err, common.ErrNotYetImplemented) {
-		funcs = append(funcs, "GetAccountInfo")
-	}
-
-	_, err = e.GetRecentTrades(context.TODO(), p, assetType)
-	if errors.Is(err, common.ErrNotYetImplemented) {
-		funcs = append(funcs, "GetRecentTrades")
-	}
-
-	_, err = e.GetHistoricTrades(context.TODO(), p, assetType, time.Time{}, time.Time{})
-	if errors.Is(err, common.ErrNotYetImplemented) {
-		funcs = append(funcs, "GetHistoricTrades")
-	}
-
-	_, err = e.GetFundingHistory(context.TODO())
-	if errors.Is(err, common.ErrNotYetImplemented) {
-		funcs = append(funcs, "GetFundingHistory")
-	}
-
-	_, err = e.SubmitOrder(context.TODO(), nil)
-	if errors.Is(err, common.ErrNotYetImplemented) {
-		funcs = append(funcs, "SubmitOrder")
-	}
-
-	_, err = e.ModifyOrder(context.TODO(), nil)
-	if errors.Is(err, common.ErrNotYetImplemented) {
-		funcs = append(funcs, "ModifyOrder")
-	}
-
-	err = e.CancelOrder(context.TODO(), nil)
-	if errors.Is(err, common.ErrNotYetImplemented) {
-		funcs = append(funcs, "CancelOrder")
-	}
-
-	_, err = e.CancelBatchOrders(context.TODO(), nil)
-	if errors.Is(err, common.ErrNotYetImplemented) {
-		funcs = append(funcs, "CancelBatchOrders")
-	}
-
-	_, err = e.CancelAllOrders(context.TODO(), nil)
-	if errors.Is(err, common.ErrNotYetImplemented) {
-		funcs = append(funcs, "CancelAllOrders")
-	}
-
-	_, err = e.GetOrderInfo(context.TODO(), "1", p, assetType)
-	if errors.Is(err, common.ErrNotYetImplemented) {
-		funcs = append(funcs, "GetOrderInfo")
-	}
-
-	_, err = e.GetOrderHistory(context.TODO(), nil)
-	if errors.Is(err, common.ErrNotYetImplemented) {
-		funcs = append(funcs, "GetOrderHistory")
-	}
-
-	_, err = e.GetActiveOrders(context.TODO(), nil)
-	if errors.Is(err, common.ErrNotYetImplemented) {
-		funcs = append(funcs, "GetActiveOrders")
-	}
-
-	_, err = e.GetDepositAddress(context.TODO(), currency.BTC, "", "")
-	if errors.Is(err, common.ErrNotYetImplemented) {
-		funcs = append(funcs, "GetDepositAddress")
-	}
-
-	_, err = e.WithdrawCryptocurrencyFunds(context.TODO(), nil)
-	if errors.Is(err, common.ErrNotYetImplemented) {
-		funcs = append(funcs, "WithdrawCryptocurrencyFunds")
-	}
-
-	_, err = e.WithdrawFiatFunds(context.TODO(), nil)
-	if errors.Is(err, common.ErrNotYetImplemented) {
-		funcs = append(funcs, "WithdrawFiatFunds")
-	}
-	_, err = e.WithdrawFiatFundsToInternationalBank(context.TODO(), nil)
-	if errors.Is(err, common.ErrNotYetImplemented) {
-		funcs = append(funcs, "WithdrawFiatFundsToInternationalBank")
-	}
-
-	_, err = e.GetHistoricCandles(context.TODO(), currency.Pair{}, asset.Spot, time.Unix(0, 0), time.Unix(0, 0), kline.OneDay)
-	if errors.Is(err, common.ErrNotYetImplemented) {
-		funcs = append(funcs, "GetHistoricCandles")
-	}
-
-	_, err = e.GetHistoricCandlesExtended(context.TODO(), currency.Pair{}, asset.Spot, time.Unix(0, 0), time.Unix(0, 0), kline.OneDay)
-	if errors.Is(err, common.ErrNotYetImplemented) {
-		funcs = append(funcs, "GetHistoricCandlesExtended")
-	}
-
-	_, err = e.UpdateAccountInfo(context.TODO(), assetType)
-	if errors.Is(err, common.ErrNotYetImplemented) {
-		funcs = append(funcs, "UpdateAccountInfo")
-	}
-
-	// Add fee functions
-
-	err = e.UpdateOrderExecutionLimits(context.TODO(), asset.DownsideProfitContract)
-	if errors.Is(err, common.ErrNotYetImplemented) {
-		funcs = append(funcs, "UpdateOrderExecutionLimits")
-=======
 		outputs := method.Call(inputs)
 		for y := range outputs {
 			incoming := outputs[y].Interface()
@@ -244,7 +113,6 @@
 				break
 			}
 		}
->>>>>>> da340247
 	}
 	return funcs, nil
 }