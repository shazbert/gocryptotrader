--- conflicted
+++ resolved
@@ -96,12 +96,8 @@
 	if err != nil {
 		t.Fatalf("Cannot setup %v exchange Setup %v", name, err)
 	}
-<<<<<<< HEAD
 
 	err = exch.UpdateTradablePairs(ctx)
-=======
-	err = exch.UpdateTradablePairs(ctx, true)
->>>>>>> fd9aaf00
 	require.Truef(t, errors.Is(err, context.DeadlineExceeded) || err == nil, "Exchange %s UpdateTradablePairs must not error: %s", name, err)
 	b := exch.GetBase()
 	assets := b.CurrencyPairs.GetAssetTypes(false)
