--- conflicted
+++ resolved
@@ -133,15 +133,9 @@
 	return false
 }
 
-<<<<<<< HEAD
-// Has checks to see if a specified currency code exists inside a currency pair
-// array
-func (p Pairs) Has(check Code) bool {
-=======
 // ContainsCurrency checks to see if a specified currency code exists inside a
 // currency pair array
 func (p Pairs) ContainsCurrency(check Code) bool {
->>>>>>> e05073c9
 	for i := range p {
 		if p[i].Contains(check) {
 			return true
@@ -169,19 +163,6 @@
 	pairs := make(Pairs, 0, len(p))
 	for i := range p {
 		if p[i].Contains(filter) {
-			pairs = append(pairs, p[i])
-		}
-	}
-	return pairs
-}
-
-// GetPairsByCurrencies returns all pairs that have both matches to the
-// currencies passed in. This allows for the construction of enabled pairs by
-// required currency codes.
-func (p Pairs) GetPairsByCurrencies(enabled Currencies) Pairs {
-	pairs := make(Pairs, 0, len(p))
-	for i := range p {
-		if enabled.Contains(p[i].Base) && enabled.Contains(p[i].Quote) {
 			pairs = append(pairs, p[i])
 		}
 	}
