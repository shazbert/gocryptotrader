package currency

import (
	"encoding/json"
	"errors"
	"testing"
)

func TestRoleString(t *testing.T) {
	if Unset.String() != UnsetRoleString {
		t.Errorf("Role String() error expected %s but received %s",
			UnsetRoleString,
			Unset)
	}

	if Fiat.String() != FiatCurrencyString {
		t.Errorf("Role String() error expected %s but received %s",
			FiatCurrencyString,
			Fiat)
	}

	if Cryptocurrency.String() != CryptocurrencyString {
		t.Errorf("Role String() error expected %s but received %s",
			CryptocurrencyString,
			Cryptocurrency)
	}

	if Token.String() != TokenString {
		t.Errorf("Role String() error expected %s but received %s",
			TokenString,
			Token)
	}

	if Contract.String() != ContractString {
		t.Errorf("Role String() error expected %s but received %s",
			ContractString,
			Contract)
	}

	var random Role = 1 << 7

	if random.String() != UnsetRoleString {
		t.Errorf("Role String() error expected %s but received %s",
			"UNKNOWN",
			random)
	}
}

func TestRoleMarshalJSON(t *testing.T) {
	d, err := json.Marshal(Fiat)
	if err != nil {
		t.Error("Role MarshalJSON() error", err)
	}

	if expected := `"fiatcurrency"`; string(d) != expected {
		t.Errorf("Role MarshalJSON() error expected %s but received %s",
			expected,
			string(d))
	}
}

// TestRoleUnmarshalJSON logic test
func TestRoleUnmarshalJSON(t *testing.T) {
	type AllTheRoles struct {
		RoleOne     Role `json:"RoleOne"`
		RoleTwo     Role `json:"RoleTwo"`
		RoleThree   Role `json:"RoleThree"`
		RoleFour    Role `json:"RoleFour"`
		RoleFive    Role `json:"RoleFive"`
		RoleSix     Role `json:"RoleSix"`
		RoleUnknown Role `json:"RoleUnknown"`
	}

	var outgoing = AllTheRoles{
		RoleOne:   Unset,
		RoleTwo:   Cryptocurrency,
		RoleThree: Fiat,
		RoleFour:  Token,
		RoleFive:  Contract,
		RoleSix:   Stable,
	}

	e, err := json.Marshal(1337)
	if err != nil {
		t.Fatal("Role UnmarshalJSON() error", err)
	}

	var incoming AllTheRoles
	err = json.Unmarshal(e, &incoming)
	if err == nil {
		t.Fatal("Role UnmarshalJSON() Expected error")
	}

	e, err = json.Marshal(outgoing)
	if err != nil {
		t.Fatal("Role UnmarshalJSON() error", err)
	}

	err = json.Unmarshal(e, &incoming)
	if err != nil {
		t.Fatal("Role UnmarshalJSON() error", err)
	}

	if incoming.RoleOne != Unset {
		t.Errorf("Role String() error expected %s but received %s",
			Unset,
			incoming.RoleOne)
	}

	if incoming.RoleTwo != Cryptocurrency {
		t.Errorf("Role String() error expected %s but received %s",
			Cryptocurrency,
			incoming.RoleTwo)
	}

	if incoming.RoleThree != Fiat {
		t.Errorf("Role String() error expected %s but received %s",
			Fiat,
			incoming.RoleThree)
	}

	if incoming.RoleFour != Token {
		t.Errorf("Role String() error expected %s but received %s",
			Token,
			incoming.RoleFour)
	}

	if incoming.RoleFive != Contract {
		t.Errorf("Role String() error expected %s but received %s",
			Contract,
			incoming.RoleFive)
	}

	if incoming.RoleUnknown != Unset {
		t.Errorf("Role String() error expected %s but received %s",
			incoming.RoleFive,
			incoming.RoleUnknown)
	}
	var unhandled Role
	err = unhandled.UnmarshalJSON([]byte("\"ThisIsntReal\""))
	if err == nil {
		t.Error("Expected unmarshall error")
	}

	err = unhandled.UnmarshalJSON([]byte(`1336`))
	if err == nil {
		t.Error("Expected unmarshall error")
	}
}

func (b *BaseCodes) assertRole(t *testing.T, c Code, r Role) {
	t.Helper()
	b.mtx.Lock()
	defer b.mtx.Unlock()
	for x := range b.Items {
		if b.Items[x] != c.Item {
			continue
		}
		if b.Items[x].Role != r {
			t.Fatal("unexpected role")
		}
		return
	}
	t.Fatal("code pointer not found")
}

func TestBaseCode(t *testing.T) {
	var main BaseCodes
	if main.HasData() {
		t.Errorf("BaseCode HasData() error expected false but received %v",
			main.HasData())
	}

	catsUnset := main.Register("CATS", Unset)
	main.assertRole(t, catsUnset, Unset)
	if !main.HasData() {
		t.Errorf("BaseCode HasData() error expected true but received %v",
			main.HasData())
	}

	// Changes unset to fiat
	catsFiat := main.Register("CATS", Fiat)
	main.assertRole(t, catsUnset, Fiat)

	// Register as unset, will return first match.
	otherFiatCat := main.Register("CATS", Unset)
	main.assertRole(t, otherFiatCat, Fiat)
	if !otherFiatCat.Equal(catsFiat) {
		t.Errorf("BaseCode Match() error expected true but received %v",
			false)
	}

	// Register as fiat, will return fiat match.
	thatOtherFiatCat := main.Register("CATS", Fiat)
	main.assertRole(t, otherFiatCat, Fiat)
	if !thatOtherFiatCat.Equal(catsFiat) {
		t.Errorf("BaseCode Match() error expected true but received %v",
			false)
	}

	// Register as stable, will return a different currency with the same
	// currency code.
	superStableCatNoShakes := main.Register("CATS", Stable)
	main.assertRole(t, superStableCatNoShakes, Stable)
	if superStableCatNoShakes.Equal(catsFiat) {
		t.Errorf("BaseCode Match() error expected true but received %v",
			true)
	}

	// Due to the role being unset originally, this will be set to Fiat when
	// explicitly set.
	if !catsUnset.Equal(catsFiat) {
		t.Fatal("both should be the same")
	}

	if main.Register("DOGS", Unset).Equal(catsUnset) {
		t.Errorf("BaseCode Match() error expected false but received %v",
			true)
	}

	loadedCurrencies := main.GetCurrencies()

	if loadedCurrencies.Contains(main.Register("OWLS", Unset)) {
		t.Errorf("BaseCode Contains() error expected false but received %v",
			true)
	}

	if !loadedCurrencies.Contains(catsFiat) {
		t.Errorf("BaseCode Contains() error expected true but received %v",
			false)
	}

	main.Register("XBTUSD", Unset)

	err := main.UpdateCurrency("Bitcoin Perpetual",
		"XBTUSD",
		"",
		0,
		Contract)
	if err != nil {
		t.Fatal(err)
	}

	main.Register("BTC", Unset)
	err = main.UpdateCurrency("Bitcoin", "BTC", "", 1337, Unset)
	if !errors.Is(err, errRoleUnset) {
		t.Fatalf("received: '%v' but expected: '%v'", err, errRoleUnset)
	}

	err = main.UpdateCurrency("Bitcoin", "BTC", "", 1337, Cryptocurrency)
	if err != nil {
		t.Fatal(err)
	}

	aud := main.Register("AUD", Unset)
	err = main.UpdateCurrency("Unreal Dollar", "AUD", "", 1111, Fiat)
	if err != nil {
		t.Fatal(err)
	}

	if aud.Item.FullName != "Unreal Dollar" {
		t.Error("Expected fullname to update for AUD")
	}

	err = main.UpdateCurrency("Australian Dollar", "AUD", "", 1336, Fiat)
	if err != nil {
		t.Fatal(err)
	}

	aud.Item.Role = Unset
	err = main.UpdateCurrency("Australian Dollar", "AUD", "", 1336, Fiat)
	if err != nil {
		t.Fatal(err)
	}
	if aud.Item.Role != Fiat {
		t.Error("Expected role to change to Fiat")
	}

	main.Register("PPT", Unset)
	err = main.UpdateCurrency("Populous", "PPT", "ETH", 1335, Token)
	if err != nil {
		t.Fatal(err)
	}

	contract := main.Register("XBTUSD", Unset)

	if contract.IsFiatCurrency() {
		t.Errorf("BaseCode IsFiatCurrency() error expected false but received %v",
			true)
	}

	if contract.IsCryptocurrency() {
		t.Errorf("BaseCode IsCryptocurrency() error expected false but received %v",
			true)
<<<<<<< HEAD
=======
	}

	err = main.LoadItem(nil)
	if !errors.Is(err, errItemIsNil) {
		t.Fatalf("received: '%v' but expected: '%v'", err, errItemIsNil)
	}

	err = main.LoadItem(&Item{})
	if !errors.Is(err, errItemIsEmpty) {
		t.Fatalf("received: '%v' but expected: '%v'", err, errItemIsEmpty)
	}

	err = main.LoadItem(&Item{
		ID:       0,
		FullName: "Cardano",
		Role:     Cryptocurrency,
		Symbol:   "ADA",
	})
	if err != nil {
		t.Fatal(err)
>>>>>>> 6127e2ab
	}

	err = main.LoadItem(&Item{
		ID:       0,
		FullName: "Cardano",
		Role:     Cryptocurrency,
		Symbol:   "ADA",
	})
	if err != nil {
		t.Fatal(err)
	}

	full, err := main.GetFullCurrencyData()
	if err != nil {
		t.Error("BaseCode GetFullCurrencyData error", err)
	}

	if len(full.Contracts) != 1 {
		t.Errorf("BaseCode GetFullCurrencyData() error expected 1 but received %v",
			len(full.Contracts))
	}

	if len(full.Cryptocurrency) != 2 {
		t.Errorf("BaseCode GetFullCurrencyData() error expected 1 but received %v",
			len(full.Cryptocurrency))
	}

	if len(full.FiatCurrency) != 2 {
		t.Errorf("BaseCode GetFullCurrencyData() error expected 1 but received %v",
			len(full.FiatCurrency))
	}

	if len(full.Token) != 1 {
		t.Errorf("BaseCode GetFullCurrencyData() error expected 1 but received %v",
			len(full.Token))
	}

	if len(full.UnsetCurrency) != 2 {
		t.Errorf("BaseCode GetFullCurrencyData() error expected 3 but received %v",
			len(full.UnsetCurrency))
	}

	if full.LastMainUpdate.(int64) != -62135596800 {
		t.Errorf("BaseCode GetFullCurrencyData() error expected -62135596800 but received %d",
			full.LastMainUpdate)
	}

	err = main.LoadItem(&Item{
		ID:       0,
		FullName: "Cardano",
		Role:     Role(99),
		Symbol:   "ADA",
	})
	if err != nil {
		t.Error("BaseCode LoadItem() error", err)
	}
	_, err = main.GetFullCurrencyData()
	if err == nil {
		t.Error("Expected 'Role undefined'")
	}

	main.Items[0].FullName = "Hello"
	err = main.UpdateCurrency("MEWOW", "CATS", "", 1338, Fiat)
	if err != nil {
		t.Fatal(err)
	}

	if main.Items[0].FullName != "MEWOW" {
		t.Error("Fullname not updated")
	}
	err = main.UpdateCurrency("MEWOW", "CATS", "", 1338, Fiat)
	if err != nil {
		t.Fatal(err)
	}
	err = main.UpdateCurrency("WOWCATS", "CATS", "", 3, Fiat)
	if err != nil {
		t.Fatal(err)
	}

	// Creates a new item under a different currency role
	if main.Items[0].ID != 3 {
		t.Error("ID not updated")
	}

	main.Items[0].Role = Unset
	err = main.UpdateCurrency("MEWOW", "CATS", "", 1338, Cryptocurrency)
	if err != nil {
		t.Fatal(err)
	}
	if main.Items[0].ID != 1338 {
		t.Error("ID not updated")
	}
}

func TestCodeString(t *testing.T) {
	if cc, expected := NewCode("TEST"), "TEST"; cc.String() != expected {
		t.Errorf("Currency Code String() error expected %s but received %s",
			expected, cc)
	}
}

func TestCodeLower(t *testing.T) {
	if cc, expected := NewCode("TEST"), "test"; cc.Lower().String() != expected {
		t.Errorf("Currency Code Lower() error expected %s but received %s",
			expected,
			cc.Lower())
	}
}

func TestCodeUpper(t *testing.T) {
	if cc, expected := NewCode("test"), "TEST"; cc.Upper().String() != expected {
		t.Errorf("Currency Code Upper() error expected %s but received %s",
			expected,
			cc.Upper())
	}
}

func TestCodeUnmarshalJSON(t *testing.T) {
	var unmarshalHere Code
	expected := "BRO"
	encoded, err := json.Marshal(expected)
	if err != nil {
		t.Fatal("Currency Code UnmarshalJSON error", err)
	}

	err = json.Unmarshal(encoded, &unmarshalHere)
	if err != nil {
		t.Fatal("Currency Code UnmarshalJSON error", err)
	}

	err = json.Unmarshal(encoded, &unmarshalHere)
	if err != nil {
		t.Fatal("Currency Code UnmarshalJSON error", err)
	}

	if unmarshalHere.String() != expected {
		t.Errorf("Currency Code Upper() error expected %s but received %s",
			expected,
			unmarshalHere)
	}

	encoded, err = json.Marshal(1336) // :'(
	if err != nil {
		t.Fatal(err)
	}
	err = json.Unmarshal(encoded, &unmarshalHere)
	if err == nil {
		t.Fatal("expected error")
	}
}

func TestCodeMarshalJSON(t *testing.T) {
	quickstruct := struct {
		Codey Code `json:"sweetCodes"`
	}{
		Codey: NewCode("BRO"),
	}

	expectedJSON := `{"sweetCodes":"BRO"}`

	encoded, err := json.Marshal(quickstruct)
	if err != nil {
		t.Fatal("Currency Code UnmarshalJSON error", err)
	}

	if string(encoded) != expectedJSON {
		t.Errorf("Currency Code Upper() error expected %s but received %s",
			expectedJSON,
			string(encoded))
	}

	quickstruct = struct {
		Codey Code `json:"sweetCodes"`
	}{
		Codey: EMPTYCODE, // nil code
	}

	encoded, err = json.Marshal(quickstruct)
	if err != nil {
		t.Fatal("Currency Code UnmarshalJSON error", err)
	}

	newExpectedJSON := `{"sweetCodes":""}`
	if string(encoded) != newExpectedJSON {
		t.Errorf("Currency Code Upper() error expected %s but received %s",
			newExpectedJSON, string(encoded))
	}
}

func TestIsFiatCurrency(t *testing.T) {
<<<<<<< HEAD
	if (Code{}).IsFiatCurrency() {
		t.Errorf("TestIsFiatCurrency cannot match currency, %s.",
			Code{})
=======
	if EMPTYCODE.IsFiatCurrency() {
		t.Errorf("TestIsFiatCurrency cannot match currency, %s.",
			EMPTYCODE)
>>>>>>> 6127e2ab
	}
	if !USD.IsFiatCurrency() {
		t.Errorf(
			"TestIsFiatCurrency cannot match currency, %s.", USD)
	}
	if !CNY.IsFiatCurrency() {
		t.Errorf(
			"TestIsFiatCurrency cannot match currency, %s.", CNY)
	}
	if LINO.IsFiatCurrency() {
		t.Errorf(
			"TestIsFiatCurrency cannot match currency, %s.", LINO,
		)
	}
	if USDT.IsFiatCurrency() {
		t.Errorf(
			"TestIsFiatCurrency cannot match currency, %s.", USD)
	}
	if DAI.IsFiatCurrency() {
		t.Errorf(
			"TestIsFiatCurrency cannot match currency, %s.", USD)
	}
}

func TestIsCryptocurrency(t *testing.T) {
<<<<<<< HEAD
	if (Code{}).IsCryptocurrency() {
		t.Errorf("TestIsCryptocurrency cannot match currency, %s.",
			Code{})
=======
	if EMPTYCODE.IsCryptocurrency() {
		t.Errorf("TestIsCryptocurrency cannot match currency, %s.",
			EMPTYCODE)
>>>>>>> 6127e2ab
	}
	if !BTC.IsCryptocurrency() {
		t.Errorf("TestIsCryptocurrency cannot match currency, %s.",
			BTC)
	}
	if !LTC.IsCryptocurrency() {
		t.Errorf("TestIsCryptocurrency cannot match currency, %s.",
			LTC)
	}
	if AUD.IsCryptocurrency() {
		t.Errorf("TestIsCryptocurrency cannot match currency, %s.",
			AUD)
	}
	if !USDT.IsCryptocurrency() {
		t.Errorf(
			"TestIsCryptocurrency cannot match currency, %s.", USD)
	}
	if !DAI.IsCryptocurrency() {
		t.Errorf(
			"TestIsCryptocurrency cannot match currency, %s.", USD)
	}
}

func TestIsStableCurrency(t *testing.T) {
<<<<<<< HEAD
	if (Code{}).IsStableCurrency() {
		t.Errorf("TestIsStableCurrency cannot match currency, %s.", Code{})
=======
	if EMPTYCODE.IsStableCurrency() {
		t.Errorf("TestIsStableCurrency cannot match currency, %s.", EMPTYCODE)
>>>>>>> 6127e2ab
	}
	if BTC.IsStableCurrency() {
		t.Errorf("TestIsStableCurrency cannot match currency, %s.", BTC)
	}
	if LTC.IsStableCurrency() {
		t.Errorf("TestIsStableCurrency cannot match currency, %s.", LTC)
	}
	if AUD.IsStableCurrency() {
		t.Errorf("TestIsStableCurrency cannot match currency, %s.", AUD)
	}
	if !USDT.IsStableCurrency() {
		t.Errorf("TestIsStableCurrency cannot match currency, %s.", USDT)
	}
	if !DAI.IsStableCurrency() {
		t.Errorf("TestIsStableCurrency cannot match currency, %s.", DAI)
	}
}

func TestItemString(t *testing.T) {
	newItem := Item{
		ID:         1337,
		FullName:   "Hello,World",
		Symbol:     "HWORLD",
		AssocChain: "Silly",
	}

<<<<<<< HEAD
	expected := "ID: 1337 Fullname: Hello,World Symbol: HWORLD Role: roleUnset Chain:Silly"
	if newItem.String() != expected {
=======
	if expected := "HWORLD"; newItem.String() != expected {
>>>>>>> 6127e2ab
		t.Errorf("Currency String() error expected '%s' but received '%s'",
			expected,
			&newItem)
	}
}<|MERGE_RESOLUTION|>--- conflicted
+++ resolved
@@ -292,8 +292,6 @@
 	if contract.IsCryptocurrency() {
 		t.Errorf("BaseCode IsCryptocurrency() error expected false but received %v",
 			true)
-<<<<<<< HEAD
-=======
 	}
 
 	err = main.LoadItem(nil)
@@ -314,7 +312,6 @@
 	})
 	if err != nil {
 		t.Fatal(err)
->>>>>>> 6127e2ab
 	}
 
 	err = main.LoadItem(&Item{
@@ -505,15 +502,9 @@
 }
 
 func TestIsFiatCurrency(t *testing.T) {
-<<<<<<< HEAD
-	if (Code{}).IsFiatCurrency() {
-		t.Errorf("TestIsFiatCurrency cannot match currency, %s.",
-			Code{})
-=======
 	if EMPTYCODE.IsFiatCurrency() {
 		t.Errorf("TestIsFiatCurrency cannot match currency, %s.",
 			EMPTYCODE)
->>>>>>> 6127e2ab
 	}
 	if !USD.IsFiatCurrency() {
 		t.Errorf(
@@ -539,15 +530,9 @@
 }
 
 func TestIsCryptocurrency(t *testing.T) {
-<<<<<<< HEAD
-	if (Code{}).IsCryptocurrency() {
-		t.Errorf("TestIsCryptocurrency cannot match currency, %s.",
-			Code{})
-=======
 	if EMPTYCODE.IsCryptocurrency() {
 		t.Errorf("TestIsCryptocurrency cannot match currency, %s.",
 			EMPTYCODE)
->>>>>>> 6127e2ab
 	}
 	if !BTC.IsCryptocurrency() {
 		t.Errorf("TestIsCryptocurrency cannot match currency, %s.",
@@ -572,13 +557,8 @@
 }
 
 func TestIsStableCurrency(t *testing.T) {
-<<<<<<< HEAD
-	if (Code{}).IsStableCurrency() {
-		t.Errorf("TestIsStableCurrency cannot match currency, %s.", Code{})
-=======
 	if EMPTYCODE.IsStableCurrency() {
 		t.Errorf("TestIsStableCurrency cannot match currency, %s.", EMPTYCODE)
->>>>>>> 6127e2ab
 	}
 	if BTC.IsStableCurrency() {
 		t.Errorf("TestIsStableCurrency cannot match currency, %s.", BTC)
@@ -605,12 +585,7 @@
 		AssocChain: "Silly",
 	}
 
-<<<<<<< HEAD
-	expected := "ID: 1337 Fullname: Hello,World Symbol: HWORLD Role: roleUnset Chain:Silly"
-	if newItem.String() != expected {
-=======
 	if expected := "HWORLD"; newItem.String() != expected {
->>>>>>> 6127e2ab
 		t.Errorf("Currency String() error expected '%s' but received '%s'",
 			expected,
 			&newItem)
