--- conflicted
+++ resolved
@@ -90,13 +90,8 @@
 		}
 	}
 	if len(currencyPair) < 3 {
-<<<<<<< HEAD
-		return Pair{},
-			fmt.Errorf("%w from %s string",
-=======
 		return EMPTYPAIR,
 			fmt.Errorf("%w from %s string too short to be a current pair",
->>>>>>> 6127e2ab
 				errCannotCreatePair,
 				currencyPair)
 	}
