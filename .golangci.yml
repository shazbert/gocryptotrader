run:
<<<<<<< HEAD
  timeout: 4m
=======
  timeout: 6m
>>>>>>> 10554851
  issues-exit-code: 1
  tests: true
  skip-dirs:
    - vendor
    - web/
    - testdata

linters:
  disable-all: true
  enable:
# defaults
#   - deadcode
    - errcheck
    - gosimple
    - govet
    - ineffassign
    - staticcheck
    - structcheck
    - typecheck
#   - unused
#   - varcheck

# disabled by default linters
    - asciicheck
    - bodyclose
#   - cyclop
    - depguard
    - dogsled
#   - dupl
    - durationcheck
    - errname
#   - errorlint
#   - exhaustive
#   - exhaustivestruct
    - exportloopref
#   - forbidigo
    - forcetypeassert
#   - funlen
    - gci
#   - gochecknoglobals
#   - gochecknoinits
#   - gocognit
    - goconst
    - gocritic
#   - gocyclo
#   - godot
#   - godox
#   - goerr113
    - gofmt
#   - gofumpt
#   - goheader
    - goimports
#   - golint // deprecated since 1.41.0, replaced by revive
#   - gomnd
    - gomoddirectives
    - gomodguard
    - goprintffuncname
    - gosec
    - ifshort
#   - importas
#   - interfacer // deprecated by its owner
#   - lll 
    - makezero
#   - maligned
    - misspell
    - nakedret
#   - nestif
    - nilerr
#   - nlreturn
    - noctx
    - nolintlint
#   - paralleltest
#   - prealloc
    - predeclared
#   - promlinter
    - revive
    - rowserrcheck
#   - scopelint // deprecated since v1.39.0, replaced by exportloopref
#   - sqlclosecheck
    - stylecheck
#   - tagliatelle
#   - testpackage
    - thelper
    - tparallel
    - unconvert
    - unparam
    - wastedassign
    - whitespace
#   - wrapcheck
#   - wsl

linters-settings:
  govet:
    check-shadowing: true
  golint:
    min-confidence: 0
  goconst:
    min-occurrences: 6
  depguard:
    list-type: blacklist
#  lll:
#    line-length: 80 # NOTE: we'll enforce this at a later point
  gocritic:
    enabled-tags:
      - performance
      - style
      - experimental
    disabled-checks:
      - wrapperFunc
      - importShadow
      - methodExprCall
      - evalOrder

issues:
  max-issues-per-linter: 0
  max-same-issues: 0

  exclude-rules:
    - text: "Expect WriteFile permissions to be 0600 or less"
      linters:
        - gosec

  # List of regexps of issue texts to exclude, empty list by default.
  # But independently from this option we use default exclude patterns,
  # it can be disabled by `exclude-use-default: false`. To list all
  # excluded by default patterns execute `golangci-lint run --help`
  exclude:
    # The following silences false positives in table tests
    #   https://github.com/kyoh86/scopelint/issues/4
     - Using the variable on range scope `ti` in function literal<|MERGE_RESOLUTION|>--- conflicted
+++ resolved
@@ -1,9 +1,5 @@
 run:
-<<<<<<< HEAD
-  timeout: 4m
-=======
   timeout: 6m
->>>>>>> 10554851
   issues-exit-code: 1
   tests: true
   skip-dirs:
